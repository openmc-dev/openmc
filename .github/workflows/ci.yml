--- conflicted
+++ resolved
@@ -95,9 +95,7 @@
         run: |
           echo "OPENMC_CROSS_SECTIONS=$HOME/nndc_hdf5/cross_sections.xml" >> $GITHUB_ENV
           echo "OPENMC_ENDF_DATA=$HOME/endf-b-vii.1" >> $GITHUB_ENV
-<<<<<<< HEAD
           echo "LD_LIBRARY_PATH=/usr/local/lib:$LD_LIBRARY_PATH" >> $GITHUB_ENV
-=======
           # get the sha of the last branch commit
           # for push and workflow_dispatch events, use the current reference head
           BRANCH_SHA=HEAD
@@ -108,7 +106,6 @@
           COMMIT_MESSAGE=$(git log $BRANCH_SHA -1 --pretty=%B | tr '\n' ' ')
           echo ${COMMIT_MESSAGE}
           echo "COMMIT_MESSAGE=${COMMIT_MESSAGE}" >> $GITHUB_ENV
->>>>>>> e12c65df
 
       - name: Apt dependencies
         shell: bash
