name: CI

on:
  # allows us to run workflows manually
  workflow_dispatch:

  pull_request:
    branches:
      - develop
      - master
  push:
    branches:
      - develop
      - master

env:
  MPI_DIR: /usr
  HDF5_ROOT: /usr
  OMP_NUM_THREADS: 2
  COVERALLS_PARALLEL: true
  GITHUB_TOKEN: ${{ secrets.GITHUB_TOKEN }}

jobs:
  setup: 
    runs-on: ubuntu-22.04
    outputs:
      matrix: ${{ steps.read-json.outputs.matrix }}

    steps:
      - uses: actions/checkout@v4

      - name: Send JSON matrix contents to job output
        id: read-json
        shell: bash
        run: |
            echo "matrix<<EOF" >> $GITHUB_OUTPUT
            cat $GITHUB_WORKSPACE/tools/ci/matrix.json >> $GITHUB_OUTPUT

  main:
    runs-on: ubuntu-22.04
    timeout-minutes: 180
    needs: setup
    strategy:
<<<<<<< HEAD
      matrix: "${{ fromJSON( needs.setup.outputs.matrix ) }}"

    name: "${{ matrix.job-name }}"
=======
      matrix:
        python-version: ["3.11"]
        mpi: [n, y]
        omp: [n, y]
        dagmc: [n]
        libmesh: [n]
        event: [n]
        vectfit: [n]

        include:
          - python-version: "3.12"
            omp: n
            mpi: n
          - python-version: "3.13"
            omp: n
            mpi: n
          - dagmc: y
            python-version: "3.11"
            mpi: y
            omp: y
          - libmesh: y
            python-version: "3.11"
            mpi: y
            omp: y
          - libmesh: y
            python-version: "3.11"
            mpi: n
            omp: y
          - event: y
            python-version: "3.11"
            omp: y
            mpi: n
          - vectfit: y
            python-version: "3.11"
            omp: n
            mpi: y
    name: "Python ${{ matrix.python-version }} (omp=${{ matrix.omp }},
      mpi=${{ matrix.mpi }}, dagmc=${{ matrix.dagmc }},
      libmesh=${{ matrix.libmesh }}, event=${{ matrix.event }}
      vectfit=${{ matrix.vectfit }})"
>>>>>>> d1df80a2

    env:
      MPI: ${{ matrix.mpi }}
      PHDF5: ${{ matrix.mpi }}
      OMP: ${{ matrix.omp }}
      DAGMC: ${{ matrix.dagmc }}
      EVENT: ${{ matrix.event }}
      VECTFIT: ${{ matrix.vectfit }}
      LIBMESH: ${{ matrix.libmesh }}
      NPY_DISABLE_CPU_FEATURES: "AVX512F AVX512_SKX"
      OPENBLAS_NUM_THREADS: 1
      # libfabric complains about fork() as a result of using Python multiprocessing.
      # We can work around it with RDMAV_FORK_SAFE=1 in libfabric < 1.13 and with
      # FI_EFA_FORK_SAFE=1 in more recent versions.
      RDMAV_FORK_SAFE: 1

    steps:
      - name: Setup cmake
        uses: jwlawson/actions-setup-cmake@v2
        with:
          cmake-version: '3.31'

      - name: Checkout repository
        uses: actions/checkout@v4
        with:
          fetch-depth: 0

      - name: Set up Python ${{ matrix.python-version }}
        uses: actions/setup-python@v5
        with:
          python-version: ${{ matrix.python-version }}

      - name: Environment Variables
        run: |
          echo "OPENMC_CROSS_SECTIONS=$HOME/nndc_hdf5/cross_sections.xml" >> $GITHUB_ENV
          echo "OPENMC_ENDF_DATA=$HOME/endf-b-vii.1" >> $GITHUB_ENV
          # get the sha of the last branch commit
          # for push and workflow_dispatch events, use the current reference head
          BRANCH_SHA=HEAD
          # for a pull_request event, use the last reference of the parents of the merge commit
          if [ "${{ github.event_name }}" == "pull_request" ]; then
            BRANCH_SHA=$(git rev-list --parents -n 1 HEAD | rev | cut -d" " -f 1 | rev)
          fi
          COMMIT_MESSAGE=$(git log $BRANCH_SHA -1 --pretty=%B | tr '\n' ' ')
          echo ${COMMIT_MESSAGE}
          echo "COMMIT_MESSAGE=${COMMIT_MESSAGE}" >> $GITHUB_ENV

      - name: Apt dependencies
        shell: bash
        run: |
          sudo apt -y update
          sudo apt install -y libpng-dev \
                              libnetcdf-dev \
                              libpnetcdf-dev \
                              libhdf5-serial-dev \
                              libeigen3-dev

      - name: Optional apt dependencies for MPI
        shell: bash
        if: ${{ matrix.mpi == 'y' }}
        run: |
          sudo apt install -y libhdf5-mpich-dev \
                              libmpich-dev
          sudo update-alternatives --set mpi /usr/bin/mpicc.mpich
          sudo update-alternatives --set mpirun /usr/bin/mpirun.mpich
          sudo update-alternatives --set mpi-x86_64-linux-gnu /usr/include/x86_64-linux-gnu/mpich

      - name: Optional apt dependencies for vectfit
        shell: bash
        if: ${{ matrix.vectfit == 'y' }}
        run: sudo apt install -y libblas-dev liblapack-dev

      - name: Hash dependencies to check caches
        run: |
          $GITHUB_WORKSPACE/tools/ci/gha-caches.sh
          
      - name: Restore NJOY2016
        uses: actions/cache@v4
        with:
          path: |
            ~/NJOY2016/metaconfigure
            ~/NJOY2016/src
            ~/NJOY2016/build/njoy
            ~/NJOY2016/build/libnjoy.so
          key: NJOY2016-${{ env.NJOY_HASH }} 

      - name: Restore DAGMC
        if: ${{ matrix.dagmc == 'y' }}
        uses: actions/cache@v4
        with:
          path: |
            ~/DAGMC
            ~/MOAB
          key: DAGMC-${{ env.DAGMC_HASH }}/MOAB-${{ env.MOAB_HASH }}

      - name: Restore NCrystal
        if: ${{ matrix.ncrystal == 'y' }}
        uses: actions/cache@v4
        with:
          path: |
            ~/ncrystal_src
            ~/ncrystal_bld
            ~/ncrystal_inst
          key: NCrystal-${{ env.NC_HASH }} 

      - name: Restore vectfit
        if: ${{ matrix.vectfit == 'y' }} 
        uses: actions/cache@v4
        with:
          path: |
            ~/pybind11
            ~/xtl
            ~/xtensor-python
            ~/xtensor-blas
            ~/vectfit
          key: vectfit-${{ env.VF_HASH }}/pybind-${{ env.PYBIND_HASH }}

      - name: Restore libmesh
        if: ${{ matrix.libmesh == 'y' }} 
        uses: actions/cache@v4
        with:
          path: |
            ~/LIBMESH
          key: libmesh-mpi-${{matrix.mpi}}-${{ env.NC_HASH }} 

      - name: install
        shell: bash
        run: |
          $GITHUB_WORKSPACE/tools/ci/gha-install.sh
          
      - name: display-config
        shell: bash
        run: |
          openmc -v

      - name: Restore endf-b-vii.1 cache
        uses: actions/cache@v4
        with:
          path: |
            ~/nndc_hdf5
            ~/endf-b-vii.1
          key: endf-b-vii.1-cache

      - name: before
        shell: bash
        run: $GITHUB_WORKSPACE/tools/ci/gha-before-script.sh

      - name: test
        shell: bash
        run: |
          CTEST_OUTPUT_ON_FAILURE=1 make test -C $GITHUB_WORKSPACE/build/
          $GITHUB_WORKSPACE/tools/ci/gha-script.sh

      - name: Setup tmate debug session
        continue-on-error: true
        if: ${{ contains(env.COMMIT_MESSAGE, '[gha-debug]') }}
        uses: mxschmitt/action-tmate@v3
        timeout-minutes: 10

      - name: after_success
        shell: bash
        run: |
          cpp-coveralls -i src -i include -e src/external --exclude-pattern "/usr/*" --dump cpp_cov.json
          coveralls --merge=cpp_cov.json --service=github

  finish:
    needs: main
    runs-on: ubuntu-latest
    steps:
      - name: Coveralls Finished
        uses: coverallsapp/github-action@v2
        with:
          github-token: ${{ secrets.github_token }}
          parallel-finished: true<|MERGE_RESOLUTION|>--- conflicted
+++ resolved
@@ -41,52 +41,9 @@
     timeout-minutes: 180
     needs: setup
     strategy:
-<<<<<<< HEAD
       matrix: "${{ fromJSON( needs.setup.outputs.matrix ) }}"
 
     name: "${{ matrix.job-name }}"
-=======
-      matrix:
-        python-version: ["3.11"]
-        mpi: [n, y]
-        omp: [n, y]
-        dagmc: [n]
-        libmesh: [n]
-        event: [n]
-        vectfit: [n]
-
-        include:
-          - python-version: "3.12"
-            omp: n
-            mpi: n
-          - python-version: "3.13"
-            omp: n
-            mpi: n
-          - dagmc: y
-            python-version: "3.11"
-            mpi: y
-            omp: y
-          - libmesh: y
-            python-version: "3.11"
-            mpi: y
-            omp: y
-          - libmesh: y
-            python-version: "3.11"
-            mpi: n
-            omp: y
-          - event: y
-            python-version: "3.11"
-            omp: y
-            mpi: n
-          - vectfit: y
-            python-version: "3.11"
-            omp: n
-            mpi: y
-    name: "Python ${{ matrix.python-version }} (omp=${{ matrix.omp }},
-      mpi=${{ matrix.mpi }}, dagmc=${{ matrix.dagmc }},
-      libmesh=${{ matrix.libmesh }}, event=${{ matrix.event }}
-      vectfit=${{ matrix.vectfit }})"
->>>>>>> d1df80a2
 
     env:
       MPI: ${{ matrix.mpi }}
@@ -182,16 +139,6 @@
             ~/MOAB
           key: DAGMC-${{ env.DAGMC_HASH }}/MOAB-${{ env.MOAB_HASH }}
 
-      - name: Restore NCrystal
-        if: ${{ matrix.ncrystal == 'y' }}
-        uses: actions/cache@v4
-        with:
-          path: |
-            ~/ncrystal_src
-            ~/ncrystal_bld
-            ~/ncrystal_inst
-          key: NCrystal-${{ env.NC_HASH }} 
-
       - name: Restore vectfit
         if: ${{ matrix.vectfit == 'y' }} 
         uses: actions/cache@v4
@@ -210,7 +157,7 @@
         with:
           path: |
             ~/LIBMESH
-          key: libmesh-mpi-${{matrix.mpi}}-${{ env.NC_HASH }} 
+          key: libmesh-mpi-${{matrix.mpi}}-${{ env.LB_HASH }} 
 
       - name: install
         shell: bash
