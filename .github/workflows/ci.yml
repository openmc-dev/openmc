--- conflicted
+++ resolved
@@ -87,18 +87,11 @@
       RDMAV_FORK_SAFE: 1
 
     steps:
-<<<<<<< HEAD
       - name: Checkout repository
         uses: actions/checkout@v4
         with:
           fetch-depth: 0
         
-=======
-      - uses: actions/checkout@v4
-        with:
-          fetch-depth: 2
-
->>>>>>> a5b26de0
       - name: Set up Python ${{ matrix.python-version }}
         uses: actions/setup-python@v5
         with:
