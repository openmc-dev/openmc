<<<<<<< HEAD
[submodule "src/xml/fox"]
	path = src/xml/fox
	url = git@github.com:mit-crpg/fox.git
[submodule "purxs"]
	path = purxs
	url = git@github.com:walshjon/purxs
	branch = develop
[submodule "/Users/walshjon/dev/test/openmc-0.6.1/purxs"]
	path = /Users/walshjon/dev/test/openmc-0.6.1/purxs
	url = https://github.com/walshjon/purxs
	branch = develop
=======
>>>>>>> 24cd12cf
<|MERGE_RESOLUTION|>--- conflicted
+++ resolved
@@ -1,14 +1,7 @@
-<<<<<<< HEAD
 [submodule "src/xml/fox"]
 	path = src/xml/fox
 	url = git@github.com:mit-crpg/fox.git
 [submodule "purxs"]
 	path = purxs
 	url = git@github.com:walshjon/purxs
-	branch = develop
-[submodule "/Users/walshjon/dev/test/openmc-0.6.1/purxs"]
-	path = /Users/walshjon/dev/test/openmc-0.6.1/purxs
-	url = https://github.com/walshjon/purxs
-	branch = develop
-=======
->>>>>>> 24cd12cf
+	branch = develop