version: 2

build:
<<<<<<< HEAD
  os: "ubuntu-22.04"
  tools:
    python: "3.12"
  apt_packages:
    - g++
    - cmake
    - libhdf5-dev
    - libpng-dev

=======
  os: "ubuntu-24.04"
  tools:
    python: "3.12"
  jobs:
    post_checkout:
      - git fetch --unshallow || true
>>>>>>> e12c65df
sphinx:
  configuration: docs/source/conf.py

python:
  install:
    - method: pip
      path: .
      extra_requirements:
        - docs<|MERGE_RESOLUTION|>--- conflicted
+++ resolved
@@ -1,24 +1,12 @@
 version: 2
 
 build:
-<<<<<<< HEAD
-  os: "ubuntu-22.04"
-  tools:
-    python: "3.12"
-  apt_packages:
-    - g++
-    - cmake
-    - libhdf5-dev
-    - libpng-dev
-
-=======
   os: "ubuntu-24.04"
   tools:
     python: "3.12"
   jobs:
     post_checkout:
       - git fetch --unshallow || true
->>>>>>> e12c65df
 sphinx:
   configuration: docs/source/conf.py
 
