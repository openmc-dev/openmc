cmake_minimum_required(VERSION 3.10 FATAL_ERROR)
project(openmc C CXX)

# Set version numbers
set(OPENMC_VERSION_MAJOR 0)
set(OPENMC_VERSION_MINOR 14)
set(OPENMC_VERSION_RELEASE 1)
set(OPENMC_VERSION ${OPENMC_VERSION_MAJOR}.${OPENMC_VERSION_MINOR}.${OPENMC_VERSION_RELEASE})
configure_file(include/openmc/version.h.in "${CMAKE_BINARY_DIR}/include/openmc/version.h" @ONLY)

# Setup output directories
set(CMAKE_ARCHIVE_OUTPUT_DIRECTORY ${CMAKE_BINARY_DIR}/lib)
set(CMAKE_LIBRARY_OUTPUT_DIRECTORY ${CMAKE_BINARY_DIR}/lib)
set(CMAKE_RUNTIME_OUTPUT_DIRECTORY ${CMAKE_BINARY_DIR}/bin)

# Set module path
set(CMAKE_MODULE_PATH ${CMAKE_CURRENT_SOURCE_DIR}/cmake/Modules)

# Allow user to specify <project>_ROOT variables
if (CMAKE_VERSION VERSION_GREATER_EQUAL 3.12)
  cmake_policy(SET CMP0074 NEW)
endif()

# Enable correct usage of CXX_EXTENSIONS
if (CMAKE_VERSION VERSION_GREATER_EQUAL 3.22)
  cmake_policy(SET CMP0128 NEW)
endif()

#===============================================================================
# Command line options
#===============================================================================

option(OPENMC_USE_OPENMP      "Enable shared-memory parallelism with OpenMP"         ON)
option(OPENMC_BUILD_TESTS     "Build tests"                                          ON)
option(OPENMC_ENABLE_PROFILE  "Compile with profiling flags"                         OFF)
option(OPENMC_ENABLE_COVERAGE "Compile with coverage analysis flags"                 OFF)
option(OPENMC_USE_DAGMC       "Enable support for DAGMC (CAD) geometry"              OFF)
option(OPENMC_USE_LIBMESH     "Enable support for libMesh unstructured mesh tallies" OFF)
option(OPENMC_USE_MPI         "Enable MPI"                                           OFF)
option(OPENMC_USE_MCPL        "Enable MCPL"                                          OFF)
option(OPENMC_USE_NCRYSTAL    "Enable support for NCrystal scattering"               OFF)

# Warnings for deprecated options
foreach(OLD_OPT IN ITEMS "openmp" "profile" "coverage" "dagmc" "libmesh")
  if(DEFINED ${OLD_OPT})
    string(TOUPPER ${OLD_OPT} OPT_UPPER)
    if ("${OLD_OPT}" STREQUAL "profile" OR "${OLD_OPT}" STREQUAL "coverage")
      set(NEW_OPT_PREFIX "OPENMC_ENABLE")
    else()
      set(NEW_OPT_PREFIX "OPENMC_USE")
    endif()
    message(WARNING "The OpenMC CMake option '${OLD_OPT}' has been deprecated. "
      "Its value will be ignored. "
      "Please use '-D${NEW_OPT_PREFIX}_${OPT_UPPER}=${${OLD_OPT}}' instead.")
    unset(${OLD_OPT} CACHE)
  endif()
endforeach()

foreach(OLD_BLD in ITEMS "debug" "optimize")
  if(DEFINED ${OLD_BLD})
    if("${OLD_BLD}" STREQUAL "debug")
      set(BLD_VAR "Debug")
    else()
      set(BLD_VAR "Release")
    endif()
    message(WARNING "The OpenMC CMake option '${OLD_BLD}' has been deprecated. "
      "Its value will be ignored. "
      "OpenMC now uses the CMAKE_BUILD_TYPE variable to set the build mode. "
      "Please use '-DCMAKE_BUILD_TYPE=${BLD_VAR}' instead.")
    unset(${OLD_BLD} CACHE)
  endif()
endforeach()

#===============================================================================
# Set a default build configuration if not explicitly specified
#===============================================================================

if(NOT CMAKE_BUILD_TYPE)
    message(STATUS "No build type selected, defaulting to RelWithDebInfo")
    set(CMAKE_BUILD_TYPE RelWithDebInfo CACHE STRING "Choose the type of build" FORCE)
endif()

#===============================================================================
# MPI for distributed-memory parallelism
#===============================================================================

if(OPENMC_USE_MPI)
  find_package(MPI REQUIRED)
endif()

#===============================================================================
# Helper macro for finding a dependency
#===============================================================================

macro(find_package_write_status pkg)
  find_package(${pkg} QUIET NO_SYSTEM_ENVIRONMENT_PATH)
  if(${pkg}_FOUND)
    message(STATUS "Found ${pkg}: ${${pkg}_DIR} (version ${${pkg}_VERSION})")
  else()
    message(STATUS "Did not find ${pkg}, will use submodule instead")
  endif()
endmacro()

#===============================================================================
# NCrystal Scattering Support
#===============================================================================

if(OPENMC_USE_NCRYSTAL)
  find_package(NCrystal REQUIRED)
  message(STATUS "Found NCrystal: ${NCrystal_DIR} (version ${NCrystal_VERSION})")
endif()

#===============================================================================
# DAGMC Geometry Support - need DAGMC/MOAB
#===============================================================================

if(OPENMC_USE_DAGMC)
  find_package(DAGMC REQUIRED PATH_SUFFIXES lib/cmake)
  if (${DAGMC_VERSION} VERSION_LESS 3.2.0)
    message(FATAL_ERROR "Discovered DAGMC Version: ${DAGMC_VERSION}. \
    Please update DAGMC to version 3.2.0 or greater.")
  endif()
  message(STATUS "Found DAGMC: ${DAGMC_DIR} (version ${DAGMC_VERSION})")
endif()

#===============================================================================
# libMesh Unstructured Mesh Support
#===============================================================================

if(OPENMC_USE_LIBMESH)
  find_package(LIBMESH REQUIRED)
endif()

#===============================================================================
# libpng
#===============================================================================

find_package(PNG)

#===============================================================================
# HDF5 for binary output
#===============================================================================

# Unfortunately FindHDF5.cmake will always prefer a serial HDF5 installation
# over a parallel installation if both appear on the user's PATH. To get around
# this, we check for the environment variable HDF5_ROOT and if it exists, use it
# to check whether its a parallel version.

if(NOT DEFINED HDF5_PREFER_PARALLEL)
  if(DEFINED ENV{HDF5_ROOT} AND EXISTS $ENV{HDF5_ROOT}/bin/h5pcc)
    set(HDF5_PREFER_PARALLEL TRUE)
  else()
    set(HDF5_PREFER_PARALLEL FALSE)
  endif()
endif()

find_package(HDF5 REQUIRED COMPONENTS C HL)

# Remove HDF5 transitive dependencies that are system libraries
list(FILTER HDF5_LIBRARIES EXCLUDE REGEX ".*lib(pthread|dl|m).*")
message(STATUS "HDF5 Libraries: ${HDF5_LIBRARIES}")

if(HDF5_IS_PARALLEL)
  if(NOT OPENMC_USE_MPI)
    message(FATAL_ERROR "Parallel HDF5 was detected, but MPI was not enabled.\
      To use parallel HDF5, OpenMC needs to be built with MPI support by passing\
      -DOPENMC_USE_MPI=ON when calling cmake.")
  endif()
  message(STATUS "Using parallel HDF5")
endif()

# Version 1.12 of HDF5 deprecates the H5Oget_info_by_idx() interface.
# Thus, we give these flags to allow usage of the old interface in newer
# versions of HDF5.
if(${HDF5_VERSION} VERSION_GREATER_EQUAL 1.12.0)
  list(APPEND cxxflags -DH5Oget_info_by_idx_vers=1 -DH5O_info_t_vers=1)
endif()

#===============================================================================
# MCPL
#===============================================================================

if (OPENMC_USE_MCPL)
  find_package(MCPL REQUIRED)
  message(STATUS "Found MCPL: ${MCPL_DIR} (found version \"${MCPL_VERSION}\")")
endif()

#===============================================================================
# Set compile/link flags based on which compiler is being used
#===============================================================================

if(OPENMC_USE_OPENMP)
<<<<<<< HEAD
  find_package(OpenMP)
  if(OPENMP_FOUND)
    # In CMake 3.9+, can use the OpenMP::OpenMP_CXX imported target
    list(APPEND cxxflags ${OpenMP_CXX_FLAGS})
    list(APPEND ldflags ${OpenMP_CXX_FLAGS})

    if (CMAKE_CXX_COMPILER_ID STREQUAL "MSVC") 
      # Special flag to get OpenMP to work on Windows
      list(APPEND cxxflags /openmp:llvm)
    endif()
  endif()
=======
  find_package(OpenMP REQUIRED)
  # In CMake 3.9+, can use the OpenMP::OpenMP_CXX imported target
  list(APPEND cxxflags ${OpenMP_CXX_FLAGS})
  list(APPEND ldflags ${OpenMP_CXX_FLAGS})
>>>>>>> 231fcb65
endif()

# Skip for Visual Studio which has its own configurations through GUI
if(NOT MSVC)
  set(CMAKE_POSITION_INDEPENDENT_CODE ON)

  if(OPENMC_ENABLE_PROFILE)
    list(APPEND cxxflags -g -fno-omit-frame-pointer)
  endif()

  if(OPENMC_ENABLE_COVERAGE)
    list(APPEND cxxflags --coverage)
    list(APPEND ldflags --coverage)
  endif()
endif()

# Show flags being used
message(STATUS "OpenMC C++ flags: ${cxxflags}")
message(STATUS "OpenMC Linker flags: ${ldflags}")

#===============================================================================
# Update git submodules as needed
#===============================================================================

find_package(Git)
if(GIT_FOUND AND EXISTS "${CMAKE_CURRENT_SOURCE_DIR}/.git")
  option(GIT_SUBMODULE "Check submodules during build" ON)
  if(GIT_SUBMODULE)
    message(STATUS "Submodule update")
    execute_process(COMMAND ${GIT_EXECUTABLE} submodule update --init --recursive
                    WORKING_DIRECTORY ${CMAKE_CURRENT_SOURCE_DIR}
                    RESULT_VARIABLE GIT_SUBMOD_RESULT)
    if(NOT GIT_SUBMOD_RESULT EQUAL 0)
      message(FATAL_ERROR "git submodule update --init failed with \
        ${GIT_SUBMOD_RESULT}, please checkout submodules")
    endif()
  endif()
endif()

# Check to see if submodules exist (by checking one)
if(NOT EXISTS "${CMAKE_CURRENT_SOURCE_DIR}/vendor/pugixml/CMakeLists.txt")
  message(FATAL_ERROR "The git submodules were not downloaded! GIT_SUBMODULE was \
    turned off or failed. Please update submodules and try again.")
endif()

#===============================================================================
# pugixml library
#===============================================================================

find_package_write_status(pugixml)
if (NOT pugixml_FOUND)
  add_subdirectory(vendor/pugixml)
  set_target_properties(pugixml PROPERTIES CXX_STANDARD 14 CXX_EXTENSIONS OFF)
endif()

#===============================================================================
# {fmt} library
#===============================================================================

find_package_write_status(fmt)
if (NOT fmt_FOUND)
  set(FMT_INSTALL ON CACHE BOOL "Generate the install target.")
  add_subdirectory(vendor/fmt)
endif()

#===============================================================================
# xtensor header-only library
#===============================================================================

# CMake 3.13+ will complain about policy CMP0079 unless it is set explicitly
if (CMAKE_VERSION VERSION_GREATER_EQUAL 3.13)
  cmake_policy(SET CMP0079 NEW)
endif()

find_package_write_status(xtensor)
if (NOT xtensor_FOUND)
  # The version of xtensor which is in the submodules appears to have a memory
  # bug on Windows machines. For now, I am just going to comment out using the
  # submodules, and will get a recent version of xtensor with fetch content.
  #add_subdirectory(vendor/xtl)
  #set(xtl_DIR ${CMAKE_CURRENT_BINARY_DIR}/vendor/xtl)
  #add_subdirectory(vendor/xtensor)

  include(FetchContent)

  # Get XTL
  message(STATUS "Downloading xtl v0.7.7")
  FetchContent_Declare(xtl
    GIT_REPOSITORY https://github.com/xtensor-stack/xtl.git
    GIT_TAG        0.7.7
  )
  FetchContent_MakeAvailable(xtl)

  # Get XTENSOR
  message(STATUS "Downloading xtensor v0.24.7")
  FetchContent_Declare(xtensor
    GIT_REPOSITORY https://github.com/xtensor-stack/xtensor.git
    GIT_TAG        0.24.7
  )
  FetchContent_MakeAvailable(xtensor)
endif()

#===============================================================================
# GSL header-only library
#===============================================================================

find_package_write_status(gsl-lite)
if (NOT gsl-lite_FOUND)
  add_subdirectory(vendor/gsl-lite)

  # Make sure contract violations throw exceptions
  target_compile_definitions(gsl-lite-v1 INTERFACE GSL_THROW_ON_CONTRACT_VIOLATION)
  target_compile_definitions(gsl-lite-v1 INTERFACE gsl_CONFIG_ALLOWS_NONSTRICT_SPAN_COMPARISON=1)
endif()

#===============================================================================
# Catch2 library
#===============================================================================

if(OPENMC_BUILD_TESTS)
  find_package_write_status(Catch2)
  if (NOT Catch2_FOUND)
    add_subdirectory(vendor/Catch2)
  endif()
endif()

#===============================================================================
# RPATH information
#===============================================================================

# Provide install directory variables as defined by GNU coding standards
include(GNUInstallDirs)

# This block of code ensures that dynamic libraries can be found via the RPATH
# whether the executable is the original one from the build directory or the
# installed one in CMAKE_INSTALL_PREFIX. Ref:
# https://gitlab.kitware.com/cmake/community/wikis/doc/cmake/RPATH-handling

# use, i.e. don't skip the full RPATH for the build tree
set(CMAKE_SKIP_BUILD_RPATH  FALSE)

# when building, don't use the install RPATH already
# (but later on when installing)
set(CMAKE_BUILD_WITH_INSTALL_RPATH FALSE)

# add the automatically determined parts of the RPATH
# which point to directories outside the build tree to the install RPATH
set(CMAKE_INSTALL_RPATH_USE_LINK_PATH TRUE)

# the RPATH to be used when installing, but only if it's not a system directory
list(FIND CMAKE_PLATFORM_IMPLICIT_LINK_DIRECTORIES "${CMAKE_INSTALL_FULL_LIBDIR}" isSystemDir)
if("${isSystemDir}" STREQUAL "-1")
  set(CMAKE_INSTALL_RPATH "${CMAKE_INSTALL_FULL_LIBDIR}")
endif()

#===============================================================================
# libopenmc
#===============================================================================

list(APPEND libopenmc_SOURCES
  src/bank.cpp
  src/boundary_condition.cpp
  src/bremsstrahlung.cpp
  src/cell.cpp
  src/cmfd_solver.cpp
  src/cross_sections.cpp
  src/dagmc.cpp
  src/distribution.cpp
  src/distribution_angle.cpp
  src/distribution_energy.cpp
  src/distribution_multi.cpp
  src/distribution_spatial.cpp
  src/eigenvalue.cpp
  src/endf.cpp
  src/error.cpp
  src/event.cpp
  src/file_utils.cpp
  src/finalize.cpp
  src/geometry.cpp
  src/geometry_aux.cpp
  src/hdf5_interface.cpp
  src/initialize.cpp
  src/lattice.cpp
  src/material.cpp
  src/math_functions.cpp
  src/mcpl_interface.cpp
  src/mesh.cpp
  src/message_passing.cpp
  src/mgxs.cpp
  src/mgxs_interface.cpp
  src/ncrystal_interface.cpp
  src/nuclide.cpp
  src/output.cpp
  src/particle.cpp
  src/particle_data.cpp
  src/particle_restart.cpp
  src/photon.cpp
  src/physics.cpp
  src/physics_common.cpp
  src/physics_mg.cpp
  src/plot.cpp
  src/position.cpp
  src/progress_bar.cpp
  src/random_dist.cpp
  src/random_lcg.cpp
  src/reaction.cpp
  src/reaction_product.cpp
  src/scattdata.cpp
  src/secondary_correlated.cpp
  src/secondary_kalbach.cpp
  src/secondary_nbody.cpp
  src/secondary_thermal.cpp
  src/secondary_uncorrelated.cpp
  src/settings.cpp
  src/simulation.cpp
  src/source.cpp
  src/state_point.cpp
  src/string_utils.cpp
  src/summary.cpp
  src/surface.cpp
  src/tallies/derivative.cpp
  src/tallies/filter.cpp
  src/tallies/filter_azimuthal.cpp
  src/tallies/filter_cell.cpp
  src/tallies/filter_cell_instance.cpp
  src/tallies/filter_cellborn.cpp
  src/tallies/filter_cellfrom.cpp
  src/tallies/filter_collision.cpp
  src/tallies/filter_delayedgroup.cpp
  src/tallies/filter_distribcell.cpp
  src/tallies/filter_energy.cpp
  src/tallies/filter_energyfunc.cpp
  src/tallies/filter_legendre.cpp
  src/tallies/filter_material.cpp
  src/tallies/filter_materialfrom.cpp
  src/tallies/filter_mesh.cpp
  src/tallies/filter_meshsurface.cpp
  src/tallies/filter_mu.cpp
  src/tallies/filter_particle.cpp
  src/tallies/filter_polar.cpp
  src/tallies/filter_sph_harm.cpp
  src/tallies/filter_sptl_legendre.cpp
  src/tallies/filter_surface.cpp
  src/tallies/filter_time.cpp
  src/tallies/filter_universe.cpp
  src/tallies/filter_zernike.cpp
  src/tallies/tally.cpp
  src/tallies/tally_scoring.cpp
  src/tallies/trigger.cpp
  src/thermal.cpp
  src/timer.cpp
  src/track_output.cpp
  src/universe.cpp
  src/urr.cpp
  src/volume_calc.cpp
  src/weight_windows.cpp
  src/wmp.cpp
  src/xml_interface.cpp
  src/xsdata.cpp)

# Add bundled external dependencies
list(APPEND libopenmc_SOURCES
  src/external/quartic_solver.cpp
  src/external/Faddeeva.cc)

#===============================================================================
# openmc library
#===============================================================================
add_library(libopenmc SHARED ${libopenmc_SOURCES})
add_library(OpenMC::libopenmc ALIAS libopenmc)

# For compilers on Windows
if(MSVC)
  # This ensures that all function/class method symbols are exported, without
  # needing to add the export macros in the source.
  set_target_properties(libopenmc PROPERTIES WINDOWS_EXPORT_ALL_SYMBOLS ON)

  # This compile definition is needed to make sure that the correct macros
  # are used for exporting symbols in the dll. While the
  # WINDOWS_EXPORT_ALL_SYMBOLS exports all function/class symbols, it
  # unfortunately does not work on global variables, which still need the macro.
  target_compile_definitions(libopenmc PRIVATE -DOPENMC_WIN_COMPILE)

  # To use the shared HDF5 libraries on Windows, the H5_BUILT_AS_DYNAMIC_LIB
  # compile definition must be specified.
  if (NOT HDF5_USE_STATIC_LIBRARIES)
    target_compile_definitions(libopenmc PRIVATE -DH5_BUILT_AS_DYNAMIC_LIB)
  endif()
endif()

# Avoid vs error lnk1149 :output filename matches input filename
if(NOT MSVC)
  set_target_properties(libopenmc PROPERTIES OUTPUT_NAME openmc)
endif()

target_include_directories(libopenmc
  PUBLIC
    $<INSTALL_INTERFACE:include>
    $<BUILD_INTERFACE:${CMAKE_CURRENT_SOURCE_DIR}/include>
    ${HDF5_INCLUDE_DIRS}
)

# Set compile flags
target_compile_options(libopenmc PRIVATE ${cxxflags})

# Add include directory for configured version file
target_include_directories(libopenmc
  PUBLIC $<BUILD_INTERFACE:${CMAKE_BINARY_DIR}/include>)

if (HDF5_IS_PARALLEL)
  target_compile_definitions(libopenmc PRIVATE -DPHDF5)
endif()
if (OPENMC_USE_MPI)
  target_compile_definitions(libopenmc PUBLIC -DOPENMC_MPI)
endif()

# Set git SHA1 hash as a compile definition
if(GIT_FOUND)
  execute_process(COMMAND ${GIT_EXECUTABLE} rev-parse HEAD
                  WORKING_DIRECTORY ${CMAKE_CURRENT_SOURCE_DIR}
                  RESULT_VARIABLE GIT_SHA1_SUCCESS
                  OUTPUT_VARIABLE GIT_SHA1
                  ERROR_QUIET OUTPUT_STRIP_TRAILING_WHITESPACE)
  if(GIT_SHA1_SUCCESS EQUAL 0)
    target_compile_definitions(libopenmc PRIVATE -DGIT_SHA1="${GIT_SHA1}")
  endif()
endif()

# target_link_libraries treats any arguments starting with - but not -l as
# linker flags. Thus, we can pass both linker flags and libraries together.
target_link_libraries(libopenmc ${ldflags} ${HDF5_LIBRARIES} ${HDF5_HL_LIBRARIES}
                      xtensor gsl::gsl-lite-v1 fmt::fmt ${CMAKE_DL_LIBS})

if(TARGET pugixml::pugixml)
  target_link_libraries(libopenmc pugixml::pugixml)
else()
  target_link_libraries(libopenmc pugixml)
endif()

if(OPENMC_USE_DAGMC)
  target_compile_definitions(libopenmc PRIVATE DAGMC)
  target_link_libraries(libopenmc dagmc-shared uwuw-shared)
endif()

if(OPENMC_USE_LIBMESH)
  target_compile_definitions(libopenmc PRIVATE LIBMESH)
  target_link_libraries(libopenmc PkgConfig::LIBMESH)
endif()

if (PNG_FOUND)
  target_compile_definitions(libopenmc PRIVATE USE_LIBPNG)
  target_link_libraries(libopenmc PNG::PNG)
endif()

if (OPENMC_USE_MPI)
  target_link_libraries(libopenmc MPI::MPI_CXX)
endif()

if (OPENMC_BUILD_TESTS)
  # Add cpp tests directory
  include(CTest)
  add_subdirectory(tests/cpp_unit_tests)
endif()

if (OPENMC_USE_MCPL)
  target_compile_definitions(libopenmc PUBLIC OPENMC_MCPL)
  target_link_libraries(libopenmc MCPL::mcpl)
endif()

if(OPENMC_USE_NCRYSTAL)
  target_compile_definitions(libopenmc PRIVATE NCRYSTAL)
  target_link_libraries(libopenmc NCrystal::NCrystal)
endif()

#===============================================================================
# Log build info that this executable can report later
#===============================================================================
target_compile_definitions(libopenmc PRIVATE BUILD_TYPE=${CMAKE_BUILD_TYPE})
target_compile_definitions(libopenmc PRIVATE COMPILER_ID=${CMAKE_CXX_COMPILER_ID})
target_compile_definitions(libopenmc PRIVATE COMPILER_VERSION=${CMAKE_CXX_COMPILER_VERSION})
if (OPENMC_ENABLE_PROFILE)
  target_compile_definitions(libopenmc PRIVATE PROFILINGBUILD)
endif()
if (OPENMC_ENABLE_COVERAGE)
  target_compile_definitions(libopenmc PRIVATE COVERAGEBUILD)
endif()

#===============================================================================
# openmc executable
#===============================================================================
add_executable(openmc src/main.cpp)
add_executable(OpenMC::openmc ALIAS openmc)
target_compile_options(openmc PRIVATE ${cxxflags})
target_include_directories(openmc PRIVATE ${CMAKE_BINARY_DIR}/include)
target_link_libraries(openmc libopenmc)

# Ensure C++14 standard is used and turn off GNU extensions
target_compile_features(openmc PUBLIC cxx_std_14)
target_compile_features(libopenmc PUBLIC cxx_std_14)
set_target_properties(openmc libopenmc PROPERTIES CXX_EXTENSIONS OFF)

#===============================================================================
# Python package
#===============================================================================

add_custom_command(TARGET libopenmc POST_BUILD
  COMMAND ${CMAKE_COMMAND} -E copy
  $<TARGET_FILE:libopenmc>
  ${CMAKE_CURRENT_SOURCE_DIR}/openmc/lib/$<TARGET_FILE_NAME:libopenmc>
  COMMENT "Copying libopenmc to Python module directory")

#===============================================================================
# Install executable, scripts, manpage, license
#===============================================================================

configure_file(cmake/OpenMCConfig.cmake.in "${CMAKE_BINARY_DIR}${CMAKE_FILES_DIRECTORY}/OpenMCConfig.cmake" @ONLY)
configure_file(cmake/OpenMCConfigVersion.cmake.in "${CMAKE_BINARY_DIR}${CMAKE_FILES_DIRECTORY}/OpenMCConfigVersion.cmake" @ONLY)

set(INSTALL_CONFIGDIR ${CMAKE_INSTALL_LIBDIR}/cmake/OpenMC)
install(TARGETS openmc libopenmc
  EXPORT openmc-targets
  RUNTIME DESTINATION ${CMAKE_INSTALL_BINDIR}
  LIBRARY DESTINATION ${CMAKE_INSTALL_LIBDIR}
  ARCHIVE DESTINATION ${CMAKE_INSTALL_LIBDIR}
)
install(EXPORT openmc-targets
  FILE OpenMCTargets.cmake
  NAMESPACE OpenMC::
  DESTINATION ${INSTALL_CONFIGDIR})

install(FILES
  "${CMAKE_BINARY_DIR}${CMAKE_FILES_DIRECTORY}/OpenMCConfig.cmake"
  "${CMAKE_BINARY_DIR}${CMAKE_FILES_DIRECTORY}/OpenMCConfigVersion.cmake"
  DESTINATION ${INSTALL_CONFIGDIR})
install(FILES man/man1/openmc.1 DESTINATION ${CMAKE_INSTALL_MANDIR}/man1)
install(FILES LICENSE DESTINATION "${CMAKE_INSTALL_DOCDIR}" RENAME copyright)
install(DIRECTORY include/ DESTINATION ${CMAKE_INSTALL_INCLUDEDIR})
install(FILES "${CMAKE_BINARY_DIR}/include/openmc/version.h" DESTINATION ${CMAKE_INSTALL_INCLUDEDIR}/openmc)<|MERGE_RESOLUTION|>--- conflicted
+++ resolved
@@ -190,24 +190,15 @@
 #===============================================================================
 
 if(OPENMC_USE_OPENMP)
-<<<<<<< HEAD
-  find_package(OpenMP)
-  if(OPENMP_FOUND)
-    # In CMake 3.9+, can use the OpenMP::OpenMP_CXX imported target
-    list(APPEND cxxflags ${OpenMP_CXX_FLAGS})
-    list(APPEND ldflags ${OpenMP_CXX_FLAGS})
-
-    if (CMAKE_CXX_COMPILER_ID STREQUAL "MSVC") 
-      # Special flag to get OpenMP to work on Windows
-      list(APPEND cxxflags /openmp:llvm)
-    endif()
-  endif()
-=======
   find_package(OpenMP REQUIRED)
   # In CMake 3.9+, can use the OpenMP::OpenMP_CXX imported target
   list(APPEND cxxflags ${OpenMP_CXX_FLAGS})
   list(APPEND ldflags ${OpenMP_CXX_FLAGS})
->>>>>>> 231fcb65
+
+  if (CMAKE_CXX_COMPILER_ID STREQUAL "MSVC") 
+    # Special flag to get OpenMP to work on Windows with MSVC
+    list(APPEND cxxflags /openmp:llvm)
+  endif()
 endif()
 
 # Skip for Visual Studio which has its own configurations through GUI
