--- conflicted
+++ resolved
@@ -90,11 +90,8 @@
    SphericalMesh
    SurfaceFilter
    Tally
-<<<<<<< HEAD
    SensitivityTally
-=======
    TemporarySession
->>>>>>> eb74d497
    UniverseFilter
    UnstructuredMesh
    WeightFilter
