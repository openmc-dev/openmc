--- conflicted
+++ resolved
@@ -174,7 +174,18 @@
    "metadata": {
     "collapsed": false
    },
-   "outputs": [],
+   "outputs": [
+    {
+     "name": "stderr",
+     "output_type": "stream",
+     "text": [
+      "/usr/local/lib/python2.7/dist-packages/openmc-0.7.0-py2.7.egg/openmc/universe.py:199: DeprecationWarning: Cell.add_surface(...) has been deprecated and may be removed in a future version. The region for a Cell should be defined using the region property directly.\n",
+      "/usr/local/lib/python2.7/dist-packages/openmc-0.7.0-py2.7.egg/openmc/universe.py:199: DeprecationWarning: Cell.add_surface(...) has been deprecated and may be removed in a future version. The region for a Cell should be defined using the region property directly.\n",
+      "/usr/local/lib/python2.7/dist-packages/openmc-0.7.0-py2.7.egg/openmc/universe.py:199: DeprecationWarning: Cell.add_surface(...) has been deprecated and may be removed in a future version. The region for a Cell should be defined using the region property directly.\n",
+      "/usr/local/lib/python2.7/dist-packages/openmc-0.7.0-py2.7.egg/openmc/universe.py:199: DeprecationWarning: Cell.add_surface(...) has been deprecated and may be removed in a future version. The region for a Cell should be defined using the region property directly.\n"
+     ]
+    }
+   ],
    "source": [
     "# Create a Universe to encapsulate a fuel pin\n",
     "pin_cell_universe = openmc.Universe(name='1.6% Fuel Pin')\n",
@@ -182,19 +193,20 @@
     "# Create fuel Cell\n",
     "fuel_cell = openmc.Cell(name='1.6% Fuel')\n",
     "fuel_cell.fill = fuel\n",
-    "fuel_cell.region = -fuel_outer_radius\n",
+    "fuel_cell.add_surface(fuel_outer_radius, halfspace=-1)\n",
     "pin_cell_universe.add_cell(fuel_cell)\n",
     "\n",
     "# Create a clad Cell\n",
     "clad_cell = openmc.Cell(name='1.6% Clad')\n",
     "clad_cell.fill = zircaloy\n",
-    "clad_cell.region = +fuel_outer_radius & -clad_outer_radius\n",
+    "clad_cell.add_surface(fuel_outer_radius, halfspace=+1)\n",
+    "clad_cell.add_surface(clad_outer_radius, halfspace=-1)\n",
     "pin_cell_universe.add_cell(clad_cell)\n",
     "\n",
     "# Create a moderator Cell\n",
     "moderator_cell = openmc.Cell(name='1.6% Moderator')\n",
     "moderator_cell.fill = water\n",
-    "moderator_cell.region = +clad_outer_radius\n",
+    "moderator_cell.add_surface(clad_outer_radius, halfspace=+1)\n",
     "pin_cell_universe.add_cell(moderator_cell)"
    ]
   },
@@ -211,14 +223,32 @@
    "metadata": {
     "collapsed": false
    },
-   "outputs": [],
+   "outputs": [
+    {
+     "name": "stderr",
+     "output_type": "stream",
+     "text": [
+      "/usr/local/lib/python2.7/dist-packages/openmc-0.7.0-py2.7.egg/openmc/universe.py:199: DeprecationWarning: Cell.add_surface(...) has been deprecated and may be removed in a future version. The region for a Cell should be defined using the region property directly.\n",
+      "/usr/local/lib/python2.7/dist-packages/openmc-0.7.0-py2.7.egg/openmc/universe.py:199: DeprecationWarning: Cell.add_surface(...) has been deprecated and may be removed in a future version. The region for a Cell should be defined using the region property directly.\n",
+      "/usr/local/lib/python2.7/dist-packages/openmc-0.7.0-py2.7.egg/openmc/universe.py:199: DeprecationWarning: Cell.add_surface(...) has been deprecated and may be removed in a future version. The region for a Cell should be defined using the region property directly.\n",
+      "/usr/local/lib/python2.7/dist-packages/openmc-0.7.0-py2.7.egg/openmc/universe.py:199: DeprecationWarning: Cell.add_surface(...) has been deprecated and may be removed in a future version. The region for a Cell should be defined using the region property directly.\n",
+      "/usr/local/lib/python2.7/dist-packages/openmc-0.7.0-py2.7.egg/openmc/universe.py:199: DeprecationWarning: Cell.add_surface(...) has been deprecated and may be removed in a future version. The region for a Cell should be defined using the region property directly.\n",
+      "/usr/local/lib/python2.7/dist-packages/openmc-0.7.0-py2.7.egg/openmc/universe.py:199: DeprecationWarning: Cell.add_surface(...) has been deprecated and may be removed in a future version. The region for a Cell should be defined using the region property directly.\n"
+     ]
+    }
+   ],
    "source": [
     "# Create root Cell\n",
     "root_cell = openmc.Cell(name='root cell')\n",
     "root_cell.fill = pin_cell_universe\n",
     "\n",
     "# Add boundary planes\n",
-    "root_cell.region = +min_x & -max_x & +min_y & -max_y & +min_z & -max_z\n",
+    "root_cell.add_surface(min_x, halfspace=+1)\n",
+    "root_cell.add_surface(max_x, halfspace=-1)\n",
+    "root_cell.add_surface(min_y, halfspace=+1)\n",
+    "root_cell.add_surface(max_y, halfspace=-1)\n",
+    "root_cell.add_surface(min_z, halfspace=+1)\n",
+    "root_cell.add_surface(max_z, halfspace=-1)\n",
     "\n",
     "# Create root Universe\n",
     "root_universe = openmc.Universe(universe_id=0, name='root universe')\n",
@@ -363,11 +393,7 @@
    "outputs": [
     {
      "data": {
-<<<<<<< HEAD
-      "image/png": "iVBORw0KGgoAAAANSUhEUgAAAPoAAAD6AgMAAAD1grKuAAAABGdBTUEAALGPC/xhBQAAAAFzUkdC\nAK7OHOkAAAAgY0hSTQAAeiYAAICEAAD6AAAAgOgAAHUwAADqYAAAOpgAABdwnLpRPAAAAAxQTFRF\n////chIS6YCRTb/E6kGE+wAAAAFiS0dEAIgFHUgAAAAJcEhZcwAAAEgAAABIAEbJaz4AAALKSURB\nVGje7dpLcqQwDAbgHHE2YeEj+D4cwQucBUfo+3CEXoSp8OhuhF70T4qpKXmdr21LogK2Pj7A8QmN\nP+HDhw8fPnz48Kf6VH9G+66vy+je8k19jnf8C5dXIPv86ms56lPdjvaYbyodx3ze+XLE76cXFiD4\nzPji99z0/AJ4n1lfvJ6fnl0A6x+578efMSg1wPr172/jPO5yFXM+Ef78gdblM+WPHyguP//t1/g6\npA0wfln+ho/fwgYYn19C/xwDvwHGc9OvC+hs37DTrwuwfWanXxdQTC9Mvyygs3wjTL8uwPJpn/tN\nDbSGz7T0SBEWw4vLXzbQ6b6RoveIoO6TvPxlA63qs7z8ZQPF9F+SH22vbX8OQKf5Rtv+EgDNJ3X5\n8wZaxWd1+fMGiuFvir8bvjp8J/tGy/6jAmRvhW8fwL3vVT+o3grfPoB7r/IpALI3tz8FoJN84/NV\n873hB8UnM3xzANtf8nb4dwmg3grfFEDJO8JPE0i9Ff4pAYL3pI8mkHor/HMCeO9JH00g9SafEsh7\nT/ppARBvp48UwJnelT5SACd7O31TAlnvKx9SQCd7B58KgPO+8iMFuPWe9E8F8BveWX7bAjzX9y4/\n/Jve+fhsH6Ctv7n8PTzjvY/v9gEOHz58+PBX+6v/f/wPvnd54f3j6venE/yl769Xv7+j3x/o98/V\n32/o9+fl389Xnx+g5x/o+Qt6/oOeP6HnX+j5G3z+h54/ouefV5/foufP6Pk3ev4On/+j9w/o/Qd6\n/4Le/6D3T/D9V67Y/ZsVQBq+s+8f0ftP+P41axXguP9NWgDuu/Cdfv+N3r/D9/9TAID+A7T/Ae2/\ngPs/0P4TtP8F7r9J3AIO9P+g/Udw/9Oygbf7r9D+L7j/DO1/Q/vv4P4/tP8Q7n9E+y/h/k+0/xTu\nf4X7b+H+X7T/+BPuf3aM8OHDhw8fPnz4w/4vzcvgeY10sY0AAAAldEVYdGRhdGU6Y3JlYXRlADIw\nMTUtMTAtMDNUMTM6MDI6MDItMDQ6MDCXyx9dAAAAJXRFWHRkYXRlOm1vZGlmeQAyMDE1LTEwLTAz\nVDEzOjAyOjAyLTA0OjAw5pan4QAAAABJRU5ErkJggg==\n",
-=======
-      "image/png": "iVBORw0KGgoAAAANSUhEUgAAAPoAAAD6AgMAAAD1grKuAAAABGdBTUEAALGPC/xhBQAAACBjSFJN\nAAB6JgAAgIQAAPoAAACA6AAAdTAAAOpgAAA6mAAAF3CculE8AAAADFBMVEX///9yEhLpgJFNv8Tq\nQYT7AAAAAWJLR0QAiAUdSAAAAAd0SU1FB98KAwI1HbUKyRQAAAPZSURBVGje7Zs7buMwEIZ9iey5\n0gyNjQpXKTYudIScgkdQYTfut1idwkdQkQNsYQO2Qj0sPiVK+mlQDmwgwIcgg8Cc4fCTSK5W4OeF\nkM8rHv+2I/rgxPZEPZgR7XtQxKdXYuUXJSUnBQ/9WCgo4vOSJ+WFUvF7E08mlia+rn7VcKXP8sRs\nzFX8b2MdX2y6v1Tw6MZUw4H4ojfIjD8mvn/qRL5p4+vvlMqvp2EhR8WBzfiz20hXORmP9fi/bM9E\neUFvV5H/0yRkeSbiGRfFJErxD9ENdz7Mbhig/h89fvtFdMiI/ePUIXV4lXju8K3DKv9NThOZ3q2K\nmUy6grxFES8rjeyic+FFQav+ncg3fXjH+Ts+/iibztFqOiZuZP/Z3OafPX40NGgST2r+uvQkXXp6\ncKvmr+r0e1Eef5um3+JHP3IFF1D/seNZJgaDmvY0Gav1s+2f1fqpIcublfKGt6apotG/NVx3SInW\ntLX+7Vg/Pv1YqOsnun6JSVdOXT/X7vk75f938QP+8OmSBs0fXtymMhJbf8qlPynYmpKCh7OB1fzN\nalOj1sl0ZAruHLiA+RM73pDe/VjMVP89+aTXwjyc/x5n+u991895/utrJTy8/06TXh0r/5JOa2Jm\nYmqi4r/vUm/H4wLmT+z4anhr05X+q6KUXhtzr/9qSff5L5uMT//V/NdU4YuBTPa/8P67l/6r44ds\n+hYuoP5jx9ciy6XTWlibBrmx8V/TdMfjkP+6pOsu/lvM9N90sf7r+f6m/65n+S8p/itN15v0UkW3\n/+48+PRfJX6S9Joo4g+G/1qYG9KroqP/WypcuvyXPf13wH89/hHef7MB6R3Cqn55U4rv4kfH3zaS\ngQuYP7HjVf89tXrbO+hfLdr+Ozv/SP1dgtQ/Ov8C+i/3+q/Zf2D/HWi6bjT6rym9I/v/03/b+LHS\n4cTg/utTsV7/net/Afzz4f0XGX84/2j9xZ4/sePR/of2X7D/o+vPo/sv6h9B/Bfxr9j1Hz2eN/hO\n8/wfff4A848+f/1A/530/I0+/8PvH9D3H9HnT+R49P0b+v4PfP/4E/wXfP8Mvf9G37/D/ovuP8Se\nP7Hj0f0vdP8tqP9O339cyv7p3P1fdP8Z3v9G999j13/seMax8x/o+ZN7+O+E8zdP/8XOf8Hnz9Dz\nb7HnT+x49PxlCp7/BM+fOv13wvnXBfivt2lMvD8TyH/Hnb+Gz3+j589jz5/Y8ej9h4D+W7qQmf57\nefqv239n3T+C7z+h969i13/seMax+3/o/cMcu/8Y2H9n3p+J6r98pv8m4fwXuH+M3n+OO3++AX9c\nlR+4PhbRAAAAJXRFWHRkYXRlOmNyZWF0ZQAyMDE1LTEwLTAzVDA5OjUxOjU5KzA3OjAwJPCZIQAA\nACV0RVh0ZGF0ZTptb2RpZnkAMjAxNS0xMC0wM1QwOTo1MTo1OSswNzowMFWtIZ0AAAAASUVORK5C\nYII=\n",
->>>>>>> 3ffc4660
+      "image/png": "iVBORw0KGgoAAAANSUhEUgAAAPoAAAD6AgMAAAD1grKuAAAABGdBTUEAALGPC/xhBQAAAAFzUkdC\nAK7OHOkAAAAgY0hSTQAAeiYAAICEAAD6AAAAgOgAAHUwAADqYAAAOpgAABdwnLpRPAAAAAxQTFRF\n////chIS6YCRTb/E6kGE+wAAAAFiS0dEAIgFHUgAAAAJcEhZcwAAAEgAAABIAEbJaz4AAALKSURB\nVGje7dpLcqQwDAbgHHE2YeEj+D4cwQucBUfo+3CEXoSp8OhuhF70T4qpKXmdr21LogK2Pj7A8QmN\nP+HDhw8fPnz48Kf6VH9G+66vy+je8k19jnf8C5dXIPv86ms56lPdjvaYbyodx3ze+XLE76cXFiD4\nzPji99z0/AJ4n1lfvJ6fnl0A6x+578efMSg1wPr172/jPO5yFXM+Ef78gdblM+WPHyguP//t1/g6\npA0wfln+ho/fwgYYn19C/xwDvwHGc9OvC+hs37DTrwuwfWanXxdQTC9Mvyygs3wjTL8uwPJpn/tN\nDbSGz7T0SBEWw4vLXzbQ6b6RoveIoO6TvPxlA63qs7z8ZQPF9F+SH22vbX8OQKf5Rtv+EgDNJ3X5\n8wZaxWd1+fMGiuFvir8bvjp8J/tGy/6jAmRvhW8fwL3vVT+o3grfPoB7r/IpALI3tz8FoJN84/NV\n873hB8UnM3xzANtf8nb4dwmg3grfFEDJO8JPE0i9Ff4pAYL3pI8mkHor/HMCeO9JH00g9SafEsh7\nT/ppARBvp48UwJnelT5SACd7O31TAlnvKx9SQCd7B58KgPO+8iMFuPWe9E8F8BveWX7bAjzX9y4/\n/Jve+fhsH6Ctv7n8PTzjvY/v9gEOHz58+PBX+6v/f/wPvnd54f3j6venE/yl769Xv7+j3x/o98/V\n32/o9+fl389Xnx+g5x/o+Qt6/oOeP6HnX+j5G3z+h54/ouefV5/foufP6Pk3ev4On/+j9w/o/Qd6\n/4Le/6D3T/D9V67Y/ZsVQBq+s+8f0ftP+P41axXguP9NWgDuu/Cdfv+N3r/D9/9TAID+A7T/Ae2/\ngPs/0P4TtP8F7r9J3AIO9P+g/Udw/9Oygbf7r9D+L7j/DO1/Q/vv4P4/tP8Q7n9E+y/h/k+0/xTu\nf4X7b+H+X7T/+BPuf3aM8OHDhw8fPnz4w/4vzcvgeY10sY0AAAAldEVYdGRhdGU6Y3JlYXRlADIw\nMTUtMTAtMDhUMTM6NDI6MDYtMDQ6MDCJhmNxAAAAJXRFWHRkYXRlOm1vZGlmeQAyMDE1LTEwLTA4\nVDEzOjQyOjA2LTA0OjAw+NvbzQAAAABJRU5ErkJggg==\n",
       "text/plain": [
        "<IPython.core.display.Image object>"
       ]
@@ -561,6 +587,7 @@
      "name": "stdout",
      "output_type": "stream",
      "text": [
+      "rm: cannot remove ‘statepoint.*’: No such file or directory\n",
       "\n",
       "       .d88888b.                             888b     d888  .d8888b.\n",
       "      d88P\" \"Y88b                            8888b   d8888 d88P  Y88b\n",
@@ -577,15 +604,9 @@
       "      Copyright:      2011-2015 Massachusetts Institute of Technology\n",
       "      License:        http://mit-crpg.github.io/openmc/license.html\n",
       "      Version:        0.7.0\n",
-<<<<<<< HEAD
-      "      Git SHA1:       e0c2aace2e73367536fa03e153b67a2d038cd2b3\n",
-      "      Date/Time:      2015-10-03 13:02:02\n",
+      "      Git SHA1:       23535afa1c69644bb299bde18a094c3b99d53ae0\n",
+      "      Date/Time:      2015-10-08 13:42:07\n",
       "      MPI Processes:  1\n",
-=======
-      "      Git SHA1:       71dfde8d12942170a9a8d91796ab40a6e9becaaf\n",
-      "      Date/Time:      2015-10-03 09:53:29\n",
-      "      OpenMP Threads: 4\n",
->>>>>>> 3ffc4660
       "\n",
       " ===========================================================================\n",
       " ========================>     INITIALIZATION     <=========================\n",
@@ -597,11 +618,11 @@
       " Reading materials XML file...\n",
       " Reading tallies XML file...\n",
       " Building neighboring cells lists for each surface...\n",
+      " Loading ACE cross section table: 92235.71c\n",
       " Loading ACE cross section table: 92238.71c\n",
       " Loading ACE cross section table: 8016.71c\n",
-      " Loading ACE cross section table: 92235.71c\n",
+      " Loading ACE cross section table: 1001.71c\n",
       " Loading ACE cross section table: 5010.71c\n",
-      " Loading ACE cross section table: 1001.71c\n",
       " Loading ACE cross section table: 40090.71c\n",
       " Initializing source particles...\n",
       "\n",
@@ -611,26 +632,26 @@
       "\n",
       "  Bat./Gen.      k            Average k         \n",
       "  =========   ========   ====================   \n",
-      "        1/1    1.00279                       \n",
-      "        2/1    1.03320                       \n",
-      "        3/1    1.04467                       \n",
-      "        4/1    1.09693                       \n",
-      "        5/1    1.05008                       \n",
-      "        6/1    1.08426                       \n",
-      "        7/1    1.05363    1.06894 +/- 0.01531\n",
-      "        8/1    0.97961    1.03917 +/- 0.03106\n",
-      "        9/1    1.06444    1.04549 +/- 0.02285\n",
-      "       10/1    1.08345    1.05308 +/- 0.01926\n",
-      "       11/1    1.06871    1.05568 +/- 0.01594\n",
-      "       12/1    1.03183    1.05228 +/- 0.01390\n",
-      "       13/1    1.04486    1.05135 +/- 0.01207\n",
-      "       14/1    1.06468    1.05283 +/- 0.01075\n",
-      "       15/1    1.04185    1.05173 +/- 0.00968\n",
-      "       16/1    1.01268    1.04818 +/- 0.00944\n",
-      "       17/1    1.04129    1.04761 +/- 0.00864\n",
-      "       18/1    1.01127    1.04481 +/- 0.00843\n",
-      "       19/1    1.03738    1.04428 +/- 0.00782\n",
-      "       20/1    1.04410    1.04427 +/- 0.00728\n",
+      "        1/1    1.05992                       \n",
+      "        2/1    1.05251                       \n",
+      "        3/1    1.05204                       \n",
+      "        4/1    1.02100                       \n",
+      "        5/1    1.07784                       \n",
+      "        6/1    1.04814                       \n",
+      "        7/1    1.02335    1.03574 +/- 0.01239\n",
+      "        8/1    1.02415    1.03188 +/- 0.00813\n",
+      "        9/1    1.10331    1.04974 +/- 0.01876\n",
+      "       10/1    1.05452    1.05069 +/- 0.01456\n",
+      "       11/1    1.07867    1.05536 +/- 0.01277\n",
+      "       12/1    1.04203    1.05345 +/- 0.01096\n",
+      "       13/1    1.04482    1.05237 +/- 0.00955\n",
+      "       14/1    1.04117    1.05113 +/- 0.00852\n",
+      "       15/1    1.07581    1.05360 +/- 0.00801\n",
+      "       16/1    1.04235    1.05257 +/- 0.00731\n",
+      "       17/1    1.02710    1.05045 +/- 0.00701\n",
+      "       18/1    1.01970    1.04809 +/- 0.00687\n",
+      "       19/1    1.01022    1.04538 +/- 0.00691\n",
+      "       20/1    1.01449    1.04332 +/- 0.00675\n",
       " Creating state point statepoint.20.h5...\n",
       "\n",
       " ===========================================================================\n",
@@ -640,43 +661,27 @@
       "\n",
       " =======================>     TIMING STATISTICS     <=======================\n",
       "\n",
-<<<<<<< HEAD
-      " Total time for initialization     =  4.1600E-01 seconds\n",
-      "   Reading cross sections          =  9.1000E-02 seconds\n",
-      " Total time in simulation          =  1.4793E+01 seconds\n",
-      "   Time in transport only          =  1.4785E+01 seconds\n",
-      "   Time in inactive batches        =  2.1450E+00 seconds\n",
-      "   Time in active batches          =  1.2648E+01 seconds\n",
-=======
-      " Total time for initialization     =  3.7200E-01 seconds\n",
-      "   Reading cross sections          =  1.2400E-01 seconds\n",
-      " Total time in simulation          =  4.7110E+00 seconds\n",
-      "   Time in transport only          =  4.6510E+00 seconds\n",
-      "   Time in inactive batches        =  6.1900E-01 seconds\n",
-      "   Time in active batches          =  4.0920E+00 seconds\n",
->>>>>>> 3ffc4660
+      " Total time for initialization     =  4.6000E-01 seconds\n",
+      "   Reading cross sections          =  1.3900E-01 seconds\n",
+      " Total time in simulation          =  1.6630E+01 seconds\n",
+      "   Time in transport only          =  1.6613E+01 seconds\n",
+      "   Time in inactive batches        =  2.1710E+00 seconds\n",
+      "   Time in active batches          =  1.4459E+01 seconds\n",
       "   Time synchronizing fission bank =  2.0000E-03 seconds\n",
-      "     Sampling source sites         =  2.0000E-03 seconds\n",
-      "     SEND/RECV source sites        =  0.0000E+00 seconds\n",
+      "     Sampling source sites         =  0.0000E+00 seconds\n",
+      "     SEND/RECV source sites        =  1.0000E-03 seconds\n",
       "   Time accumulating tallies       =  0.0000E+00 seconds\n",
-<<<<<<< HEAD
       " Total time for finalization       =  1.0000E-03 seconds\n",
-      " Total time elapsed                =  1.5219E+01 seconds\n",
-      " Calculation Rate (inactive)       =  5827.51 neutrons/second\n",
-      " Calculation Rate (active)         =  2964.90 neutrons/second\n",
-=======
-      " Total time for finalization       =  2.0000E-03 seconds\n",
-      " Total time elapsed                =  5.0950E+00 seconds\n",
-      " Calculation Rate (inactive)       =  20193.9 neutrons/second\n",
-      " Calculation Rate (active)         =  9164.22 neutrons/second\n",
->>>>>>> 3ffc4660
+      " Total time elapsed                =  1.7100E+01 seconds\n",
+      " Calculation Rate (inactive)       =  5757.72 neutrons/second\n",
+      " Calculation Rate (active)         =  2593.54 neutrons/second\n",
       "\n",
       " ============================>     RESULTS     <============================\n",
       "\n",
-      " k-effective (Collision)     =  1.04044 +/-  0.00527\n",
-      " k-effective (Track-length)  =  1.04427 +/-  0.00728\n",
-      " k-effective (Absorption)    =  1.04794 +/-  0.00535\n",
-      " Combined k-effective        =  1.04628 +/-  0.00467\n",
+      " k-effective (Collision)     =  1.03935 +/-  0.00682\n",
+      " k-effective (Track-length)  =  1.04332 +/-  0.00675\n",
+      " k-effective (Absorption)    =  1.03845 +/-  0.00598\n",
+      " Combined k-effective        =  1.04024 +/-  0.00523\n",
       " Leakage Fraction            =  0.00000 +/-  0.00000\n",
       "\n"
      ]
@@ -716,7 +721,7 @@
   },
   {
    "cell_type": "code",
-   "execution_count": 24,
+   "execution_count": 27,
    "metadata": {
     "collapsed": false,
     "scrolled": true
@@ -736,7 +741,7 @@
   },
   {
    "cell_type": "code",
-   "execution_count": 25,
+   "execution_count": 28,
    "metadata": {
     "collapsed": false,
     "scrolled": true
@@ -759,45 +764,24 @@
   },
   {
    "cell_type": "code",
-   "execution_count": 26,
+   "execution_count": 29,
    "metadata": {
     "collapsed": false
    },
    "outputs": [
     {
-     "data": {
-      "text/html": [
-       "<div style=\"max-height:1000px;max-width:1500px;overflow:auto;\">\n",
-       "<table border=\"1\" class=\"dataframe\">\n",
-       "  <thead>\n",
-       "    <tr style=\"text-align: right;\">\n",
-       "      <th></th>\n",
-       "      <th>nuclide</th>\n",
-       "      <th>score</th>\n",
-       "      <th>mean</th>\n",
-       "      <th>std. dev.</th>\n",
-       "    </tr>\n",
-       "  </thead>\n",
-       "  <tbody>\n",
-       "    <tr>\n",
-       "      <th>0</th>\n",
-       "      <td>total</td>\n",
-       "      <td>(nu-fission / absorption)</td>\n",
-       "      <td>1.046353</td>\n",
-       "      <td>0.00935</td>\n",
-       "    </tr>\n",
-       "  </tbody>\n",
-       "</table>\n",
-       "</div>"
-      ],
-      "text/plain": [
-       "  nuclide                      score      mean  std. dev.\n",
-       "0   total  (nu-fission / absorption)  1.046353    0.00935"
-      ]
-     },
-     "execution_count": 26,
-     "metadata": {},
-     "output_type": "execute_result"
+     "ename": "AttributeError",
+     "evalue": "'CrossScore' object has no attribute 'strip'",
+     "output_type": "error",
+     "traceback": [
+      "\u001b[1;31m---------------------------------------------------------------------------\u001b[0m",
+      "\u001b[1;31mAttributeError\u001b[0m                            Traceback (most recent call last)",
+      "\u001b[1;32m<ipython-input-29-176e9015006a>\u001b[0m in \u001b[0;36m<module>\u001b[1;34m()\u001b[0m\n\u001b[0;32m      2\u001b[0m \u001b[0mfiss_rate\u001b[0m \u001b[1;33m=\u001b[0m \u001b[0msp\u001b[0m\u001b[1;33m.\u001b[0m\u001b[0mget_tally\u001b[0m\u001b[1;33m(\u001b[0m\u001b[0mname\u001b[0m\u001b[1;33m=\u001b[0m\u001b[1;34m'fiss. rate'\u001b[0m\u001b[1;33m)\u001b[0m\u001b[1;33m\u001b[0m\u001b[0m\n\u001b[0;32m      3\u001b[0m \u001b[0mabs_rate\u001b[0m \u001b[1;33m=\u001b[0m \u001b[0msp\u001b[0m\u001b[1;33m.\u001b[0m\u001b[0mget_tally\u001b[0m\u001b[1;33m(\u001b[0m\u001b[0mname\u001b[0m\u001b[1;33m=\u001b[0m\u001b[1;34m'abs. rate'\u001b[0m\u001b[1;33m)\u001b[0m\u001b[1;33m\u001b[0m\u001b[0m\n\u001b[1;32m----> 4\u001b[1;33m \u001b[0mkeff\u001b[0m \u001b[1;33m=\u001b[0m \u001b[0mfiss_rate\u001b[0m \u001b[1;33m/\u001b[0m \u001b[0mabs_rate\u001b[0m\u001b[1;33m\u001b[0m\u001b[0m\n\u001b[0m\u001b[0;32m      5\u001b[0m \u001b[0mkeff\u001b[0m\u001b[1;33m.\u001b[0m\u001b[0mget_pandas_dataframe\u001b[0m\u001b[1;33m(\u001b[0m\u001b[1;33m)\u001b[0m\u001b[1;33m\u001b[0m\u001b[0m\n",
+      "\u001b[1;32m/usr/local/lib/python2.7/dist-packages/openmc-0.7.0-py2.7.egg/openmc/tallies.pyc\u001b[0m in \u001b[0;36m__div__\u001b[1;34m(self, other)\u001b[0m\n\u001b[0;32m   2051\u001b[0m \u001b[1;33m\u001b[0m\u001b[0m\n\u001b[0;32m   2052\u001b[0m         \u001b[1;32mif\u001b[0m \u001b[0misinstance\u001b[0m\u001b[1;33m(\u001b[0m\u001b[0mother\u001b[0m\u001b[1;33m,\u001b[0m \u001b[0mTally\u001b[0m\u001b[1;33m)\u001b[0m\u001b[1;33m:\u001b[0m\u001b[1;33m\u001b[0m\u001b[0m\n\u001b[1;32m-> 2053\u001b[1;33m             \u001b[0mnew_tally\u001b[0m \u001b[1;33m=\u001b[0m \u001b[0mself\u001b[0m\u001b[1;33m.\u001b[0m\u001b[0m_outer_product\u001b[0m\u001b[1;33m(\u001b[0m\u001b[0mother\u001b[0m\u001b[1;33m,\u001b[0m \u001b[0mbinary_op\u001b[0m\u001b[1;33m=\u001b[0m\u001b[1;34m'/'\u001b[0m\u001b[1;33m)\u001b[0m\u001b[1;33m\u001b[0m\u001b[0m\n\u001b[0m\u001b[0;32m   2054\u001b[0m \u001b[1;33m\u001b[0m\u001b[0m\n\u001b[0;32m   2055\u001b[0m         \u001b[1;32melif\u001b[0m \u001b[0misinstance\u001b[0m\u001b[1;33m(\u001b[0m\u001b[0mother\u001b[0m\u001b[1;33m,\u001b[0m \u001b[0mReal\u001b[0m\u001b[1;33m)\u001b[0m\u001b[1;33m:\u001b[0m\u001b[1;33m\u001b[0m\u001b[0m\n",
+      "\u001b[1;32m/usr/local/lib/python2.7/dist-packages/openmc-0.7.0-py2.7.egg/openmc/tallies.pyc\u001b[0m in \u001b[0;36m_outer_product\u001b[1;34m(self, other, binary_op)\u001b[0m\n\u001b[0;32m   1548\u001b[0m             \u001b[1;32mfor\u001b[0m \u001b[0mself_score\u001b[0m\u001b[1;33m,\u001b[0m \u001b[0mother_score\u001b[0m \u001b[1;32min\u001b[0m \u001b[0mitertools\u001b[0m\u001b[1;33m.\u001b[0m\u001b[0mproduct\u001b[0m\u001b[1;33m(\u001b[0m\u001b[1;33m*\u001b[0m\u001b[0mall_scores\u001b[0m\u001b[1;33m)\u001b[0m\u001b[1;33m:\u001b[0m\u001b[1;33m\u001b[0m\u001b[0m\n\u001b[0;32m   1549\u001b[0m                 \u001b[0mnew_score\u001b[0m \u001b[1;33m=\u001b[0m \u001b[0mCrossScore\u001b[0m\u001b[1;33m(\u001b[0m\u001b[0mself_score\u001b[0m\u001b[1;33m,\u001b[0m \u001b[0mother_score\u001b[0m\u001b[1;33m,\u001b[0m \u001b[0mbinary_op\u001b[0m\u001b[1;33m)\u001b[0m\u001b[1;33m\u001b[0m\u001b[0m\n\u001b[1;32m-> 1550\u001b[1;33m                 \u001b[0mnew_tally\u001b[0m\u001b[1;33m.\u001b[0m\u001b[0madd_score\u001b[0m\u001b[1;33m(\u001b[0m\u001b[0mnew_score\u001b[0m\u001b[1;33m)\u001b[0m\u001b[1;33m\u001b[0m\u001b[0m\n\u001b[0m\u001b[0;32m   1551\u001b[0m \u001b[1;33m\u001b[0m\u001b[0m\n\u001b[0;32m   1552\u001b[0m         \u001b[1;31m# Generate nuclide \"outer products\"\u001b[0m\u001b[1;33m\u001b[0m\u001b[1;33m\u001b[0m\u001b[0m\n",
+      "\u001b[1;32m/usr/local/lib/python2.7/dist-packages/openmc-0.7.0-py2.7.egg/openmc/tallies.pyc\u001b[0m in \u001b[0;36madd_score\u001b[1;34m(self, score)\u001b[0m\n\u001b[0;32m    434\u001b[0m             \u001b[1;32mreturn\u001b[0m\u001b[1;33m\u001b[0m\u001b[0m\n\u001b[0;32m    435\u001b[0m         \u001b[1;32melse\u001b[0m\u001b[1;33m:\u001b[0m\u001b[1;33m\u001b[0m\u001b[0m\n\u001b[1;32m--> 436\u001b[1;33m             \u001b[0mself\u001b[0m\u001b[1;33m.\u001b[0m\u001b[0m_scores\u001b[0m\u001b[1;33m.\u001b[0m\u001b[0mappend\u001b[0m\u001b[1;33m(\u001b[0m\u001b[0mscore\u001b[0m\u001b[1;33m.\u001b[0m\u001b[0mstrip\u001b[0m\u001b[1;33m(\u001b[0m\u001b[1;33m)\u001b[0m\u001b[1;33m)\u001b[0m\u001b[1;33m\u001b[0m\u001b[0m\n\u001b[0m\u001b[0;32m    437\u001b[0m \u001b[1;33m\u001b[0m\u001b[0m\n\u001b[0;32m    438\u001b[0m     \u001b[1;33m@\u001b[0m\u001b[0mnum_score_bins\u001b[0m\u001b[1;33m.\u001b[0m\u001b[0msetter\u001b[0m\u001b[1;33m\u001b[0m\u001b[0m\n",
+      "\u001b[1;31mAttributeError\u001b[0m: 'CrossScore' object has no attribute 'strip'"
+     ]
     }
    ],
    "source": [
@@ -819,49 +803,11 @@
   },
   {
    "cell_type": "code",
-   "execution_count": 27,
-   "metadata": {
-    "collapsed": false
-   },
-   "outputs": [
-    {
-     "data": {
-      "text/html": [
-       "<div style=\"max-height:1000px;max-width:1500px;overflow:auto;\">\n",
-       "<table border=\"1\" class=\"dataframe\">\n",
-       "  <thead>\n",
-       "    <tr style=\"text-align: right;\">\n",
-       "      <th></th>\n",
-       "      <th>energy [MeV]</th>\n",
-       "      <th>nuclide</th>\n",
-       "      <th>score</th>\n",
-       "      <th>mean</th>\n",
-       "      <th>std. dev.</th>\n",
-       "    </tr>\n",
-       "  </thead>\n",
-       "  <tbody>\n",
-       "    <tr>\n",
-       "      <th>0</th>\n",
-       "      <td>(0.0e+00 - 6.2e-01)</td>\n",
-       "      <td>total</td>\n",
-       "      <td>absorption</td>\n",
-       "      <td>0.95873</td>\n",
-       "      <td>0.00774</td>\n",
-       "    </tr>\n",
-       "  </tbody>\n",
-       "</table>\n",
-       "</div>"
-      ],
-      "text/plain": [
-       "          energy [MeV] nuclide       score     mean  std. dev.\n",
-       "0  (0.0e+00 - 6.2e-01)   total  absorption  0.95873    0.00774"
-      ]
-     },
-     "execution_count": 27,
-     "metadata": {},
-     "output_type": "execute_result"
-    }
-   ],
+   "execution_count": null,
+   "metadata": {
+    "collapsed": false
+   },
+   "outputs": [],
    "source": [
     "# Compute resonance escape probability using tally arithmetic\n",
     "therm_abs_rate = sp.get_tally(name='therm. abs. rate')\n",
@@ -879,47 +825,11 @@
   },
   {
    "cell_type": "code",
-   "execution_count": 28,
-   "metadata": {
-    "collapsed": false
-   },
-   "outputs": [
-    {
-     "data": {
-      "text/html": [
-       "<div style=\"max-height:1000px;max-width:1500px;overflow:auto;\">\n",
-       "<table border=\"1\" class=\"dataframe\">\n",
-       "  <thead>\n",
-       "    <tr style=\"text-align: right;\">\n",
-       "      <th></th>\n",
-       "      <th>nuclide</th>\n",
-       "      <th>score</th>\n",
-       "      <th>mean</th>\n",
-       "      <th>std. dev.</th>\n",
-       "    </tr>\n",
-       "  </thead>\n",
-       "  <tbody>\n",
-       "    <tr>\n",
-       "      <th>0</th>\n",
-       "      <td>total</td>\n",
-       "      <td>nu-fission</td>\n",
-       "      <td>1.091622</td>\n",
-       "      <td>0.011163</td>\n",
-       "    </tr>\n",
-       "  </tbody>\n",
-       "</table>\n",
-       "</div>"
-      ],
-      "text/plain": [
-       "  nuclide       score      mean  std. dev.\n",
-       "0   total  nu-fission  1.091622   0.011163"
-      ]
-     },
-     "execution_count": 28,
-     "metadata": {},
-     "output_type": "execute_result"
-    }
-   ],
+   "execution_count": null,
+   "metadata": {
+    "collapsed": false
+   },
+   "outputs": [],
    "source": [
     "# Compute fast fission factor factor using tally arithmetic\n",
     "therm_fiss_rate = sp.get_tally(name='therm. fiss. rate')\n",
@@ -938,51 +848,11 @@
   },
   {
    "cell_type": "code",
-   "execution_count": 29,
-   "metadata": {
-    "collapsed": false
-   },
-   "outputs": [
-    {
-     "data": {
-      "text/html": [
-       "<div style=\"max-height:1000px;max-width:1500px;overflow:auto;\">\n",
-       "<table border=\"1\" class=\"dataframe\">\n",
-       "  <thead>\n",
-       "    <tr style=\"text-align: right;\">\n",
-       "      <th></th>\n",
-       "      <th>energy [MeV]</th>\n",
-       "      <th>cell</th>\n",
-       "      <th>nuclide</th>\n",
-       "      <th>score</th>\n",
-       "      <th>mean</th>\n",
-       "      <th>std. dev.</th>\n",
-       "    </tr>\n",
-       "  </thead>\n",
-       "  <tbody>\n",
-       "    <tr>\n",
-       "      <th>0</th>\n",
-       "      <td>(0.0e+00 - 6.2e-01)</td>\n",
-       "      <td>10000</td>\n",
-       "      <td>total</td>\n",
-       "      <td>absorption</td>\n",
-       "      <td>0.802012</td>\n",
-       "      <td>0.006609</td>\n",
-       "    </tr>\n",
-       "  </tbody>\n",
-       "</table>\n",
-       "</div>"
-      ],
-      "text/plain": [
-       "          energy [MeV]   cell nuclide       score      mean  std. dev.\n",
-       "0  (0.0e+00 - 6.2e-01)  10000   total  absorption  0.802012   0.006609"
-      ]
-     },
-     "execution_count": 29,
-     "metadata": {},
-     "output_type": "execute_result"
-    }
-   ],
+   "execution_count": null,
+   "metadata": {
+    "collapsed": false
+   },
+   "outputs": [],
    "source": [
     "# Compute thermal flux utilization factor using tally arithmetic\n",
     "fuel_therm_abs_rate = sp.get_tally(name='fuel therm. abs. rate')\n",
@@ -999,49 +869,11 @@
   },
   {
    "cell_type": "code",
-   "execution_count": 30,
-   "metadata": {
-    "collapsed": false
-   },
-   "outputs": [
-    {
-     "data": {
-      "text/html": [
-       "<div style=\"max-height:1000px;max-width:1500px;overflow:auto;\">\n",
-       "<table border=\"1\" class=\"dataframe\">\n",
-       "  <thead>\n",
-       "    <tr style=\"text-align: right;\">\n",
-       "      <th></th>\n",
-       "      <th>energy [MeV]</th>\n",
-       "      <th>nuclide</th>\n",
-       "      <th>score</th>\n",
-       "      <th>mean</th>\n",
-       "      <th>std. dev.</th>\n",
-       "    </tr>\n",
-       "  </thead>\n",
-       "  <tbody>\n",
-       "    <tr>\n",
-       "      <th>0</th>\n",
-       "      <td>(0.0e+00 - 6.2e-01)</td>\n",
-       "      <td>total</td>\n",
-       "      <td>(nu-fission / absorption)</td>\n",
-       "      <td>1.246604</td>\n",
-       "      <td>0.011825</td>\n",
-       "    </tr>\n",
-       "  </tbody>\n",
-       "</table>\n",
-       "</div>"
-      ],
-      "text/plain": [
-       "          energy [MeV] nuclide                      score      mean  std. dev.\n",
-       "0  (0.0e+00 - 6.2e-01)   total  (nu-fission / absorption)  1.246604   0.011825"
-      ]
-     },
-     "execution_count": 30,
-     "metadata": {},
-     "output_type": "execute_result"
-    }
-   ],
+   "execution_count": null,
+   "metadata": {
+    "collapsed": false
+   },
+   "outputs": [],
    "source": [
     "# Compute neutrons produced per absorption (eta) using tally arithmetic\n",
     "eta = therm_fiss_rate / fuel_therm_abs_rate\n",
@@ -1057,52 +889,11 @@
   },
   {
    "cell_type": "code",
-   "execution_count": 31,
-   "metadata": {
-    "collapsed": false
-   },
-   "outputs": [
-    {
-     "data": {
-      "text/html": [
-       "<div style=\"max-height:1000px;max-width:1500px;overflow:auto;\">\n",
-       "<table border=\"1\" class=\"dataframe\">\n",
-       "  <thead>\n",
-       "    <tr style=\"text-align: right;\">\n",
-       "      <th></th>\n",
-       "      <th>energy [MeV]</th>\n",
-       "      <th>nuclide</th>\n",
-       "      <th>score</th>\n",
-       "      <th>mean</th>\n",
-       "      <th>std. dev.</th>\n",
-       "    </tr>\n",
-       "  </thead>\n",
-       "  <tbody>\n",
-       "    <tr>\n",
-       "      <th>0</th>\n",
-       "      <td>(0.0e+00 - 6.2e-01)</td>\n",
-       "      <td>total</td>\n",
-       "      <td>(((absorption * nu-fission) * absorption) * (n...</td>\n",
-       "      <td>1.046353</td>\n",
-       "      <td>0.01894</td>\n",
-       "    </tr>\n",
-       "  </tbody>\n",
-       "</table>\n",
-       "</div>"
-      ],
-      "text/plain": [
-       "          energy [MeV] nuclide  \\\n",
-       "0  (0.0e+00 - 6.2e-01)   total   \n",
-       "\n",
-       "                                               score      mean  std. dev.  \n",
-       "0  (((absorption * nu-fission) * absorption) * (n...  1.046353    0.01894  "
-      ]
-     },
-     "execution_count": 31,
-     "metadata": {},
-     "output_type": "execute_result"
-    }
-   ],
+   "execution_count": null,
+   "metadata": {
+    "collapsed": false
+   },
+   "outputs": [],
    "source": [
     "keff = res_esc * fast_fiss * therm_util * eta\n",
     "keff.get_pandas_dataframe()"
@@ -1119,7 +910,7 @@
   },
   {
    "cell_type": "code",
-   "execution_count": 32,
+   "execution_count": null,
    "metadata": {
     "collapsed": false,
     "scrolled": true
@@ -1135,131 +926,11 @@
   },
   {
    "cell_type": "code",
-   "execution_count": 33,
-   "metadata": {
-    "collapsed": false
-   },
-   "outputs": [
-    {
-     "data": {
-      "text/html": [
-       "<div style=\"max-height:1000px;max-width:1500px;overflow:auto;\">\n",
-       "<table border=\"1\" class=\"dataframe\">\n",
-       "  <thead>\n",
-       "    <tr style=\"text-align: right;\">\n",
-       "      <th></th>\n",
-       "      <th>cell</th>\n",
-       "      <th>energy [MeV]</th>\n",
-       "      <th>nuclide</th>\n",
-       "      <th>score</th>\n",
-       "      <th>mean</th>\n",
-       "      <th>std. dev.</th>\n",
-       "    </tr>\n",
-       "  </thead>\n",
-       "  <tbody>\n",
-       "    <tr>\n",
-       "      <th>0</th>\n",
-       "      <td>10000</td>\n",
-       "      <td>(0.0e+00 - 6.3e-07)</td>\n",
-       "      <td>(U-238 / total)</td>\n",
-       "      <td>(nu-fission / flux)</td>\n",
-       "      <td>6.641746e-07</td>\n",
-       "      <td>6.859257e-09</td>\n",
-       "    </tr>\n",
-       "    <tr>\n",
-       "      <th>1</th>\n",
-       "      <td>10000</td>\n",
-       "      <td>(0.0e+00 - 6.3e-07)</td>\n",
-       "      <td>(U-238 / total)</td>\n",
-       "      <td>(scatter / flux)</td>\n",
-       "      <td>2.099861e-01</td>\n",
-       "      <td>1.966887e-03</td>\n",
-       "    </tr>\n",
-       "    <tr>\n",
-       "      <th>2</th>\n",
-       "      <td>10000</td>\n",
-       "      <td>(0.0e+00 - 6.3e-07)</td>\n",
-       "      <td>(U-235 / total)</td>\n",
-       "      <td>(nu-fission / flux)</td>\n",
-       "      <td>3.556665e-01</td>\n",
-       "      <td>3.717881e-03</td>\n",
-       "    </tr>\n",
-       "    <tr>\n",
-       "      <th>3</th>\n",
-       "      <td>10000</td>\n",
-       "      <td>(0.0e+00 - 6.3e-07)</td>\n",
-       "      <td>(U-235 / total)</td>\n",
-       "      <td>(scatter / flux)</td>\n",
-       "      <td>5.554650e-03</td>\n",
-       "      <td>5.218094e-05</td>\n",
-       "    </tr>\n",
-       "    <tr>\n",
-       "      <th>4</th>\n",
-       "      <td>10000</td>\n",
-       "      <td>(6.3e-07 - 2.0e+01)</td>\n",
-       "      <td>(U-238 / total)</td>\n",
-       "      <td>(nu-fission / flux)</td>\n",
-       "      <td>7.165057e-03</td>\n",
-       "      <td>5.625590e-05</td>\n",
-       "    </tr>\n",
-       "    <tr>\n",
-       "      <th>5</th>\n",
-       "      <td>10000</td>\n",
-       "      <td>(6.3e-07 - 2.0e+01)</td>\n",
-       "      <td>(U-238 / total)</td>\n",
-       "      <td>(scatter / flux)</td>\n",
-       "      <td>2.276535e-01</td>\n",
-       "      <td>8.544314e-04</td>\n",
-       "    </tr>\n",
-       "    <tr>\n",
-       "      <th>6</th>\n",
-       "      <td>10000</td>\n",
-       "      <td>(6.3e-07 - 2.0e+01)</td>\n",
-       "      <td>(U-235 / total)</td>\n",
-       "      <td>(nu-fission / flux)</td>\n",
-       "      <td>8.089493e-03</td>\n",
-       "      <td>5.080374e-05</td>\n",
-       "    </tr>\n",
-       "    <tr>\n",
-       "      <th>7</th>\n",
-       "      <td>10000</td>\n",
-       "      <td>(6.3e-07 - 2.0e+01)</td>\n",
-       "      <td>(U-235 / total)</td>\n",
-       "      <td>(scatter / flux)</td>\n",
-       "      <td>3.370111e-03</td>\n",
-       "      <td>1.361116e-05</td>\n",
-       "    </tr>\n",
-       "  </tbody>\n",
-       "</table>\n",
-       "</div>"
-      ],
-      "text/plain": [
-       "    cell         energy [MeV]          nuclide                score  \\\n",
-       "0  10000  (0.0e+00 - 6.3e-07)  (U-238 / total)  (nu-fission / flux)   \n",
-       "1  10000  (0.0e+00 - 6.3e-07)  (U-238 / total)     (scatter / flux)   \n",
-       "2  10000  (0.0e+00 - 6.3e-07)  (U-235 / total)  (nu-fission / flux)   \n",
-       "3  10000  (0.0e+00 - 6.3e-07)  (U-235 / total)     (scatter / flux)   \n",
-       "4  10000  (6.3e-07 - 2.0e+01)  (U-238 / total)  (nu-fission / flux)   \n",
-       "5  10000  (6.3e-07 - 2.0e+01)  (U-238 / total)     (scatter / flux)   \n",
-       "6  10000  (6.3e-07 - 2.0e+01)  (U-235 / total)  (nu-fission / flux)   \n",
-       "7  10000  (6.3e-07 - 2.0e+01)  (U-235 / total)     (scatter / flux)   \n",
-       "\n",
-       "           mean     std. dev.  \n",
-       "0  6.641746e-07  6.859257e-09  \n",
-       "1  2.099861e-01  1.966887e-03  \n",
-       "2  3.556665e-01  3.717881e-03  \n",
-       "3  5.554650e-03  5.218094e-05  \n",
-       "4  7.165057e-03  5.625590e-05  \n",
-       "5  2.276535e-01  8.544314e-04  \n",
-       "6  8.089493e-03  5.080374e-05  \n",
-       "7  3.370111e-03  1.361116e-05  "
-      ]
-     },
-     "execution_count": 33,
-     "metadata": {},
-     "output_type": "execute_result"
-    }
-   ],
+   "execution_count": null,
+   "metadata": {
+    "collapsed": false
+   },
+   "outputs": [],
    "source": [
     "fuel_xs = fuel_rxn_rates / flux\n",
     "fuel_xs.get_pandas_dataframe()"
@@ -1274,23 +945,11 @@
   },
   {
    "cell_type": "code",
-   "execution_count": 34,
-   "metadata": {
-    "collapsed": false
-   },
-   "outputs": [
-    {
-     "name": "stdout",
-     "output_type": "stream",
-     "text": [
-      "[[[  6.64174599e-07]\n",
-      "  [  3.55666541e-01]]\n",
-      "\n",
-      " [[  7.16505734e-03]\n",
-      "  [  8.08949336e-03]]]\n"
-     ]
-    }
-   ],
+   "execution_count": null,
+   "metadata": {
+    "collapsed": false
+   },
+   "outputs": [],
    "source": [
     "# Show how to use Tally.get_values(...) with a CrossScore\n",
     "nu_fiss_xs = fuel_xs.get_values(scores=['(nu-fission / flux)'])\n",
@@ -1306,21 +965,11 @@
   },
   {
    "cell_type": "code",
-   "execution_count": 35,
-   "metadata": {
-    "collapsed": false
-   },
-   "outputs": [
-    {
-     "name": "stdout",
-     "output_type": "stream",
-     "text": [
-      "[[[ 0.00555465]]\n",
-      "\n",
-      " [[ 0.00337011]]]\n"
-     ]
-    }
-   ],
+   "execution_count": null,
+   "metadata": {
+    "collapsed": false
+   },
+   "outputs": [],
    "source": [
     "# Show how to use Tally.get_values(...) with a CrossScore and CrossNuclide\n",
     "u235_scatter_xs = fuel_xs.get_values(nuclides=['(U-235 / total)'], \n",
@@ -1330,20 +979,11 @@
   },
   {
    "cell_type": "code",
-   "execution_count": 36,
-   "metadata": {
-    "collapsed": false
-   },
-   "outputs": [
-    {
-     "name": "stdout",
-     "output_type": "stream",
-     "text": [
-      "[[[ 0.22765348]\n",
-      "  [ 0.00337011]]]\n"
-     ]
-    }
-   ],
+   "execution_count": null,
+   "metadata": {
+    "collapsed": false
+   },
+   "outputs": [],
    "source": [
     "# Show how to use Tally.get_values(...) with a CrossFilter and CrossScore\n",
     "fast_scatter_xs = fuel_xs.get_values(filters=['energy'], \n",
@@ -1361,81 +1001,11 @@
   },
   {
    "cell_type": "code",
-   "execution_count": 37,
-   "metadata": {
-    "collapsed": false
-   },
-   "outputs": [
-    {
-     "data": {
-      "text/html": [
-       "<div style=\"max-height:1000px;max-width:1500px;overflow:auto;\">\n",
-       "<table border=\"1\" class=\"dataframe\">\n",
-       "  <thead>\n",
-       "    <tr style=\"text-align: right;\">\n",
-       "      <th></th>\n",
-       "      <th>cell</th>\n",
-       "      <th>energy [MeV]</th>\n",
-       "      <th>nuclide</th>\n",
-       "      <th>score</th>\n",
-       "      <th>mean</th>\n",
-       "      <th>std. dev.</th>\n",
-       "    </tr>\n",
-       "  </thead>\n",
-       "  <tbody>\n",
-       "    <tr>\n",
-       "      <th>0</th>\n",
-       "      <td>10000</td>\n",
-       "      <td>(0.0e+00 - 6.3e-07)</td>\n",
-       "      <td>U-238</td>\n",
-       "      <td>nu-fission</td>\n",
-       "      <td>0.000002</td>\n",
-       "      <td>1.284890e-08</td>\n",
-       "    </tr>\n",
-       "    <tr>\n",
-       "      <th>1</th>\n",
-       "      <td>10000</td>\n",
-       "      <td>(0.0e+00 - 6.3e-07)</td>\n",
-       "      <td>U-235</td>\n",
-       "      <td>nu-fission</td>\n",
-       "      <td>0.867982</td>\n",
-       "      <td>7.022256e-03</td>\n",
-       "    </tr>\n",
-       "    <tr>\n",
-       "      <th>2</th>\n",
-       "      <td>10000</td>\n",
-       "      <td>(6.3e-07 - 2.0e+01)</td>\n",
-       "      <td>U-238</td>\n",
-       "      <td>nu-fission</td>\n",
-       "      <td>0.082801</td>\n",
-       "      <td>6.087096e-04</td>\n",
-       "    </tr>\n",
-       "    <tr>\n",
-       "      <th>3</th>\n",
-       "      <td>10000</td>\n",
-       "      <td>(6.3e-07 - 2.0e+01)</td>\n",
-       "      <td>U-235</td>\n",
-       "      <td>nu-fission</td>\n",
-       "      <td>0.093484</td>\n",
-       "      <td>5.275039e-04</td>\n",
-       "    </tr>\n",
-       "  </tbody>\n",
-       "</table>\n",
-       "</div>"
-      ],
-      "text/plain": [
-       "    cell         energy [MeV] nuclide       score      mean     std. dev.\n",
-       "0  10000  (0.0e+00 - 6.3e-07)   U-238  nu-fission  0.000002  1.284890e-08\n",
-       "1  10000  (0.0e+00 - 6.3e-07)   U-235  nu-fission  0.867982  7.022256e-03\n",
-       "2  10000  (6.3e-07 - 2.0e+01)   U-238  nu-fission  0.082801  6.087096e-04\n",
-       "3  10000  (6.3e-07 - 2.0e+01)   U-235  nu-fission  0.093484  5.275039e-04"
-      ]
-     },
-     "execution_count": 37,
-     "metadata": {},
-     "output_type": "execute_result"
-    }
-   ],
+   "execution_count": null,
+   "metadata": {
+    "collapsed": false
+   },
+   "outputs": [],
    "source": [
     "# \"Slice\" the nu-fission data into a new derived Tally\n",
     "nu_fission_rates = fuel_rxn_rates.get_slice(scores=['nu-fission'])\n",
@@ -1444,131 +1014,11 @@
   },
   {
    "cell_type": "code",
-   "execution_count": 38,
-   "metadata": {
-    "collapsed": false
-   },
-   "outputs": [
-    {
-     "data": {
-      "text/html": [
-       "<div style=\"max-height:1000px;max-width:1500px;overflow:auto;\">\n",
-       "<table border=\"1\" class=\"dataframe\">\n",
-       "  <thead>\n",
-       "    <tr style=\"text-align: right;\">\n",
-       "      <th></th>\n",
-       "      <th>cell</th>\n",
-       "      <th>energy [MeV]</th>\n",
-       "      <th>nuclide</th>\n",
-       "      <th>score</th>\n",
-       "      <th>mean</th>\n",
-       "      <th>std. dev.</th>\n",
-       "    </tr>\n",
-       "  </thead>\n",
-       "  <tbody>\n",
-       "    <tr>\n",
-       "      <th>0</th>\n",
-       "      <td>10002</td>\n",
-       "      <td>(1.0e-08 - 1.1e-07)</td>\n",
-       "      <td>H-1</td>\n",
-       "      <td>scatter</td>\n",
-       "      <td>4.620525</td>\n",
-       "      <td>0.038249</td>\n",
-       "    </tr>\n",
-       "    <tr>\n",
-       "      <th>1</th>\n",
-       "      <td>10002</td>\n",
-       "      <td>(1.1e-07 - 1.2e-06)</td>\n",
-       "      <td>H-1</td>\n",
-       "      <td>scatter</td>\n",
-       "      <td>2.036841</td>\n",
-       "      <td>0.013203</td>\n",
-       "    </tr>\n",
-       "    <tr>\n",
-       "      <th>2</th>\n",
-       "      <td>10002</td>\n",
-       "      <td>(1.2e-06 - 1.3e-05)</td>\n",
-       "      <td>H-1</td>\n",
-       "      <td>scatter</td>\n",
-       "      <td>1.659916</td>\n",
-       "      <td>0.010107</td>\n",
-       "    </tr>\n",
-       "    <tr>\n",
-       "      <th>3</th>\n",
-       "      <td>10002</td>\n",
-       "      <td>(1.3e-05 - 1.4e-04)</td>\n",
-       "      <td>H-1</td>\n",
-       "      <td>scatter</td>\n",
-       "      <td>1.861546</td>\n",
-       "      <td>0.013328</td>\n",
-       "    </tr>\n",
-       "    <tr>\n",
-       "      <th>4</th>\n",
-       "      <td>10002</td>\n",
-       "      <td>(1.4e-04 - 1.5e-03)</td>\n",
-       "      <td>H-1</td>\n",
-       "      <td>scatter</td>\n",
-       "      <td>2.049664</td>\n",
-       "      <td>0.008215</td>\n",
-       "    </tr>\n",
-       "    <tr>\n",
-       "      <th>5</th>\n",
-       "      <td>10002</td>\n",
-       "      <td>(1.5e-03 - 1.6e-02)</td>\n",
-       "      <td>H-1</td>\n",
-       "      <td>scatter</td>\n",
-       "      <td>2.162157</td>\n",
-       "      <td>0.010245</td>\n",
-       "    </tr>\n",
-       "    <tr>\n",
-       "      <th>6</th>\n",
-       "      <td>10002</td>\n",
-       "      <td>(1.6e-02 - 1.7e-01)</td>\n",
-       "      <td>H-1</td>\n",
-       "      <td>scatter</td>\n",
-       "      <td>2.224496</td>\n",
-       "      <td>0.013796</td>\n",
-       "    </tr>\n",
-       "    <tr>\n",
-       "      <th>7</th>\n",
-       "      <td>10002</td>\n",
-       "      <td>(1.7e-01 - 1.9e+00)</td>\n",
-       "      <td>H-1</td>\n",
-       "      <td>scatter</td>\n",
-       "      <td>1.997585</td>\n",
-       "      <td>0.009161</td>\n",
-       "    </tr>\n",
-       "    <tr>\n",
-       "      <th>8</th>\n",
-       "      <td>10002</td>\n",
-       "      <td>(1.9e+00 - 2.0e+01)</td>\n",
-       "      <td>H-1</td>\n",
-       "      <td>scatter</td>\n",
-       "      <td>0.373472</td>\n",
-       "      <td>0.003922</td>\n",
-       "    </tr>\n",
-       "  </tbody>\n",
-       "</table>\n",
-       "</div>"
-      ],
-      "text/plain": [
-       "    cell         energy [MeV] nuclide    score      mean  std. dev.\n",
-       "0  10002  (1.0e-08 - 1.1e-07)     H-1  scatter  4.620525   0.038249\n",
-       "1  10002  (1.1e-07 - 1.2e-06)     H-1  scatter  2.036841   0.013203\n",
-       "2  10002  (1.2e-06 - 1.3e-05)     H-1  scatter  1.659916   0.010107\n",
-       "3  10002  (1.3e-05 - 1.4e-04)     H-1  scatter  1.861546   0.013328\n",
-       "4  10002  (1.4e-04 - 1.5e-03)     H-1  scatter  2.049664   0.008215\n",
-       "5  10002  (1.5e-03 - 1.6e-02)     H-1  scatter  2.162157   0.010245\n",
-       "6  10002  (1.6e-02 - 1.7e-01)     H-1  scatter  2.224496   0.013796\n",
-       "7  10002  (1.7e-01 - 1.9e+00)     H-1  scatter  1.997585   0.009161\n",
-       "8  10002  (1.9e+00 - 2.0e+01)     H-1  scatter  0.373472   0.003922"
-      ]
-     },
-     "execution_count": 38,
-     "metadata": {},
-     "output_type": "execute_result"
-    }
-   ],
+   "execution_count": null,
+   "metadata": {
+    "collapsed": false
+   },
+   "outputs": [],
    "source": [
     "# \"Slice\" the H-1 scatter data in the moderator Cell into a new derived Tally\n",
     "need_to_slice = sp.get_tally(name='need-to-slice')\n",
