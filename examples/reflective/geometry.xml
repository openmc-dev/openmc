--- conflicted
+++ resolved
@@ -9,20 +9,11 @@
   </cell>
 
 <!-- Defition of Surfaces -->
-<<<<<<< HEAD
-  <surface uid="1" type="x-plane" coeffs="-1" boundary="reflective" />
-  <surface uid="2" type="x-plane" coeffs="1" boundary="reflective" />
-  <surface uid="3" type="y-plane" coeffs="-1" boundary="reflective" /> 
-  <surface uid="4" type="y-plane" coeffs="1" boundary="reflective" />
-  <surface uid="5" type="z-plane" coeffs="-1" boundary="reflective" /> 
-  <surface uid="6" type="z-plane" coeffs="1" boundary="reflective" />
-=======
   <surface id="1" type="x-plane" coeffs="-1" boundary="vacuum" />
   <surface id="2" type="x-plane" coeffs="1" boundary="vacuum" />
   <surface id="3" type="y-plane" coeffs="-1" boundary="reflective" /> 
   <surface id="4" type="y-plane" coeffs="1" boundary="reflective" />
   <surface id="5" type="z-plane" coeffs="-1" boundary="reflective" /> 
   <surface id="6" type="z-plane" coeffs="1" boundary="reflective" />
->>>>>>> e01a3be6
     
 </geometry>