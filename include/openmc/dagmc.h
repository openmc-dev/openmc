--- conflicted
+++ resolved
@@ -49,14 +49,10 @@
   double evaluate(Position r, double t) const override;
   double distance(Position r, Direction u, bool coincident) const override;
   Direction normal(Position r) const override;
-<<<<<<< HEAD
   double dot_normal(
     Position r, Direction u, double t, double speed) const override;
-  Direction reflect(Position r, Direction u, GeometryState* p) const override;
-=======
   Direction reflect(
     Position r, Direction u, GeometryState* p = nullptr) const override;
->>>>>>> cb95c784
 
   inline void to_hdf5_inner(hid_t group_id) const override {};
 
