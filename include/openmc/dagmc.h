#ifndef OPENMC_DAGMC_H
#define OPENMC_DAGMC_H

#include "openmc/constants.h" // Needed for DllExport

namespace openmc {
<<<<<<< HEAD
extern "C" const bool DllExport DAGMC_ENABLED;
}
=======
extern "C" const bool DAGMC_ENABLED;
extern "C" const bool UWUW_ENABLED;
} // namespace openmc
>>>>>>> 2a53aba1

// always include the XML interface header
#include "openmc/xml_interface.h"

//==============================================================================
// Functions that are always defined
//==============================================================================

namespace openmc {

void read_dagmc_universes(pugi::xml_node node);
void check_dagmc_root_univ();

} // namespace openmc

#ifdef DAGMC

#include "DagMC.hpp"
#include "dagmcmetadata.hpp"

#include "openmc/cell.h"
#include "openmc/particle.h"
#include "openmc/position.h"
#include "openmc/surface.h"

class UWUW;

namespace openmc {

class DAGSurface : public Surface {
public:
  DAGSurface(std::shared_ptr<moab::DagMC> dag_ptr, int32_t dag_idx);

  moab::EntityHandle mesh_handle() const;

  double evaluate(Position r) const override;
  double distance(Position r, Direction u, bool coincident) const override;
  Direction normal(Position r) const override;
  Direction reflect(Position r, Direction u, GeometryState* p) const override;

  inline void to_hdf5_inner(hid_t group_id) const override {};

  // Accessor methods
  moab::DagMC* dagmc_ptr() const { return dagmc_ptr_.get(); }
  int32_t dag_index() const { return dag_index_; }

private:
  std::shared_ptr<moab::DagMC> dagmc_ptr_; //!< Pointer to DagMC instance
  int32_t dag_index_;                      //!< DagMC index of surface
};

class DAGCell : public Cell {
public:
  DAGCell(std::shared_ptr<moab::DagMC> dag_ptr, int32_t dag_idx);

  moab::EntityHandle mesh_handle() const;

  bool contains(Position r, Direction u, int32_t on_surface) const override;

  std::pair<double, int32_t> distance(Position r, Direction u,
    int32_t on_surface, GeometryState* p) const override;

  BoundingBox bounding_box() const override;

  void to_hdf5_inner(hid_t group_id) const override;

  // Accessor methods
  moab::DagMC* dagmc_ptr() const { return dagmc_ptr_.get(); }
  int32_t dag_index() const { return dag_index_; }

private:
  std::shared_ptr<moab::DagMC> dagmc_ptr_; //!< Pointer to DagMC instance
  int32_t dag_index_;                      //!< DagMC index of cell
};

class DAGUniverse : public Universe {

public:
  explicit DAGUniverse(pugi::xml_node node);

  //! Create a new DAGMC universe
  //! \param[in] filename Name of the DAGMC file
  //! \param[in] auto_geom_ids Whether or not to automatically assign cell and
  //! surface IDs \param[in] auto_mat_ids Whether or not to automatically assign
  //! material IDs
  explicit DAGUniverse(const std::string& filename, bool auto_geom_ids = false,
    bool auto_mat_ids = false);

  //! Alternative DAGMC universe constructor for external DAGMC instance
  explicit DAGUniverse(std::shared_ptr<moab::DagMC> external_dagmc_ptr,
    const std::string& filename = "", bool auto_geom_ids = false,
    bool auto_mat_ids = false);

  //! Initialize the DAGMC accel. data structures, indices, material
  //! assignments, etc.
  void initialize();

  //! Reads UWUW materials and returns an ID map
  void read_uwuw_materials();
  //! Indicates whether or not UWUW materials are present
  //! \return True if UWUW materials are present, False if not
  bool uses_uwuw() const;

  //! Returns the index to the implicit complement's index in OpenMC for this
  //! DAGMC universe
  int32_t implicit_complement_idx() const;

  //! Transform UWUW materials into an OpenMC-readable XML format
  //! \return A string representing a materials.xml file of the UWUW materials
  //! in this universe
  std::string get_uwuw_materials_xml() const;

  //! Writes the UWUW material file to XML (for debugging purposes)
  void write_uwuw_materials_xml(
    const std::string& outfile = "uwuw_materials.xml") const;

  //! Assign a material to a cell from uwuw material library
  //! \param[in] vol_handle The DAGMC material assignment string
  //! \param[in] c The OpenMC cell to which the material is assigned
  void uwuw_assign_material(
    moab::EntityHandle vol_handle, std::unique_ptr<DAGCell>& c) const;

  //! Assign a material to a cell based
  //! \param[in] mat_string The DAGMC material assignment string
  //! \param[in] c The OpenMC cell to which the material is assigned
  void legacy_assign_material(
    std::string mat_string, std::unique_ptr<DAGCell>& c) const;

  //! Return the index into the model cells vector for a given DAGMC volume
  //! handle in the universe
  //! \param[in] vol MOAB handle to the DAGMC volume set
  int32_t cell_index(moab::EntityHandle vol) const;

  //! Return the index into the model surfaces vector for a given DAGMC surface
  //! handle in the universe
  //! \param[in] surf MOAB handle to the DAGMC surface set
  int32_t surface_index(moab::EntityHandle surf) const;

  //! Generate a string representing the ranges of IDs present in the DAGMC
  //! model. Contiguous chunks of IDs are represented as a range (i.e. 1-10). If
  //! there is a single ID a chunk, it will be represented as a single number
  //! (i.e. 2, 4, 6, 8). \param[in] dim Dimension of the entities \return A
  //! string of the ID ranges for entities of dimension \p dim
  std::string dagmc_ids_for_dim(int dim) const;

  bool find_cell(GeometryState& p) const override;

  void to_hdf5(hid_t universes_group) const override;

  // Data Members
  std::shared_ptr<moab::DagMC>
    dagmc_instance_;        //!< DAGMC Instance for this universe
  int32_t cell_idx_offset_; //!< An offset to the start of the cells in this
                            //!< universe in OpenMC's cell vector
  int32_t surf_idx_offset_; //!< An offset to the start of the surfaces in this
                            //!< universe in OpenMC's surface vector

  // Accessors
  moab::DagMC* dagmc_ptr() const { return dagmc_instance_.get(); }
  bool has_graveyard() const { return has_graveyard_; }

private:
  void set_id();        //!< Deduce the universe id from model::universes
  void init_dagmc();    //!< Create and initialise DAGMC pointer
  void init_metadata(); //!< Create and initialise dagmcMetaData pointer
  void init_geometry(); //!< Create cells and surfaces from DAGMC entities

  std::string
    filename_; //!< Name of the DAGMC file used to create this universe
  std::shared_ptr<UWUW>
    uwuw_; //!< Pointer to the UWUW instance for this universe
  std::unique_ptr<dagmcMetaData> dmd_ptr; //! Pointer to DAGMC metadata object
  bool adjust_geometry_ids_; //!< Indicates whether or not to automatically
                             //!< generate new cell and surface IDs for the
                             //!< universe
  bool adjust_material_ids_; //!< Indicates whether or not to automatically
                             //!< generate new material IDs for the universe
  bool has_graveyard_; //!< Indicates if the DAGMC geometry has a "graveyard"
                       //!< volume
};

//==============================================================================
// Non-member functions
//==============================================================================

int32_t next_cell(int32_t surf, int32_t curr_cell, int32_t univ);

} // namespace openmc

#endif // DAGMC

#endif // OPENMC_DAGMC_H<|MERGE_RESOLUTION|>--- conflicted
+++ resolved
@@ -4,14 +4,9 @@
 #include "openmc/constants.h" // Needed for DllExport
 
 namespace openmc {
-<<<<<<< HEAD
 extern "C" const bool DllExport DAGMC_ENABLED;
+extern "C" const bool DllExport UWUW_ENABLED;
 }
-=======
-extern "C" const bool DAGMC_ENABLED;
-extern "C" const bool UWUW_ENABLED;
-} // namespace openmc
->>>>>>> 2a53aba1
 
 // always include the XML interface header
 #include "openmc/xml_interface.h"
