#ifndef OPENMC_EVENT_H
#define OPENMC_EVENT_H

//! \file event.h
//! \brief Event-based data structures and methods

#include "openmc/particle.h"
#include "openmc/shared_array.h"


namespace openmc {

//==============================================================================
// Structs
//==============================================================================

// In the event-based model, instead of moving or sorting the particles
// themselves based on which event they need, a queue is used to store the
// index (and other useful info) for each event type.
// The EventQueueItem struct holds the relevant information about a particle needed
// for sorting the queue. For very high particle counts, a sorted queue has the
// potential to result in greatly improved cache efficiency. However, sorting
// will introduce some overhead due to the sorting process itself, and may not
// result in any benefits if not enough particles are present for them to achieve
// consistent locality improvements. 
struct EventQueueItem{
  int64_t idx;         //!< particle index in event-based particle buffer
  ParticleType type;   //!< particle type
  int64_t material;    //!< material that particle is in
  double E;            //!< particle energy

  // Constructors
  EventQueueItem() = default;
  EventQueueItem(const Particle& p, int64_t buffer_idx)
    : idx(buffer_idx), type(p.type()), material(p.material()), E(p.E())
  {}

  // Compare by particle type, then by material type (4.5% fuel/7.0% fuel/cladding/etc),
  // then by energy.
  // TODO: Currently in OpenMC, the material ID corresponds not only to a general
  // type, but also specific isotopic densities. Ideally we would
  // like to be able to just sort by general material type, regardless of densities.
  // A more general material type ID may be added in the future, in which case we
  // can update the material field of this struct to contain the more general id.
  bool operator<(const EventQueueItem& rhs) const
  {
    return std::tie(type, material, E) < std::tie(rhs.type, rhs.material, rhs.E);
  }
};

//==============================================================================
// Global variable declarations
//==============================================================================

namespace simulation {

// Event queues. These use the special SharedArray type, rather than a normal
// vector, as they will be shared between threads and may be appended to at the
// same time. To facilitate this, the SharedArray thread_safe_append() method
// is provided which controls the append operations using atomics.
extern SharedArray<EventQueueItem> calculate_fuel_xs_queue;
extern SharedArray<EventQueueItem> calculate_nonfuel_xs_queue;
extern SharedArray<EventQueueItem> advance_particle_queue;
extern SharedArray<EventQueueItem> surface_crossing_queue;
extern SharedArray<EventQueueItem> collision_queue;
extern SharedArray<int64_t> dead_particle_indices;

// Particle buffer
<<<<<<< HEAD
extern std::vector<Particle> particles;
=======
extern vector<Particle> particles;
>>>>>>> ef128f56

} // namespace simulation

//==============================================================================
// Functions
//==============================================================================

//! Allocate space for the event queues and particle buffer
//
//! \param n_particles The number of particles in the particle buffer
void init_event_queues(int64_t n_particles);

//! Free the event queues and particle buffer
void free_event_queues(void);

//! Enqueue a particle based on if it is in fuel or a non-fuel material
//
//! \param buffer_idx The particle's actual index in the particle buffer
void dispatch_xs_event(int64_t buffer_idx);

//! Execute the initialization event for all particles
//
//! \param n_particles The number of particles in the particle buffer
//! \param source_offset The offset index in the source bank to use
void process_init_events(int64_t n_particles, int64_t source_offset);

//! Execute the calculate XS event for all particles in this event's buffer
//
//! \param queue A reference to the desired XS lookup queue
void process_calculate_xs_events(SharedArray<EventQueueItem>& queue);

//! Execute the advance particle event for all particles in this event's buffer
void process_advance_particle_events();

//! Execute the surface crossing event for all particles in this event's buffer
void process_surface_crossing_events();

//! Execute the collision event for all particles in this event's buffer
void process_collision_events();

//! Execute the death event for all particles
//
//! \param remaining_work Max number of dead particles to revive
//! \param source_offset The offset index in the source bank to use
int64_t process_refill_events(int64_t remaining_work, int64_t source_offset);

//! Execute the death event for all particles
//
//! \param n_particles The number of particles in the particle buffer
void process_death_events(int64_t n_particles);

} // namespace openmc

#endif // OPENMC_EVENT_H<|MERGE_RESOLUTION|>--- conflicted
+++ resolved
@@ -66,11 +66,7 @@
 extern SharedArray<int64_t> dead_particle_indices;
 
 // Particle buffer
-<<<<<<< HEAD
-extern std::vector<Particle> particles;
-=======
 extern vector<Particle> particles;
->>>>>>> ef128f56
 
 } // namespace simulation
 
