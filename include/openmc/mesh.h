//! \file mesh.h
//! \brief Mesh types used for tallies, Shannon entropy, CMFD, etc.

#ifndef OPENMC_MESH_H
#define OPENMC_MESH_H

#include <memory> // for unique_ptr
#include <vector>
#include <unordered_map>

#include "hdf5.h"
#include "pugixml.hpp"
#include <iostream>
#include "xtensor/xtensor.hpp"

#include "openmc/particle.h"
#include "openmc/position.h"

#ifdef DAGMC
#include "moab/Core.hpp"
#include "moab/AdaptiveKDTree.hpp"
#include "moab/Matrix3.hpp"
#include "moab/GeomUtil.hpp"
#endif

namespace openmc {

//==============================================================================
// Global variables
//==============================================================================

class Mesh;

namespace model {

extern std::unordered_map<int32_t, int32_t> mesh_map;
extern std::vector<std::unique_ptr<Mesh>> meshes;

} // namespace model


class Mesh
{
public:
  // Constructors and destructor
  Mesh() = default;
  Mesh(pugi::xml_node node);
  virtual ~Mesh() = default;

  // Methods

  //! Determine which bins were crossed by a particle
  //
  //! \param[in] p Particle to check
  //! \param[out] bins Bins that were crossed
  //! \param[out] lengths Fraction of tracklength in each bin
<<<<<<< HEAD
  //virtual void bins_crossed(const Particle* p, std::vector<int>& bins,
                            //std::vector<double>& lengths) const = 0;
  virtual void bins_crossed(const Particle* p, FilterMatch& match) const = 0;
=======
  virtual void bins_crossed(const Particle& p, std::vector<int>& bins,
                            std::vector<double>& lengths) const = 0;
>>>>>>> 763817d6

  //! Determine which surface bins were crossed by a particle
  //
  //! \param[in] p Particle to check
  //! \param[out] bins Surface bins that were crossed
  //virtual void
  //surface_bins_crossed(const Particle* p, std::vector<int>& bins) const = 0;
  virtual void
<<<<<<< HEAD
  surface_bins_crossed(const Particle* p, FilterMatch& match) const = 0;
=======
  surface_bins_crossed(const Particle& p, std::vector<int>& bins) const = 0;
>>>>>>> 763817d6

  //! Get bin at a given position in space
  //
  //! \param[in] r Position to get bin for
  //! \return Mesh bin
  virtual int get_bin(Position r) const = 0;

  //! Get the number of mesh cells.
  virtual int n_bins() const = 0;

  //! Get the number of mesh cell surfaces.
  virtual int n_surface_bins() const = 0;

  //! Write mesh data to an HDF5 group
  //
  //! \param[in] group HDF5 group
  virtual void to_hdf5(hid_t group) const = 0;

  //! Find the mesh lines that intersect an axis-aligned slice plot
  //
  //! \param[in] plot_ll The lower-left coordinates of the slice plot.
  //! \param[in] plot_ur The upper-right coordinates of the slice plot.
  //! \return A pair of vectors indicating where the mesh lines lie along each
  //!   of the plot's axes.  For example an xy-slice plot will get back a vector
  //!   of x-coordinates and another of y-coordinates.  These vectors may be
  //!   empty for low-dimensional meshes.
  virtual std::pair<std::vector<double>, std::vector<double>>
  plot(Position plot_ll, Position plot_ur) const = 0;

  //! Get a label for the mesh bin
  virtual std::string bin_label(int bin) const = 0;

  // Data members
  int id_ {-1};  //!< User-specified ID
  int n_dimension_; //!< Number of dimensions
};

class StructuredMesh : public Mesh {
public:
  StructuredMesh() = default;
  StructuredMesh(pugi::xml_node node) : Mesh {node} {};
  virtual ~StructuredMesh() = default;

  int get_bin(Position r) const override;

  int n_bins() const override;

  int n_surface_bins() const override;

  void bins_crossed(const Particle& p, std::vector<int>& bins,
                    std::vector<double>& lengths) const override;

  //! Count number of bank sites in each mesh bin / energy bin
  //
  //! \param[in] Pointer to bank sites
  //! \param[in] Number of bank sites
  //! \param[out] Whether any bank sites are outside the mesh
  xt::xtensor<double, 1> count_sites(const Particle::Bank* bank,
                                     int64_t length, bool* outside) const;

  //! Get bin given mesh indices
  //
  //! \param[in] Array of mesh indices
  //! \return Mesh bin
  virtual int get_bin_from_indices(const int* ijk) const;

  //! Get mesh indices given a position
  //
  //! \param[in] r Position to get indices for
  //! \param[out] ijk Array of mesh indices
  //! \param[out] in_mesh Whether position is in mesh
  virtual void get_indices(Position r, int* ijk, bool* in_mesh) const;

  //! Get mesh indices corresponding to a mesh bin
  //
  //! \param[in] bin Mesh bin
  //! \param[out] ijk Mesh indices
  virtual void get_indices_from_bin(int bin, int* ijk) const;

  //! Get mesh index in a particular direction
  //!
  //! \param[in] r Coordinate to get index for
  //! \param[in] i Direction index
  virtual int get_index_in_direction(double r, int i) const = 0;

  //! Check where a line segment intersects the mesh and if it intersects at all
  //
  //! \param[in,out] r0 In: starting position, out: intersection point
  //! \param[in] r1 Ending position
  //! \param[out] ijk Indices of the mesh bin containing the intersection point
  //! \return Whether the line segment connecting r0 and r1 intersects mesh
  virtual bool intersects(Position& r0, Position r1, int* ijk) const;

  //! Get the coordinate for the mesh grid boundary in the positive direction
  //!
  //! \param[in] ijk Array of mesh indices
  //! \param[in] i Direction index
  virtual double positive_grid_boundary(int* ijk, int i) const = 0;

  //! Get the coordinate for the mesh grid boundary in the negative direction
  //!
  //! \param[in] ijk Array of mesh indices
  //! \param[in] i Direction index
  virtual double negative_grid_boundary(int* ijk, int i) const = 0;

  //! Get a label for the mesh bin
  std::string bin_label(int bin) const override;

  // Data members
  xt::xtensor<double, 1> lower_left_; //!< Lower-left coordinates of mesh
  xt::xtensor<double, 1> upper_right_; //!< Upper-right coordinates of mesh
  xt::xtensor<int, 1> shape_; //!< Number of mesh elements in each dimension

protected:
  virtual bool intersects_1d(Position& r0, Position r1, int* ijk) const;
  virtual bool intersects_2d(Position& r0, Position r1, int* ijk) const;
  virtual bool intersects_3d(Position& r0, Position r1, int* ijk) const;
};

//==============================================================================
//! Tessellation of n-dimensional Euclidean space by congruent squares or cubes
//==============================================================================

class RegularMesh : public StructuredMesh
{
public:
  // Constructors
  RegularMesh() = default;
  RegularMesh(pugi::xml_node node);

  // Overriden methods

<<<<<<< HEAD
  //void bins_crossed(const Particle* p, std::vector<int>& bins,
  //                  std::vector<double>& lengths) const override;
  void bins_crossed(const Particle* p, FilterMatch& match) const override;

  //void surface_bins_crossed(const Particle* p, std::vector<int>& bins)
  //const override;
  void surface_bins_crossed(const Particle* p, FilterMatch& match)
=======
  void surface_bins_crossed(const Particle& p, std::vector<int>& bins)
>>>>>>> 763817d6
  const override;

  int get_index_in_direction(double r, int i) const override;

  double positive_grid_boundary(int* ijk, int i) const override;

  double negative_grid_boundary(int* ijk, int i) const override;

  std::pair<std::vector<double>, std::vector<double>>
  plot(Position plot_ll, Position plot_ur) const override;

  void to_hdf5(hid_t group) const override;

  // Data members

  double volume_frac_; //!< Volume fraction of each mesh element
  xt::xtensor<double, 1> width_; //!< Width of each mesh element
};


class RectilinearMesh : public StructuredMesh
{
public:
  // Constructors
  RectilinearMesh() = default;
  RectilinearMesh(pugi::xml_node node);

  // Overriden methods

<<<<<<< HEAD
  //void bins_crossed(const Particle* p, std::vector<int>& bins,
    //                std::vector<double>& lengths) const override;
  void bins_crossed(const Particle* p, FilterMatch& match) const override;

  //void surface_bins_crossed(const Particle* p, std::vector<int>& bins)
  //const override;
  
  void surface_bins_crossed(const Particle* p, FilterMatch& match)
=======
  void surface_bins_crossed(const Particle& p, std::vector<int>& bins)
>>>>>>> 763817d6
  const override;

  int get_index_in_direction(double r, int i) const override;

  double positive_grid_boundary(int* ijk, int i) const override;

  double negative_grid_boundary(int* ijk, int i) const override;

  std::pair<std::vector<double>, std::vector<double>>
  plot(Position plot_ll, Position plot_ur) const override;

  void to_hdf5(hid_t group) const override;

  std::vector<std::vector<double>> grid_;

  int set_grid();
};

#ifdef DAGMC

class UnstructuredMesh : public Mesh {

public:
  UnstructuredMesh() = default;
  UnstructuredMesh(pugi::xml_node);
  ~UnstructuredMesh() = default;

<<<<<<< HEAD
  //void bins_crossed(const Particle* p,
    //                std::vector<int>& bins,
      //              std::vector<double>& lengths) const override;
  void bins_crossed(const Particle* p, FilterMatch& match) const override;
=======
  void bins_crossed(const Particle& p,
                    std::vector<int>& bins,
                    std::vector<double>& lengths) const override;
>>>>>>> 763817d6

  std::pair<std::vector<double>, std::vector<double>>
  plot(Position plot_ll, Position plot_ur) const override;

  //! Determine which surface bins were crossed by a particle.
  //
  //! \param[in] p Particle to check
  //! \param[out] bins Surface bins that were crossed
<<<<<<< HEAD
  //void surface_bins_crossed(const Particle* p, std::vector<int>& bins) const;
  void surface_bins_crossed(const Particle* p, FilterMatch& match) const;
=======
  void surface_bins_crossed(const Particle& p, std::vector<int>& bins) const;
>>>>>>> 763817d6

  //! Write mesh data to an HDF5 group.
  //
  //! \param[in] group HDF5 group
  void to_hdf5(hid_t group) const;

  //! Get bin at a given position.
  //
  //! \param[in] r Position to get bin for
  //! \return Mesh bin
  int get_bin(Position r) const;

  int n_bins() const override;

  int n_surface_bins() const override;

  //! Retrieve a centroid for the mesh cell
  //
  // \param[in] tet MOAB EntityHandle of the tetrahedron
  // \return The centroid of the element
  Position centroid(moab::EntityHandle tet) const;

  //! Return a string represntation of the mesh bin
  //
  //! \param[in] bin Mesh bin to generate a label for
  std::string bin_label(int bin) const override;

  //! Add a score to the mesh instance
  void add_score(std::string score) const;

  //! Remove a score from the mesh instance
  void remove_score(std::string score) const;

  //! Set data for a score
  void set_score_data(const std::string& score,
                      std::vector<double> values,
                      std::vector<double> std_dev) const;

  //! Write the mesh with any current tally data
  void write(std::string base_filename) const;

  std::string filename_; //!< Path to unstructured mesh file

private:

  //! Find all intersections with faces of the mesh.
  //
  //! \param[in] start Staring location
  //! \param[in] dir Normalized particle direction
  //! \param[in] track_len length of particle track
  //! \param[out] Mesh intersections
  void
  intersect_track(const moab::CartVect& start,
                  const moab::CartVect& dir,
                  double track_len,
                  std::vector<double>& hits) const;

  //! Calculate the volume for a given tetrahedron handle.
  //
  // \param[in] tet MOAB EntityHandle of the tetrahedron
  double tet_volume(moab::EntityHandle tet) const;

  //! Find the tetrahedron for the given location if
  //! one exists
  //
  //! \param[in]
  //! \return MOAB EntityHandle of tet
  moab::EntityHandle get_tet(const Position& r) const;

  //! Return the containing tet given a position
  moab::EntityHandle get_tet(const moab::CartVect& r) const {
      return get_tet(Position(r[0], r[1], r[2]));
  };

  //! Check for point containment within a tet; uses
  //! pre-computed barycentric data.
  //
  //! \param[in] r Position to check
  //! \param[in] MOAB terahedron to check
  //! \return True if r is inside, False if r is outside
  bool point_in_tet(const moab::CartVect& r,
                    moab::EntityHandle tet) const;

  //! Compute barycentric coordinate data for all tetrahedra
  //! in the mesh.
  //
  //! \param[in] tets MOAB Range of tetrahedral elements
  void compute_barycentric_data(const moab::Range& tets);

  //! Translate a MOAB EntityHandle to its corresponding bin.
  //
  //! \param[in] eh MOAB EntityHandle to translate
  //! \return Mesh bin
  int get_bin_from_ent_handle(moab::EntityHandle eh) const;

  //! Translate a bin to its corresponding MOAB EntityHandle
  //! for the tetrahedron representing that bin.
  //
  //! \param[in] bin Bin value to translate
  //! \return MOAB EntityHandle of tet
  moab::EntityHandle get_ent_handle_from_bin(int bin) const;

  //! Get the bin for a given mesh cell index
  //
  //! \param[in] idx Index of the mesh cell.
  //! \return Mesh bin
  int get_bin_from_index(int idx) const;

  //! Get the mesh cell index for a given position
  //
  //! \param[in] r Position to get index for
  //! \param[in,out] in_mesh Whether position is in the mesh
  int get_index(const Position& r, bool* in_mesh) const;

  //! Get the mesh cell index from a bin
  //
  //! \param[in] bin Bin to get the index for
  //! \return Index of the bin
  int get_index_from_bin(int bin) const;

  //! Build a KDTree for all tetrahedra in the mesh. All
  //! triangles representing 2D faces of the mesh are
  //! added to the tree as well.
  //
  //! \param[in] all_tets MOAB Range of tetrahedra for the tree
  void build_kdtree(const moab::Range& all_tets);

  //! Get the tags for a score from the mesh instance
  //! or create them if they are not there
  //
  //! \param[in] score Name of the score
  //! \return The MOAB value and error tag handles, respectively
  std::pair<moab::Tag, moab::Tag>
  get_score_tags(std::string score) const;

  // data members
  moab::Range ehs_; //!< Range of tetrahedra EntityHandle's in the mesh
  moab::EntityHandle tetset_; //!< EntitySet containing all tetrahedra
  moab::EntityHandle kdtree_root_; //!< Root of the MOAB KDTree
  std::unique_ptr<moab::Interface> mbi_; //!< MOAB instance
  std::unique_ptr<moab::AdaptiveKDTree> kdtree_; //!< MOAB KDTree instance
  std::vector<moab::Matrix3> baryc_data_; //!< Barycentric data for tetrahedra
};

#endif

//==============================================================================
// Non-member functions
//==============================================================================

//! Read meshes from either settings/tallies
//
//! \param[in] root XML node
void read_meshes(pugi::xml_node root);

//! Write mesh data to an HDF5 group
//
//! \param[in] group HDF5 group
void meshes_to_hdf5(hid_t group);

void free_memory_mesh();

} // namespace openmc

#endif // OPENMC_MESH_H<|MERGE_RESOLUTION|>--- conflicted
+++ resolved
@@ -54,14 +54,9 @@
   //! \param[in] p Particle to check
   //! \param[out] bins Bins that were crossed
   //! \param[out] lengths Fraction of tracklength in each bin
-<<<<<<< HEAD
   //virtual void bins_crossed(const Particle* p, std::vector<int>& bins,
                             //std::vector<double>& lengths) const = 0;
-  virtual void bins_crossed(const Particle* p, FilterMatch& match) const = 0;
-=======
-  virtual void bins_crossed(const Particle& p, std::vector<int>& bins,
-                            std::vector<double>& lengths) const = 0;
->>>>>>> 763817d6
+  virtual void bins_crossed(const Particle& p, FilterMatch& match) const = 0;
 
   //! Determine which surface bins were crossed by a particle
   //
@@ -70,11 +65,7 @@
   //virtual void
   //surface_bins_crossed(const Particle* p, std::vector<int>& bins) const = 0;
   virtual void
-<<<<<<< HEAD
-  surface_bins_crossed(const Particle* p, FilterMatch& match) const = 0;
-=======
-  surface_bins_crossed(const Particle& p, std::vector<int>& bins) const = 0;
->>>>>>> 763817d6
+  surface_bins_crossed(const Particle& p, FilterMatch& match) const = 0;
 
   //! Get bin at a given position in space
   //
@@ -124,8 +115,9 @@
 
   int n_surface_bins() const override;
 
-  void bins_crossed(const Particle& p, std::vector<int>& bins,
-                    std::vector<double>& lengths) const override;
+  //void bins_crossed(const Particle& p, std::vector<int>& bins,
+  //                  std::vector<double>& lengths) const override;
+  void bins_crossed(const Particle& p, FilterMatch& match) const override;
 
   //! Count number of bank sites in each mesh bin / energy bin
   //
@@ -207,18 +199,13 @@
 
   // Overriden methods
 
-<<<<<<< HEAD
   //void bins_crossed(const Particle* p, std::vector<int>& bins,
   //                  std::vector<double>& lengths) const override;
-  void bins_crossed(const Particle* p, FilterMatch& match) const override;
+  //void bins_crossed(const Particle& p, FilterMatch& match) const override;
 
   //void surface_bins_crossed(const Particle* p, std::vector<int>& bins)
   //const override;
-  void surface_bins_crossed(const Particle* p, FilterMatch& match)
-=======
-  void surface_bins_crossed(const Particle& p, std::vector<int>& bins)
->>>>>>> 763817d6
-  const override;
+  void surface_bins_crossed(const Particle& p, FilterMatch& match) const override;
 
   int get_index_in_direction(double r, int i) const override;
 
@@ -247,18 +234,14 @@
 
   // Overriden methods
 
-<<<<<<< HEAD
   //void bins_crossed(const Particle* p, std::vector<int>& bins,
     //                std::vector<double>& lengths) const override;
-  void bins_crossed(const Particle* p, FilterMatch& match) const override;
+  //void bins_crossed(const Particle& p, FilterMatch& match) const override;
 
   //void surface_bins_crossed(const Particle* p, std::vector<int>& bins)
   //const override;
   
-  void surface_bins_crossed(const Particle* p, FilterMatch& match)
-=======
-  void surface_bins_crossed(const Particle& p, std::vector<int>& bins)
->>>>>>> 763817d6
+  void surface_bins_crossed(const Particle& p, FilterMatch& match)
   const override;
 
   int get_index_in_direction(double r, int i) const override;
@@ -286,16 +269,10 @@
   UnstructuredMesh(pugi::xml_node);
   ~UnstructuredMesh() = default;
 
-<<<<<<< HEAD
   //void bins_crossed(const Particle* p,
     //                std::vector<int>& bins,
       //              std::vector<double>& lengths) const override;
-  void bins_crossed(const Particle* p, FilterMatch& match) const override;
-=======
-  void bins_crossed(const Particle& p,
-                    std::vector<int>& bins,
-                    std::vector<double>& lengths) const override;
->>>>>>> 763817d6
+  void bins_crossed(const Particle& p, FilterMatch& match) const override;
 
   std::pair<std::vector<double>, std::vector<double>>
   plot(Position plot_ll, Position plot_ur) const override;
@@ -304,12 +281,8 @@
   //
   //! \param[in] p Particle to check
   //! \param[out] bins Surface bins that were crossed
-<<<<<<< HEAD
   //void surface_bins_crossed(const Particle* p, std::vector<int>& bins) const;
-  void surface_bins_crossed(const Particle* p, FilterMatch& match) const;
-=======
-  void surface_bins_crossed(const Particle& p, std::vector<int>& bins) const;
->>>>>>> 763817d6
+  void surface_bins_crossed(const Particle& p, FilterMatch& match) const;
 
   //! Write mesh data to an HDF5 group.
   //
