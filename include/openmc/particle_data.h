#ifndef OPENMC_PARTICLE_DATA_H
#define OPENMC_PARTICLE_DATA_H

#include "openmc/array.h"
#include "openmc/constants.h"
#include "openmc/position.h"
#include "openmc/random_lcg.h"
#include "openmc/tallies/filter_match.h"
#include "openmc/vector.h"

#ifdef OPENMC_DAGMC_ENABLED
#include "DagMC.hpp"
#endif

namespace openmc {

//==============================================================================
// Constants
//==============================================================================

// Since cross section libraries come with different numbers of delayed groups
// (e.g. ENDF/B-VII.1 has 6 and JEFF 3.1.1 has 8 delayed groups) and we don't
// yet know what cross section library is being used when the tallies.xml file
// is read in, we want to have an upper bound on the size of the array we
// use to store the bins for delayed group tallies.
constexpr int MAX_DELAYED_GROUPS {8};

constexpr double CACHE_INVALID {-1.0};

//==========================================================================
// Aliases and type definitions

//! Particle types
enum class ParticleType { neutron, photon, electron, positron };

//! Saved ("banked") state of a particle
//! NOTE: This structure's MPI type is built in initialize_mpi() of
//! initialize.cpp. Any changes made to the struct here must also be
//! made when building the Bank MPI type in initialize_mpi().
//! NOTE: This structure is also used on the python side, and is defined
//! in lib/core.py. Changes made to the type here must also be made to the
//! python defintion.
struct SourceSite {
  Position r;
  Direction u;
  double E;
  double time {0.0};
  double wgt {1.0};
  int delayed_group {0};
  int surf_id {SURFACE_NONE};
  ParticleType particle;

  // Extra attributes that don't show up in source written to file
  int parent_nuclide {-1};
  int64_t parent_id;
  int64_t progeny_id;
};

struct CollisionTrackSite {
  Position r;
  Direction u;
  double E;
  double dE;
  double time {0.0};
  double wgt {1.0};
  int event_mt {0};
  int delayed_group {0};
  int cell_id {0};
  int nuclide_id;
  int material_id {0};
  int universe_id {0};
  int n_collision {0};
  ParticleType particle;
  int64_t parent_id;
  int64_t progeny_id;
};

//! State of a particle used for particle track files
struct TrackState {
  Position r;           //!< Position in [cm]
  Direction u;          //!< Direction
  double E;             //!< Energy in [eV]
  double time {0.0};    //!< Time in [s]
  double wgt {1.0};     //!< Weight
  int cell_id;          //!< Cell ID
  int cell_instance;    //!< Cell instance
  int material_id {-1}; //!< Material ID (default value indicates void)
};

//! Full history of a single particle's track states
struct TrackStateHistory {
  ParticleType particle;
  std::vector<TrackState> states;
};

//! Saved ("banked") state of a particle, for nu-fission tallying
struct NuBank {
  double E;          //!< particle energy
  double wgt;        //!< particle weight
  int delayed_group; //!< particle delayed group
};

class LocalCoord {
public:
  void rotate(const vector<double>& rotation);

  //! clear data from a single coordinate level
  void reset();

  // accessors
  Position& r() { return r_; }
  const Position& r() const { return r_; }

  Direction& u() { return u_; }
  const Direction& u() const { return u_; }

  int& cell() { return cell_; }
  const int& cell() const { return cell_; }

  int& universe() { return universe_; }
  const int& universe() const { return universe_; }

  int& lattice() { return lattice_; }
  int lattice() const { return lattice_; }

  array<int, 3>& lattice_index() { return lattice_index_; }
  const array<int, 3>& lattice_index() const { return lattice_index_; }

  bool& rotated() { return rotated_; }
  const bool& rotated() const { return rotated_; }

private:
  // Data members
  Position r_;  //!< particle position
  Direction u_; //!< particle direction
  int cell_ {-1};
  int universe_ {-1};
  int lattice_ {-1};
  array<int, 3> lattice_index_ {{-1, -1, -1}};
  bool rotated_ {false}; //!< Is the level rotated?
};

//==============================================================================
//! Cached microscopic cross sections for a particular nuclide at the current
//! energy
//==============================================================================

struct NuclideMicroXS {
  // Microscopic cross sections in barns
  double total;      //!< total cross section
  double absorption; //!< absorption (disappearance)
  double fission;    //!< fission
  double nu_fission; //!< neutron production from fission

  double elastic;         //!< If sab_frac is not 1 or 0, then this value is
                          //!<   averaged over bound and non-bound nuclei
  double thermal;         //!< Bound thermal elastic & inelastic scattering
  double thermal_elastic; //!< Bound thermal elastic scattering
  double photon_prod;     //!< microscopic photon production xs

  // Cross sections for depletion reactions (note that these are not stored in
  // macroscopic cache)
  double reaction[DEPLETION_RX.size()];

  // Indicies and factors needed to compute cross sections from the data tables
  int index_grid;       //!< Index on nuclide energy grid
  int index_temp;       //!< Temperature index for nuclide
  double interp_factor; //!< Interpolation factor on nuc. energy grid
  int index_sab {-1};   //!< Index in sab_tables
  int index_temp_sab;   //!< Temperature index for sab_tables
  double sab_frac;      //!< Fraction of atoms affected by S(a,b)
  bool use_ptable;      //!< In URR range with probability tables?

  // Energy and temperature last used to evaluate these cross sections.  If
  // these values have changed, then the cross sections must be re-evaluated.
  double last_E {0.0};       //!< Last evaluated energy
  double last_sqrtkT {0.0};  //!< Last temperature in sqrt(Boltzmann constant
                             //!< * temperature (eV))
  double ncrystal_xs {-1.0}; //!< NCrystal cross section
};

//==============================================================================
//! Cached microscopic photon cross sections for a particular element at the
//! current energy
//==============================================================================

struct ElementMicroXS {
  int index_grid;         //!< index on element energy grid
  double last_E {0.0};    //!< last evaluated energy in [eV]
  double interp_factor;   //!< interpolation factor on energy grid
  double total;           //!< microscopic total photon xs
  double coherent;        //!< microscopic coherent xs
  double incoherent;      //!< microscopic incoherent xs
  double photoelectric;   //!< microscopic photoelectric xs
  double pair_production; //!< microscopic pair production xs
};

//==============================================================================
// MacroXS contains cached macroscopic cross sections for the material a
// particle is traveling through
//==============================================================================

struct MacroXS {
  double total;       //!< macroscopic total xs
  double absorption;  //!< macroscopic absorption xs
  double fission;     //!< macroscopic fission xs
  double nu_fission;  //!< macroscopic production xs
  double photon_prod; //!< macroscopic photon production xs

  // Photon cross sections
  double coherent;        //!< macroscopic coherent xs
  double incoherent;      //!< macroscopic incoherent xs
  double photoelectric;   //!< macroscopic photoelectric xs
  double pair_production; //!< macroscopic pair production xs
};

//==============================================================================
// Cache contains the cached data for an MGXS object
//==============================================================================

struct CacheDataMG {
  int material {-1}; //!< material index
  double sqrtkT;     //!< last temperature corresponding to t
  int t {0};         //!< temperature index
  int a {0};         //!< angle index
  Direction u;       //!< angle that corresponds to a
};

//==============================================================================
// Information about nearest boundary crossing
//==============================================================================

class BoundaryInfo {
public:
  void reset()
  {
    distance_ = INFINITY;
    surface_ = SURFACE_NONE;
    coord_level_ = 0;
    lattice_translation_ = {0, 0, 0};
  }
  double& distance() { return distance_; }
  const double& distance() const { return distance_; }

  int& surface() { return surface_; }
  const int& surface() const { return surface_; }

  int coord_level() const { return coord_level_; }
  int& coord_level() { return coord_level_; }

  array<int, 3>& lattice_translation() { return lattice_translation_; }
  const array<int, 3>& lattice_translation() const
  {
    return lattice_translation_;
  }

  // TODO: off-by-one
  int surface_index() const { return std::abs(surface()) - 1; }

private:
  // Data members
  double distance_ {INFINITY}; //!< distance to nearest boundary
  int surface_ {
    SURFACE_NONE};      //!< surface token, non-zero if boundary is surface
  int coord_level_ {0}; //!< coordinate level after crossing boundary
  array<int, 3> lattice_translation_ {
    0, 0, 0}; //!< which way lattice indices will change
};

/*
 * Contains all geometry state information for a particle.
 */
class GeometryState {
public:
  GeometryState();

  /*
   * GeometryState does not store any ID info, so give some reasonable behavior
   * here. The Particle class redefines this. This is only here for the error
   * reporting behavior that occurs in geometry.cpp. The explanation for
   * mark_as_lost is the same.
   */
  virtual void mark_as_lost(const char* message);
  void mark_as_lost(const std::string& message);
  void mark_as_lost(const std::stringstream& message);

  // resets all coordinate levels for the particle
  void clear()
  {
    for (auto& level : coord_) {
      level.reset();
    }
    n_coord_ = 1;

    for (auto& cell : cell_last_) {
      cell = C_NONE;
    }
    n_coord_last_ = 1;
  }

  //! moves the particle by the specified distance to its next location
  //! \param distance the distance the particle is moved
  void move_distance(double distance);

  void advance_to_boundary_from_void();

  // Initialize all internal state from position and direction
  void init_from_r_u(Position r_a, Direction u_a)
  {
    clear();
    surface() = SURFACE_NONE;
    material() = C_NONE;
    r() = r_a;
    u() = u_a;
    r_last_current() = r_a;
    r_last() = r_a;
    u_last() = u_a;
  }

  // Unique ID. This is not geometric info, but the
  // error reporting in geometry.cpp requires this.
  // We could save this to implement it in Particle,
  // but that would require virtuals.
  int64_t& id() { return id_; }
  const int64_t& id() const { return id_; }

  // Number of current coordinate levels
  int& n_coord() { return n_coord_; }
  const int& n_coord() const { return n_coord_; }

  // Offset for distributed properties
  int& cell_instance() { return cell_instance_; }
  const int& cell_instance() const { return cell_instance_; }

  // Coordinates for all nesting levels
  LocalCoord& coord(int i) { return coord_[i]; }
  const LocalCoord& coord(int i) const { return coord_[i]; }
  const vector<LocalCoord>& coord() const { return coord_; }

  // Innermost universe nesting coordinates
  LocalCoord& lowest_coord() { return coord_[n_coord_ - 1]; }
  const LocalCoord& lowest_coord() const { return coord_[n_coord_ - 1]; }

  // Last coordinates on all nesting levels, before crossing a surface
  int& n_coord_last() { return n_coord_last_; }
  const int& n_coord_last() const { return n_coord_last_; }
  int& cell_last(int i) { return cell_last_[i]; }
  const int& cell_last(int i) const { return cell_last_[i]; }

  // Coordinates at birth
  Position& r_born() { return r_born_; }
  const Position& r_born() const { return r_born_; }

  // Coordinates of last collision or reflective/periodic surface
  // crossing for current tallies
  Position& r_last_current() { return r_last_current_; }
  const Position& r_last_current() const { return r_last_current_; }

  // Previous direction and spatial coordinates before a collision
  Position& r_last() { return r_last_; }
  const Position& r_last() const { return r_last_; }
  Position& u_last() { return u_last_; }
  const Position& u_last() const { return u_last_; }

  // Accessors for position in global coordinates
  Position& r() { return coord_[0].r(); }
  const Position& r() const { return coord_[0].r(); }

  // Accessors for position in local coordinates
  Position& r_local() { return coord_[n_coord_ - 1].r(); }
  const Position& r_local() const { return coord_[n_coord_ - 1].r(); }

  // Accessors for direction in global coordinates
  Direction& u() { return coord_[0].u(); }
  const Direction& u() const { return coord_[0].u(); }

  // Accessors for direction in local coordinates
  Direction& u_local() { return coord_[n_coord_ - 1].u(); }
  const Direction& u_local() const { return coord_[n_coord_ - 1].u(); }

  // Surface token for the surface that the particle is currently on
  int& surface() { return surface_; }
  const int& surface() const { return surface_; }

  // Surface index based on the current value of the surface_ attribute
  int surface_index() const
  {
    // TODO: off-by-one
    return std::abs(surface_) - 1;
  }

  // Boundary information
  BoundaryInfo& boundary() { return boundary_; }

  // Distance to the next collision
  double& collision_distance() { return collision_distance_; }

#ifdef OPENMC_DAGMC_ENABLED
  // DagMC state variables
  moab::DagMC::RayHistory& history()
  {
    return history_;
  }
  Direction& last_dir()
  {
    return last_dir_;
  }
#endif

  // material of current and last cell
  int& material()
  {
    return material_;
  }
  const int& material() const
  {
    return material_;
  }
  int& material_last()
  {
    return material_last_;
  }
  const int& material_last() const
  {
    return material_last_;
  }

  // temperature of current and last cell
  double& sqrtkT()
  {
    return sqrtkT_;
  }
  const double& sqrtkT() const
  {
    return sqrtkT_;
  }
  double& sqrtkT_last()
  {
    return sqrtkT_last_;
  }

  // density multiplier of the current and last cell
  double& density_mult() { return density_mult_; }
  const double& density_mult() const { return density_mult_; }
  double& density_mult_last() { return density_mult_last_; }

private:
  int64_t id_ {-1}; //!< Unique ID

  int n_coord_ {1};          //!< number of current coordinate levels
  int cell_instance_;        //!< offset for distributed properties
  vector<LocalCoord> coord_; //!< coordinates for all levels

  int n_coord_last_ {1};  //!< number of current coordinates
  vector<int> cell_last_; //!< coordinates for all levels

  Position r_born_;         //!< coordinates at birth
  Position r_last_current_; //!< coordinates of the last collision or
                            //!< reflective/periodic surface crossing for
                            //!< current tallies
  Position r_last_;         //!< previous coordinates
  Direction u_last_;        //!< previous direction coordinates

  int surface_ {
    SURFACE_NONE}; //!< surface token for surface the particle is currently on

  BoundaryInfo boundary_; //!< Info about the next intersection

  int material_ {-1};      //!< index for current material
  int material_last_ {-1}; //!< index for last material

  double sqrtkT_ {-1.0};     //!< sqrt(k_Boltzmann * temperature) in eV
  double sqrtkT_last_ {0.0}; //!< last temperature

<<<<<<< HEAD
  double collision_distance_ {INFTY};
=======
  double density_mult_ {1.0};      //!< density multiplier
  double density_mult_last_ {1.0}; //!< last density multiplier
>>>>>>> d1183566

#ifdef OPENMC_DAGMC_ENABLED
  moab::DagMC::RayHistory history_;
  Direction last_dir_;
#endif
};

//============================================================================
//! Defines how particle data is laid out in memory
//============================================================================

/*
 * This class was added in order to separate the layout and access of particle
 * data from particle physics operations during a development effort to get
 * OpenMC running on GPUs. In the event-based Monte Carlo method, one creates
 * an array of particles on which actions like cross section lookup and surface
 * crossing are done en masse, which works best on vector computers of yore and
 * modern GPUs. It has been shown in the below publication [1] that arranging
 * particle data into a structure of arrays rather than an array of structures
 * enhances performance on GPUs. For instance, rather than having an
 * std::vector<Particle> where consecutive particle energies would be separated
 * by about 400 bytes, one would create a structure which has a single
 * std::vector<double> of energies.  The motivation here is that more coalesced
 * memory accesses occur, in the parlance of GPU programming.
 *
 * So, this class enables switching between the array-of-structures and
 * structure- of-array data layout at compile time. In GPU branches of the
 * code, our Particle class inherits from a class that provides an array of
 * particle energies, and can access them using the E() method (defined below).
 * In the CPU code, we inherit from this class which gives the conventional
 * layout of particle data, useful for history-based tracking.
 *
 * As a result, we always use the E(), r_last(), etc. methods to access
 * particle data in order to keep a unified interface between
 * structure-of-array and array-of-structure code on either CPU or GPU code
 * while sharing the same physics code on each codebase.
 *
 * [1] Hamilton, Steven P., Stuart R. Slattery, and Thomas M. Evans.
 *   “Multigroup Monte Carlo on GPUs: Comparison of History- and Event-Based
 *   Algorithms.” Annals of Nuclear Energy 113 (March 2018): 506–18.
 *   https://doi.org/10.1016/j.anucene.2017.11.032.
 */
class ParticleData : public GeometryState {
private:
  //==========================================================================
  // Data members -- see public: below for descriptions

  vector<NuclideMicroXS> neutron_xs_;
  vector<ElementMicroXS> photon_xs_;
  MacroXS macro_xs_;
  CacheDataMG mg_xs_cache_;

  ParticleType type_ {ParticleType::neutron};

  double E_;
  double E_last_;
  int g_ {0};
  int g_last_;

  double wgt_ {1.0};
  double wgt_born_ {1.0};
  double wgt_ww_born_ {-1.0};
  double mu_;
  double time_ {0.0};
  double time_last_ {0.0};
  double wgt_last_ {1.0};

  bool fission_ {false};
  TallyEvent event_;
  int event_nuclide_;
  int event_mt_;
  int delayed_group_ {0};
  int parent_nuclide_ {-1};

  int n_bank_ {0};
  double bank_second_E_ {0.0};
  double wgt_bank_ {0.0};
  int n_delayed_bank_[MAX_DELAYED_GROUPS];

  int cell_born_ {-1};

  // Iterated Fission Probability
  double lifetime_ {0.0}; //!< neutron lifetime [s]

  int n_collision_ {0};

  bool write_track_ {false};

  uint64_t seeds_[N_STREAMS];
  int stream_;

  vector<SourceSite> secondary_bank_;

  int64_t current_work_;

  vector<double> flux_derivs_;

  vector<FilterMatch> filter_matches_;

  vector<TrackStateHistory> tracks_;

  vector<NuBank> nu_bank_;

  vector<double> pht_storage_;

  double keff_tally_absorption_ {0.0};
  double keff_tally_collision_ {0.0};
  double keff_tally_tracklength_ {0.0};
  double keff_tally_leakage_ {0.0};

  bool trace_ {false};

  int n_event_ {0};

  int n_split_ {0};
  double ww_factor_ {0.0};

  int64_t n_progeny_ {0};

public:
  //----------------------------------------------------------------------------
  // Constructors
  ParticleData();

  //==========================================================================
  // Methods and accessors

  // Cross section caches
  NuclideMicroXS& neutron_xs(int i)
  {
    return neutron_xs_[i];
  } // Microscopic neutron cross sections
  const NuclideMicroXS& neutron_xs(int i) const { return neutron_xs_[i]; }

  // Microscopic photon cross sections
  ElementMicroXS& photon_xs(int i) { return photon_xs_[i]; }

  // Macroscopic cross sections
  MacroXS& macro_xs() { return macro_xs_; }
  const MacroXS& macro_xs() const { return macro_xs_; }

  // Multigroup macroscopic cross sections
  CacheDataMG& mg_xs_cache() { return mg_xs_cache_; }
  const CacheDataMG& mg_xs_cache() const { return mg_xs_cache_; }

  // Particle type (n, p, e, gamma, etc)
  ParticleType& type() { return type_; }
  const ParticleType& type() const { return type_; }

  // Current particle energy, energy before collision,
  // and corresponding multigroup group indices. Energy
  // units are eV.
  double& E() { return E_; }
  const double& E() const { return E_; }
  double& E_last() { return E_last_; }
  const double& E_last() const { return E_last_; }
  int& g() { return g_; }
  const int& g() const { return g_; }
  int& g_last() { return g_last_; }
  const int& g_last() const { return g_last_; }

  // Statistic weight of particle. Setting to zero indicates that the particle
  // is dead.
  double& wgt() { return wgt_; }
  double wgt() const { return wgt_; }

  // Statistic weight of particle at birth
  double& wgt_born() { return wgt_born_; }
  double wgt_born() const { return wgt_born_; }

  // Weight window value at birth
  double& wgt_ww_born() { return wgt_ww_born_; }
  const double& wgt_ww_born() const { return wgt_ww_born_; }

  // Statistic weight of particle at last collision
  double& wgt_last() { return wgt_last_; }
  const double& wgt_last() const { return wgt_last_; }

  // Whether particle is alive
  bool alive() const { return wgt_ != 0.0; }

  // Polar scattering angle after a collision
  double& mu() { return mu_; }
  const double& mu() const { return mu_; }

  // Tracks the time of a particle as it traverses the problem.
  // Units are seconds.
  double& time() { return time_; }
  const double& time() const { return time_; }
  double& time_last() { return time_last_; }
  const double& time_last() const { return time_last_; }

  // Particle lifetime
  double& lifetime() { return lifetime_; }
  const double& lifetime() const { return lifetime_; }

  // What event took place, described in greater detail below
  TallyEvent& event() { return event_; }
  const TallyEvent& event() const { return event_; }
  bool& fission() { return fission_; }            // true if implicit fission
  int& event_nuclide() { return event_nuclide_; } // index of collision nuclide
  const int& event_nuclide() const { return event_nuclide_; }
  int& event_mt() { return event_mt_; } // MT number of collision
  const int& event_mt() const { return event_mt_; }
  int& delayed_group() { return delayed_group_; } // delayed group
  const int& delayed_group() const { return delayed_group_; }
  const int& parent_nuclide() const { return parent_nuclide_; }
  int& parent_nuclide() { return parent_nuclide_; } // Parent nuclide

  // Post-collision data
  double& bank_second_E()
  {
    return bank_second_E_;
  } // energy of last reaction secondaries
  const double& bank_second_E() const { return bank_second_E_; }

  int& n_bank() { return n_bank_; }        // number of banked fission sites
  double& wgt_bank() { return wgt_bank_; } // weight of banked fission sites
  int* n_delayed_bank()
  {
    return n_delayed_bank_;
  } // number of delayed fission sites
  int& n_delayed_bank(int i)
  {
    return n_delayed_bank_[i];
  } // number of delayed fission sites

  // Index of cell particle is born in
  int& cell_born() { return cell_born_; }
  const int& cell_born() const { return cell_born_; }

  // Total number of collisions suffered by particle
  int& n_collision() { return n_collision_; }
  const int& n_collision() const { return n_collision_; }

  // whether this track is to be written
  bool& write_track() { return write_track_; }

  // RNG state
  uint64_t& seeds(int i) { return seeds_[i]; }
  uint64_t* seeds() { return seeds_; }
  int& stream() { return stream_; }

  // secondary particle bank
  SourceSite& secondary_bank(int i) { return secondary_bank_[i]; }
  decltype(secondary_bank_)& secondary_bank() { return secondary_bank_; }

  // Current simulation work index
  int64_t& current_work() { return current_work_; }
  const int64_t& current_work() const { return current_work_; }

  // Used in tally derivatives
  double& flux_derivs(int i) { return flux_derivs_[i]; }
  const double& flux_derivs(int i) const { return flux_derivs_[i]; }

  // Matches of tallies
  decltype(filter_matches_)& filter_matches() { return filter_matches_; }
  FilterMatch& filter_matches(int i) { return filter_matches_[i]; }

  // Tracks to output to file
  decltype(tracks_)& tracks() { return tracks_; }

  // Bank of recently fissioned particles
  decltype(nu_bank_)& nu_bank() { return nu_bank_; }
  NuBank& nu_bank(int i) { return nu_bank_[i]; }

  // Interim pulse height tally storage
  vector<double>& pht_storage() { return pht_storage_; }

  // Global tally accumulators
  double& keff_tally_absorption() { return keff_tally_absorption_; }
  double& keff_tally_collision() { return keff_tally_collision_; }
  double& keff_tally_tracklength() { return keff_tally_tracklength_; }
  double& keff_tally_leakage() { return keff_tally_leakage_; }

  // Shows debug info
  bool& trace() { return trace_; }

  // Number of events particle has undergone
  int& n_event() { return n_event_; }

  // Number of times variance reduction has caused a particle split
  int n_split() const { return n_split_; }
  int& n_split() { return n_split_; }

  // Particle-specific factor for on-the-fly weight window adjustment
  double ww_factor() const { return ww_factor_; }
  double& ww_factor() { return ww_factor_; }

  // Number of progeny produced by this particle
  int64_t& n_progeny() { return n_progeny_; }

  //! Gets the pointer to the particle's current PRN seed
  uint64_t* current_seed() { return seeds_ + stream_; }
  const uint64_t* current_seed() const { return seeds_ + stream_; }

  //! Force recalculation of neutron xs by setting last energy to zero
  void invalidate_neutron_xs()
  {
    for (auto& micro : neutron_xs_)
      micro.last_E = 0.0;
  }

  //! Get track information based on particle's current state
  TrackState get_track_state() const;

  void zero_delayed_bank()
  {
    for (int& n : n_delayed_bank_) {
      n = 0;
    }
  }

  void zero_flux_derivs()
  {
    for (double& d : flux_derivs_) {
      d = 0;
    }
  }
};

} // namespace openmc

#endif // OPENMC_PARTICLE_DATA_H<|MERGE_RESOLUTION|>--- conflicted
+++ resolved
@@ -397,47 +397,20 @@
 
 #ifdef OPENMC_DAGMC_ENABLED
   // DagMC state variables
-  moab::DagMC::RayHistory& history()
-  {
-    return history_;
-  }
-  Direction& last_dir()
-  {
-    return last_dir_;
-  }
+  moab::DagMC::RayHistory& history() { return history_; }
+  Direction& last_dir() { return last_dir_; }
 #endif
 
   // material of current and last cell
-  int& material()
-  {
-    return material_;
-  }
-  const int& material() const
-  {
-    return material_;
-  }
-  int& material_last()
-  {
-    return material_last_;
-  }
-  const int& material_last() const
-  {
-    return material_last_;
-  }
+  int& material() { return material_; }
+  const int& material() const { return material_; }
+  int& material_last() { return material_last_; }
+  const int& material_last() const { return material_last_; }
 
   // temperature of current and last cell
-  double& sqrtkT()
-  {
-    return sqrtkT_;
-  }
-  const double& sqrtkT() const
-  {
-    return sqrtkT_;
-  }
-  double& sqrtkT_last()
-  {
-    return sqrtkT_last_;
-  }
+  double& sqrtkT() { return sqrtkT_; }
+  const double& sqrtkT() const { return sqrtkT_; }
+  double& sqrtkT_last() { return sqrtkT_last_; }
 
   // density multiplier of the current and last cell
   double& density_mult() { return density_mult_; }
@@ -472,12 +445,10 @@
   double sqrtkT_ {-1.0};     //!< sqrt(k_Boltzmann * temperature) in eV
   double sqrtkT_last_ {0.0}; //!< last temperature
 
-<<<<<<< HEAD
-  double collision_distance_ {INFTY};
-=======
   double density_mult_ {1.0};      //!< density multiplier
   double density_mult_last_ {1.0}; //!< last density multiplier
->>>>>>> d1183566
+
+  double collision_distance_ {INFTY};
 
 #ifdef OPENMC_DAGMC_ENABLED
   moab::DagMC::RayHistory history_;
