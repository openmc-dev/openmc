--- conflicted
+++ resolved
@@ -185,29 +185,21 @@
 
 struct BoundaryInfo {
   double distance {INFINITY}; //!< distance to nearest boundary
-<<<<<<< HEAD
-  int surface_index {
-    0};            //!< if boundary is surface, signed index in surfaces vector
-=======
   int surface {
     SURFACE_NONE}; //!< surface token, non-zero if boundary is surface
->>>>>>> bd874f1b
   int coord_level; //!< coordinate level after crossing boundary
   array<int, 3>
     lattice_translation {}; //!< which way lattice indices will change
 
-<<<<<<< HEAD
   void reset()
   {
     distance = INFINITY;
-    surface_index = 0;
+    surface = SURFACE_NONE;
     coord_level = 0;
     lattice_translation = {0, 0, 0};
   }
-=======
   // TODO: off-by-one
   int surface_index() const { return std::abs(surface) - 1; }
->>>>>>> bd874f1b
 };
 
 /*
