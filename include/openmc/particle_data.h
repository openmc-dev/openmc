#ifndef OPENMC_PARTICLE_DATA_H
#define OPENMC_PARTICLE_DATA_H

#include "openmc/array.h"
#include "openmc/constants.h"
#include "openmc/position.h"
#include "openmc/random_lcg.h"
#include "openmc/tallies/filter_match.h"
#include "openmc/vector.h"

#ifdef DAGMC
#include "DagMC.hpp"
#endif

namespace openmc {

//==============================================================================
// Constants
//==============================================================================

// Since cross section libraries come with different numbers of delayed groups
// (e.g. ENDF/B-VII.1 has 6 and JEFF 3.1.1 has 8 delayed groups) and we don't
// yet know what cross section library is being used when the tallies.xml file
// is read in, we want to have an upper bound on the size of the array we
// use to store the bins for delayed group tallies.
constexpr int MAX_DELAYED_GROUPS {8};

constexpr double CACHE_INVALID {-1.0};

//==========================================================================
// Aliases and type definitions

//! Particle types
enum class ParticleType { neutron, photon, electron, positron };

//! Saved ("banked") state of a particle
//! NOTE: This structure's MPI type is built in initialize_mpi() of
//! initialize.cpp. Any changes made to the struct here must also be
//! made when building the Bank MPI type in initialize_mpi().
//! NOTE: This structure is also used on the python side, and is defined
//! in lib/core.py. Changes made to the type here must also be made to the
//! python defintion.
struct SourceSite {
  Position r;
  Direction u;
  double E;
  double time {0.0};
  double wgt {1.0};
  int delayed_group {0};
  int surf_id {0};
  ParticleType particle;

  // Extra attributes that don't show up in source written to file
  int parent_nuclide {-1};
  int64_t parent_id;
  int64_t progeny_id;
};

//! State of a particle used for particle track files
struct TrackState {
  Position r;           //!< Position in [cm]
  Direction u;          //!< Direction
  double E;             //!< Energy in [eV]
  double time {0.0};    //!< Time in [s]
  double wgt {1.0};     //!< Weight
  int cell_id;          //!< Cell ID
  int cell_instance;    //!< Cell instance
  int material_id {-1}; //!< Material ID (default value indicates void)
};

//! Full history of a single particle's track states
struct TrackStateHistory {
  ParticleType particle;
  std::vector<TrackState> states;
};

//! Saved ("banked") state of a particle, for nu-fission tallying
struct NuBank {
  double E;          //!< particle energy
  double wgt;        //!< particle weight
  int delayed_group; //!< particle delayed group
};

class LocalCoord {
public:
  void rotate(const vector<double>& rotation);

  //! clear data from a single coordinate level
  void reset();

  Position r;  //!< particle position
  Direction u; //!< particle direction
  int cell {-1};
  int universe {-1};
  int lattice {-1};
  array<int, 3> lattice_i {{-1, -1, -1}};
  bool rotated {false}; //!< Is the level rotated?
};

//==============================================================================
//! Cached microscopic cross sections for a particular nuclide at the current
//! energy
//==============================================================================

struct NuclideMicroXS {
  // Microscopic cross sections in barns
  double total;      //!< total cross section
  double absorption; //!< absorption (disappearance)
  double fission;    //!< fission
  double nu_fission; //!< neutron production from fission

  double elastic;         //!< If sab_frac is not 1 or 0, then this value is
                          //!<   averaged over bound and non-bound nuclei
  double thermal;         //!< Bound thermal elastic & inelastic scattering
  double thermal_elastic; //!< Bound thermal elastic scattering
  double photon_prod;     //!< microscopic photon production xs

  // Cross sections for depletion reactions (note that these are not stored in
  // macroscopic cache)
  double reaction[DEPLETION_RX.size()];

  // Indicies and factors needed to compute cross sections from the data tables
  int index_grid;       //!< Index on nuclide energy grid
  int index_temp;       //!< Temperature index for nuclide
  double interp_factor; //!< Interpolation factor on nuc. energy grid
  int index_sab {-1};   //!< Index in sab_tables
  int index_temp_sab;   //!< Temperature index for sab_tables
  double sab_frac;      //!< Fraction of atoms affected by S(a,b)
  bool use_ptable;      //!< In URR range with probability tables?

  // Energy and temperature last used to evaluate these cross sections.  If
  // these values have changed, then the cross sections must be re-evaluated.
  double last_E {0.0};      //!< Last evaluated energy
  double last_sqrtkT {0.0}; //!< Last temperature in sqrt(Boltzmann constant
                            //!< * temperature (eV))
};

//==============================================================================
//! Cached microscopic photon cross sections for a particular element at the
//! current energy
//==============================================================================

struct ElementMicroXS {
  int index_grid;         //!< index on element energy grid
  double last_E {0.0};    //!< last evaluated energy in [eV]
  double interp_factor;   //!< interpolation factor on energy grid
  double total;           //!< microscopic total photon xs
  double coherent;        //!< microscopic coherent xs
  double incoherent;      //!< microscopic incoherent xs
  double photoelectric;   //!< microscopic photoelectric xs
  double pair_production; //!< microscopic pair production xs
};

//==============================================================================
// MacroXS contains cached macroscopic cross sections for the material a
// particle is traveling through
//==============================================================================

struct MacroXS {
  double total;       //!< macroscopic total xs
  double absorption;  //!< macroscopic absorption xs
  double fission;     //!< macroscopic fission xs
  double nu_fission;  //!< macroscopic production xs
  double photon_prod; //!< macroscopic photon production xs

  // Photon cross sections
  double coherent;        //!< macroscopic coherent xs
  double incoherent;      //!< macroscopic incoherent xs
  double photoelectric;   //!< macroscopic photoelectric xs
  double pair_production; //!< macroscopic pair production xs
};

//==============================================================================
// Cache contains the cached data for an MGXS object
//==============================================================================

struct CacheDataMG {
  int material {-1}; //!< material index
  double sqrtkT;     //!< last temperature corresponding to t
  int t {0};         //!< temperature index
  int a {0};         //!< angle index
  Direction u;       //!< angle that corresponds to a
};

//==============================================================================
// Information about nearest boundary crossing
//==============================================================================

struct BoundaryInfo {
  double distance {INFINITY}; //!< distance to nearest boundary
  int surface {
    SURFACE_NONE}; //!< surface token, non-zero if boundary is surface
  int coord_level; //!< coordinate level after crossing boundary
  array<int, 3>
    lattice_translation {}; //!< which way lattice indices will change

  void reset()
  {
    distance = INFINITY;
    surface = SURFACE_NONE;
    coord_level = 0;
    lattice_translation = {0, 0, 0};
  }
  // TODO: off-by-one
  int surface_index() const { return std::abs(surface) - 1; }
};

/*
 * Contains all geometry state information for a particle.
 */
class GeometryState {
public:
  GeometryState();

  /*
   * GeometryState does not store any ID info, so give some reasonable behavior
   * here. The Particle class redefines this. This is only here for the error
   * reporting behavior that occurs in geometry.cpp. The explanation for
   * mark_as_lost is the same.
   */
  virtual void mark_as_lost(const char* message);
  void mark_as_lost(const std::string& message);
  void mark_as_lost(const std::stringstream& message);

  // resets all coordinate levels for the particle
  void clear()
  {
    for (auto& level : coord_) {
      level.reset();
    }
    n_coord_ = 1;

    for (auto& cell : cell_last_) {
      cell = C_NONE;
    }
    n_coord_last_ = 1;
  }

  //! moves the particle by the specified distance to its next location
  //! \param distance the distance the particle is moved
  void move_distance(double distance);

  void advance_to_boundary_from_void();

  // Initialize all internal state from position and direction
  void init_from_r_u(Position r_a, Direction u_a)
  {
    clear();
    surface() = SURFACE_NONE;
    material() = C_NONE;
    r() = r_a;
    u() = u_a;
    r_last_current() = r_a;
    r_last() = r_a;
    u_last() = u_a;
  }

  // Unique ID. This is not geometric info, but the
  // error reporting in geometry.cpp requires this.
  // We could save this to implement it in Particle,
  // but that would require virtuals.
  int64_t& id() { return id_; }
  const int64_t& id() const { return id_; }

  // Number of current coordinate levels
  int& n_coord() { return n_coord_; }
  const int& n_coord() const { return n_coord_; }

  // Offset for distributed properties
  int& cell_instance() { return cell_instance_; }
  const int& cell_instance() const { return cell_instance_; }

  // Coordinates for all nesting levels
  LocalCoord& coord(int i) { return coord_[i]; }
  const LocalCoord& coord(int i) const { return coord_[i]; }
  const vector<LocalCoord>& coord() const { return coord_; }

  // Innermost universe nesting coordinates
  LocalCoord& lowest_coord() { return coord_[n_coord_ - 1]; }
  const LocalCoord& lowest_coord() const { return coord_[n_coord_ - 1]; }

  // Last coordinates on all nesting levels, before crossing a surface
  int& n_coord_last() { return n_coord_last_; }
  const int& n_coord_last() const { return n_coord_last_; }
  int& cell_last(int i) { return cell_last_[i]; }
  const int& cell_last(int i) const { return cell_last_[i]; }

  // Coordinates at birth
  Position& r_born() { return r_born_; }
  const Position& r_born() const { return r_born_; }

  // Coordinates of last collision or reflective/periodic surface
  // crossing for current tallies
  Position& r_last_current() { return r_last_current_; }
  const Position& r_last_current() const { return r_last_current_; }

  // Previous direction and spatial coordinates before a collision
  Position& r_last() { return r_last_; }
  const Position& r_last() const { return r_last_; }
  Position& u_last() { return u_last_; }
  const Position& u_last() const { return u_last_; }

  // Accessors for position in global coordinates
  Position& r() { return coord_[0].r; }
  const Position& r() const { return coord_[0].r; }

  // Accessors for position in local coordinates
  Position& r_local() { return coord_[n_coord_ - 1].r; }
  const Position& r_local() const { return coord_[n_coord_ - 1].r; }

  // Accessors for direction in global coordinates
  Direction& u() { return coord_[0].u; }
  const Direction& u() const { return coord_[0].u; }

  // Accessors for direction in local coordinates
  Direction& u_local() { return coord_[n_coord_ - 1].u; }
  const Direction& u_local() const { return coord_[n_coord_ - 1].u; }

<<<<<<< HEAD
  // Accessors for time (units are seconds).
  double& time() { return time_; }
  const double& time() const { return time_; }
  double& time_last() { return time_last_; }
  const double& time_last() const { return time_last_; }

  // Accessors for speed (cm/s).
  double& speed() { return speed_; }
  const double& speed() const { return speed_; }

  // Surface that the particle is on
=======
  // Surface token for the surface that the particle is currently on
>>>>>>> cb95c784
  int& surface() { return surface_; }
  const int& surface() const { return surface_; }

  // Surface index based on the current value of the surface_ attribute
  int surface_index() const
  {
    // TODO: off-by-one
    return std::abs(surface_) - 1;
  }

  // Boundary information
  BoundaryInfo& boundary() { return boundary_; }

#ifdef DAGMC
  // DagMC state variables
  moab::DagMC::RayHistory& history() { return history_; }
  Direction& last_dir() { return last_dir_; }
#endif

  // material of current and last cell
  int& material() { return material_; }
  const int& material() const { return material_; }
  int& material_last() { return material_last_; }
  const int& material_last() const { return material_last_; }

  // temperature of current and last cell
  double& sqrtkT() { return sqrtkT_; }
  const double& sqrtkT() const { return sqrtkT_; }
  double& sqrtkT_last() { return sqrtkT_last_; }

private:
  int64_t id_ {-1}; //!< Unique ID

  int n_coord_ {1};          //!< number of current coordinate levels
  int cell_instance_;        //!< offset for distributed properties
  vector<LocalCoord> coord_; //!< coordinates for all levels

  int n_coord_last_ {1};  //!< number of current coordinates
  vector<int> cell_last_; //!< coordinates for all levels

  Position r_born_;         //!< coordinates at birth
  Position r_last_current_; //!< coordinates of the last collision or
                            //!< reflective/periodic surface crossing for
                            //!< current tallies
  Position r_last_;         //!< previous coordinates
  Direction u_last_;        //!< previous direction coordinates

<<<<<<< HEAD
  double time_;      //!< time
  double time_last_; //!< previous time

  double speed_;

  int surface_ {0}; //!< index for surface particle is on
=======
  int surface_ {
    SURFACE_NONE}; //!< surface token for surface the particle is currently on
>>>>>>> cb95c784

  BoundaryInfo boundary_; //!< Info about the next intersection

  int material_ {-1};      //!< index for current material
  int material_last_ {-1}; //!< index for last material

  double sqrtkT_ {-1.0};     //!< sqrt(k_Boltzmann * temperature) in eV
  double sqrtkT_last_ {0.0}; //!< last temperature

#ifdef DAGMC
  moab::DagMC::RayHistory history_;
  Direction last_dir_;
#endif
};

//============================================================================
//! Defines how particle data is laid out in memory
//============================================================================

/*
 * This class was added in order to separate the layout and access of particle
 * data from particle physics operations during a development effort to get
 * OpenMC running on GPUs. In the event-based Monte Carlo method, one creates
 * an array of particles on which actions like cross section lookup and surface
 * crossing are done en masse, which works best on vector computers of yore and
 * modern GPUs. It has been shown in the below publication [1] that arranging
 * particle data into a structure of arrays rather than an array of structures
 * enhances performance on GPUs. For instance, rather than having an
 * std::vector<Particle> where consecutive particle energies would be separated
 * by about 400 bytes, one would create a structure which has a single
 * std::vector<double> of energies.  The motivation here is that more coalesced
 * memory accesses occur, in the parlance of GPU programming.
 *
 * So, this class enables switching between the array-of-structures and
 * structure- of-array data layout at compile time. In GPU branches of the
 * code, our Particle class inherits from a class that provides an array of
 * particle energies, and can access them using the E() method (defined below).
 * In the CPU code, we inherit from this class which gives the conventional
 * layout of particle data, useful for history-based tracking.
 *
 * As a result, we always use the E(), r_last(), etc. methods to access
 * particle data in order to keep a unified interface between
 * structure-of-array and array-of-structure code on either CPU or GPU code
 * while sharing the same physics code on each codebase.
 *
 * [1] Hamilton, Steven P., Stuart R. Slattery, and Thomas M. Evans.
 *   “Multigroup Monte Carlo on GPUs: Comparison of History- and Event-Based
 *   Algorithms.” Annals of Nuclear Energy 113 (March 2018): 506–18.
 *   https://doi.org/10.1016/j.anucene.2017.11.032.
 */
class ParticleData : public GeometryState {
private:
  //==========================================================================
  // Data members -- see public: below for descriptions

  vector<NuclideMicroXS> neutron_xs_;
  vector<ElementMicroXS> photon_xs_;
  MacroXS macro_xs_;
  CacheDataMG mg_xs_cache_;

  ParticleType type_ {ParticleType::neutron};

  double E_;
  double E_last_;
  int g_ {0};
  int g_last_;

  double wgt_ {1.0};
  double wgt_born_ {1.0};
  double mu_;
  double wgt_last_ {1.0};

  bool fission_ {false};
  TallyEvent event_;
  int event_nuclide_;
  int event_mt_;
  int delayed_group_ {0};
  int parent_nuclide_ {-1};

  int n_bank_ {0};
  double bank_second_E_ {0.0};
  double wgt_bank_ {0.0};
  int n_delayed_bank_[MAX_DELAYED_GROUPS];

  int cell_born_ {-1};

  // Iterated Fission Probability
  double lifetime_ {0.0}; //!< neutron lifetime [s]

  int n_collision_ {0};

  bool write_track_ {false};

  uint64_t seeds_[N_STREAMS];
  int stream_;

  vector<SourceSite> secondary_bank_;

  int64_t current_work_;

  vector<double> flux_derivs_;

  vector<FilterMatch> filter_matches_;

  vector<TrackStateHistory> tracks_;

  vector<NuBank> nu_bank_;

  vector<double> pht_storage_;

  double keff_tally_absorption_ {0.0};
  double keff_tally_collision_ {0.0};
  double keff_tally_tracklength_ {0.0};
  double keff_tally_leakage_ {0.0};

  bool trace_ {false};

  double collision_distance_;

  int n_event_ {0};

  int n_split_ {0};
  double ww_factor_ {0.0};

  int64_t n_progeny_ {0};

public:
  //----------------------------------------------------------------------------
  // Constructors
  ParticleData();

  //==========================================================================
  // Methods and accessors

  // Cross section caches
  NuclideMicroXS& neutron_xs(int i)
  {
    return neutron_xs_[i];
  } // Microscopic neutron cross sections
  const NuclideMicroXS& neutron_xs(int i) const { return neutron_xs_[i]; }

  // Microscopic photon cross sections
  ElementMicroXS& photon_xs(int i) { return photon_xs_[i]; }

  // Macroscopic cross sections
  MacroXS& macro_xs() { return macro_xs_; }
  const MacroXS& macro_xs() const { return macro_xs_; }

  // Multigroup macroscopic cross sections
  CacheDataMG& mg_xs_cache() { return mg_xs_cache_; }
  const CacheDataMG& mg_xs_cache() const { return mg_xs_cache_; }

  // Particle type (n, p, e, gamma, etc)
  ParticleType& type() { return type_; }
  const ParticleType& type() const { return type_; }

  // Current particle energy, energy before collision,
  // and corresponding multigroup group indices. Energy
  // units are eV.
  double& E() { return E_; }
  const double& E() const { return E_; }
  double& E_last() { return E_last_; }
  const double& E_last() const { return E_last_; }
  int& g() { return g_; }
  const int& g() const { return g_; }
  int& g_last() { return g_last_; }
  const int& g_last() const { return g_last_; }

  // Statistic weight of particle. Setting to zero indicates that the particle
  // is dead.
  double& wgt() { return wgt_; }
  double wgt() const { return wgt_; }

  // Statistic weight of particle at birth
  double& wgt_born() { return wgt_born_; }
  double wgt_born() const { return wgt_born_; }

  // Statistic weight of particle at last collision
  double& wgt_last() { return wgt_last_; }
  const double& wgt_last() const { return wgt_last_; }

  // Whether particle is alive
  bool alive() const { return wgt_ != 0.0; }

  // Polar scattering angle after a collision
  double& mu() { return mu_; }
  const double& mu() const { return mu_; }

<<<<<<< HEAD
=======
  // Tracks the time of a particle as it traverses the problem.
  // Units are seconds.
  double& time() { return time_; }
  const double& time() const { return time_; }
  double& time_last() { return time_last_; }
  const double& time_last() const { return time_last_; }

  // Particle lifetime
  double& lifetime() { return lifetime_; }
  const double& lifetime() const { return lifetime_; }

>>>>>>> cb95c784
  // What event took place, described in greater detail below
  TallyEvent& event() { return event_; }
  const TallyEvent& event() const { return event_; }
  bool& fission() { return fission_; }            // true if implicit fission
  int& event_nuclide() { return event_nuclide_; } // index of collision nuclide
  const int& event_nuclide() const { return event_nuclide_; }
  int& event_mt() { return event_mt_; }           // MT number of collision
  int& delayed_group() { return delayed_group_; } // delayed group
  const int& parent_nuclide() const { return parent_nuclide_; }
  int& parent_nuclide() { return parent_nuclide_; } // Parent nuclide

  // Post-collision data
  double& bank_second_E()
  {
    return bank_second_E_;
  } // energy of last reaction secondaries
  const double& bank_second_E() const { return bank_second_E_; }

  int& n_bank() { return n_bank_; }        // number of banked fission sites
  double& wgt_bank() { return wgt_bank_; } // weight of banked fission sites
  int* n_delayed_bank()
  {
    return n_delayed_bank_;
  } // number of delayed fission sites
  int& n_delayed_bank(int i)
  {
    return n_delayed_bank_[i];
  } // number of delayed fission sites

  // Index of cell particle is born in
  int& cell_born() { return cell_born_; }
  const int& cell_born() const { return cell_born_; }

  // Total number of collisions suffered by particle
  int& n_collision() { return n_collision_; }
  const int& n_collision() const { return n_collision_; }

  // whether this track is to be written
  bool& write_track() { return write_track_; }

  // RNG state
  uint64_t& seeds(int i) { return seeds_[i]; }
  uint64_t* seeds() { return seeds_; }
  int& stream() { return stream_; }

  // secondary particle bank
  SourceSite& secondary_bank(int i) { return secondary_bank_[i]; }
  decltype(secondary_bank_)& secondary_bank() { return secondary_bank_; }

  // Current simulation work index
  int64_t& current_work() { return current_work_; }
  const int64_t& current_work() const { return current_work_; }

  // Used in tally derivatives
  double& flux_derivs(int i) { return flux_derivs_[i]; }
  const double& flux_derivs(int i) const { return flux_derivs_[i]; }

  // Matches of tallies
  decltype(filter_matches_)& filter_matches() { return filter_matches_; }
  FilterMatch& filter_matches(int i) { return filter_matches_[i]; }

  // Tracks to output to file
  decltype(tracks_)& tracks() { return tracks_; }

  // Bank of recently fissioned particles
  decltype(nu_bank_)& nu_bank() { return nu_bank_; }
  NuBank& nu_bank(int i) { return nu_bank_[i]; }

  // Interim pulse height tally storage
  vector<double>& pht_storage() { return pht_storage_; }

  // Global tally accumulators
  double& keff_tally_absorption() { return keff_tally_absorption_; }
  double& keff_tally_collision() { return keff_tally_collision_; }
  double& keff_tally_tracklength() { return keff_tally_tracklength_; }
  double& keff_tally_leakage() { return keff_tally_leakage_; }

  // Shows debug info
  bool& trace() { return trace_; }

  // Distance to the next collision
  double& collision_distance() { return collision_distance_; }

  // Number of events particle has undergone
  int& n_event() { return n_event_; }

  // Number of times variance reduction has caused a particle split
  int n_split() const { return n_split_; }
  int& n_split() { return n_split_; }

  // Particle-specific factor for on-the-fly weight window adjustment
  double ww_factor() const { return ww_factor_; }
  double& ww_factor() { return ww_factor_; }

  // Number of progeny produced by this particle
  int64_t& n_progeny() { return n_progeny_; }

  //! Gets the pointer to the particle's current PRN seed
  uint64_t* current_seed() { return seeds_ + stream_; }
  const uint64_t* current_seed() const { return seeds_ + stream_; }

  //! Force recalculation of neutron xs by setting last energy to zero
  void invalidate_neutron_xs()
  {
    for (auto& micro : neutron_xs_)
      micro.last_E = 0.0;
  }

  //! Get track information based on particle's current state
  TrackState get_track_state() const;

  void zero_delayed_bank()
  {
    for (int& n : n_delayed_bank_) {
      n = 0;
    }
  }

  void zero_flux_derivs()
  {
    for (double& d : flux_derivs_) {
      d = 0;
    }
  }
};

} // namespace openmc

#endif // OPENMC_PARTICLE_DATA_H<|MERGE_RESOLUTION|>--- conflicted
+++ resolved
@@ -316,7 +316,6 @@
   Direction& u_local() { return coord_[n_coord_ - 1].u; }
   const Direction& u_local() const { return coord_[n_coord_ - 1].u; }
 
-<<<<<<< HEAD
   // Accessors for time (units are seconds).
   double& time() { return time_; }
   const double& time() const { return time_; }
@@ -327,10 +326,7 @@
   double& speed() { return speed_; }
   const double& speed() const { return speed_; }
 
-  // Surface that the particle is on
-=======
   // Surface token for the surface that the particle is currently on
->>>>>>> cb95c784
   int& surface() { return surface_; }
   const int& surface() const { return surface_; }
 
@@ -378,17 +374,13 @@
   Position r_last_;         //!< previous coordinates
   Direction u_last_;        //!< previous direction coordinates
 
-<<<<<<< HEAD
   double time_;      //!< time
   double time_last_; //!< previous time
 
   double speed_;
 
-  int surface_ {0}; //!< index for surface particle is on
-=======
   int surface_ {
     SURFACE_NONE}; //!< surface token for surface the particle is currently on
->>>>>>> cb95c784
 
   BoundaryInfo boundary_; //!< Info about the next intersection
 
@@ -577,20 +569,10 @@
   double& mu() { return mu_; }
   const double& mu() const { return mu_; }
 
-<<<<<<< HEAD
-=======
-  // Tracks the time of a particle as it traverses the problem.
-  // Units are seconds.
-  double& time() { return time_; }
-  const double& time() const { return time_; }
-  double& time_last() { return time_last_; }
-  const double& time_last() const { return time_last_; }
-
   // Particle lifetime
   double& lifetime() { return lifetime_; }
   const double& lifetime() const { return lifetime_; }
 
->>>>>>> cb95c784
   // What event took place, described in greater detail below
   TallyEvent& event() { return event_; }
   const TallyEvent& event() const { return event_; }
