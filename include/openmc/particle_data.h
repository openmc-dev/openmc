--- conflicted
+++ resolved
@@ -48,12 +48,9 @@
   double time {0.0};
   double wgt {1.0};
   int delayed_group {0};
-<<<<<<< HEAD
   int surf_id {0};
   int fission_nuclide;
-=======
   int surf_id {SURFACE_NONE};
->>>>>>> eb74d497
   ParticleType particle;
 
   // Extra attributes that don't show up in source written to file
