--- conflicted
+++ resolved
@@ -50,14 +50,9 @@
 //==============================================================================
 //! Samples an energy from the Gaussian distribution.
 //!
-<<<<<<< HEAD
 //! Samples from a Normal distribution with a given mean and standard deviation
 //! The PDF is defined as
 //! s(x) = (1 / (sigma * sqrt(2 * pi))) * exp(-(1/2) * ((mu-x) / sigma)^2)
-=======
-//! Samples from a normal distribution with a given mean and standard deviation
-//! The PDF is defined as s(x) = (1/2*sigma*sqrt(2) * e-((mu-x)/2*sigma)^2
->>>>>>> 2a53aba1
 //! Its sampled according to
 //! http://www-pdg.lbl.gov/2009/reviews/rpp2009-rev-monte-carlo-techniques.pdf
 //! section 33.4.4
