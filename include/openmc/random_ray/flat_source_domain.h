--- conflicted
+++ resolved
@@ -57,7 +57,7 @@
     Discrete* discrete, double strength_factor, int32_t target_material_id);
   void convert_fixed_sources();
   void count_fixed_source_regions();
-  double calculate_total_volume_weighted_source_strength();
+  double calculate_total_volume_weighted_source_strength() const;
 
   //----------------------------------------------------------------------------
   // Public Data members
@@ -65,6 +65,8 @@
   bool mapped_all_tallies_ {false}; // If all source regions have been visited
 
   int64_t n_source_regions_ {0}; // Total number of source regions in the model
+  int64_t n_fixed_source_regions_ {0}; // Total number of source regions with
+                                       // non-zero fixed source terms
 
   // 1D array representing source region starting offset for each OpenMC Cell
   // in model::cells
@@ -82,6 +84,7 @@
   vector<float> scalar_flux_old_;
   vector<float> scalar_flux_new_;
   vector<float> source_;
+  vector<float> fixed_source_;
 
   //----------------------------------------------------------------------------
   // Private data members
@@ -89,14 +92,6 @@
   int negroups_;                  // Number of energy groups in simulation
   int64_t n_source_elements_ {0}; // Total number of source regions in the model
                                   // times the number of energy groups
-<<<<<<< HEAD
-  int64_t n_source_regions_ {0};  // Total number of source regions in the model
-  int64_t n_fixed_source_regions_ {0}; // Total number of source regions with
-                                       // non-zero fixed source terms
-
-  bool mapped_all_tallies_ {false}; // If all source regions have been visited
-=======
->>>>>>> 93bb5b2a
 
   // 2D array representing values for all source regions x energy groups x tally
   // tasks
@@ -108,15 +103,7 @@
 
   // 2D arrays stored in 1D representing values for all source regions x energy
   // groups
-<<<<<<< HEAD
-  std::vector<float> scalar_flux_new_;
-  std::vector<float> scalar_flux_old_;
-  std::vector<float> scalar_flux_final_;
-  std::vector<float> source_;
-  std::vector<float> fixed_source_;
-=======
   vector<float> scalar_flux_final_;
->>>>>>> 93bb5b2a
 
 }; // class FlatSourceDomain
 
