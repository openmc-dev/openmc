#ifndef OPENMC_RANDOM_RAY_FLAT_SOURCE_DOMAIN_H
#define OPENMC_RANDOM_RAY_FLAT_SOURCE_DOMAIN_H

#include "openmc/constants.h"
#include "openmc/openmp_interface.h"
#include "openmc/position.h"
#include "openmc/random_ray/parallel_map.h"
#include "openmc/random_ray/source_region.h"
#include "openmc/source.h"
#include <unordered_map>
#include <unordered_set>

namespace openmc {

/*
 * The FlatSourceDomain class encompasses data and methods for storing
 * scalar flux and source region for all flat source regions in a
 * random ray simulation domain.
 */

class FlatSourceDomain {
public:
  //----------------------------------------------------------------------------
  // Constructors and Destructors
  FlatSourceDomain();
  virtual ~FlatSourceDomain() = default;

  //----------------------------------------------------------------------------
  // Methods
  virtual void update_neutron_source(double k_eff);
  double compute_k_eff(double k_eff_old) const;
  virtual void normalize_scalar_flux_and_volumes(
    double total_active_distance_per_iteration);

  int64_t add_source_to_scalar_flux();
  virtual void batch_reset();
  void convert_source_regions_to_tallies();
  void reset_tally_volumes();
  void random_ray_tally();
  virtual void accumulate_iteration_flux();
  void output_to_vtk() const;
  void convert_external_sources();
  void count_external_source_regions();
  void set_adjoint_sources(const vector<double>& forward_flux);
  void flux_swap();
  virtual double evaluate_flux_at_point(Position r, int64_t sr, int g) const;
  double compute_fixed_source_normalization_factor() const;
  void flatten_xs();
  void transpose_scattering_matrix();
  void serialize_final_fluxes(vector<double>& flux);
  void apply_meshes();
  void apply_mesh_to_cell_instances(int32_t i_cell, int32_t mesh_idx,
    int target_material_id, const vector<int32_t>& instances,
    bool is_target_void);
  void apply_mesh_to_cell_and_children(int32_t i_cell, int32_t mesh_idx,
    int32_t target_material_id, bool is_target_void);
  void prepare_base_source_regions();
  SourceRegionHandle get_subdivided_source_region_handle(
    int64_t sr, int mesh_bin, Position r, double dist, Direction u);
  void finalize_discovered_source_regions();
  void apply_transport_stabilization();
  int64_t n_source_regions() const
  {
    return source_regions_.n_source_regions();
  }
  int64_t n_source_elements() const
  {
    return source_regions_.n_source_regions() * negroups_;
  }

  //----------------------------------------------------------------------------
  // Static Data members
  static bool volume_normalized_flux_tallies_;
  static bool adjoint_; // If the user wants outputs based on the adjoint flux
  static double
    diagonal_stabilization_rho_; // Adjusts strength of diagonal stabilization
                                 // for transport corrected MGXS data

  // Static variables to store source region meshes and domains
  static std::unordered_map<int, vector<std::pair<Source::DomainType, int>>>
    mesh_domain_map_;

  //----------------------------------------------------------------------------
  // Static data members
  static RandomRayVolumeEstimator volume_estimator_;

  //----------------------------------------------------------------------------
  // Public Data members
  bool mapped_all_tallies_ {false}; // If all source regions have been visited

  int64_t n_external_source_regions_ {0}; // Total number of source regions with
                                          // non-zero external source terms

  // 1D array representing source region starting offset for each OpenMC Cell
  // in model::cells
  vector<int64_t> source_region_offsets_;

  // 2D arrays stored in 1D representing values for all materials x energy
  // groups
  int n_materials_;
  vector<double> sigma_t_;
  vector<double> nu_sigma_f_;
  vector<double> sigma_f_;
  vector<double> chi_;

  // 3D arrays stored in 1D representing values for all materials x energy
  // groups x energy groups
  vector<double> sigma_s_;

  // The abstract container holding all source region-specific data
  SourceRegionContainer source_regions_;

  // Base source region container. When source region subdivision via mesh
  // is in use, this container holds the original (non-subdivided) material
  // filled cell instance source regions. These are useful as they can be
  // initialized with external source and mesh domain information ahead of time.
  // Then, dynamically discovered source regions can be initialized by cloning
  // their base region.
  SourceRegionContainer base_source_regions_;

  // Parallel hash map holding all source regions discovered during
  // a single iteration. This is a threadsafe data structure that is cleaned
  // out after each iteration and stored in the "source_regions_" container.
  // It is keyed with a SourceRegionKey, which combines the base source
  // region index and the mesh bin.
  ParallelMap<SourceRegionKey, SourceRegion, SourceRegionKey::HashFunctor>
    discovered_source_regions_;

  // Map that relates a SourceRegionKey to the index at which the source
  // region can be found in the "source_regions_" container.
  std::unordered_map<SourceRegionKey, int64_t, SourceRegionKey::HashFunctor>
    source_region_map_;

<<<<<<< HEAD
  // Map that relates a SourceRegionKey to an the external source index.
  // This map is used to check if there are any point sources within a
  // subdivided source region at the time when it is discovered.
  std::unordered_map<SourceRegionKey, int64_t, SourceRegionKey::HashFunctor>
    point_source_map_;
=======
  // If transport corrected MGXS data is being used, there may be negative
  // in-group scattering cross sections that can result in instability in MOC
  // and random ray if used naively. This flag enables a stabilization
  // technique.
  bool is_transport_stabilization_needed_ {false};
>>>>>>> b67771a3

protected:
  //----------------------------------------------------------------------------
  // Methods
  void apply_external_source_to_source_region(
    Discrete* discrete, double strength_factor, SourceRegionHandle& srh);
  void apply_external_source_to_cell_instances(int32_t i_cell,
    Discrete* discrete, double strength_factor, int target_material_id,
    const vector<int32_t>& instances);
  void apply_external_source_to_cell_and_children(int32_t i_cell,
    Discrete* discrete, double strength_factor, int32_t target_material_id);
  virtual void set_flux_to_flux_plus_source(int64_t sr, double volume, int g);
  void set_flux_to_source(int64_t sr, int g);
  virtual void set_flux_to_old_flux(int64_t sr, int g);

  //----------------------------------------------------------------------------
  // Private data members
  int negroups_; // Number of energy groups in simulation

  double
    simulation_volume_; // Total physical volume of the simulation domain, as
                        // defined by the 3D box of the random ray source

  // Volumes for each tally and bin/score combination. This intermediate data
  // structure is used when tallying quantities that must be normalized by
  // volume (i.e., flux). The vector is index by tally index, while the inner 2D
  // xtensor is indexed by bin index and score index in a similar manner to the
  // results tensor in the Tally class, though without the third dimension, as
  // SUM and SUM_SQ do not need to be tracked.
  vector<xt::xtensor<double, 2>> tally_volumes_;

}; // class FlatSourceDomain

//============================================================================
//! Non-member functions
//============================================================================

// Returns the inputted value in big endian byte ordering. If the system is
// little endian, the byte ordering is flipped. If the system is big endian,
// the inputted value is returned as is. This function is necessary as
// .vtk binary files use big endian byte ordering.
template<typename T>
T convert_to_big_endian(T in)
{
  // 4 byte integer
  uint32_t test = 1;

  // 1 byte pointer to first byte of test integer
  uint8_t* ptr = reinterpret_cast<uint8_t*>(&test);

  // If the first byte of test is 0, then the system is big endian. In this
  // case, we don't have to do anything as .vtk files are big endian
  if (*ptr == 0)
    return in;

  // Otherwise, the system is in little endian, so we need to flip the
  // endianness
  uint8_t* orig = reinterpret_cast<uint8_t*>(&in);
  uint8_t swapper[sizeof(T)];
  for (int i = 0; i < sizeof(T); i++) {
    swapper[i] = orig[sizeof(T) - i - 1];
  }
  T out = *reinterpret_cast<T*>(&swapper);
  return out;
}

} // namespace openmc

#endif // OPENMC_RANDOM_RAY_FLAT_SOURCE_DOMAIN_H<|MERGE_RESOLUTION|>--- conflicted
+++ resolved
@@ -131,19 +131,17 @@
   std::unordered_map<SourceRegionKey, int64_t, SourceRegionKey::HashFunctor>
     source_region_map_;
 
-<<<<<<< HEAD
   // Map that relates a SourceRegionKey to an the external source index.
   // This map is used to check if there are any point sources within a
   // subdivided source region at the time when it is discovered.
   std::unordered_map<SourceRegionKey, int64_t, SourceRegionKey::HashFunctor>
     point_source_map_;
-=======
+
   // If transport corrected MGXS data is being used, there may be negative
   // in-group scattering cross sections that can result in instability in MOC
   // and random ray if used naively. This flag enables a stabilization
   // technique.
   bool is_transport_stabilization_needed_ {false};
->>>>>>> b67771a3
 
 protected:
   //----------------------------------------------------------------------------
