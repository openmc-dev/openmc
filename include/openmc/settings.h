--- conflicted
+++ resolved
@@ -132,15 +132,6 @@
 
 extern int
   max_history_splits; //!< maximum number of particle splits for weight windows
-<<<<<<< HEAD
-extern int64_t max_surface_particles; //!< maximum number of particles to be
-                                      //!< banked on surfaces per process
-extern int max_secondaries; //!< maximum number of secondaries in the bank
-extern int64_t ssw_cell_id;           //!< Cell id for the surface source
-                                      //!< write setting
-extern SSWCellType ssw_cell_type;     //!< Type of option for the cell
-                                      //!< argument of surface source write
-=======
 extern int max_secondaries; //!< maximum number of secondaries in the bank
 extern int64_t ssw_max_particles; //!< maximum number of particles to be
                                   //!< banked on surfaces per process
@@ -150,7 +141,6 @@
                                   //!< write setting
 extern SSWCellType ssw_cell_type; //!< Type of option for the cell
                                   //!< argument of surface source write
->>>>>>> cb73ddca
 extern TemperatureMethod
   temperature_method; //!< method for choosing temperatures
 extern double
