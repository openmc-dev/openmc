--- conflicted
+++ resolved
@@ -12,11 +12,8 @@
 
 #include "openmc/array.h"
 #include "openmc/constants.h"
-<<<<<<< HEAD
 #include "openmc/mesh.h"
-=======
 #include "openmc/vector.h"
->>>>>>> 4c4b7a82
 
 namespace openmc {
 
