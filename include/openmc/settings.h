--- conflicted
+++ resolved
@@ -112,14 +112,9 @@
 extern double res_scat_energy_min; //!< Min energy in [eV] for res. upscattering
 extern double res_scat_energy_max; //!< Max energy in [eV] for res. upscattering
 extern vector<std::string>
-<<<<<<< HEAD
   res_scat_nuclides; //!< Nuclides using res. upscattering treatment
 extern RunMode DllExport run_mode; //!< Run mode (eigenvalue, fixed src, etc.)
-=======
-  res_scat_nuclides;           //!< Nuclides using res. upscattering treatment
-extern RunMode run_mode;       //!< Run mode (eigenvalue, fixed src, etc.)
-extern SolverType solver_type; //!< Solver Type (Monte Carlo or Random Ray)
->>>>>>> 2a53aba1
+extern SolverType DllExport solver_type; //!< Solver Type (Monte Carlo or Random Ray)
 extern std::unordered_set<int>
   sourcepoint_batch; //!< Batches when source should be written
 extern std::unordered_set<int>
