--- conflicted
+++ resolved
@@ -70,14 +70,6 @@
 extern std::string path_sourcepoint;      //!< path to a source file
 extern std::string path_statepoint;       //!< path to a statepoint file
 
-<<<<<<< HEAD
-// This is required because the c_str() may not be the first thing in
-// std::string. Sometimes it is, but it seems libc++ may not be like that
-// on some computers, like the intel Mac.
-extern "C" const char* path_statepoint_c; //!< C pointer to statepoint file name
-
-=======
->>>>>>> a0a54ded
 extern "C" int32_t n_inactive;            //!< number of inactive batches
 extern "C" int32_t max_lost_particles;    //!< maximum number of lost particles
 extern double
@@ -92,15 +84,9 @@
 extern ElectronTreatment
   electron_treatment;         //!< how to treat secondary electrons
 extern array<double, 4>
-<<<<<<< HEAD
-  energy_cutoff;      //!< Energy cutoff in [eV] for each particle type
-extern array<double, 4>
-  time_cutoff;   //!< Time cutoff in [s] for each particle type
-=======
   energy_cutoff;              //!< Energy cutoff in [eV] for each particle type
 extern array<double, 4>
   time_cutoff;                //!< Time cutoff in [s] for each particle type
->>>>>>> a0a54ded
 extern int
   legendre_to_tabular_points; //!< number of points to convert Legendres
 extern int max_order;         //!< Maximum Legendre order for multigroup data
