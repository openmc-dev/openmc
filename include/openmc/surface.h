--- conflicted
+++ resolved
@@ -39,6 +39,12 @@
   std::string name_;                 //!< User-defined name
   unique_ptr<BoundaryCondition> bc_; //!< Boundary condition
   bool surf_source_ {false}; //!< Activate source banking for the surface?
+  
+  //!< Moving surface parameters
+  bool moving_ {false};
+  vector<double> moving_time_grid_;      // Time grid points [0.0, ..., INFTY]
+  vector<Position> moving_translations_; // Translations at the time grid points
+  vector<Position> moving_velocities_;   // Velocities within time bins
 
   explicit Surface(pugi::xml_node surf_node);
   Surface();
@@ -73,7 +79,7 @@
   //! needed for evaluation of moving surfaces.
   //! \param r A 3D Cartesian coordinate.
   //! \param t The time for the evaluation.
-  virtual double evaluate(Position r, double t) const = 0;
+  virtual double evaluate(Position r, double t) const;
 
   //! Compute the distance between a point and the surface along a ray.
   //! \param r A 3D Cartesian coordinate.
@@ -82,7 +88,7 @@
   //! \param speed The speed of moving point (for moving surface).
   //! \param coincident A hint to the code that the given point should lie
   //!   exactly on the surface.
-  virtual double distance(Position r, Direction u, double time, double speed, bool coincident) const = 0;
+  virtual double distance(Position r, Direction u, double t, double speed, bool coincident) const;
 
   //! Compute the local outward normal direction of the surface.
   //! \param r A 3D Cartesian coordinate.
@@ -97,7 +103,7 @@
   //! \param speed The speed of the particle.
   //! \return The dot product
   virtual double dot_normal(
-    Position r, Direction u, double t, double speed) const = 0;
+    Position r, Direction u, double t, double speed) const;
 
   //! Write all information needed to reconstruct the surface to an HDF5 group.
   //! \param group_id An HDF5 group id.
@@ -116,33 +122,13 @@
   virtual GeometryType geom_type() const { return GeometryType::CSG; }
 
 protected:
-  virtual void to_hdf5_inner(hid_t group_id) const = 0;
-};
-
-<<<<<<< HEAD
-class CSGSurface : public Surface {
-public:
-  //!< Moving surface parameters
-  bool moving_ {false};
-  vector<double> moving_time_grid_;      // Time grid points [0.0, ..., INFTY]
-  vector<Position> moving_translations_; // Translations at the time grid points
-  vector<Position> moving_velocities_;   // Velocities within time bins
-
-  explicit CSGSurface(pugi::xml_node surf_node);
-  CSGSurface();
-  double evaluate(Position r, double t) const override;
-  double dot_normal(
-    Position r, Direction u, double t, double speed) const override;
-  double distance(Position r, Direction u, double time, double speed, bool coincident) const override;
-
-protected:
-  //! Static CSG surface functions
+  //! Static surface functions
   virtual double _evaluate(Position r) const = 0;
   virtual double _distance(Position r, Direction u, bool coincident) const = 0;
-};
-
-=======
->>>>>>> cb95c784
+
+  virtual void to_hdf5_inner(hid_t group_id) const = 0;
+};
+
 //==============================================================================
 //! A plane perpendicular to the x-axis.
 //
