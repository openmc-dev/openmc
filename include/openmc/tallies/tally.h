--- conflicted
+++ resolved
@@ -94,11 +94,7 @@
   //! \brief Check if this tally has a specified type of filter
   bool has_filter(FilterType filter_type) const;
 
-<<<<<<< HEAD
   virtual void set_filters(gsl::span<Filter*> filters);
-=======
-  void set_filters(span<Filter*> filters);
->>>>>>> 9b5678b5
 
   //! Given already-set filters, set the stride lengths
   void set_strides();
