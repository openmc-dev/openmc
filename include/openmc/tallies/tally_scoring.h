#ifndef OPENMC_TALLIES_TALLY_SCORING_H
#define OPENMC_TALLIES_TALLY_SCORING_H

#include "openmc/particle.h"
#include "openmc/tallies/filter.h"
#include "openmc/tallies/tally.h"

namespace openmc {

//==============================================================================
//! An iterator over all combinations of a tally's matching filter bins.
//
//! This iterator handles two distinct tasks.  First, it maps the N-dimensional
//! space created by the indices of N filters onto a 1D sequence.  In other
//! words, it provides a single number that uniquely identifies a combination of
//! bins for many filters.  Second, it handles the task of finding each valid
//! combination of filter bins given that each filter can have 1 or 2 or many
//! bins that are valid for the current tally event.
//==============================================================================

class FilterBinIter
{
public:

  //! Construct an iterator over bins that match a given particle's state.
  FilterBinIter(const Tally& tally, Particle& p);

  //! Construct an iterator over all filter bin combinations.
  //
  //! \param end if true, the returned iterator indicates the end of a loop.
  FilterBinIter(const Tally& tally, bool end,
      //std::vector<FilterMatch>* particle_filter_matches);
      FilterMatch* particle_filter_matches);
  
  FilterBinIter(const Tally& tally, bool end,
      std::vector<BigFilterMatch>* particle_filter_matches);

  bool operator==(const FilterBinIter& other) const
  {return index_ == other.index_;}

  bool operator!=(const FilterBinIter& other) const
  {return !(*this == other);}

  FilterBinIter& operator++();

  int index_ {1};
  double weight_ {1.};
<<<<<<< HEAD
  
  //std::vector<FilterMatch>& filter_matches_;
  FilterMatch* filter_matches_;
  std::vector<BigFilterMatch>* big_filter_matches_;

  bool is_big_ {false};
=======

  std::vector<FilterMatch>& filter_matches_;
>>>>>>> 763817d6

private:
  void compute_index_weight();

  const Tally& tally_;
};

//==============================================================================
// Non-member functions
//==============================================================================

//! Score tallies using a 1 / Sigma_t estimate of the flux.
//
//! This is triggered after every collision.  It is invalid for tallies that
//! require post-collison information because it can score reactions that didn't
//! actually occur, and we don't a priori know what the outcome will be for
//! reactions that we didn't sample.  It is assumed the material is not void
//! since collisions do not occur in voids.
//
//! \param p The particle being tracked
void score_collision_tally(Particle& p);

//! Score tallies based on a simple count of events (for continuous energy).
//
//! Analog tallies are triggered at every collision, not every event.
//
//! \param p The particle being tracked
void score_analog_tally_ce(Particle& p);

//! Score tallies based on a simple count of events (for multigroup).
//
//! Analog tallies are triggered at every collision, not every event.
//
//! \param p The particle being tracked
void score_analog_tally_mg(Particle& p);

//! Score tallies using a tracklength estimate of the flux.
//
//! This is triggered at every event (surface crossing, lattice crossing, or
//! collision) and thus cannot be done for tallies that require post-collision
//! information.
//
//! \param p The particle being tracked
//! \param distance The distance in [cm] traveled by the particle
void score_tracklength_tally(Particle& p, double distance);

//! Score surface or mesh-surface tallies for particle currents.
//
//! \param p The particle being tracked
//! \param tallies A vector of tallies to score to
void score_surface_tally(Particle& p, const std::vector<int>& tallies);

} // namespace openmc

#endif // OPENMC_TALLIES_TALLY_SCORING_H<|MERGE_RESOLUTION|>--- conflicted
+++ resolved
@@ -45,17 +45,12 @@
 
   int index_ {1};
   double weight_ {1.};
-<<<<<<< HEAD
   
   //std::vector<FilterMatch>& filter_matches_;
   FilterMatch* filter_matches_;
   std::vector<BigFilterMatch>* big_filter_matches_;
 
   bool is_big_ {false};
-=======
-
-  std::vector<FilterMatch>& filter_matches_;
->>>>>>> 763817d6
 
 private:
   void compute_index_weight();
