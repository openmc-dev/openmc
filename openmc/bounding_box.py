from typing import Iterable

import numpy as np

from .checkvalue import check_length


class BoundingBox(tuple):
    """Axis-aligned bounding box.

    .. versionadded:: 0.13.4

    Parameters
    ----------
    lower_left : iterable of float
        The x, y, z coordinates of the lower left corner of the bounding box in [cm]
    upper_right : iterable of float
        The x, y, z coordinates of the upper right corner of the bounding box in [cm]

    Attributes
    ----------
    center : numpy.ndarray
        x, y, z coordinates of the center of the bounding box in [cm]
    lower_left : numpy.ndarray
        The x, y, z coordinates of the lower left corner of the bounding box in [cm]
    upper_right : numpy.ndarray
        The x, y, z coordinates of the upper right corner of the bounding box in [cm]
    volume : float
        The volume of the bounding box in [cm^3]
<<<<<<< HEAD
    extent : dict
        A dictionary of basis as keys and the extent (left, right, bottom, top)
        as values. Intended use in Matplotlib plots when setting extent
=======
    width : iterable of float
        The width of the x, y and z axis in [cm]
>>>>>>> 4248beff
    """

    def __new__(cls, lower_left: Iterable[float], upper_right: Iterable[float]):
        check_length("lower_left", lower_left, 3, 3)
        check_length("upper_right", upper_right, 3, 3)
        lower_left = np.array(lower_left, dtype=float)
        upper_right = np.array(upper_right, dtype=float)
        return tuple.__new__(cls, (lower_left, upper_right))

    def __repr__(self) -> str:
        return "BoundingBox(lower_left={}, upper_right={})".format(
            tuple(self.lower_left), tuple(self.upper_right))

    @property
    def center(self) -> np.ndarray:
        return (self[0] + self[1]) / 2

    @property
    def lower_left(self) -> np.ndarray:
        return self[0]

    @property
    def upper_right(self) -> np.ndarray:
        return self[1]

    @property
    def volume(self) -> float:
        return np.abs(np.prod(self[1] - self[0]))

    @property
<<<<<<< HEAD
    def extent(self):
        return {
            "xy": (
                self.lower_left[0],
                self.upper_right[0],
                self.lower_left[1],
                self.upper_right[1],
            ),
            "xz": (
                self.lower_left[0],
                self.upper_right[0],
                self.lower_left[2],
                self.upper_right[2],
            ),
            "yz": (
                self.lower_left[1],
                self.upper_right[1],
                self.lower_left[2],
                self.upper_right[2],
            ),
        }
=======
    def width(self):
        return self.upper_right - self.lower_left
>>>>>>> 4248beff
<|MERGE_RESOLUTION|>--- conflicted
+++ resolved
@@ -27,14 +27,11 @@
         The x, y, z coordinates of the upper right corner of the bounding box in [cm]
     volume : float
         The volume of the bounding box in [cm^3]
-<<<<<<< HEAD
     extent : dict
         A dictionary of basis as keys and the extent (left, right, bottom, top)
         as values. Intended use in Matplotlib plots when setting extent
-=======
     width : iterable of float
         The width of the x, y and z axis in [cm]
->>>>>>> 4248beff
     """
 
     def __new__(cls, lower_left: Iterable[float], upper_right: Iterable[float]):
@@ -65,7 +62,6 @@
         return np.abs(np.prod(self[1] - self[0]))
 
     @property
-<<<<<<< HEAD
     def extent(self):
         return {
             "xy": (
@@ -87,7 +83,7 @@
                 self.upper_right[2],
             ),
         }
-=======
+
+    @property
     def width(self):
-        return self.upper_right - self.lower_left
->>>>>>> 4248beff
+        return self.upper_right - self.lower_left