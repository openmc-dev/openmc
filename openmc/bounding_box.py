from typing import Iterable

import numpy as np

from .checkvalue import check_length


class BoundingBox(tuple):
    """Axis-aligned bounding box.

    .. versionadded:: 0.13.4

    Parameters
    ----------
    lower_left : iterable of float
        The x, y, z coordinates of the lower left corner of the bounding box in [cm]
    upper_right : iterable of float
        The x, y, z coordinates of the upper right corner of the bounding box in [cm]

    Attributes
    ----------
    center : numpy.ndarray
        x, y, z coordinates of the center of the bounding box in [cm]
    lower_left : numpy.ndarray
        The x, y, z coordinates of the lower left corner of the bounding box in [cm]
    upper_right : numpy.ndarray
        The x, y, z coordinates of the upper right corner of the bounding box in [cm]
    volume : float
        The volume of the bounding box in [cm^3]
<<<<<<< HEAD
    extent : dict
        A dictionary of basis as keys and the extent (left, right, bottom, top)
        as values. Intended use in Matplotlib plots when setting extent

=======
    width : iterable of float
        The width of the x, y and z axis
>>>>>>> f137b2a6
    """

    def __new__(cls, lower_left: Iterable[float], upper_right: Iterable[float]):
        check_length("lower_left", lower_left, 3, 3)
        check_length("upper_right", upper_right, 3, 3)
        lower_left = np.array(lower_left, dtype=float)
        upper_right = np.array(upper_right, dtype=float)
        return tuple.__new__(cls, (lower_left, upper_right))

    def __repr__(self) -> str:
        return "BoundingBox(lower_left={}, upper_right={})".format(
            tuple(self.lower_left), tuple(self.upper_right))

    @property
    def center(self) -> np.ndarray:
        return (self[0] + self[1]) / 2

    @property
    def lower_left(self) -> np.ndarray:
        return self[0]

    @property
    def upper_right(self) -> np.ndarray:
        return self[1]

    @property
    def volume(self) -> float:
        return np.abs(np.prod(self[1] - self[0]))

    @property
<<<<<<< HEAD
    def extent(self):
        return {
            "xy": (
                self.lower_left[0],
                self.upper_right[0],
                self.lower_left[1],
                self.upper_right[1],
            ),
            "xz": (
                self.lower_left[0],
                self.upper_right[0],
                self.lower_left[2],
                self.upper_right[2],
            ),
            "yz": (
                self.lower_left[1],
                self.upper_right[1],
                self.lower_left[2],
                self.upper_right[2],
            ),
        }
=======
    def width(self):
        return abs(self.lower_left - self.upper_right)
>>>>>>> f137b2a6
<|MERGE_RESOLUTION|>--- conflicted
+++ resolved
@@ -27,15 +27,11 @@
         The x, y, z coordinates of the upper right corner of the bounding box in [cm]
     volume : float
         The volume of the bounding box in [cm^3]
-<<<<<<< HEAD
     extent : dict
         A dictionary of basis as keys and the extent (left, right, bottom, top)
         as values. Intended use in Matplotlib plots when setting extent
-
-=======
     width : iterable of float
         The width of the x, y and z axis
->>>>>>> f137b2a6
     """
 
     def __new__(cls, lower_left: Iterable[float], upper_right: Iterable[float]):
@@ -66,7 +62,6 @@
         return np.abs(np.prod(self[1] - self[0]))
 
     @property
-<<<<<<< HEAD
     def extent(self):
         return {
             "xy": (
@@ -88,7 +83,6 @@
                 self.upper_right[2],
             ),
         }
-=======
+
     def width(self):
         return abs(self.lower_left - self.upper_right)
->>>>>>> f137b2a6
