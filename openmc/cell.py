from collections import OrderedDict, Iterable
from math import cos, sin, pi
from numbers import Real, Integral
from xml.etree import ElementTree as ET
import sys
import warnings

from six import string_types
import numpy as np

import openmc
import openmc.checkvalue as cv
from openmc.surface import Halfspace
from openmc.region import Region, Intersection, Complement


# A static variable for auto-generated Cell IDs
AUTO_CELL_ID = 10000


def reset_auto_cell_id():
    """Reset counter for auto-generated cell IDs."""
    global AUTO_CELL_ID
    AUTO_CELL_ID = 10000


class Cell(object):
    r"""A region of space defined as the intersection of half-space created by
    quadric surfaces.

    Parameters
    ----------
    cell_id : int, optional
        Unique identifier for the cell. If not specified, an identifier will
        automatically be assigned.
    name : str, optional
        Name of the cell. If not specified, the name is the empty string.
    fill : openmc.Material or openmc.Universe or openmc.Lattice or None or iterable of openmc.Material, optional
        Indicates what the region of space is filled with
    region : openmc.Region, optional
        Region of space that is assigned to the cell.

    Attributes
    ----------
    id : int
        Unique identifier for the cell
    name : str
        Name of the cell
    fill : openmc.Material or openmc.Universe or openmc.Lattice or None or iterable of openmc.Material
        Indicates what the region of space is filled with. If None, the cell is
        treated as a void. An iterable of materials is used to fill repeated
        instances of a cell with different materials.
    fill_type : {'material', 'universe', 'lattice', 'distribmat', 'void'}
        Indicates what the cell is filled with.
    region : openmc.Region or None
        Region of space that is assigned to the cell.
    rotation : Iterable of float
        If the cell is filled with a universe, this array specifies the angles
        in degrees about the x, y, and z axes that the filled universe should be
        rotated. The rotation applied is an intrinsic rotation with specified
        Tait-Bryan angles. That is to say, if the angles are :math:`(\phi,
        \theta, \psi)`, then the rotation matrix applied is :math:`R_z(\psi)
        R_y(\theta) R_x(\phi)` or

        .. math::

           \left [ \begin{array}{ccc} \cos\theta \cos\psi & -\cos\theta \sin\psi
           + \sin\phi \sin\theta \cos\psi & \sin\phi \sin\psi + \cos\phi
           \sin\theta \cos\psi \\ \cos\theta \sin\psi & \cos\phi \cos\psi +
           \sin\phi \sin\theta \sin\psi & -\sin\phi \cos\psi + \cos\phi
           \sin\theta \sin\psi \\ -\sin\theta & \sin\phi \cos\theta & \cos\phi
           \cos\theta \end{array} \right ]
    rotation_matrix : numpy.ndarray
        The rotation matrix defined by the angles specified in the
        :attr:`Cell.rotation` property.
    temperature : float or iterable of float
        Temperature of the cell in Kelvin.  Multiple temperatures can be given
        to give each distributed cell instance a unique temperature.
    translation : Iterable of float
        If the cell is filled with a universe, this array specifies a vector
        that is used to translate (shift) the universe.
    offsets : ndarray
        Array of offsets used for distributed cell searches
    distribcell_index : int
        Index of this cell in distribcell arrays
    distribcell_paths : list of str
        The paths traversed through the CSG tree to reach each distribcell
        instance
    volume : float
        Volume of the cell in cm^3. This can either be set manually or
        calculated in a stochastic volume calculation and added via the
        :meth:`Cell.add_volume_information` method.
    num_instances : int
        The number of instances of this cell throughout the geometry. This
        property is initialized by calling the
        :meth:`Geometry.count_cell_instances()` method.

    """

    def __init__(self, cell_id=None, name='', fill=None, region=None):
        # Initialize Cell class attributes
        self.id = cell_id
        self.name = name
        self.fill = fill
        self.region = region
        self._rotation = None
        self._rotation_matrix = None
        self._temperature = None
        self._translation = None
        self._offsets = None
        self._distribcell_index = None
        self._distribcell_paths = None
<<<<<<< HEAD
        self._volume_information = None
        self._num_instances = None
=======
        self._volume = None
        self._atoms = None
>>>>>>> b1fbef35

    def __contains__(self, point):
        if self.region is None:
            return True
        else:
            return point in self.region

    def __eq__(self, other):
        if not isinstance(other, Cell):
            return False
        elif self.id != other.id:
            return False
        elif self.name != other.name:
            return False
        elif self.fill != other.fill:
            return False
        elif self.region != other.region:
            return False
        elif self.rotation != other.rotation:
            return False
        elif self.temperature != other.temperature:
            return False
        elif self.translation != other.translation:
            return False
        else:
            return True

    def __ne__(self, other):
        return not self == other

    def __hash__(self):
        return hash(repr(self))

    def __repr__(self):
        string = 'Cell\n'
        string += '{: <16}=\t{}\n'.format('\tID', self.id)
        string += '{: <16}=\t{}\n'.format('\tName', self.name)

        if self.fill_type == 'material':
            string += '{: <16}=\tMaterial {}\n'.format('\tFill', self.fill.id)
        elif self.fill_type == 'void':
            string += '{: <16}=\tNone\n'.format('\tFill')
        elif self.fill_type == 'distribmat':
            string += '{: <16}=\t{}\n'.format('\tFill', list(map(
                lambda m: m if m is None else m.id, self.fill)))
        else:
            string += '{: <16}=\t{}\n'.format('\tFill', self.fill.id)

        string += '{: <16}=\t{}\n'.format('\tRegion', self.region)
        string += '{: <16}=\t{}\n'.format('\tRotation', self.rotation)
        if self.fill_type == 'material':
            string += '\t{0: <15}=\t{1}\n'.format('Temperature',
                                                  self.temperature)
        string += '{: <16}=\t{}\n'.format('\tTranslation', self.translation)
        string += '{: <16}=\t{}\n'.format('\tOffset', self.offsets)
        string += '{: <16}=\t{}\n'.format('\tDistribcell index', self.distribcell_index)

        return string

    @property
    def id(self):
        return self._id

    @property
    def name(self):
        return self._name

    @property
    def fill(self):
        return self._fill

    @property
    def fill_type(self):
        if isinstance(self.fill, openmc.Material):
            return 'material'
        elif isinstance(self.fill, openmc.Universe):
            return 'universe'
        elif isinstance(self.fill, openmc.Lattice):
            return 'lattice'
        elif isinstance(self.fill, Iterable):
            return 'distribmat'
        else:
            return 'void'

    @property
    def region(self):
        return self._region

    @property
    def rotation(self):
        return self._rotation

    @property
    def rotation_matrix(self):
        return self._rotation_matrix

    @property
    def temperature(self):
        return self._temperature

    @property
    def translation(self):
        return self._translation

    @property
    def offsets(self):
        return self._offsets

    @property
    def distribcell_index(self):
        return self._distribcell_index

    @property
    def distribcell_paths(self):
        return self._distribcell_paths

    @property
    def volume(self):
        return self._volume

    @property
    def num_instances(self):
        return self._num_instances

    @id.setter
    def id(self, cell_id):
        if cell_id is None:
            global AUTO_CELL_ID
            self._id = AUTO_CELL_ID
            AUTO_CELL_ID += 1
        else:
            cv.check_type('cell ID', cell_id, Integral)
            cv.check_greater_than('cell ID', cell_id, 0, equality=True)
            self._id = cell_id

    @name.setter
    def name(self, name):
        if name is not None:
            cv.check_type('cell name', name, string_types)
            self._name = name
        else:
            self._name = ''

    @fill.setter
    def fill(self, fill):
        if fill is not None:
            if isinstance(fill, string_types):
                if fill.strip().lower() != 'void':
                    msg = 'Unable to set Cell ID="{0}" to use a non-Material ' \
                          'or Universe fill "{1}"'.format(self._id, fill)
                    raise ValueError(msg)
                fill = None

            elif isinstance(fill, Iterable):
                for i, f in enumerate(fill):
                    if f is not None:
                        cv.check_type('cell.fill[i]', f, openmc.Material)

            elif not isinstance(fill, (openmc.Material, openmc.Lattice,
                                       openmc.Universe)):
                msg = 'Unable to set Cell ID="{0}" to use a non-Material or ' \
                      'Universe fill "{1}"'.format(self._id, fill)
                raise ValueError(msg)

        self._fill = fill

    @rotation.setter
    def rotation(self, rotation):
        if not isinstance(self.fill, openmc.Universe):
            raise RuntimeError('Cell rotation can only be applied if the cell '
                               'is filled with a Universe')

        cv.check_type('cell rotation', rotation, Iterable, Real)
        cv.check_length('cell rotation', rotation, 3)
        self._rotation = np.asarray(rotation)

        # Save rotation matrix
        phi, theta, psi = self.rotation*(-pi/180.)
        c3, s3 = cos(phi), sin(phi)
        c2, s2 = cos(theta), sin(theta)
        c1, s1 = cos(psi), sin(psi)
        self._rotation_matrix = np.array([
            [c1*c2, c1*s2*s3 - c3*s1, s1*s3 + c1*c3*s2],
            [c2*s1, c1*c3 + s1*s2*s3, c3*s1*s2 - c1*s3],
            [-s2, c2*s3, c2*c3]])

    @translation.setter
    def translation(self, translation):
        cv.check_type('cell translation', translation, Iterable, Real)
        cv.check_length('cell translation', translation, 3)
        self._translation = np.asarray(translation)

    @temperature.setter
    def temperature(self, temperature):
        # Make sure temperatures are positive
        cv.check_type('cell temperature', temperature, (Iterable, Real))
        if isinstance(temperature, Iterable):
            cv.check_type('cell temperature', temperature, Iterable, Real)
            for T in temperature:
                cv.check_greater_than('cell temperature', T, 0.0, True)
        else:
            cv.check_greater_than('cell temperature', temperature, 0.0, True)

        # If this cell is filled with a universe or lattice, propagate
        # temperatures to all cells contained. Otherwise, simply assign it.
        if self.fill_type in ('universe', 'lattice'):
            for c in self.get_all_cells().values():
                if c.fill_type == 'material':
                    c._temperature = temperature
        else:
            self._temperature = temperature

    @offsets.setter
    def offsets(self, offsets):
        cv.check_type('cell offsets', offsets, Iterable)
        self._offsets = offsets

    @region.setter
    def region(self, region):
        if region is not None:
            cv.check_type('cell region', region, Region)
        self._region = region

    @volume.setter
    def volume(self, volume):
        if volume is not None:
            cv.check_type('cell volume', volume, Real)
        self._volume = volume

    @distribcell_index.setter
    def distribcell_index(self, ind):
        cv.check_type('distribcell index', ind, Integral)
        self._distribcell_index = ind

    @distribcell_paths.setter
    def distribcell_paths(self, distribcell_paths):
        cv.check_iterable_type('distribcell_paths', distribcell_paths,
                               string_types)
        self._distribcell_paths = distribcell_paths

    @num_instances.setter
    def num_instances(self, num_instances):
        cv.check_type('num_instances', num_instances, Integral)
        self._num_instances = num_instances

    def add_surface(self, surface, halfspace):
        """Add a half-space to the list of half-spaces whose intersection defines the
        cell.

        .. deprecated:: 0.7.1
            Use the :attr:`Cell.region` property to directly specify a Region
            expression.

        Parameters
        ----------
        surface : openmc.Surface
            Quadric surface dividing space
        halfspace : {-1, 1}
            Indicate whether the negative or positive half-space is to be used

        """

        warnings.warn("Cell.add_surface(...) has been deprecated and may be "
                      "removed in a future version. The region for a Cell "
                      "should be defined using the region property directly.",
                      DeprecationWarning)

        if not isinstance(surface, openmc.Surface):
            msg = 'Unable to add Surface "{0}" to Cell ID="{1}" since it is ' \
                        'not a Surface object'.format(surface, self._id)
            raise ValueError(msg)

        if halfspace not in [-1, +1]:
            msg = 'Unable to add Surface "{0}" to Cell ID="{1}" with halfspace ' \
                  '"{2}" since it is not +/-1'.format(surface, self._id, halfspace)
            raise ValueError(msg)

        # If no region has been assigned, simply use the half-space. Otherwise,
        # take the intersection of the current region and the half-space
        # specified
        region = +surface if halfspace == 1 else -surface
        if self.region is None:
            self.region = region
        else:
            if isinstance(self.region, Intersection):
                self.region.nodes.append(region)
            else:
                self.region = Intersection(self.region, region)

    def add_volume_information(self, volume_calc):
        """Add volume information to a cell.

        Parameters
        ----------
        volume_calc : openmc.VolumeCalculation
            Results from a stochastic volume calculation

        """
        if volume_calc.domain_type == 'cell':
            if self.id in volume_calc.volumes:
                self._volume = volume_calc.volumes[self.id][0]
                self._atoms = volume_calc.atoms[self.id]
            else:
                raise ValueError('No volume information found for this cell.')
        else:
            raise ValueError('No volume information found for this cell.')

    def get_cell_instance(self, path, distribcell_index):

        # If the Cell is filled by a Material
        if self.fill_type in ('material', 'distribmat', 'void'):
            offset = 0

        # If the Cell is filled by a Universe
        elif self.fill_type == 'universe':
            offset = self.offsets[distribcell_index-1]
            offset += self.fill.get_cell_instance(path, distribcell_index)

        # If the Cell is filled by a Lattice
        else:
            offset = self.fill.get_cell_instance(path, distribcell_index)

        return offset

    def get_nuclides(self):
        """Returns all nuclides in the cell

        Returns
        -------
        nuclides : list of str
            List of nuclide names

        """
        return self.fill.get_nuclides() if self.fill_type != 'void' else []

    def get_nuclide_densities(self):
        """Return all nuclides contained in the cell and their densities

        Returns
        -------
        nuclides : collections.OrderedDict
            Dictionary whose keys are nuclide names and values are 2-tuples of
            (nuclide, density)

        """

        nuclides = OrderedDict()

        if self.fill_type == 'material':
            nuclides.update(self.fill.get_nuclide_densities())
        elif self.fill_type == 'void':
            pass
        else:
            if self._atoms is not None:
                volume = self.volume
                for name, atoms in self._atoms.items():
                    nuclide = openmc.Nuclide(name)
                    density = 1.0e-24 * atoms[0]/volume  # density in atoms/b-cm
                    nuclides[name] = (nuclide, density)
            else:
                raise RuntimeError(
                    'Volume information is needed to calculate microscopic cross '
                    'sections for cell {}. This can be done by running a '
                    'stochastic volume calculation via the '
                    'openmc.VolumeCalculation object'.format(self.id))

        return nuclides

    def get_all_cells(self):
        """Return all cells that are contained within this one if it is filled with a
        universe or lattice

        Returns
        -------
        cells : collections.orderedDict
            Dictionary whose keys are cell IDs and values are :class:`Cell`
            instances

        """

        cells = OrderedDict()

        if self.fill_type in ('universe', 'lattice'):
            cells.update(self.fill.get_all_cells())

        return cells

    def get_all_materials(self):
        """Return all materials that are contained within the cell

        Returns
        -------
        materials : collections.OrderedDict
            Dictionary whose keys are material IDs and values are
            :class:`Material` instances

        """
        materials = OrderedDict()
        if self.fill_type == 'material':
            materials[self.fill.id] = self.fill
        elif self.fill_type == 'distribmat':
            for m in self.fill:
                if m is not None:
                    materials[m.id] = m
        else:
            # Append all Cells in each Cell in the Universe to the dictionary
            cells = self.get_all_cells()
            for cell in cells.values():
                materials.update(cell.get_all_materials())

        return materials

    def get_all_universes(self):
        """Return all universes that are contained within this one if any of
        its cells are filled with a universe or lattice.

        Returns
        -------
        universes : collections.OrderedDict
            Dictionary whose keys are universe IDs and values are
            :class:`Universe` instances

        """

        universes = OrderedDict()

        if self.fill_type == 'universe':
            universes[self.fill.id] = self.fill
            universes.update(self.fill.get_all_universes())
        elif self.fill_type == 'lattice':
            universes.update(self.fill.get_all_universes())

        return universes

    def create_xml_subelement(self, xml_element):
        element = ET.Element("cell")
        element.set("id", str(self.id))

        if len(self._name) > 0:
            element.set("name", str(self.name))

        if self.fill_type == 'void':
            element.set("material", "void")

        elif self.fill_type == 'material':
            element.set("material", str(self.fill.id))

        elif self.fill_type == 'distribmat':
            element.set("material", ' '.join(['void' if m is None else str(m.id)
                                              for m in self.fill]))

        elif self.fill_type in ('universe', 'lattice'):
            element.set("fill", str(self.fill.id))
            self.fill.create_xml_subelement(xml_element)

        if self.region is not None:
            # Set the region attribute with the region specification
            region = str(self.region)
            if region.startswith('('):
                region = region[1:-1]
            if len(region) > 0:
                element.set("region", region)

            # Only surfaces that appear in a region are added to the geometry
            # file, so the appropriate check is performed here. First we create
            # a function which is called recursively to navigate through the CSG
            # tree. When it reaches a leaf (a Halfspace), it creates a <surface>
            # element for the corresponding surface if none has been created
            # thus far.
            def create_surface_elements(node, element):
                if isinstance(node, Halfspace):
                    path = "./surface[@id='{}']".format(node.surface.id)
                    if xml_element.find(path) is None:
                        xml_element.append(node.surface.to_xml_element())
                elif isinstance(node, Complement):
                    create_surface_elements(node.node, element)
                else:
                    for subnode in node.nodes:
                        create_surface_elements(subnode, element)

            # Call the recursive function from the top node
            create_surface_elements(self.region, xml_element)

        if self.temperature is not None:
            if isinstance(self.temperature, Iterable):
                element.set("temperature", ' '.join(
                    str(t) for t in self.temperature))
            else:
                element.set("temperature", str(self.temperature))

        if self.translation is not None:
            element.set("translation", ' '.join(map(str, self.translation)))

        if self.rotation is not None:
            element.set("rotation", ' '.join(map(str, self.rotation)))

        return element<|MERGE_RESOLUTION|>--- conflicted
+++ resolved
@@ -110,13 +110,9 @@
         self._offsets = None
         self._distribcell_index = None
         self._distribcell_paths = None
-<<<<<<< HEAD
-        self._volume_information = None
         self._num_instances = None
-=======
         self._volume = None
         self._atoms = None
->>>>>>> b1fbef35
 
     def __contains__(self, point):
         if self.region is None:
