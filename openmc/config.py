"""Module for handling global configuration in OpenMC.

This module exports a single object, `config`, that can be used to control
various settings, primarily paths to data files. It acts like a dictionary but
with special behaviors.

Examples
--------
>>> import openmc
>>> openmc.config['cross_sections'] = '/path/to/my/cross_sections.xml'
>>> print(openmc.config)
{'resolve_paths': True, 'cross_sections': PosixPath('/path/to/my/cross_sections.xml')}

"""
from collections.abc import MutableMapping
from contextlib import contextmanager
import os
from pathlib import Path
import warnings
from typing import Any, Dict, Iterator

from openmc.data import DataLibrary
from openmc.data.decay import _DECAY_ENERGY, _DECAY_PHOTON_ENERGY

__all__ = ["config"]


class _Config(MutableMapping):
    """A configuration dictionary for OpenMC with special handling for path-like values.

    This class enforces valid configuration keys and synchronizes path-related
    settings with their corresponding environment variables.

    Attributes
    ----------
    cross_sections : pathlib.Path
        Path to a cross_sections.xml file. Also sets/unsets the
        OPENMC_CROSS_SECTIONS environment variable.
    mg_cross_sections : pathlib.Path
        Path to a multi-group cross_sections.h5 file. Also sets/unsets
        the OPENMC_MG_CROSS_SECTIONS environment variable.
    chain_file : pathlib.Path
        Path to a depletion chain XML file. Also sets/unsets the
        OPENMC_CHAIN_FILE environment variable. Setting or deleting this
        clears internal decay data caches.
    resolve_paths : bool
        If True (default), all paths assigned are resolved to absolute
        paths. If False, paths are stored as they are provided.

    """
    _PATH_KEYS: Dict[str, str] = {
        'cross_sections': 'OPENMC_CROSS_SECTIONS',
        'mg_cross_sections': 'OPENMC_MG_CROSS_SECTIONS',
        'chain_file': 'OPENMC_CHAIN_FILE'
    }

    def __init__(self, data: dict = ()):
        self._mapping: Dict[str, Any] = {'resolve_paths': True}
        self.update(data)

    def __getitem__(self, key: str) -> Any:
        return self._mapping[key]

    def __delitem__(self, key: str):
        """Delete a configuration key.

        This also deletes the corresponding environment variable if the key is a
        path-like key, and clears decay data caches if 'chain_file' is deleted.
        'resolve_paths' cannot be deleted.

        """
        if key == 'resolve_paths':
            raise KeyError("'resolve_paths' cannot be deleted.")
        del self._mapping[key]
        if key in self._PATH_KEYS:
            env_var = self._PATH_KEYS[key]
            if env_var in os.environ:
                del os.environ[env_var]
        if key == 'chain_file':
            _DECAY_PHOTON_ENERGY.clear()
            _DECAY_ENERGY.clear()

    def __setitem__(self, key: str, value: Any):
        """Set a configuration key and its corresponding value.

        For path-like keys, this method performs several actions:
        1. Resolves the path to an absolute path if `resolve_paths` is True.
        2. Stores the `pathlib.Path` object.
        3. Sets the corresponding environment variable (e.g., OPENMC_CROSS_SECTIONS).
        4. For 'chain_file', clears internal decay data caches.
        5. Issues a `UserWarning` if the final path does not exist.

        """
        if key in self._PATH_KEYS:
            p = Path(value)
            # Use .get() for robustness, defaulting to True
            if self._mapping.get('resolve_paths', True):
                stored_path = p.resolve(strict=False)
            else:
                stored_path = p

            self._mapping[key] = stored_path
            os.environ[self._PATH_KEYS[key]] = str(stored_path)

            if key == 'chain_file':
                _DECAY_PHOTON_ENERGY.clear()
                _DECAY_ENERGY.clear()

            if not stored_path.exists():
                warnings.warn(f"Path '{stored_path}' does not exist.", UserWarning)

        elif key == 'resolve_paths':
            if not isinstance(value, bool):
                raise TypeError("'resolve_paths' must be a boolean.")
            self._mapping[key] = value
        else:
            valid_keys = list(self._PATH_KEYS.keys()) + ['resolve_paths']
            raise KeyError(
                f"Unrecognized config key: {key}. Acceptable keys are: "
                f"{', '.join(repr(k) for k in valid_keys)}."
            )

    def __iter__(self) -> Iterator[str]:
        return iter(self._mapping)

    def __len__(self) -> int:
        return len(self._mapping)

    def __repr__(self) -> str:
        return repr(self._mapping)

    def clear(self):
        """Clear all configuration keys except for 'resolve_paths'.

        This ensures that the path resolution behavior is not accidentally reset
        when clearing the configuration.

        """
        # Create a copy of keys to iterate over for safe deletion
        keys_to_delete = [k for k in self._mapping if k != 'resolve_paths']
        for key in keys_to_delete:
            del self[key]

    @contextmanager
    def patch(self, key: str, value: Any):
        """Context manager to temporarily change a configuration value.

        After the `with` block, the configuration is restored to its original
        state.

        Parameters
        ----------
        key : str
            The key of the configuration value to change.
        value
            The new temporary value.

        Examples
        --------
        >>> openmc.config['cross_sections'] = 'endf71.xml'
        >>> with openmc.config.patch('cross_sections', 'fendl32.xml'):
        ...     # Code in this block sees the new value
        ...     print(f"Inside with block: {openmc.config['cross_sections']}")
        >>> # Outside the block, the value is restored
        >>> print(f"Outside with block: {openmc.config['cross_sections']}")
        Inside with block: fendl32.xml
        Outside with block: endf71.xml

        """
        previous_value = self.get(key)
        self[key] = value
        try:
            yield
        finally:
            if previous_value is None:
                del self[key]
            else:
                self[key] = previous_value


def _default_config(**kwargs) -> _Config:
    """Create a configuration initialized from environment variables.

    This function checks for OPENMC_CROSS_SECTIONS, OPENMC_MG_CROSS_SECTIONS,
    and OPENMC_CHAIN_FILE environment variables. It also has logic to find
    a chain file within a `cross_sections.xml` file if one is not
    explicitly set.

    Returns
    -------
    _Config
        A new configuration object.

    """
<<<<<<< HEAD
    config = _Config(kwargs)
    if "OPENMC_CROSS_SECTIONS" in os.environ:
        config['cross_sections'] = os.environ["OPENMC_CROSS_SECTIONS"]
    if "OPENMC_MG_CROSS_SECTIONS" in os.environ:
        config['mg_cross_sections'] = os.environ["OPENMC_MG_CROSS_SECTIONS"]
    chain_file = os.environ.get("OPENMC_CHAIN_FILE")
    xs_path = config.get('cross_sections')
=======
    config = _Config()
    for key,var in _Config._PATH_KEYS.items():
        if var in os.environ:
            config[key] = os.environ[var]
    
    chain_file = config.get("chain_file")
    xs_path = config.get("cross_sections")
>>>>>>> 5529731e
    if chain_file is None and xs_path is not None and xs_path.exists():
        try:
            data = DataLibrary.from_xml(xs_path)
        except Exception:
            # Let this pass silently if cross_sections.xml can't be parsed
            # or if a dependency like lxml is not available.
            pass
        else:
            for lib in reversed(data.libraries):
                if lib['type'] == 'depletion_chain':
                    config['chain_file'] = xs_path.parent / lib['path']
                    break
    return config


# Global configuration dictionary for OpenMC settings.
config = _default_config()<|MERGE_RESOLUTION|>--- conflicted
+++ resolved
@@ -192,23 +192,13 @@
         A new configuration object.
 
     """
-<<<<<<< HEAD
     config = _Config(kwargs)
-    if "OPENMC_CROSS_SECTIONS" in os.environ:
-        config['cross_sections'] = os.environ["OPENMC_CROSS_SECTIONS"]
-    if "OPENMC_MG_CROSS_SECTIONS" in os.environ:
-        config['mg_cross_sections'] = os.environ["OPENMC_MG_CROSS_SECTIONS"]
-    chain_file = os.environ.get("OPENMC_CHAIN_FILE")
-    xs_path = config.get('cross_sections')
-=======
-    config = _Config()
     for key,var in _Config._PATH_KEYS.items():
         if var in os.environ:
             config[key] = os.environ[var]
-    
+
     chain_file = config.get("chain_file")
     xs_path = config.get("cross_sections")
->>>>>>> 5529731e
     if chain_file is None and xs_path is not None and xs_path.exists():
         try:
             data = DataLibrary.from_xml(xs_path)
