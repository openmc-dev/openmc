import os
import pathlib

import h5py
import lxml.etree as ET

import openmc
<<<<<<< HEAD
from openmc._xml import get_elem_list, get_text, clean_indentation, reorder_attributes
=======
from openmc._xml import clean_indentation
>>>>>>> 4500f07b


class DataLibrary(list):
    """Collection of cross section data libraries.

    This class behaves like a list where each item is a dictionary summarizing
    cross section data from a single file. The dictionary has keys 'path',
    'type', and 'materials'.

    .. versionchanged:: 0.14.0
        This class now behaves like a list rather than requiring you to access
        the list of libraries through a special attribute.

    """

    def __init__(self):
        super().__init__()

    @property
    def libraries(self):
        # For backwards compatibility
        return self

    def get_by_material(self, name, data_type='neutron'):
        """Return the library dictionary containing a given material.

        Parameters
        ----------
        name : str
            Name of material, e.g. 'Am241'
        data_type : str
            Name of data type, e.g. 'neutron', 'photon', 'wmp', or 'thermal'

            .. versionadded:: 0.12

        Returns
        -------
        library : dict or None
            Dictionary summarizing cross section data from a single file;
            the dictionary has keys 'path', 'type', and 'materials'.

        """
        for library in self:
            if name in library['materials'] and data_type in library['type']:
                return library
        return None

    def remove_by_material(self, name: str, data_type='neutron'):
        """Remove the library dictionary containing a specific material

        Parameters
        ----------
        name : str
            Name of material, e.g. 'Am241'
        data_type : str
            Name of data type, e.g. 'neutron', 'photon', 'wmp', or 'thermal'

        """
        library = self.get_by_material(name, data_type)
        if library is not None:
            self.remove(library)

    def register_file(self, filename):
        """Register a file with the data library.

        Parameters
        ----------
        filename : str or Path
            Path to the file to be registered.
            If an ``xml`` file, treat as the depletion chain file without
            materials.

        """
        if not isinstance(filename, pathlib.Path):
            path = pathlib.Path(filename)
        else:
            path = filename

        if path.suffix == '.xml':
            filetype = 'depletion_chain'
            materials = []
        elif path.suffix == '.h5':
            with h5py.File(path, 'r') as h5file:
                filetype = h5file.attrs['filetype'].decode()[5:]
                materials = list(h5file)
        else:
            raise ValueError(
                f"File type {path.name} not supported by {self.__class__.__name__}")

        library = {'path': str(path), 'type': filetype, 'materials': materials}
        self.append(library)

    def export_to_xml(self, path='cross_sections.xml'):
        """Export cross section data library to an XML file.

        Parameters
        ----------
        path : str
            Path to file to write. Defaults to 'cross_sections.xml'.

        """
        root = ET.Element('cross_sections')

        # Determine common directory for library paths
        common_dir = os.path.dirname(os.path.commonprefix(
            [lib['path'] for lib in self]))
        if common_dir == '':
            common_dir = '.'

        if os.path.relpath(common_dir, os.path.dirname(str(path))) != '.':
            dir_element = ET.SubElement(root, "directory")
            dir_element.text = os.path.realpath(common_dir)

        for library in self:
            if library['type'] == "depletion_chain":
                lib_element = ET.SubElement(root, "depletion_chain")
            else:
                lib_element = ET.SubElement(root, "library")
                lib_element.set('materials', ' '.join(library['materials']))
            lib_element.set('path', os.path.relpath(library['path'], common_dir))
            lib_element.set('type', library['type'])

        # Clean the indentation to be user-readable
        clean_indentation(root)

        # Write XML file
        tree = ET.ElementTree(root)
        tree.write(str(path), xml_declaration=True, encoding='utf-8',
                   method='xml')

    @classmethod
    def from_xml(cls, path=None):
        """Read cross section data library from an XML file.

        Parameters
        ----------
        path : str, optional
            Path to XML file to read. If not provided,
            openmc.config['cross_sections'] will be used.

        Returns
        -------
        data : openmc.data.DataLibrary
            Data library object initialized from the provided XML

        """

        data = cls()

        # If path is None, get the cross sections from the global configuration
        if path is None:
            path = openmc.config.get('cross_sections')

        # Check to make sure we picked up cross sections
        if path is None:
            raise ValueError("Either path or openmc.config['cross_sections'] "
                             "must be set")

        tree = ET.parse(path)
        root = tree.getroot()
        if root.find('directory') is not None:
            directory = root.find('directory').text
        else:
            directory = os.path.dirname(path)

        for lib_element in root.findall('library'):
            filename = os.path.join(directory, get_text(lib_element, "path"))
            filetype = get_text(lib_element, "type")
            materials = get_elem_list(lib_element, "materials", str) or []
            library = {'path': filename, 'type': filetype,
                       'materials': materials}
            data.libraries.append(library)

        # get depletion chain data
        dep_node = root.find("depletion_chain")
        if dep_node is not None:
            filename = os.path.join(directory, get_text(dep_node, "path"))
            library = {'path': filename, 'type': 'depletion_chain',
                       'materials': []}
            data.libraries.append(library)

        return data<|MERGE_RESOLUTION|>--- conflicted
+++ resolved
@@ -5,11 +5,7 @@
 import lxml.etree as ET
 
 import openmc
-<<<<<<< HEAD
-from openmc._xml import get_elem_list, get_text, clean_indentation, reorder_attributes
-=======
-from openmc._xml import clean_indentation
->>>>>>> 4500f07b
+from openmc._xml import get_elem_list, get_text, clean_indentation
 
 
 class DataLibrary(list):
