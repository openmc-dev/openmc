from collections import namedtuple
from io import StringIO
import os
import shutil
from subprocess import Popen, PIPE, STDOUT, CalledProcessError
import tempfile
from pathlib import Path
import warnings

from . import endf
import openmc.data


# For a given material, give a name for the ACE table and a list of ZAID
# identifiers.
ThermalTuple = namedtuple('ThermalTuple', ['name', 'zaids', 'nmix'])
_THERMAL_DATA = {
    'c_Al27': ThermalTuple('al27', [13027], 1),
    'c_Al_in_Al2O3': ThermalTuple('asap00', [13027], 1),
    'c_Be': ThermalTuple('be', [4009], 1),
    'c_Be_distinct': ThermalTuple('besd', [4009], 1),
    'c_Be_in_BeO': ThermalTuple('bebeo', [4009], 1),
    'c_Be_in_Be2C': ThermalTuple('bebe2c', [4009], 1),
    'c_Be_in_BeF2': ThermalTuple('bebef2', [4009], 1),
    'c_Be_in_FLiBe': ThermalTuple('beflib', [4009], 1),
    'c_C6H6': ThermalTuple('benz', [1001, 6000, 6012], 2),
    'c_C_in_Be2C': ThermalTuple('cbe2c', [6000, 6012, 6013], 1),
    'c_C_in_C5O2H8': ThermalTuple('clucit', [6000, 6012, 6013], 1),
    'c_C_in_C8H8': ThermalTuple('cc8h8', [6000, 6012, 6013], 1),
    'c_C_in_CF2': ThermalTuple('ccf2', [6000, 6012, 6013], 1),
    'c_C_in_SiC': ThermalTuple('csic', [6000, 6012, 6013], 1),
    'c_C_in_UC_100p': ThermalTuple('cuc100', [6000, 6012, 6013], 1),
    'c_C_in_UC_10p': ThermalTuple('cuc10', [6000, 6012, 6013], 1),
    'c_C_in_UC_5p': ThermalTuple('cuc5', [6000, 6012, 6013], 1),
    'c_C_in_UC': ThermalTuple('cinuc', [6000, 6012, 6013], 1),
    'c_C_in_UC_HALEU': ThermalTuple('cuchal', [6000, 6012, 6013], 1),
    'c_C_in_UC_HEU': ThermalTuple('cucheu', [6000, 6012, 6013], 1),
    'c_C_in_ZrC': ThermalTuple('czrc', [6000, 6012, 6013], 1),
    'c_Ca_in_CaH2': ThermalTuple('cacah2', [20040, 20042, 20043, 20044, 20046, 20048], 1),
    'c_D_in_7LiD': ThermalTuple('dlid', [1002], 1),
    'c_D_in_D2O': ThermalTuple('dd2o', [1002], 1),
    'c_D_in_D2O_solid': ThermalTuple('dice', [1002], 1),
    'c_F_in_Be2': ThermalTuple('fbef2', [9019], 1),
    'c_F_in_CF2': ThermalTuple('fcf2', [9019], 1),
    'c_F_in_FLiBe': ThermalTuple('fflibe', [9019], 1),
    'c_F_in_HF': ThermalTuple('f_hf', [9019], 1),
    'c_F_in_MgF2': ThermalTuple('fmgf2', [9019], 1),
    'c_Fe56': ThermalTuple('fe56', [26056], 1),
    'c_Graphite': ThermalTuple('graph', [6000, 6012, 6013], 1),
    'c_Graphite_10p': ThermalTuple('grph10', [6000, 6012, 6013], 1),
    'c_Graphite_20p': ThermalTuple('grph20', [6000, 6012, 6013], 1),
    'c_Graphite_30p': ThermalTuple('grph30', [6000, 6012, 6013], 1),
    'c_Graphite_distinct': ThermalTuple('grphsd', [6000, 6012, 6013], 1),
    'c_H_in_7LiH': ThermalTuple('hlih', [1001], 1),
    'c_H_in_C5O2H8': ThermalTuple('lucite', [1001], 1),
    'c_H_in_C8H8': ThermalTuple('hc8h8', [1001], 1),
    'c_H_in_CaH2': ThermalTuple('hcah2', [1001], 1),
    'c_H1_in_CaH2': ThermalTuple('h1cah2', [1001], 1),
    'c_H2_in_CaH2': ThermalTuple('h2cah2', [1001], 1),
    'c_H_in_CH2': ThermalTuple('hch2', [1001], 1),
    'c_H_in_CH4_liquid': ThermalTuple('lch4', [1001], 1),
    'c_H_in_CH4_solid': ThermalTuple('sch4', [1001], 1),
    'c_H_in_CH4_solid_phase_II': ThermalTuple('sch4p2', [1001], 1),
    'c_H_in_H2O': ThermalTuple('hh2o', [1001], 1),
    'c_H_in_H2O_solid': ThermalTuple('hice', [1001], 1),
    'c_H_in_HF': ThermalTuple('hhf', [1001], 1),
    'c_H_in_Mesitylene': ThermalTuple('mesi00', [1001], 1),
    'c_H_in_ParaffinicOil': ThermalTuple('hparaf', [1001], 1),
    'c_H_in_Toluene': ThermalTuple('tol00', [1001], 1),
    'c_H_in_UH3': ThermalTuple('huh3', [1001], 1),
    'c_H_in_YH2': ThermalTuple('hyh2', [1001], 1),
    'c_H_in_ZrH': ThermalTuple('hzrh', [1001], 1),
    'c_H_in_ZrH2': ThermalTuple('hzrh2', [1001], 1),
    'c_H_in_ZrHx': ThermalTuple('hzrhx', [1001], 1),
    'c_Li_in_FLiBe': ThermalTuple('liflib', [3006, 3007], 1),
    'c_Li_in_7LiD': ThermalTuple('lilid', [3007], 1),
    'c_Li_in_7LiH': ThermalTuple('lilih', [3007], 1),
    'c_Mg24': ThermalTuple('mg24', [12024], 1),
    'c_Mg_in_MgF2': ThermalTuple('mgmgf2', [12024, 12025, 12026], 1),
    'c_Mg_in_MgO': ThermalTuple('mgmgo', [12024, 12025, 12026], 1),
    'c_N_in_UN_100p': ThermalTuple('nun100', [7014, 7015], 1),
    'c_N_in_UN_10p': ThermalTuple('nun10', [7014, 7015], 1),
    'c_N_in_UN_5p': ThermalTuple('nun5', [7014, 7015], 1),
    'c_N_in_UN': ThermalTuple('n-un', [7014, 7015], 1),
    'c_N_in_UN_HALEU': ThermalTuple('nunhal', [7014, 7015], 1),
    'c_N_in_UN_HEU': ThermalTuple('nunheu', [7014, 7015], 1),
    'c_O_in_Al2O3': ThermalTuple('osap00', [8016, 8017, 8018], 1),
    'c_O_in_BeO': ThermalTuple('obeo', [8016, 8017, 8018], 1),
    'c_O_in_C5O2H8': ThermalTuple('olucit', [8016, 8017, 8018], 1),
    'c_O_in_D2O': ThermalTuple('od2o', [8016, 8017, 8018], 1),
    'c_O_in_H2O_solid': ThermalTuple('oice', [8016, 8017, 8018], 1),
    'c_O_in_MgO': ThermalTuple('omgo', [8016, 8017, 8018], 1),
    'c_O_in_PuO2': ThermalTuple('opuo2', [8016, 8017, 8018], 1),
    'c_O_in_SiO2_alpha': ThermalTuple('osio2a', [8016, 8017, 8018], 1),
    'c_O_in_UO2_100p': ThermalTuple('ouo200', [8016, 8017, 8018], 1),
    'c_O_in_UO2_10p': ThermalTuple('ouo210', [8016, 8017, 8018], 1),
    'c_O_in_UO2_5p': ThermalTuple('ouo25', [8016, 8017, 8018], 1),
    'c_O_in_UO2': ThermalTuple('ouo2', [8016, 8017, 8018], 1),
    'c_O_in_UO2_HALEU': ThermalTuple('ouo2hl', [8016, 8017, 8018], 1),
    'c_O_in_UO2_HEU': ThermalTuple('ouo2he', [8016, 8017, 8018], 1),
    'c_ortho_D': ThermalTuple('orthod', [1002], 1),
    'c_ortho_H': ThermalTuple('orthoh', [1001], 1),
    'c_para_D': ThermalTuple('parad', [1002], 1),
    'c_para_H': ThermalTuple('parah', [1001], 1),
    'c_Pu_in_PuO2': ThermalTuple('puo2', [94239, 94240, 94241, 94242, 94243], 1),
    'c_Si28': ThermalTuple('si00', [14028], 1),
    'c_Si_in_SiC': ThermalTuple('sisic', [14028, 14029, 14030], 1),
    'c_Si_in_SiO2_alpha': ThermalTuple('si_o2a', [14028, 14029, 14030], 1),
    'c_SiO2_alpha': ThermalTuple('sio2-a', [8016, 8017, 8018, 14028, 14029, 14030], 3),
    'c_SiO2_beta': ThermalTuple('sio2-b', [8016, 8017, 8018, 14028, 14029, 14030], 3),
    'c_U_metal_100p': ThermalTuple('u-100p', [92233, 92234, 92235, 92236, 92238], 1),
    'c_U_metal_10p': ThermalTuple('u-10p', [92233, 92234, 92235, 92236, 92238], 1),
    'c_U_metal_5p': ThermalTuple('u-5p', [92233, 92234, 92235, 92236, 92238], 1),
    'c_U_metal': ThermalTuple('umetal', [92233, 92234, 92235, 92236, 92238], 1),
    'c_U_metal_HALEU': ThermalTuple('uhaleu', [92233, 92234, 92235, 92236, 92238], 1),
    'c_U_metal_HEU': ThermalTuple('u-heu', [92233, 92234, 92235, 92236, 92238], 1),
    'c_U_in_UC_100p': ThermalTuple('uc-100', [92233, 92234, 92235, 92236, 92238], 1),
    'c_U_in_UC_10p': ThermalTuple('uc-10', [92233, 92234, 92235, 92236, 92238], 1),
    'c_U_in_UC_5p': ThermalTuple('uc-5', [92233, 92234, 92235, 92236, 92238], 1),
    'c_U_in_UC': ThermalTuple('uc-nat', [92233, 92234, 92235, 92236, 92238], 1),
    'c_U_in_UC_HALEU': ThermalTuple('uc-hal', [92233, 92234, 92235, 92236, 92238], 1),
    'c_U_in_UC_HEU': ThermalTuple('uc-heu', [92233, 92234, 92235, 92236, 92238], 1),
    'c_U_in_UN_100p': ThermalTuple('un-100', [92233, 92234, 92235, 92236, 92238], 1),
    'c_U_in_UN_10p': ThermalTuple('un-10', [92233, 92234, 92235, 92236, 92238], 1),
    'c_U_in_UN_5p': ThermalTuple('un-5', [92233, 92234, 92235, 92236, 92238], 1),
    'c_U_in_UN': ThermalTuple('u-un', [92233, 92234, 92235, 92236, 92238], 1),
    'c_U_in_UN_HALEU': ThermalTuple('un-hal', [92233, 92234, 92235, 92236, 92238], 1),
    'c_U_in_UN_HEU': ThermalTuple('un-heu', [92233, 92234, 92235, 92236, 92238], 1),
    'c_U_in_UO2_100p': ThermalTuple('uo2100', [92233, 92234, 92235, 92236, 92238], 1),
    'c_U_in_UO2_10p': ThermalTuple('uo2-10', [92233, 92234, 92235, 92236, 92238], 1),
    'c_U_in_UO2_5p': ThermalTuple('uo2-5', [92233, 92234, 92235, 92236, 92238], 1),
    'c_U_in_UO2': ThermalTuple('uuo2', [92233, 92234, 92235, 92236, 92238], 1),
    'c_U_in_UO2_HALEU': ThermalTuple('uo2hal', [92233, 92234, 92235, 92236, 92238], 1),
    'c_U_in_UO2_HEU': ThermalTuple('uo2heu', [92233, 92234, 92235, 92236, 92238], 1),
    'c_Y_in_YH2': ThermalTuple('yyh2', [39089], 1),
    'c_Zr_in_ZrC': ThermalTuple('zrzrc', [40000, 40090, 40091, 40092, 40094, 40096], 1),
    'c_Zr_in_ZrH': ThermalTuple('zrzrh', [40000, 40090, 40091, 40092, 40094, 40096], 1),
    'c_Zr_in_ZrH2': ThermalTuple('zrzrh2', [40000, 40090, 40091, 40092, 40094, 40096], 1),
    'c_Zr_in_ZrHx': ThermalTuple('zrzrhx', [40000, 40090, 40091, 40092, 40094, 40096], 1),
}


_TEMPLATE_RECONR = """
reconr / %%%%%%%%%%%%%%%%%%% Reconstruct XS for neutrons %%%%%%%%%%%%%%%%%%%%%%%
{nendf} {npendf}
'{library} PENDF for {zsymam}'/
{mat} 2/
{error}/ err
'{library}: {zsymam}'/
'Processed by NJOY'/
0/
"""

_TEMPLATE_BROADR = """
broadr / %%%%%%%%%%%%%%%%%%%%%%% Doppler broaden XS %%%%%%%%%%%%%%%%%%%%%%%%%%%%
{nendf} {npendf} {nbroadr}
{mat} {num_temp} 0 0 0. /
{error}/ errthn
{temps}
0/
"""

_TEMPLATE_HEATR = """
heatr / %%%%%%%%%%%%%%%%%%%%%%%%% Add heating kerma %%%%%%%%%%%%%%%%%%%%%%%%%%%%
{nendf} {nheatr_in} {nheatr} /
{mat} 4 0 0 0 /
302 318 402 444 /
"""

_TEMPLATE_HEATR_LOCAL = """
heatr / %%%%%%%%%%%%%%%%% Add heating kerma (local photons) %%%%%%%%%%%%%%%%%%%%
{nendf} {nheatr_in} {nheatr_local} /
{mat} 4 0 0 1 /
302 318 402 444 /
"""

_TEMPLATE_GASPR = """
gaspr / %%%%%%%%%%%%%%%%%%%%%%%%% Add gas production %%%%%%%%%%%%%%%%%%%%%%%%%%%
{nendf} {ngaspr_in} {ngaspr} /
"""

_TEMPLATE_PURR = """
purr / %%%%%%%%%%%%%%%%%%%%%%%% Add probability tables %%%%%%%%%%%%%%%%%%%%%%%%%
{nendf} {npurr_in} {npurr} /
{mat} {num_temp} 1 20 64 /
{temps}
1.e10
0/
"""

_TEMPLATE_ACER = """
acer / %%%%%%%%%%%%%%%%%%%%%%%% Write out in ACE format %%%%%%%%%%%%%%%%%%%%%%%%
{nendf} {nacer_in} 0 {nace} {ndir}
1 0 1 .{ext} /
'{library}: {zsymam} at {temperature}'/
{mat} {temperature}
1 1 {ismooth}/
/
"""

_THERMAL_TEMPLATE_THERMR = """
thermr / %%%%%%%%%%%%%%%% Add thermal scattering data (free gas) %%%%%%%%%%%%%%%
0 {nthermr1_in} {nthermr1}
0 {mat} 12 {num_temp} 1 0 {iform} 1 221 1/
{temps}
{error} {energy_max}
thermr / %%%%%%%%%%%%%%%% Add thermal scattering data (bound) %%%%%%%%%%%%%%%%%%
{nthermal_endf} {nthermr2_in} {nthermr2}
{mat_thermal} {mat} 16 {num_temp} {inelastic} {elastic} {iform} {natom} 222 1/
{temps}
{error} {energy_max}
"""

_THERMAL_TEMPLATE_ACER = """
acer / %%%%%%%%%%%%%%%%%%%%%%%% Write out in ACE format %%%%%%%%%%%%%%%%%%%%%%%%
{nendf} {nthermal_acer_in} 0 {nace} {ndir}
2 0 1 .{ext}/
'{library}: {zsymam_thermal} processed by NJOY'/
{mat} {temperature} '{data.name}' {nza} /
{zaids} /
222 64 {mt_elastic} {elastic_type} {data.nmix} {energy_max} {iwt}/
"""


def run(commands, tapein, tapeout, input_filename=None, stdout=False,
        njoy_exec='njoy'):
    """Run NJOY with given commands

    Parameters
    ----------
    commands : str
        Input commands for NJOY
    tapein : dict
        Dictionary mapping tape numbers to paths for any input files
    tapeout : dict
        Dictionary mapping tape numbers to paths for any output files
    input_filename : str, optional
        File name to write out NJOY input commands
    stdout : bool, optional
        Whether to display output when running NJOY
    njoy_exec : str, optional
        Path to NJOY executable

    Raises
    ------
    subprocess.CalledProcessError
        If the NJOY process returns with a non-zero status

    """

    if input_filename is not None:
        with open(str(input_filename), 'w') as f:
            f.write(commands)

    with tempfile.TemporaryDirectory() as tmpdir:
        # Copy evaluations to appropriates 'tapes'
        for tape_num, filename in tapein.items():
            tmpfilename = os.path.join(tmpdir, f'tape{tape_num}')
            shutil.copy(str(filename), tmpfilename)

        # Start up NJOY process
        njoy = Popen([njoy_exec], cwd=tmpdir, stdin=PIPE, stdout=PIPE,
                     stderr=STDOUT, universal_newlines=True)

        njoy.stdin.write(commands)
        njoy.stdin.flush()
        lines = []
        while True:
            # If process is finished, break loop
            line = njoy.stdout.readline()
            if not line and njoy.poll() is not None:
                break

            lines.append(line)
            if stdout:
                # If user requested output, print to screen
                print(line, end='')

        # Check for error
        if njoy.returncode != 0:
            raise CalledProcessError(njoy.returncode, njoy_exec,
                                     ''.join(lines))

        # Copy output files back to original directory
        for tape_num, filename in tapeout.items():
            tmpfilename = os.path.join(tmpdir, f'tape{tape_num}')
            if os.path.isfile(tmpfilename):
                shutil.move(tmpfilename, str(filename))


def make_pendf(filename, pendf='pendf', **kwargs):
    """Generate pointwise ENDF file from an ENDF file

    Parameters
    ----------
    filename : str
        Path to ENDF file
    pendf : str, optional
        Path of pointwise ENDF file to write
    **kwargs
        Keyword arguments passed to :func:`openmc.data.njoy.make_ace`. All NJOY
        module arguments other than pendf default to False.

    Raises
    ------
    subprocess.CalledProcessError
        If the NJOY process returns with a non-zero status

    """
    for key in ('broadr', 'heatr', 'gaspr', 'purr', 'acer'):
        kwargs.setdefault(key, False)
    make_ace(filename, pendf=pendf, **kwargs)


def make_ace(filename, temperatures=None, acer=True, xsdir=None,
             output_dir=None, pendf=False, error=0.001, broadr=True,
             heatr=True, gaspr=True, purr=True, evaluation=None,
             smoothing=True, **kwargs):
    """Generate incident neutron ACE file from an ENDF file

    File names can be passed to
    ``[acer, xsdir, pendf, broadr, heatr, gaspr, purr]``
    to specify the exact output for the given module.
    Otherwise, the files will be writen to the current directory
    or directory specified by ``output_dir``. Default file
    names mirror the variable names, e.g. ``heatr`` output
    will be written to a file named ``heatr`` unless otherwise
    specified.

    Parameters
    ----------
    filename : str
        Path to ENDF file
    temperatures : iterable of float, optional
        Temperatures in Kelvin to produce ACE files at. If omitted, data is
        produced at room temperature (293.6 K).
    acer : bool or str, optional
        Flag indicating if acer should be run. If a string is give, write the
        resulting ``ace`` file to this location. Path of ACE file to write.
        Defaults to ``"ace"``
    xsdir : str, optional
        Path of xsdir file to write. Defaults to ``"xsdir"`` in the same
        directory as ``acer``
    output_dir : str, optional
        Directory to write output for requested modules. If not provided
        and at least one of ``[pendf, broadr, heatr, gaspr, purr, acer]``
        is ``True``, then write output files to current directory. If given,
        must be a path to a directory.
    pendf : str, optional
        Path of pendf file to write. If omitted, the pendf file is not saved.
    error : float, optional
        Fractional error tolerance for NJOY processing
    broadr : bool or str, optional
        Indicating whether to Doppler broaden XS when running NJOY. If string,
        write the output tape to this file.
    heatr : bool or str, optional
        Indicating whether to add heating kerma when running NJOY. If string,
        write the output tape to this file.
    gaspr : bool or str, optional
        Indicating whether to add gas production data when running NJOY.
        If string, write the output tape to this file.
    purr : bool or str, optional
        Indicating whether to add probability table when running NJOY.
        If string, write the output tape to this file.
    evaluation : openmc.data.endf.Evaluation, optional
        If the ENDF file contains multiple material evaluations, this argument
        indicates which evaluation should be used.
    smoothing : bool, optional
        If the smoothing option (ACER card 6) is on (True) or off (False).
    **kwargs
        Keyword arguments passed to :func:`openmc.data.njoy.run`

    Raises
    ------
    subprocess.CalledProcessError
        If the NJOY process returns with a non-zero status
    IOError
        If ``output_dir`` does not point to a directory

    """
    if output_dir is None:
        output_dir = Path()
    else:
        output_dir = Path(output_dir)
        if not output_dir.is_dir():
            raise IOError(f"{output_dir} is not a directory")

    ev = evaluation if evaluation is not None else endf.Evaluation(filename)
    mat = ev.material
    zsymam = ev.target['zsymam']

    # Determine name of library
    library = '{}-{}.{}'.format(*ev.info['library'])

    if temperatures is None:
        temperatures = [293.6]
    num_temp = len(temperatures)
    temps = ' '.join(str(i) for i in temperatures)

    # Create njoy commands by modules
    commands = ""

    nendf, npendf = 20, 21
    tapein = {nendf: filename}
    tapeout = {}
    if pendf:
        tapeout[npendf] = (output_dir / "pendf") if pendf is True else pendf

    # reconr
    commands += _TEMPLATE_RECONR
    nlast = npendf

    # broadr
    if broadr:
        nbroadr = nlast + 1
        tapeout[nbroadr] = (output_dir / "broadr") if broadr is True else broadr
        commands += _TEMPLATE_BROADR
        nlast = nbroadr

    # heatr
    if heatr:
        nheatr_in = nlast
        nheatr_local = nheatr_in + 1
        tapeout[nheatr_local] = (output_dir / "heatr_local") if heatr is True \
            else heatr + '_local'
        commands += _TEMPLATE_HEATR_LOCAL
        nheatr = nheatr_local + 1
        tapeout[nheatr] = (output_dir / "heatr") if heatr is True else heatr
        commands += _TEMPLATE_HEATR
        nlast = nheatr

    # gaspr
    if gaspr:
        ngaspr_in = nlast
        ngaspr = ngaspr_in + 1
        tapeout[ngaspr] = (output_dir / "gaspr") if gaspr is True else gaspr
        commands += _TEMPLATE_GASPR
        nlast = ngaspr

    # purr
    if purr:
        npurr_in = nlast
        npurr = npurr_in + 1
        tapeout[npurr] = (output_dir / "purr") if purr is True else purr
        commands += _TEMPLATE_PURR
        nlast = npurr

    commands = commands.format(**locals())

    # acer
    if acer:
        ismooth = int(smoothing)
        nacer_in = nlast
        for i, temperature in enumerate(temperatures):
            # Extend input with an ACER run for each temperature
            nace = nacer_in + 1 + 2*i
            ndir = nace + 1
            ext = f'{i + 1:02}'
            commands += _TEMPLATE_ACER.format(**locals())

            # Indicate tapes to save for each ACER run
            tapeout[nace] = output_dir / f"ace_{temperature:.1f}"
            tapeout[ndir] = output_dir / f"xsdir_{temperature:.1f}"
    commands += 'stop\n'
    run(commands, tapein, tapeout, **kwargs)

    if acer:
        ace = (output_dir / "ace") if acer is True else Path(acer)
        xsdir = (ace.parent / "xsdir") if xsdir is None else xsdir
        with open(ace, 'w') as ace_file, open(xsdir, 'w') as xsdir_file:
            for temperature in temperatures:
                # Get contents of ACE file
                text = (output_dir / f"ace_{temperature:.1f}").read_text()

                # If the target is metastable, make sure that ZAID in the ACE
                # file reflects this by adding 400
                if ev.target['isomeric_state'] > 0:
                    mass_first_digit = int(text[3])
                    if mass_first_digit <= 2:
                        text = text[:3] + str(mass_first_digit + 4) + text[4:]

                # Concatenate into destination ACE file
                ace_file.write(text)

                # Concatenate into destination xsdir file
                xsdir_in = output_dir / f"xsdir_{temperature:.1f}"
                xsdir_file.write(xsdir_in.read_text())

        # Remove ACE/xsdir files for each temperature
        for temperature in temperatures:
            (output_dir / f"ace_{temperature:.1f}").unlink()
            (output_dir / f"xsdir_{temperature:.1f}").unlink()


def make_ace_thermal(filename, filename_thermal, temperatures=None,
                     ace=None, xsdir=None, output_dir=None, error=0.001,
                     iwt=2, evaluation=None, evaluation_thermal=None,
                     table_name=None, zaids=None, nmix=None, **kwargs):
    """Generate thermal scattering ACE file from ENDF files

    Parameters
    ----------
    filename : str
        Path to ENDF neutron sublibrary file
    filename_thermal : str
        Path to ENDF thermal scattering sublibrary file
    temperatures : iterable of float, optional
        Temperatures in Kelvin to produce data at. If omitted, data is produced
        at all temperatures given in the ENDF thermal scattering sublibrary.
    ace : str, optional
        Path of ACE file to write. Default to ``"ace"``.
    xsdir : str, optional
        Path of xsdir file to write. Defaults to ``"xsdir"`` in the same
        directory as ``ace``
    output_dir : str, optional
        Directory to write ace and xsdir files. If not provided, then write
        output files to current directory. If given, must be a path to a
        directory.
    error : float, optional
        Fractional error tolerance for NJOY processing
    iwt : int
        `iwt` parameter used in NJOY/ACER card 9
    evaluation : openmc.data.endf.Evaluation, optional
        If the ENDF neutron sublibrary file contains multiple material
        evaluations, this argument indicates which evaluation to use.
    evaluation_thermal : openmc.data.endf.Evaluation, optional
        If the ENDF thermal scattering sublibrary file contains multiple
        material evaluations, this argument indicates which evaluation to use.
    table_name : str, optional
        Name to assign to ACE table
    zaids : list of int, optional
        ZAIDs that the thermal scattering data applies to
    nmix : int, optional
        Number of atom types in mixed moderator
    **kwargs
        Keyword arguments passed to :func:`openmc.data.njoy.run`

    Raises
    ------
    subprocess.CalledProcessError
        If the NJOY process returns with a non-zero status

    """
    if output_dir is None:
        output_dir = Path()
    else:
        output_dir = Path(output_dir)
        if not output_dir.is_dir():
            raise IOError(f"{output_dir} is not a directory")

    ev = evaluation if evaluation is not None else endf.Evaluation(filename)
    mat = ev.material
    zsymam = ev.target['zsymam']

    ev_thermal = (evaluation_thermal if evaluation_thermal is not None
                  else endf.Evaluation(filename_thermal))
    mat_thermal = ev_thermal.material
    zsymam_thermal = ev_thermal.target['zsymam'].strip()

    # Determine name, isotopes, and number of atom types
    if table_name and zaids and nmix:
        data = ThermalTuple(table_name, zaids, nmix)
    else:
        with warnings.catch_warnings(record=True) as w:
            proper_name = openmc.data.get_thermal_name(zsymam_thermal)
            if w:
                raise RuntimeError(
                    f"Thermal scattering material {zsymam_thermal} not "
                    "recognized. Please contact OpenMC developers at "
                    "https://openmc.discourse.group.")
        data = _THERMAL_DATA[proper_name]

    zaids = ' '.join(str(zaid) for zaid in data.zaids)
    nza = len(data.zaids)

    # Determine name of library
    library = '{}-{}.{}'.format(*ev_thermal.info['library'])

    # Determine if thermal elastic is present
    if (7, 2) in ev_thermal.section:
        elastic = 1
        mt_elastic = 223

        # Determine whether elastic is incoherent (0) or coherent (1)
        file_obj = StringIO(ev_thermal.section[7, 2])
        elastic_type = endf.get_head_record(file_obj)[2] - 1
    else:
        elastic = 0
        mt_elastic = 0
        elastic_type = 0

    # Determine number of principal atoms
    file_obj = StringIO(ev_thermal.section[7, 4])
    items = endf.get_head_record(file_obj)
    items, values = endf.get_list_record(file_obj)
    energy_max = values[3]
    natom = int(values[5])

    # Note that the 'iform' parameter is omitted in NJOY 99. We assume that the
    # user is using NJOY 2012 or later.
    iform = 0
    inelastic = 2

    # Determine temperatures from MF=7, MT=4 if none were specified
    if temperatures is None:
        file_obj = StringIO(ev_thermal.section[7, 4])
        endf.get_head_record(file_obj)
        endf.get_list_record(file_obj)
        endf.get_tab2_record(file_obj)
        params = endf.get_tab1_record(file_obj)[0]
        temperatures = [params[0]]
        for i in range(params[2]):
            temperatures.append(endf.get_list_record(file_obj)[0][0])

    num_temp = len(temperatures)
    temps = ' '.join(str(i) for i in temperatures)

    # Create njoy commands by modules
    commands = ""

    nendf, nthermal_endf, npendf = 20, 21, 22
    tapein = {nendf: filename, nthermal_endf: filename_thermal}
    tapeout = {}

    # reconr
    commands += _TEMPLATE_RECONR
    nlast = npendf

    # broadr
    nbroadr = nlast + 1
    commands += _TEMPLATE_BROADR
    nlast = nbroadr

    # thermr
    nthermr1_in = nlast
    nthermr1 = nthermr1_in + 1
    nthermr2_in = nthermr1
    nthermr2 = nthermr2_in + 1
    commands += _THERMAL_TEMPLATE_THERMR
    nlast = nthermr2

    commands = commands.format(**locals())

    # acer
    nthermal_acer_in = nlast
    for i, temperature in enumerate(temperatures):
        # Extend input with an ACER run for each temperature
        nace = nthermal_acer_in + 1 + 2*i
        ndir = nace + 1
        ext = f'{i + 1:02}'
        commands += _THERMAL_TEMPLATE_ACER.format(**locals())

        # Indicate tapes to save for each ACER run
        tapeout[nace] = output_dir / f"ace_{temperature:.1f}"
        tapeout[ndir] = output_dir / f"xsdir_{temperature:.1f}"
    commands += 'stop\n'
    run(commands, tapein, tapeout, **kwargs)

<<<<<<< HEAD
    # Determine the path for the final ACE and xsdir files
    # If 'ace' is an absolute path, use it directly
    # If 'ace' is a relative path, place it in the current directory
    if not os.path.isabs(ace):
        ace = os.path.abspath(ace)

    # Determine xsdir path similarly
    if xsdir is None:
        xsdir = os.path.join(os.path.dirname(ace), 'xsdir')
    else:
        if not os.path.isabs(xsdir):
            xsdir = os.path.abspath(xsdir)
            
=======
    ace = (output_dir / "ace") if ace is None else Path(ace)
>>>>>>> 906548db
    xsdir = (ace.parent / "xsdir") if xsdir is None else Path(xsdir)
    with open(ace, 'w') as ace_file, open(xsdir, 'w') as xsdir_file:
        # Concatenate ACE and xsdir files together
        for temperature in temperatures:
            ace_in = os.path.join(output_dir, f"ace_{temperature:.1f}")
            with open(ace_in, 'r') as f:
                ace_file.write(f.read())

            xsdir_in = os.path.join(output_dir, f"xsdir_{temperature:.1f}")
            with open(xsdir_in, 'r') as f:
                xsdir_file.write(f.read())

    # Remove ACE/xsdir files for each temperature
    for temperature in temperatures:
        (output_dir / f"ace_{temperature:.1f}").unlink()
        (output_dir / f"xsdir_{temperature:.1f}").unlink()<|MERGE_RESOLUTION|>--- conflicted
+++ resolved
@@ -656,23 +656,7 @@
     commands += 'stop\n'
     run(commands, tapein, tapeout, **kwargs)
 
-<<<<<<< HEAD
-    # Determine the path for the final ACE and xsdir files
-    # If 'ace' is an absolute path, use it directly
-    # If 'ace' is a relative path, place it in the current directory
-    if not os.path.isabs(ace):
-        ace = os.path.abspath(ace)
-
-    # Determine xsdir path similarly
-    if xsdir is None:
-        xsdir = os.path.join(os.path.dirname(ace), 'xsdir')
-    else:
-        if not os.path.isabs(xsdir):
-            xsdir = os.path.abspath(xsdir)
-            
-=======
     ace = (output_dir / "ace") if ace is None else Path(ace)
->>>>>>> 906548db
     xsdir = (ace.parent / "xsdir") if xsdir is None else Path(xsdir)
     with open(ace, 'w') as ace_file, open(xsdir, 'w') as xsdir_file:
         # Concatenate ACE and xsdir files together
