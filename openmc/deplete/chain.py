"""chain module.

This module contains information about a depletion chain.  A depletion chain is
loaded from an .xml file and all the nuclides are linked together.
"""

from io import StringIO
from itertools import chain
import math
import numpy as np
import re
from collections import defaultdict, namedtuple
from collections.abc import Mapping, Iterable
from numbers import Real, Integral
from pathlib import Path
from warnings import warn
from typing import List

import lxml.etree as ET
import scipy.sparse as sp

from openmc.checkvalue import check_type, check_greater_than, PathLike
from openmc.data import gnds_name, zam
from openmc.exceptions import DataError
from .nuclide import FissionYieldDistribution, Nuclide
import openmc.data


# tuple of (possible MT values, secondaries)
ReactionInfo = namedtuple('ReactionInfo', ('mts', 'secondaries'))

REACTIONS = {
    '(n,2nd)': ReactionInfo({11}, ('H2',)),
    '(n,2n)': ReactionInfo(set(chain([16], range(875, 892))), ()),
    '(n,3n)': ReactionInfo({17}, ()),
    '(n,na)': ReactionInfo({22}, ('He4',)),
    '(n,n3a)': ReactionInfo({23}, ('He4', 'He4', 'He4')),
    '(n,2na)': ReactionInfo({24}, ('He4',)),
    '(n,3na)': ReactionInfo({25}, ('He4',)),
    '(n,np)': ReactionInfo({28}, ('H1',)),
    '(n,n2a)': ReactionInfo({29}, ('He4', 'He4')),
    '(n,2n2a)': ReactionInfo({30}, ('He4', 'He4')),
    '(n,nd)': ReactionInfo({32}, ('H2',)),
    '(n,nt)': ReactionInfo({33}, ('H3',)),
    '(n,n3He)': ReactionInfo({34}, ('He3',)),
    '(n,nd2a)': ReactionInfo({35}, ('H2', 'He4', 'He4')),
    '(n,nt2a)': ReactionInfo({36}, ('H3', 'He4', 'He4')),
    '(n,4n)': ReactionInfo({37}, ()),
    '(n,2np)': ReactionInfo({41}, ('H1',)),
    '(n,3np)': ReactionInfo({42}, ('H1',)),
    '(n,n2p)': ReactionInfo({44}, ('H1', 'H1')),
    '(n,npa)': ReactionInfo({45}, ('H1', 'He4')),
    '(n,gamma)': ReactionInfo({102}, ()),
    '(n,p)': ReactionInfo(set(chain([103], range(600, 650))), ('H1',)),
    '(n,d)': ReactionInfo(set(chain([104], range(650, 700))), ('H2',)),
    '(n,t)': ReactionInfo(set(chain([105], range(700, 750))), ('H3',)),
    '(n,3He)': ReactionInfo(set(chain([106], range(750, 800))), ('He3',)),
    '(n,a)': ReactionInfo(set(chain([107], range(800, 850))), ('He4',)),
    '(n,2a)': ReactionInfo({108}, ('He4', 'He4')),
    '(n,3a)': ReactionInfo({109}, ('He4', 'He4', 'He4')),
    '(n,2p)': ReactionInfo({111}, ('H1', 'H1')),
    '(n,pa)': ReactionInfo({112}, ('H1', 'He4')),
    '(n,t2a)': ReactionInfo({113}, ('H3', 'He4', 'He4')),
    '(n,d2a)': ReactionInfo({114}, ('H2', 'He4', 'He4')),
    '(n,pd)': ReactionInfo({115}, ('H1', 'H2')),
    '(n,pt)': ReactionInfo({116}, ('H1', 'H3')),
    '(n,da)': ReactionInfo({117}, ('H2', 'He4')),
    '(n,5n)': ReactionInfo({152}, ()),
    '(n,6n)': ReactionInfo({153}, ()),
    '(n,2nt)': ReactionInfo({154}, ('H3',)),
    '(n,ta)': ReactionInfo({155}, ('H3', 'He4')),
    '(n,4np)': ReactionInfo({156}, ('H1',)),
    '(n,3nd)': ReactionInfo({157}, ('H2',)),
    '(n,nda)': ReactionInfo({158}, ('H2', 'He4')),
    '(n,2npa)': ReactionInfo({159}, ('H1', 'He4')),
    '(n,7n)': ReactionInfo({160}, ()),
    '(n,8n)': ReactionInfo({161}, ()),
    '(n,5np)': ReactionInfo({162}, ('H1',)),
    '(n,6np)': ReactionInfo({163}, ('H1',)),
    '(n,7np)': ReactionInfo({164}, ('H1',)),
    '(n,4na)': ReactionInfo({165}, ('He4',)),
    '(n,5na)': ReactionInfo({166}, ('He4',)),
    '(n,6na)': ReactionInfo({167}, ('He4',)),
    '(n,7na)': ReactionInfo({168}, ('He4',)),
    '(n,4nd)': ReactionInfo({169}, ('H2',)),
    '(n,5nd)': ReactionInfo({170}, ('H2',)),
    '(n,6nd)': ReactionInfo({171}, ('H2',)),
    '(n,3nt)': ReactionInfo({172}, ('H3',)),
    '(n,4nt)': ReactionInfo({173}, ('H3',)),
    '(n,5nt)': ReactionInfo({174}, ('H3',)),
    '(n,6nt)': ReactionInfo({175}, ('H3',)),
    '(n,2n3He)': ReactionInfo({176}, ('He3',)),
    '(n,3n3He)': ReactionInfo({177}, ('He3',)),
    '(n,4n3He)': ReactionInfo({178}, ('He3',)),
    '(n,3n2p)': ReactionInfo({179}, ('H1', 'H1')),
    '(n,3n2a)': ReactionInfo({180}, ('He4', 'He4')),
    '(n,3npa)': ReactionInfo({181}, ('H1', 'He4')),
    '(n,dt)': ReactionInfo({182}, ('H2', 'H3')),
    '(n,npd)': ReactionInfo({183}, ('H1', 'H2')),
    '(n,npt)': ReactionInfo({184}, ('H1', 'H3')),
    '(n,ndt)': ReactionInfo({185}, ('H2', 'H3')),
    '(n,np3He)': ReactionInfo({186}, ('H1', 'He3')),
    '(n,nd3He)': ReactionInfo({187}, ('H2', 'He3')),
    '(n,nt3He)': ReactionInfo({188}, ('H3', 'He3')),
    '(n,nta)': ReactionInfo({189}, ('H3', 'He4')),
    '(n,2n2p)': ReactionInfo({190}, ('H1', 'H1')),
    '(n,p3He)': ReactionInfo({191}, ('H1', 'He3')),
    '(n,d3He)': ReactionInfo({192}, ('H2', 'He3')),
    '(n,3Hea)': ReactionInfo({193}, ('He3', 'He4')),
    '(n,4n2p)': ReactionInfo({194}, ('H1', 'H1')),
    '(n,4n2a)': ReactionInfo({195}, ('He4', 'He4')),
    '(n,4npa)': ReactionInfo({196}, ('H1', 'He4')),
    '(n,3p)': ReactionInfo({197}, ('H1', 'H1', 'H1')),
    '(n,n3p)': ReactionInfo({198}, ('H1', 'H1', 'H1')),
    '(n,3n2pa)': ReactionInfo({199}, ('H1', 'H1', 'He4')),
    '(n,5n2p)': ReactionInfo({200}, ('H1', 'H1')),
}

__all__ = ["Chain", "REACTIONS"]


def replace_missing(product, decay_data):
    """Replace missing product with suitable decay daughter.

    Parameters
    ----------
    product : str
        Name of product in GNDS format, e.g. 'Y86_m1'.
    decay_data : dict
        Dictionary of decay data

    Returns
    -------
    product : str
        Replacement for missing product in GNDS format.

    """
    # Determine atomic number, mass number, and metastable state
    Z, A, state = openmc.data.zam(product)
    symbol = openmc.data.ATOMIC_SYMBOL[Z]

    # Replace neutron with nothing
    if Z == 0:
        return None

    # First check if ground state is available
    if state:
        product = f'{symbol}{A}'

    # Find isotope with longest half-life
    half_life = 0.0
    for nuclide, data in decay_data.items():
        m = re.match(r'{}(\d+)(?:_m\d+)?'.format(symbol), nuclide)
        if m:
            # If we find a stable nuclide, stop search
            if data.nuclide['stable']:
                mass_longest_lived = int(m.group(1))
                break
            if data.half_life.nominal_value > half_life:
                mass_longest_lived = int(m.group(1))
                half_life = data.half_life.nominal_value

    # If mass number of longest-lived isotope is less than that of missing
    # product, assume it undergoes beta-. Otherwise assume beta+.
    beta_minus = (mass_longest_lived < A)

    # Iterate until we find an existing nuclide
    while product not in decay_data:
        if Z > 98:
            # Assume alpha decay occurs for Z=99 and above
            Z -= 2
            A -= 4
        else:
            # Otherwise assume a beta- or beta+
            if beta_minus:
                Z += 1
            else:
                Z -= 1
        product = f'{openmc.data.ATOMIC_SYMBOL[Z]}{A}'

    return product


def replace_missing_fpy(actinide, fpy_data, decay_data):
    """Replace missing fission product yields

    Parameters
    ----------
    actinide : str
        Name of actinide missing FPY data
    fpy_data : dict
        Dictionary of FPY data
    decay_data : dict
        Dictionary of decay data

    Returns
    -------
    str
        Actinide that can be used as replacement for FPY purposes

    """

    # Check if metastable state has data (e.g., Am242m)
    Z, A, m = zam(actinide)
    if m == 0:
        metastable = gnds_name(Z, A, 1)
        if metastable in fpy_data:
            return metastable

    # Try increasing Z, holding N constant
    isotone = actinide
    while isotone in decay_data:
        Z += 1
        A += 1
        isotone = gnds_name(Z, A, 0)
        if isotone in fpy_data:
            return isotone

    # Try decreasing Z, holding N constant
    isotone = actinide
    while isotone in decay_data:
        Z -= 1
        A -= 1
        isotone = gnds_name(Z, A, 0)
        if isotone in fpy_data:
            return isotone

    # If all else fails, use U235 yields
    return 'U235'


class Chain:
    """Full representation of a depletion chain.

    A depletion chain can be created by using the :meth:`from_endf` method which
    requires a list of ENDF incident neutron, decay, and neutron fission product
    yield sublibrary files. The depletion chain used during a depletion
    simulation is indicated by either an argument to
    :class:`openmc.deplete.CoupledOperator` or
    :class:`openmc.deplete.IndependentOperator`, or through
    openmc.config['chain_file'].

    Attributes
    ----------
    nuclides : list of openmc.deplete.Nuclide
        Nuclides present in the chain.
    reactions : list of str
        Reactions that are tracked in the depletion chain
    nuclide_dict : dict of str to int
        Maps a nuclide name to an index in nuclides.
    stable_nuclides : list of openmc.deplete.Nuclide
        List of stable nuclides available in the chain.
    unstable_nuclides : list of openmc.deplete.Nuclide
        List of unstable nuclides available in the chain.
    fission_yields : None or iterable of dict
        List of effective fission yields for materials. Each dictionary
        should be of the form ``{parent: {product: yield}}`` with
        types ``{str: {str: float}}``, where ``yield`` is the fission product
        yield for isotope ``parent`` producing isotope ``product``.
        A single entry indicates yields are constant across all materials.
        Otherwise, an entry can be added for each material to be burned.
        Ordering should be identical to how the operator orders reaction
        rates for burnable materials.
    """

    def __init__(self):
        self.nuclides: List[Nuclide] = []
        self.reactions = []
        self.nuclide_dict = {}
        self._fission_yields = None

    def __contains__(self, nuclide):
        return nuclide in self.nuclide_dict

    def __getitem__(self, name):
        """Get a Nuclide by name."""
        return self.nuclides[self.nuclide_dict[name]]

    def __len__(self):
        """Number of nuclides in chain."""
        return len(self.nuclides)

    @property
    def stable_nuclides(self) -> List[Nuclide]:
        """List of stable nuclides available in the chain"""
        return [nuc for nuc in self.nuclides if nuc.half_life is None]

    @property
    def unstable_nuclides(self) -> List[Nuclide]:
        """List of unstable nuclides available in the chain"""
        return [nuc for nuc in self.nuclides if nuc.half_life is not None]

    def add_nuclide(self, nuclide: Nuclide):
        """Add a nuclide to the depletion chain

        Parameters
        ----------
        nuclide : openmc.deplete.Nuclide
            Nuclide to add

        """
        _invalidate_chain_cache(self)
        self.nuclide_dict[nuclide.name] = len(self.nuclides)
        self.nuclides.append(nuclide)

        # Check for reaction paths
        for rx in nuclide.reactions:
            if rx.type not in self.reactions:
                self.reactions.append(rx.type)

    @classmethod
    def from_endf(cls, decay_files, fpy_files, neutron_files,
        reactions=('(n,2n)', '(n,3n)', '(n,4n)', '(n,gamma)', '(n,p)', '(n,a)'),
        progress=True
    ):
        """Create a depletion chain from ENDF files.

        String arguments in ``decay_files``, ``fpy_files``, and
        ``neutron_files`` will be treated as file names to be read.
        Alternatively, :class:`openmc.data.endf.Evaluation` instances
        can be included in these arguments.

        Parameters
        ----------
        decay_files : list of str or openmc.data.endf.Evaluation
            List of ENDF decay sub-library files
        fpy_files : list of str or openmc.data.endf.Evaluation
            List of ENDF neutron-induced fission product yield sub-library files
        neutron_files : list of str or openmc.data.endf.Evaluation
            List of ENDF neutron reaction sub-library files
        reactions : iterable of str, optional
            Transmutation reactions to include in the depletion chain, e.g.,
            `["(n,2n)", "(n,gamma)"]`. Note that fission is always included if
            it is present. A complete listing of transmutation reactions can be
            found in :data:`openmc.deplete.chain.REACTIONS`.

            .. versionadded:: 0.12.1
        progress : bool, optional
            Flag to print status messages during processing. Does not
            effect warning messages

        Returns
        -------
        Chain

        Notes
        -----
        When an actinide is missing fission product yield (FPY) data, yields will
        copied from a parent isotope, found according to:

        1. If the nuclide is in a ground state and a metastable state exists with
           fission yields, copy the yields from the metastable
        2. Find an isotone (same number of neutrons) and copy those yields
        3. Copy the yields of U235 if the previous two checks fail

        """
        transmutation_reactions = reactions

        # Create dictionary mapping target to filename
        if progress:
            print('Processing neutron sub-library files...')
        reactions = {}
        for f in neutron_files:
            evaluation = openmc.data.endf.Evaluation(f)
            name = evaluation.gnds_name
            reactions[name] = {}
            for mf, mt, nc, mod in evaluation.reaction_list:
                if mf == 3:
                    file_obj = StringIO(evaluation.section[3, mt])
                    openmc.data.endf.get_head_record(file_obj)
                    q_value = openmc.data.endf.get_cont_record(file_obj)[1]
                    reactions[name][mt] = q_value

        # Determine what decay and FPY nuclides are available
        if progress:
            print('Processing decay sub-library files...')
        decay_data = {}
        for f in decay_files:
            data = openmc.data.Decay(f)
            # Skip decay data for neutron itself
            if data.nuclide['atomic_number'] == 0:
                continue
            decay_data[data.nuclide['name']] = data

        if progress:
            print('Processing fission product yield sub-library files...')
        fpy_data = {}
        for f in fpy_files:
            data = openmc.data.FissionProductYields(f)
            fpy_data[data.nuclide['name']] = data

        if progress:
            print('Creating depletion_chain...')
        missing_daughter = []
        missing_rx_product = []
        missing_fpy = []
        missing_fp = []

        chain = cls()
        for idx, parent in enumerate(sorted(decay_data, key=openmc.data.zam)):
            data = decay_data[parent]

            nuclide = Nuclide(parent)

            if not data.nuclide['stable'] and data.half_life.nominal_value != 0.0:
                nuclide.half_life = data.half_life.nominal_value
                nuclide.decay_energy = data.decay_energy.nominal_value
                branch_ratios = []
                branch_ids = []
                for mode in data.modes:
                    type_ = ','.join(mode.modes)
                    if mode.daughter in decay_data:
                        target = mode.daughter
                    else:
                        print('missing {} {} {}'.format(
                            parent, type_, mode.daughter))
                        target = replace_missing(mode.daughter, decay_data)
                    br = mode.branching_ratio.nominal_value
                    branch_ratios.append(br)
                    branch_ids.append((type_, target))

                if not math.isclose(sum(branch_ratios), 1.0):
                    max_br = max(branch_ratios)
                    max_index = branch_ratios.index(max_br)

                    # Adjust maximum branching ratio so they sum to unity
                    new_br = max_br - sum(branch_ratios) + 1.0
                    branch_ratios[max_index] = new_br
                    assert math.isclose(sum(branch_ratios), 1.0)

                # Append decay modes
                for br, (type_, target) in zip(branch_ratios, branch_ids):
                    nuclide.add_decay_mode(type_, target, br)

                nuclide.sources = data.sources

            fissionable = False
            if parent in reactions:
                reactions_available = set(reactions[parent].keys())
                for name in transmutation_reactions:
                    mts = REACTIONS[name].mts
                    delta_A, delta_Z = openmc.data.DADZ[name]
                    if mts & reactions_available:
                        A = data.nuclide['mass_number'] + delta_A
                        Z = data.nuclide['atomic_number'] + delta_Z
                        daughter = f'{openmc.data.ATOMIC_SYMBOL[Z]}{A}'

                        if daughter not in decay_data:
                            daughter = replace_missing(daughter, decay_data)
                            if daughter is None:
                                missing_rx_product.append((parent, name, daughter))

                        # Store Q value
                        for mt in sorted(mts):
                            if mt in reactions[parent]:
                                q_value = reactions[parent][mt]
                                break
                        else:
                            q_value = 0.0

                        nuclide.add_reaction(name, daughter, q_value, 1.0)

                if any(mt in reactions_available for mt in openmc.data.FISSION_MTS):
                    q_value = reactions[parent][18]
                    nuclide.add_reaction('fission', None, q_value, 1.0)
                    fissionable = True

            if fissionable:
                if parent in fpy_data:
                    fpy = fpy_data[parent]

                    if fpy.energies is not None:
                        yield_energies = fpy.energies
                    else:
                        yield_energies = [0.0]

                    yield_data = {}
                    for E, yield_table in zip(yield_energies, fpy.independent):
                        yield_replace = 0.0
                        yields = defaultdict(float)
                        for product, y in yield_table.items():
                            # Handle fission products that have no decay data
                            if product not in decay_data:
                                daughter = replace_missing(product, decay_data)
                                product = daughter
                                yield_replace += y.nominal_value

                            yields[product] += y.nominal_value

                        if yield_replace > 0.0:
                            missing_fp.append((parent, E, yield_replace))
                        yield_data[E] = yields

                    nuclide.yield_data = FissionYieldDistribution(yield_data)
                else:
                    nuclide._fpy = replace_missing_fpy(parent, fpy_data, decay_data)
                    missing_fpy.append((parent, nuclide._fpy))

            # Add nuclide to chain
            chain.add_nuclide(nuclide)

        # Replace missing FPY data
        for nuclide in chain.nuclides:
            if hasattr(nuclide, '_fpy'):
                nuclide.yield_data = chain[nuclide._fpy].yield_data

        # Display warnings
        if missing_daughter:
            print('The following decay modes have daughters with no decay data:')
            for mode in missing_daughter:
                print(f'  {mode}')
            print('')

        if missing_rx_product:
            print('The following reaction products have no decay data:')
            for vals in missing_rx_product:
                print('{} {} -> {}'.format(*vals))
            print('')

        if missing_fpy:
            print('The following fissionable nuclides have no fission product yields:')
            for parent, replacement in missing_fpy:
                print(f'  {parent}, replaced with {replacement}')
            print('')

        if missing_fp:
            print('The following nuclides have fission products with no decay data:')
            for vals in missing_fp:
                print('  {}, E={} eV (total yield={})'.format(*vals))

        return chain

    @classmethod
    def from_xml(cls, filename, fission_q=None):
        """Reads a depletion chain XML file.

        Parameters
        ----------
        filename : str
            The path to the depletion chain XML file.
        fission_q : dict, optional
            Dictionary of nuclides and their fission Q values [eV].
            If not given, values will be pulled from ``filename``

        """
        chain = cls()

        if fission_q is not None:
            check_type("fission_q", fission_q, Mapping)
        else:
            fission_q = {}

        # Load XML tree
        root = ET.parse(str(filename))

        for i, nuclide_elem in enumerate(root.findall('nuclide')):
            this_q = fission_q.get(nuclide_elem.get("name"))

            nuc = Nuclide.from_xml(nuclide_elem, root, this_q)
            chain.add_nuclide(nuc)

        # Store path of XML file (used for handling cache invalidation)
        chain._xml_path = str(Path(filename).resolve())

        return chain

    def export_to_xml(self, filename):
        """Writes a depletion chain XML file.

        Parameters
        ----------
        filename : str
            The path to the depletion chain XML file.

        """

        root_elem = ET.Element('depletion_chain')
        for nuclide in self.nuclides:
            root_elem.append(nuclide.to_xml_element())

        tree = ET.ElementTree(root_elem)
        tree.write(str(filename), encoding='utf-8', pretty_print=True)

    def get_default_fission_yields(self):
        """Return fission yields at lowest incident neutron energy

        Used as the default set of fission yields for :meth:`form_matrix`
        if ``fission_yields`` are not provided

        Returns
        -------
        fission_yields : dict
            Dictionary of ``{parent: {product: f_yield}}``
            where ``parent`` and ``product`` are both string
            names of nuclides with yield data and ``f_yield``
            is a float for the fission yield.
        """
        out = defaultdict(dict)
        for nuc in self.nuclides:
            if nuc.yield_data is None:
                continue
            yield_obj = nuc.yield_data[min(nuc.yield_energies)]
            out[nuc.name] = dict(yield_obj)
        return out

    def form_matrix(self, rates, fission_yields=None):
        """Forms depletion matrix.

        Parameters
        ----------
        rates : numpy.ndarray
            2D array indexed by (nuclide, reaction)
        fission_yields : dict, optional
            Option to use a custom set of fission yields. Expected
            to be of the form ``{parent : {product : f_yield}}``
            with string nuclide names for ``parent`` and ``product``,
            and ``f_yield`` as the respective fission yield

        Returns
        -------
        scipy.sparse.csc_matrix
            Sparse matrix representing depletion.

        See Also
        --------
        :meth:`get_default_fission_yields`
        """
        reactions = set()

        # Use DOK matrix as intermediate representation for matrix
        n = len(self)
        matrix = sp.dok_matrix((n, n))

        if fission_yields is None:
            fission_yields = self.get_default_fission_yields()

        for i, nuc in enumerate(self.nuclides):
            # Loss from radioactive decay
            if nuc.half_life is not None:
                decay_constant = math.log(2) / nuc.half_life
                if decay_constant != 0.0:
                    matrix[i, i] -= decay_constant

            # Gain from radioactive decay
            if nuc.n_decay_modes != 0:
                for decay_type, target, branching_ratio in nuc.decay_modes:
                    branch_val = branching_ratio * decay_constant

                    # Allow for total annihilation for debug purposes
                    if branch_val != 0.0:
                        if target is not None:
                            k = self.nuclide_dict[target]
                            matrix[k, i] += branch_val

                        # Produce alphas and protons from decay
                        if 'alpha' in decay_type:
                            k = self.nuclide_dict.get('He4')
                            if k is not None:
                                count = decay_type.count('alpha')
                                matrix[k, i] += count * branch_val
                        elif 'p' in decay_type:
                            k = self.nuclide_dict.get('H1')
                            if k is not None:
                                count = decay_type.count('p')
                                matrix[k, i] += count * branch_val

            if nuc.name in rates.index_nuc:
                # Extract all reactions for this nuclide in this cell
                nuc_ind = rates.index_nuc[nuc.name]
                nuc_rates = rates[nuc_ind, :]

                for r_type, target, _, br in nuc.reactions:
                    # Extract reaction index, and then final reaction rate
                    r_id = rates.index_rx[r_type]
                    path_rate = nuc_rates[r_id]

                    # Loss term -- make sure we only count loss once for
                    # reactions with branching ratios
                    if r_type not in reactions:
                        reactions.add(r_type)
                        if path_rate != 0.0:
                            matrix[i, i] -= path_rate

                    # Gain term; allow for total annihilation for debug purposes
                    if r_type != 'fission':
                        if target is not None and path_rate != 0.0:
                            k = self.nuclide_dict[target]
                            matrix[k, i] += path_rate * br

                        # Determine light nuclide production, e.g., (n,d) should
                        # produce H2
                        light_nucs = REACTIONS[r_type].secondaries
                        for light_nuc in light_nucs:
                            k = self.nuclide_dict.get(light_nuc)
                            if k is not None:
                                matrix[k, i] += path_rate * br

                    else:
                        for product, y in fission_yields[nuc.name].items():
                            yield_val = y * path_rate
                            if yield_val != 0.0:
                                k = self.nuclide_dict[product]
                                matrix[k, i] += yield_val

                # Clear set of reactions
                reactions.clear()

        # Return CSC representation instead of DOK
        return matrix.tocsc()

<<<<<<< HEAD
    def add_redox_term(self, matrix, buffer, oxidation_states):
        """Adds a redox term to the depletion matrix from data contained in
        the matrix itself and a few user-inputs.

        The redox term to add to the buffer nuclide :math:`N_b` can be written
        as: :math:`\frac{dN_b(t)}{dt} =
                \cdots + \frac{1}{Ox_b}\sum_i N_i\left( L_{ii}Ox_i -
                \sum_j G_{i\rightarrow j } Ox_j\right)`

        where :math:`Ox_b` and :math:`Ox_j` are the oxidation states for the
        corresponding buffer elmenent and j-th nuclide.
        The first term in the right hand side represent the losses in the
        diagonal terms of the Bateman matrix, for each nuclide :math:`i`, and
        the second one the gains in the off-diagonal terms, multiplied by their
        respective oxidation states.

        Parameters
        ----------
        matrix : scipy.sparse.csr_matrix
            Sparse matrix representing depletion
        buffer : dict
            Dictionary of buffer nuclides to be added to keep redox constant,
            where keys are nuclide names and values fractions to 1.
        oxidation_states : dict
            User-defined oxidation states for elements.
        Returns
        -------
        matrix : scipy.sparse.csr_matrix
            Sparse matrix with redox term added
        """
        # Elements list with the same size as self.nuclides
        elements = [re.split(r'\d+', nuc.name)[0] for nuc in self.nuclides]

        # Match oxidation states with all elements and add 0 if not data
        ox = np.array([oxidation_states[elm] \
                        if elm in oxidation_states else 0 for elm in elements])

        # Buffer idx with nuclide index as value
        buffer_idx = {nuc:self.nuclide_dict[nuc] for nuc in buffer}
        array = matrix.toarray()
        redox = np.array([])

        # calculate the redox array
        for i in range(len(self)):
            # Gains: multiply each column of the depletion matrix by the oxidation states
            # vector, excluding the i-th terms
            gains = np.concatenate((array[:i,i], array[i+1:,i])) * np.delete(ox, i)
            # Loss: multiply the i-th term by its corresponding oxidation state value
            loss = array[i,i] * ox[i]
            # Calculate the redox term
            redox = np.append(redox, loss + sum(gains))

        # Subtract redox vector to the buffer nuclides in the matrix scaling by
        # their respective oxidation states
        for nuc, idx in buffer_idx.items():
            array[idx] -= redox * buffer[nuc] / ox[idx]

        return sp.dok_matrix(array)

    def form_rr_term(self, tr_rates, mats):
=======
    def form_rr_term(self, tr_rates, current_timestep, mats):
>>>>>>> a64cc96e
        """Function to form the transfer rate term matrices.

        .. versionadded:: 0.14.0

        Parameters
        ----------
        tr_rates : openmc.deplete.TransferRates
            Instance of openmc.deplete.TransferRates
        current_timestep : int
            Current timestep index
        mats : string or two-tuple of strings
            Two cases are possible:

            1) Material ID as string:
            Nuclide transfer only. In this case the transfer rate terms will be
            subtracted from the respective depletion matrix

            2) Two-tuple of material IDs as strings:
            Nuclide transfer from one material into another.
            The pair is assumed to be
            ``(destination_material, source_material)``, where
            ``destination_material`` and ``source_material`` are the nuclide
            receiving and losing materials, respectively.
            The transfer rate terms get placed in the final matrix with indexing
            position corresponding to the ID of the materials set.

        Returns
        -------
        scipy.sparse.csc_matrix
            Sparse matrix representing transfer term.

        """
        # Use DOK as intermediate representation
        n = len(self)
        matrix = sp.dok_matrix((n, n))

        for i, nuc in enumerate(self.nuclides):
            elm = re.split(r'\d+', nuc.name)[0]
            # Build transfer terms (nuclide transfer only)
            if isinstance(mats, str):
                mat = mats
                components = tr_rates.get_components(mat, current_timestep)
                if not components:
                    break
                if elm in components:
                    matrix[i, i] = sum(
                        tr_rates.get_external_rate(mat, elm, current_timestep))
                elif nuc.name in components:
                    matrix[i, i] = sum(
                        tr_rates.get_external_rate(mat, nuc.name, current_timestep))
                else:
                    matrix[i, i] = 0.0

            # Build transfer terms (transfer from one material into another)
            elif isinstance(mats, tuple):
                dest_mat, mat = mats
                components = tr_rates.get_components(mat, current_timestep, dest_mat)
                if elm in components:
                    matrix[i, i] = tr_rates.get_external_rate(
                        mat, elm, current_timestep, dest_mat)[0]
                elif nuc.name in components:
                    matrix[i, i] = tr_rates.get_external_rate(
                        mat, nuc.name, current_timestep, dest_mat)[0]
                else:
                    matrix[i, i] = 0.0

        # Return CSC instead of DOK
        return matrix.tocsc()

    def form_ext_source_term(self, ext_source_rates, current_timestep, mat):
        """Function to form the external source rate term vectors.

        .. versionadded:: 0.15.3

        Parameters
        ----------
        ext_source_rates : openmc.deplete.ExternalSourceRates
            Instance of openmc.deplete.ExternalSourceRates
        current_timestep : int
            Current timestep index
        mat : string
            Material id

        Returns
        -------
        scipy.sparse.csc_matrix
            Sparse vector representing external source term.

        """
        if not ext_source_rates.get_components(mat, current_timestep):
            return
        # Use DOK as intermediate representation
        n = len(self)
        vector = sp.dok_matrix((n, 1))

        for i, nuc in enumerate(self.nuclides):
            # Build source term vector
            if nuc.name in ext_source_rates.get_components(mat, current_timestep):
                vector[i] = sum(ext_source_rates.get_external_rate(
                    mat, nuc.name, current_timestep))
            else:
                vector[i] = 0.0

        # Return CSC instead of DOK
        return vector.tocsc()

    def get_branch_ratios(self, reaction="(n,gamma)"):
        """Return a dictionary with reaction branching ratios

        Parameters
        ----------
        reaction : str, optional
            Reaction name like ``"(n,gamma)"`` [default], or
            ``"(n,alpha)"``.

        Returns
        -------
        branches : dict
            nested dict of parent nuclide keys with reaction targets and
            branching ratios. Consider the capture, ``"(n,gamma)"``,
            reaction for Am241::

                {"Am241": {"Am242": 0.91, "Am242_m1": 0.09}}

        See Also
        --------
        :meth:`set_branch_ratios`
        """

        capt = {}
        for nuclide in self.nuclides:
            nuc_capt = {}
            for rx in nuclide.reactions:
                if rx.type == reaction and rx.branching_ratio != 1.0:
                    nuc_capt[rx.target] = rx.branching_ratio
            if len(nuc_capt) > 0:
                capt[nuclide.name] = nuc_capt
        return capt

    def set_branch_ratios(self, branch_ratios, reaction="(n,gamma)",
                          strict=True, tolerance=1e-5):
        """Set the branching ratios for a given reactions

        Parameters
        ----------
        branch_ratios : dict of {str: {str: float}}
            Capture branching ratios to be inserted.
            First layer keys are names of parent nuclides, e.g.
            ``"Am241"``. The branching ratios for these
            parents will be modified. Corresponding values are
            dictionaries of ``{target: branching_ratio}``
        reaction : str, optional
            Reaction name like ``"(n,gamma)"`` [default], or
            ``"(n, alpha)"``.
        strict : bool, optional
            Error control. If this evalutes to ``True``, then errors will
            be raised if inconsistencies are found. Otherwise, warnings
            will be raised for most issues.
        tolerance : float, optional
            Tolerance on the sum of all branching ratios for a
            single parent. Will be checked with::

                1 - tol < sum_br < 1 + tol

        Raises
        ------
        IndexError
            If no isotopes were found on the chain that have the requested
            reaction
        KeyError
            If ``strict`` evaluates to ``False`` and a parent isotope in
            ``branch_ratios`` does not exist on the chain
        AttributeError
            If ``strict`` evaluates to ``False`` and a parent isotope in
            ``branch_ratios`` does not have the requested reaction
        ValueError
            If ``strict`` evalutes to ``False`` and the sum of one parents
            branch ratios is outside  1 +/- ``tolerance``

        See Also
        --------
        :meth:`get_branch_ratios`
        """
        _invalidate_chain_cache(self)
        # Store some useful information through the validation stage

        sums = {}
        rxn_ix_map = {}
        grounds = {}

        tolerance = abs(tolerance)

        missing_parents = set()
        missing_products = {}
        missing_reaction = set()
        bad_sums = {}

        # Secondary products, like alpha particles, should not be modified
        secondary = REACTIONS[reaction].secondaries

        # Check for validity before manipulation

        for parent, sub in branch_ratios.items():
            if parent not in self:
                if strict:
                    raise KeyError(parent)
                missing_parents.add(parent)
                continue

            # Make sure all products are present in the chain

            prod_flag = False

            for product in sub:
                if product not in self:
                    if strict:
                        raise KeyError(product)
                    missing_products[parent] = product
                    prod_flag = True
                    break

            if prod_flag:
                continue

            # Make sure this nuclide has the reaction

            indexes = []
            for ix, rx in enumerate(self[parent].reactions):
                if rx.type == reaction and rx.target not in secondary:
                    indexes.append(ix)
                    if "_m" not in rx.target:
                        grounds[parent] = rx.target

            if len(indexes) == 0:
                if strict:
                    raise AttributeError(
                        f"Nuclide {parent} does not have {reaction} reactions")
                missing_reaction.add(parent)
                continue

            this_sum = sum(sub.values())
            # sum of branching ratios can be lower than 1 if no ground
            # target is given, but never greater
            if (this_sum >= 1 + tolerance or (grounds[parent] in sub
                                              and this_sum <= 1 - tolerance)):
                if strict:
                    msg = ("Sum of {} branching ratios for {} "
                           "({:7.3f}) outside tolerance of 1 +/- "
                           "{:5.3e}".format(
                               reaction, parent, this_sum, tolerance))
                    raise ValueError(msg)
                bad_sums[parent] = this_sum
            else:
                rxn_ix_map[parent] = indexes
                sums[parent] = this_sum

        if len(rxn_ix_map) == 0:
            raise IndexError(
                f"No {reaction} reactions found in this {self.__class__.__name__}")

        if len(missing_parents) > 0:
            warn("The following nuclides were not found in {}: {}".format(
                 self.__class__.__name__, ", ".join(sorted(missing_parents))))

        if len(missing_reaction) > 0:
            warn("The following nuclides did not have {} reactions: "
                 "{}".format(reaction, ", ".join(sorted(missing_reaction))))

        if len(missing_products) > 0:
            tail = (f"{k} -> {v}"
                    for k, v in sorted(missing_products.items()))
            warn("The following products were not found in the {} and "
                 "parents were unmodified: \n{}".format(
                     self.__class__.__name__, ", ".join(tail)))

        if len(bad_sums) > 0:
            tail = (f"{k}: {s:5.3f}"
                    for k, s in sorted(bad_sums.items()))
            warn("The following parent nuclides were given {} branch ratios "
                 "with a sum outside tolerance of 1 +/- {:5.3e}:\n{}".format(
                     reaction, tolerance, "\n".join(tail)))

        # Insert new ReactionTuples with updated branch ratios

        for parent_name, rxn_index in rxn_ix_map.items():

            parent = self[parent_name]
            new_ratios = branch_ratios[parent_name]
            rxn_index = rxn_ix_map[parent_name]

            # Assume Q value is independent of target state
            rxn_Q = parent.reactions[rxn_index[0]].Q

            # Remove existing reactions
            for ix in reversed(rxn_index):
                parent.reactions.pop(ix)

            # Add new reactions
            all_meta = True
            for target, br in new_ratios.items():
                all_meta = all_meta and ("_m" in target)
                parent.add_reaction(reaction, target, rxn_Q, br)

            # If branching ratios don't add to unity, add reaction to ground
            # with remainder of branching ratio
            if all_meta and sums[parent_name] != 1.0:
                ground_br = 1.0 - sums[parent_name]
                ground_target = grounds.get(parent_name)
                if ground_target is None:
                    pz, pa, pm = zam(parent_name)
                    ground_target = gnds_name(pz, pa + 1, 0)
                new_ratios[ground_target] = ground_br
                parent.add_reaction(reaction, ground_target, rxn_Q, ground_br)

    @property
    def fission_yields(self):
        if self._fission_yields is None:
            self._fission_yields = [self.get_default_fission_yields()]
        return self._fission_yields

    @fission_yields.setter
    def fission_yields(self, yields):
        _invalidate_chain_cache(self)
        if yields is not None:
            if isinstance(yields, Mapping):
                yields = [yields]
            check_type("fission_yields", yields, Iterable, Mapping)
        self._fission_yields = yields

    def validate(self, strict=True, quiet=False, tolerance=1e-4):
        """Search for possible inconsistencies

        The following checks are performed for all nuclides present:

            1) For all non-fission reactions, does the sum of branching
               ratios equal about one?
            2) For fission reactions, does the sum of fission yield
               fractions equal about two?

        Parameters
        ----------
        strict : bool, optional
            Raise exceptions at the first inconsistency if true.
            Otherwise mark a warning
        quiet : bool, optional
            Flag to suppress warnings and return immediately at
            the first inconsistency. Used only if
            ``strict`` does not evaluate to ``True``.
        tolerance : float, optional
            Absolute tolerance for comparisons. Used to compare computed
            value ``x`` to intended value ``y`` as::

                valid = (y - tolerance <= x <= y + tolerance)

        Returns
        -------
        valid : bool
            True if no inconsistencies were found

        Raises
        ------
        ValueError
            If ``strict`` evaluates to ``True`` and an inconistency was
            found

        See Also
        --------
        openmc.deplete.Nuclide.validate
        """
        check_type("tolerance", tolerance, Real)
        check_greater_than("tolerance", tolerance, 0.0, True)
        valid = True
        # Sort through nuclides by name
        for name in sorted(self.nuclide_dict):
            stat = self[name].validate(strict, quiet, tolerance)
            if quiet and not stat:
                return stat
            valid = valid and stat
        return valid

    def reduce(self, initial_isotopes, level=None):
        """Reduce the size of the chain by following transmutation paths

        As an example, consider a simple chain with the following
        isotopes and transmutation paths::

            U235 (n,gamma) U236
                 (n,fission) (Xe135, I135, Cs135)
            I135 (beta decay) Xe135 (beta decay) Cs135
            Xe135 (n,gamma) Xe136

        Calling ``chain.reduce(["I135"])`` will produce a depletion
        chain that contains only isotopes that would originate from
        I135: I135, Xe135, Cs135, and Xe136. U235 and U236 will not
        be included, but multiple isotopes can be used to start
        the search.

        The ``level`` value controls the depth of the search.
        ``chain.reduce(["U235"], level=1)`` would return a chain
        with all isotopes except Xe136, since it is two transmutations
        removed from U235 in this case.

        While targets will not be included in the new chain, the
        total destruction rate and decay rate of included isotopes
        will be preserved.

        Parameters
        ----------
        initial_isotopes : iterable of str
            Start the search based on the contents of these isotopes
        level : int, optional
            Depth of transmuation path to follow. Must be greater than
            or equal to zero. A value of zero returns a chain with
            ``initial_isotopes``. The default value of None implies
            that all isotopes that appear in the transmutation paths
            of the initial isotopes and their progeny should be
            explored

        Returns
        -------
        Chain
            Depletion chain containing isotopes that would appear
            after following up to ``level`` reactions and decay paths

        """
        check_type("initial_isotopes", initial_isotopes, Iterable, str)
        if level is None:
            level = math.inf
        else:
            check_type("level", level, Integral)
            check_greater_than("level", level, 0, equality=True)

        all_isotopes = self._follow(set(initial_isotopes), level)

        # Avoid re-sorting for fission yields
        name_sort = sorted(all_isotopes)

        new_chain = type(self)()

        for idx, iso in enumerate(sorted(all_isotopes, key=openmc.data.zam)):
            previous = self[iso]
            new_nuclide = Nuclide(previous.name)
            new_nuclide.half_life = previous.half_life
            new_nuclide.decay_energy = previous.decay_energy
            new_nuclide.sources = previous.sources.copy()
            if hasattr(previous, '_fpy'):
                new_nuclide._fpy = previous._fpy

            for mode in previous.decay_modes:
                if mode.target in all_isotopes:
                    new_nuclide.add_decay_mode(*mode)
                else:
                    new_nuclide.add_decay_mode(mode.type, None, mode.branching_ratio)

            for rx in previous.reactions:
                if rx.target in all_isotopes:
                    new_nuclide.add_reaction(*rx)
                elif rx.type == "fission":
                    new_yields = new_nuclide.yield_data = (
                        previous.yield_data.restrict_products(name_sort))
                    if new_yields is not None:
                        new_nuclide.add_reaction(*rx)
                # Maintain total destruction rates but set no target
                else:
                    new_nuclide.add_reaction(rx.type, None, rx.Q, rx.branching_ratio)

            new_chain.add_nuclide(new_nuclide)

        # Doesn't appear that the ordering matters for the reactions,
        # just the contents
        new_chain.reactions = sorted(new_chain.reactions)

        return new_chain

    def _follow(self, isotopes, level):
        """Return all isotopes present up to depth level"""
        found = isotopes.copy()
        remaining = set(self.nuclide_dict)
        if not found.issubset(remaining):
            raise IndexError(
                "The following isotopes were not found in the chain: "
                "{}".format(", ".join(found - remaining)))

        if level == 0:
            return found

        remaining -= found

        depth = 0
        next_iso = set()

        while depth < level and remaining:
            # Exhaust all isotopes at this level
            while isotopes:
                iso = isotopes.pop()
                found.add(iso)
                nuclide = self[iso]

                # Follow all transmutation paths for this nuclide
                for rxn in nuclide.reactions + nuclide.decay_modes:
                    if rxn.type == "fission":
                        continue

                    # Figure out if this reaction produces light nuclides
                    if rxn.type in REACTIONS:
                        secondaries = REACTIONS[rxn.type].secondaries
                    else:
                        secondaries = []

                    # Only include secondaries if they are present in original chain
                    secondaries = [x for x in secondaries if x in self]

                    for product in chain([rxn.target], secondaries):
                        if product is None:
                            continue
                        # Skip if we've already come across this isotope
                        elif (product in next_iso or product in found
                              or product in isotopes):
                            continue
                        next_iso.add(product)

                if nuclide.yield_data is not None:
                    for product in nuclide.yield_data.products:
                        if (product in next_iso
                                or product in found or product in isotopes):
                            continue
                        next_iso.add(product)

            if not next_iso:
                # No additional isotopes to process, nor to update the
                # current set of discovered isotopes
                return found

            # Prepare for next dig
            depth += 1
            isotopes |= next_iso
            remaining -= next_iso
            next_iso.clear()

        # Process isotope that would have started next depth
        found.update(isotopes)

        return found


# A global cache for Chain objects
_CHAIN_CACHE = {}


def _get_chain(
    chain_file: PathLike | Chain | None = None,
    fission_q: dict | None = None
) -> Chain:
    """Get a depletion chain from a file or the runtime configuration.

    Parameters
    ----------
    chain_file : PathLike or Chain, optional
        Path to depletion chain XML file, a Chain instance, or None to use
        the file specified in ``openmc.config['chain_file']``.
    fission_q : dict, optional
        Dictionary of nuclides and their fission Q values [eV]. If not given,
        values will be pulled from the ``chain_file``.

    Returns
    -------
    Chain
        Depletion chain instance.
    """
    # If chain_file is already a Chain, return it directly
    if isinstance(chain_file, Chain):
        return chain_file

    # Resolve chain_file based on config if None
    if chain_file is None:
        chain_file = openmc.config.get('chain_file')
        if 'chain_file' not in openmc.config:
            raise DataError(
                "No depletion chain specified and could not find depletion "
                "chain in openmc.config['chain_file']"
            )
    elif not isinstance(chain_file, PathLike):
        raise TypeError("chain_file must be path-like, a Chain, or None")

    # Determine the key for the cache, which consists of the absolute path, the
    # file modification time, the file size, and the fission Q values.
    chain_path = Path(chain_file).resolve()
    stat_result = chain_path.stat()
    fq_tuple = tuple(sorted(fission_q.items())) if fission_q else ()
    key = (chain_path, stat_result.st_mtime, stat_result.st_size, fq_tuple)

    # Check the global cache. If not cached, load the chain from XML and store
    global _CHAIN_CACHE
    if key not in _CHAIN_CACHE:
        _CHAIN_CACHE[key] = Chain.from_xml(chain_path, fission_q)
    return _CHAIN_CACHE[key]


def _invalidate_chain_cache(chain):
    """Invalidate the cache for a specific Chain (when it is modifed)."""
    if hasattr(chain, '_xml_path'):
        # Remove all entries with the same path as self._xml_path
        for key in list(_CHAIN_CACHE.keys()):
            if str(key[0]) == chain._xml_path:
                del _CHAIN_CACHE[key]<|MERGE_RESOLUTION|>--- conflicted
+++ resolved
@@ -708,7 +708,6 @@
         # Return CSC representation instead of DOK
         return matrix.tocsc()
 
-<<<<<<< HEAD
     def add_redox_term(self, matrix, buffer, oxidation_states):
         """Adds a redox term to the depletion matrix from data contained in
         the matrix itself and a few user-inputs.
@@ -768,10 +767,7 @@
 
         return sp.dok_matrix(array)
 
-    def form_rr_term(self, tr_rates, mats):
-=======
     def form_rr_term(self, tr_rates, current_timestep, mats):
->>>>>>> a64cc96e
         """Function to form the transfer rate term matrices.
 
         .. versionadded:: 0.14.0
