"""chain module.

This module contains information about a depletion chain.  A depletion chain is
loaded from an .xml file and all the nuclides are linked together.
"""

from io import StringIO
from itertools import chain
import math
<<<<<<< HEAD
import numpy as np
import os
=======
>>>>>>> 906548db
import re
from collections import defaultdict, namedtuple
from collections.abc import Mapping, Iterable
from numbers import Real, Integral
from warnings import warn
from typing import List

import lxml.etree as ET
import scipy.sparse as sp

from openmc.checkvalue import check_type, check_greater_than
from openmc.data import gnds_name, zam
from .nuclide import FissionYieldDistribution, Nuclide
import openmc.data


# tuple of (possible MT values, secondaries)
ReactionInfo = namedtuple('ReactionInfo', ('mts', 'secondaries'))

REACTIONS = {
    '(n,2nd)': ReactionInfo({11}, ('H2',)),
    '(n,2n)': ReactionInfo(set(chain([16], range(875, 892))), ()),
    '(n,3n)': ReactionInfo({17}, ()),
    '(n,na)': ReactionInfo({22}, ('He4',)),
    '(n,n3a)': ReactionInfo({23}, ('He4', 'He4', 'He4')),
    '(n,2na)': ReactionInfo({24}, ('He4',)),
    '(n,3na)': ReactionInfo({25}, ('He4',)),
    '(n,np)': ReactionInfo({28}, ('H1',)),
    '(n,n2a)': ReactionInfo({29}, ('He4', 'He4')),
    '(n,2n2a)': ReactionInfo({30}, ('He4', 'He4')),
    '(n,nd)': ReactionInfo({32}, ('H2',)),
    '(n,nt)': ReactionInfo({33}, ('H3',)),
    '(n,n3He)': ReactionInfo({34}, ('He3',)),
    '(n,nd2a)': ReactionInfo({35}, ('H2', 'He4', 'He4')),
    '(n,nt2a)': ReactionInfo({36}, ('H3', 'He4', 'He4')),
    '(n,4n)': ReactionInfo({37}, ()),
    '(n,2np)': ReactionInfo({41}, ('H1',)),
    '(n,3np)': ReactionInfo({42}, ('H1',)),
    '(n,n2p)': ReactionInfo({44}, ('H1', 'H1')),
    '(n,npa)': ReactionInfo({45}, ('H1', 'He4')),
    '(n,gamma)': ReactionInfo({102}, ()),
    '(n,p)': ReactionInfo(set(chain([103], range(600, 650))), ('H1',)),
    '(n,d)': ReactionInfo(set(chain([104], range(650, 700))), ('H2',)),
    '(n,t)': ReactionInfo(set(chain([105], range(700, 750))), ('H3',)),
    '(n,3He)': ReactionInfo(set(chain([106], range(750, 800))), ('He3',)),
    '(n,a)': ReactionInfo(set(chain([107], range(800, 850))), ('He4',)),
    '(n,2a)': ReactionInfo({108}, ('He4', 'He4')),
    '(n,3a)': ReactionInfo({109}, ('He4', 'He4', 'He4')),
    '(n,2p)': ReactionInfo({111}, ('H1', 'H1')),
    '(n,pa)': ReactionInfo({112}, ('H1', 'He4')),
    '(n,t2a)': ReactionInfo({113}, ('H3', 'He4', 'He4')),
    '(n,d2a)': ReactionInfo({114}, ('H2', 'He4', 'He4')),
    '(n,pd)': ReactionInfo({115}, ('H1', 'H2')),
    '(n,pt)': ReactionInfo({116}, ('H1', 'H3')),
    '(n,da)': ReactionInfo({117}, ('H2', 'He4')),
    '(n,5n)': ReactionInfo({152}, ()),
    '(n,6n)': ReactionInfo({153}, ()),
    '(n,2nt)': ReactionInfo({154}, ('H3',)),
    '(n,ta)': ReactionInfo({155}, ('H3', 'He4')),
    '(n,4np)': ReactionInfo({156}, ('H1',)),
    '(n,3nd)': ReactionInfo({157}, ('H2',)),
    '(n,nda)': ReactionInfo({158}, ('H2', 'He4')),
    '(n,2npa)': ReactionInfo({159}, ('H1', 'He4')),
    '(n,7n)': ReactionInfo({160}, ()),
    '(n,8n)': ReactionInfo({161}, ()),
    '(n,5np)': ReactionInfo({162}, ('H1',)),
    '(n,6np)': ReactionInfo({163}, ('H1',)),
    '(n,7np)': ReactionInfo({164}, ('H1',)),
    '(n,4na)': ReactionInfo({165}, ('He4',)),
    '(n,5na)': ReactionInfo({166}, ('He4',)),
    '(n,6na)': ReactionInfo({167}, ('He4',)),
    '(n,7na)': ReactionInfo({168}, ('He4',)),
    '(n,4nd)': ReactionInfo({169}, ('H2',)),
    '(n,5nd)': ReactionInfo({170}, ('H2',)),
    '(n,6nd)': ReactionInfo({171}, ('H2',)),
    '(n,3nt)': ReactionInfo({172}, ('H3',)),
    '(n,4nt)': ReactionInfo({173}, ('H3',)),
    '(n,5nt)': ReactionInfo({174}, ('H3',)),
    '(n,6nt)': ReactionInfo({175}, ('H3',)),
    '(n,2n3He)': ReactionInfo({176}, ('He3',)),
    '(n,3n3He)': ReactionInfo({177}, ('He3',)),
    '(n,4n3He)': ReactionInfo({178}, ('He3',)),
    '(n,3n2p)': ReactionInfo({179}, ('H1', 'H1')),
    '(n,3n2a)': ReactionInfo({180}, ('He4', 'He4')),
    '(n,3npa)': ReactionInfo({181}, ('H1', 'He4')),
    '(n,dt)': ReactionInfo({182}, ('H2', 'H3')),
    '(n,npd)': ReactionInfo({183}, ('H1', 'H2')),
    '(n,npt)': ReactionInfo({184}, ('H1', 'H3')),
    '(n,ndt)': ReactionInfo({185}, ('H2', 'H3')),
    '(n,np3He)': ReactionInfo({186}, ('H1', 'He3')),
    '(n,nd3He)': ReactionInfo({187}, ('H2', 'He3')),
    '(n,nt3He)': ReactionInfo({188}, ('H3', 'He3')),
    '(n,nta)': ReactionInfo({189}, ('H3', 'He4')),
    '(n,2n2p)': ReactionInfo({190}, ('H1', 'H1')),
    '(n,p3He)': ReactionInfo({191}, ('H1', 'He3')),
    '(n,d3He)': ReactionInfo({192}, ('H2', 'He3')),
    '(n,3Hea)': ReactionInfo({193}, ('He3', 'He4')),
    '(n,4n2p)': ReactionInfo({194}, ('H1', 'H1')),
    '(n,4n2a)': ReactionInfo({195}, ('He4', 'He4')),
    '(n,4npa)': ReactionInfo({196}, ('H1', 'He4')),
    '(n,3p)': ReactionInfo({197}, ('H1', 'H1', 'H1')),
    '(n,n3p)': ReactionInfo({198}, ('H1', 'H1', 'H1')),
    '(n,3n2pa)': ReactionInfo({199}, ('H1', 'H1', 'He4')),
    '(n,5n2p)': ReactionInfo({200}, ('H1', 'H1')),
}

__all__ = ["Chain", "REACTIONS"]


def replace_missing(product, decay_data):
    """Replace missing product with suitable decay daughter.

    Parameters
    ----------
    product : str
        Name of product in GNDS format, e.g. 'Y86_m1'.
    decay_data : dict
        Dictionary of decay data

    Returns
    -------
    product : str
        Replacement for missing product in GNDS format.

    """
    # Determine atomic number, mass number, and metastable state
    Z, A, state = openmc.data.zam(product)
    symbol = openmc.data.ATOMIC_SYMBOL[Z]

    # Replace neutron with nothing
    if Z == 0:
        return None

    # First check if ground state is available
    if state:
        product = f'{symbol}{A}'

    # Find isotope with longest half-life
    half_life = 0.0
    for nuclide, data in decay_data.items():
        m = re.match(r'{}(\d+)(?:_m\d+)?'.format(symbol), nuclide)
        if m:
            # If we find a stable nuclide, stop search
            if data.nuclide['stable']:
                mass_longest_lived = int(m.group(1))
                break
            if data.half_life.nominal_value > half_life:
                mass_longest_lived = int(m.group(1))
                half_life = data.half_life.nominal_value

    # If mass number of longest-lived isotope is less than that of missing
    # product, assume it undergoes beta-. Otherwise assume beta+.
    beta_minus = (mass_longest_lived < A)

    # Iterate until we find an existing nuclide
    while product not in decay_data:
        if Z > 98:
            # Assume alpha decay occurs for Z=99 and above
            Z -= 2
            A -= 4
        else:
            # Otherwise assume a beta- or beta+
            if beta_minus:
                Z += 1
            else:
                Z -= 1
        product = f'{openmc.data.ATOMIC_SYMBOL[Z]}{A}'

    return product


def replace_missing_fpy(actinide, fpy_data, decay_data):
    """Replace missing fission product yields

    Parameters
    ----------
    actinide : str
        Name of actinide missing FPY data
    fpy_data : dict
        Dictionary of FPY data
    decay_data : dict
        Dictionary of decay data

    Returns
    -------
    str
        Actinide that can be used as replacement for FPY purposes

    """

    # Check if metastable state has data (e.g., Am242m)
    Z, A, m = zam(actinide)
    if m == 0:
        metastable = gnds_name(Z, A, 1)
        if metastable in fpy_data:
            return metastable

    # Try increasing Z, holding N constant
    isotone = actinide
    while isotone in decay_data:
        Z += 1
        A += 1
        isotone = gnds_name(Z, A, 0)
        if isotone in fpy_data:
            return isotone

    # Try decreasing Z, holding N constant
    isotone = actinide
    while isotone in decay_data:
        Z -= 1
        A -= 1
        isotone = gnds_name(Z, A, 0)
        if isotone in fpy_data:
            return isotone

    # If all else fails, use U235 yields
    return 'U235'


class Chain:
    """Full representation of a depletion chain.

    A depletion chain can be created by using the :meth:`from_endf` method which
    requires a list of ENDF incident neutron, decay, and neutron fission product
    yield sublibrary files. The depletion chain used during a depletion
    simulation is indicated by either an argument to
    :class:`openmc.deplete.CoupledOperator` or
    :class:`openmc.deplete.IndependentOperator`, or through
    openmc.config['chain_file'].

    Attributes
    ----------
    nuclides : list of openmc.deplete.Nuclide
        Nuclides present in the chain.
    reactions : list of str
        Reactions that are tracked in the depletion chain
    nuclide_dict : dict of str to int
        Maps a nuclide name to an index in nuclides.
    stable_nuclides : list of openmc.deplete.Nuclide
        List of stable nuclides available in the chain.
    unstable_nuclides : list of openmc.deplete.Nuclide
        List of unstable nuclides available in the chain.
    fission_yields : None or iterable of dict
        List of effective fission yields for materials. Each dictionary
        should be of the form ``{parent: {product: yield}}`` with
        types ``{str: {str: float}}``, where ``yield`` is the fission product
        yield for isotope ``parent`` producing isotope ``product``.
        A single entry indicates yields are constant across all materials.
        Otherwise, an entry can be added for each material to be burned.
        Ordering should be identical to how the operator orders reaction
        rates for burnable materials.
    """

    def __init__(self):
        self.nuclides: List[Nuclide] = []
        self.reactions = []
        self.nuclide_dict = {}
        self._fission_yields = None

    def __contains__(self, nuclide):
        return nuclide in self.nuclide_dict

    def __getitem__(self, name):
        """Get a Nuclide by name."""
        return self.nuclides[self.nuclide_dict[name]]

    def __len__(self):
        """Number of nuclides in chain."""
        return len(self.nuclides)


    @property
    def stable_nuclides(self) -> List[Nuclide]:
        """List of stable nuclides available in the chain"""
        return [nuc for nuc in self.nuclides if nuc.half_life is None]

    @property
    def unstable_nuclides(self) -> List[Nuclide]:
        """List of unstable nuclides available in the chain"""
        return [nuc for nuc in self.nuclides if nuc.half_life is not None]

    def add_nuclide(self, nuclide: Nuclide):
        """Add a nuclide to the depletion chain

        Parameters
        ----------
        nuclide : openmc.deplete.Nuclide
            Nuclide to add

        """
        self.nuclide_dict[nuclide.name] = len(self.nuclides)
        self.nuclides.append(nuclide)

        # Check for reaction paths
        for rx in nuclide.reactions:
            if rx.type not in self.reactions:
                self.reactions.append(rx.type)

    @classmethod
    def from_endf(cls, decay_files, fpy_files, neutron_files,
        reactions=('(n,2n)', '(n,3n)', '(n,4n)', '(n,gamma)', '(n,p)', '(n,a)'),
        progress=True
    ):
        """Create a depletion chain from ENDF files.

        String arguments in ``decay_files``, ``fpy_files``, and
        ``neutron_files`` will be treated as file names to be read.
        Alternatively, :class:`openmc.data.endf.Evaluation` instances
        can be included in these arguments.

        Parameters
        ----------
        decay_files : list of str or openmc.data.endf.Evaluation
            List of ENDF decay sub-library files
        fpy_files : list of str or openmc.data.endf.Evaluation
            List of ENDF neutron-induced fission product yield sub-library files
        neutron_files : list of str or openmc.data.endf.Evaluation
            List of ENDF neutron reaction sub-library files
        reactions : iterable of str, optional
            Transmutation reactions to include in the depletion chain, e.g.,
            `["(n,2n)", "(n,gamma)"]`. Note that fission is always included if
            it is present. A complete listing of transmutation reactions can be
            found in :data:`openmc.deplete.chain.REACTIONS`.

            .. versionadded:: 0.12.1
        progress : bool, optional
            Flag to print status messages during processing. Does not
            effect warning messages

        Returns
        -------
        Chain

        Notes
        -----
        When an actinide is missing fission product yield (FPY) data, yields will
        copied from a parent isotope, found according to:

        1. If the nuclide is in a ground state and a metastable state exists with
           fission yields, copy the yields from the metastable
        2. Find an isotone (same number of neutrons) and copy those yields
        3. Copy the yields of U235 if the previous two checks fail

        """
        transmutation_reactions = reactions

        # Create dictionary mapping target to filename
        if progress:
            print('Processing neutron sub-library files...')
        reactions = {}
        for f in neutron_files:
            evaluation = openmc.data.endf.Evaluation(f)
            name = evaluation.gnds_name
            reactions[name] = {}
            for mf, mt, nc, mod in evaluation.reaction_list:
                if mf == 3:
                    file_obj = StringIO(evaluation.section[3, mt])
                    openmc.data.endf.get_head_record(file_obj)
                    q_value = openmc.data.endf.get_cont_record(file_obj)[1]
                    reactions[name][mt] = q_value

        # Determine what decay and FPY nuclides are available
        if progress:
            print('Processing decay sub-library files...')
        decay_data = {}
        for f in decay_files:
            data = openmc.data.Decay(f)
            # Skip decay data for neutron itself
            if data.nuclide['atomic_number'] == 0:
                continue
            decay_data[data.nuclide['name']] = data

        if progress:
            print('Processing fission product yield sub-library files...')
        fpy_data = {}
        for f in fpy_files:
            data = openmc.data.FissionProductYields(f)
            fpy_data[data.nuclide['name']] = data

        if progress:
            print('Creating depletion_chain...')
        missing_daughter = []
        missing_rx_product = []
        missing_fpy = []
        missing_fp = []

        chain = cls()
        for idx, parent in enumerate(sorted(decay_data, key=openmc.data.zam)):
            data = decay_data[parent]

            nuclide = Nuclide(parent)

            if not data.nuclide['stable'] and data.half_life.nominal_value != 0.0:
                nuclide.half_life = data.half_life.nominal_value
                nuclide.decay_energy = data.decay_energy.nominal_value
                branch_ratios = []
                branch_ids = []
                for mode in data.modes:
                    type_ = ','.join(mode.modes)
                    if mode.daughter in decay_data:
                        target = mode.daughter
                    else:
                        print('missing {} {} {}'.format(
                            parent, type_, mode.daughter))
                        target = replace_missing(mode.daughter, decay_data)
                    br = mode.branching_ratio.nominal_value
                    branch_ratios.append(br)
                    branch_ids.append((type_, target))

                if not math.isclose(sum(branch_ratios), 1.0):
                    max_br = max(branch_ratios)
                    max_index = branch_ratios.index(max_br)

                    # Adjust maximum branching ratio so they sum to unity
                    new_br = max_br - sum(branch_ratios) + 1.0
                    branch_ratios[max_index] = new_br
                    assert math.isclose(sum(branch_ratios), 1.0)

                # Append decay modes
                for br, (type_, target) in zip(branch_ratios, branch_ids):
                    nuclide.add_decay_mode(type_, target, br)

                nuclide.sources = data.sources

            fissionable = False
            if parent in reactions:
                reactions_available = set(reactions[parent].keys())
                for name in transmutation_reactions:
                    mts = REACTIONS[name].mts
                    delta_A, delta_Z = openmc.data.DADZ[name]
                    if mts & reactions_available:
                        A = data.nuclide['mass_number'] + delta_A
                        Z = data.nuclide['atomic_number'] + delta_Z
                        daughter = f'{openmc.data.ATOMIC_SYMBOL[Z]}{A}'

                        if daughter not in decay_data:
                            daughter = replace_missing(daughter, decay_data)
                            if daughter is None:
                                missing_rx_product.append((parent, name, daughter))

                        # Store Q value
                        for mt in sorted(mts):
                            if mt in reactions[parent]:
                                q_value = reactions[parent][mt]
                                break
                        else:
                            q_value = 0.0

                        nuclide.add_reaction(name, daughter, q_value, 1.0)

                if any(mt in reactions_available for mt in openmc.data.FISSION_MTS):
                    q_value = reactions[parent][18]
                    nuclide.add_reaction('fission', None, q_value, 1.0)
                    fissionable = True


            if fissionable:
                if parent in fpy_data:
                    fpy = fpy_data[parent]

                    if fpy.energies is not None:
                        yield_energies = fpy.energies
                    else:
                        yield_energies = [0.0]

                    yield_data = {}
                    for E, yield_table in zip(yield_energies, fpy.independent):
                        yield_replace = 0.0
                        yields = defaultdict(float)
                        for product, y in yield_table.items():
                            # Handle fission products that have no decay data
                            if product not in decay_data:
                                daughter = replace_missing(product, decay_data)
                                product = daughter
                                yield_replace += y.nominal_value

                            yields[product] += y.nominal_value

                        if yield_replace > 0.0:
                            missing_fp.append((parent, E, yield_replace))
                        yield_data[E] = yields

                    nuclide.yield_data = FissionYieldDistribution(yield_data)
                else:
                    nuclide._fpy = replace_missing_fpy(parent, fpy_data, decay_data)
                    missing_fpy.append((parent, nuclide._fpy))

            # Add nuclide to chain
            chain.add_nuclide(nuclide)

        # Replace missing FPY data
        for nuclide in chain.nuclides:
            if hasattr(nuclide, '_fpy'):
                nuclide.yield_data = chain[nuclide._fpy].yield_data

        # Display warnings
        if missing_daughter:
            print('The following decay modes have daughters with no decay data:')
            for mode in missing_daughter:
                print(f'  {mode}')
            print('')

        if missing_rx_product:
            print('The following reaction products have no decay data:')
            for vals in missing_rx_product:
                print('{} {} -> {}'.format(*vals))
            print('')

        if missing_fpy:
            print('The following fissionable nuclides have no fission product yields:')
            for parent, replacement in missing_fpy:
                print(f'  {parent}, replaced with {replacement}')
            print('')

        if missing_fp:
            print('The following nuclides have fission products with no decay data:')
            for vals in missing_fp:
                print('  {}, E={} eV (total yield={})'.format(*vals))

        return chain

    @classmethod
    def from_xml(cls, filename, fission_q=None):
        """Reads a depletion chain XML file.

        Parameters
        ----------
        filename : str
            The path to the depletion chain XML file.
        fission_q : dict, optional
            Dictionary of nuclides and their fission Q values [eV].
            If not given, values will be pulled from ``filename``

        """
        chain = cls()

        if fission_q is not None:
            check_type("fission_q", fission_q, Mapping)
        else:
            fission_q = {}

        # Load XML tree
        root = ET.parse(str(filename))

        for i, nuclide_elem in enumerate(root.findall('nuclide')):
            this_q = fission_q.get(nuclide_elem.get("name"))

            nuc = Nuclide.from_xml(nuclide_elem, root, this_q)
            chain.add_nuclide(nuc)

        return chain

    def export_to_xml(self, filename):
        """Writes a depletion chain XML file.

        Parameters
        ----------
        filename : str
            The path to the depletion chain XML file.

        """

        root_elem = ET.Element('depletion_chain')
        for nuclide in self.nuclides:
            root_elem.append(nuclide.to_xml_element())

        tree = ET.ElementTree(root_elem)
        tree.write(str(filename), encoding='utf-8', pretty_print=True)

    def get_default_fission_yields(self):
        """Return fission yields at lowest incident neutron energy

        Used as the default set of fission yields for :meth:`form_matrix`
        if ``fission_yields`` are not provided

        Returns
        -------
        fission_yields : dict
            Dictionary of ``{parent: {product: f_yield}}``
            where ``parent`` and ``product`` are both string
            names of nuclides with yield data and ``f_yield``
            is a float for the fission yield.
        """
        out = defaultdict(dict)
        for nuc in self.nuclides:
            if nuc.yield_data is None:
                continue
            yield_obj = nuc.yield_data[min(nuc.yield_energies)]
            out[nuc.name] = dict(yield_obj)
        return out

    def form_matrix(self, rates, fission_yields=None):
        """Forms depletion matrix.

        Parameters
        ----------
        rates : numpy.ndarray
            2D array indexed by (nuclide, reaction)
        fission_yields : dict, optional
            Option to use a custom set of fission yields. Expected
            to be of the form ``{parent : {product : f_yield}}``
            with string nuclide names for ``parent`` and ``product``,
            and ``f_yield`` as the respective fission yield

        Returns
        -------
        scipy.sparse.csc_matrix
            Sparse matrix representing depletion.

        See Also
        --------
        :meth:`get_default_fission_yields`
        """
        reactions = set()

        # Use DOK matrix as intermediate representation for matrix
        n = len(self)
        matrix = sp.dok_matrix((n, n))

        if fission_yields is None:
            fission_yields = self.get_default_fission_yields()

        for i, nuc in enumerate(self.nuclides):
            # Loss from radioactive decay
            if nuc.half_life is not None:
                decay_constant = math.log(2) / nuc.half_life
                if decay_constant != 0.0:
                    matrix[i, i] -= decay_constant

            # Gain from radioactive decay
            if nuc.n_decay_modes != 0:
                for decay_type, target, branching_ratio in nuc.decay_modes:
                    branch_val = branching_ratio * decay_constant

                    # Allow for total annihilation for debug purposes
                    if branch_val != 0.0:
                        if target is not None:
                            k = self.nuclide_dict[target]
                            matrix[k, i] += branch_val

                        # Produce alphas and protons from decay
                        if 'alpha' in decay_type:
                            k = self.nuclide_dict.get('He4')
                            if k is not None:
                                count = decay_type.count('alpha')
                                matrix[k, i] += count * branch_val
                        elif 'p' in decay_type:
                            k = self.nuclide_dict.get('H1')
                            if k is not None:
                                count = decay_type.count('p')
                                matrix[k, i] += count * branch_val

            if nuc.name in rates.index_nuc:
                # Extract all reactions for this nuclide in this cell
                nuc_ind = rates.index_nuc[nuc.name]
                nuc_rates = rates[nuc_ind, :]

                for r_type, target, _, br in nuc.reactions:
                    # Extract reaction index, and then final reaction rate
                    r_id = rates.index_rx[r_type]
                    path_rate = nuc_rates[r_id]

                    # Loss term -- make sure we only count loss once for
                    # reactions with branching ratios
                    if r_type not in reactions:
                        reactions.add(r_type)
                        if path_rate != 0.0:
                            matrix[i, i] -= path_rate

                    # Gain term; allow for total annihilation for debug purposes
                    if r_type != 'fission':
                        if target is not None and path_rate != 0.0:
                            k = self.nuclide_dict[target]
                            matrix[k, i] += path_rate * br

                        # Determine light nuclide production, e.g., (n,d) should
                        # produce H2
                        light_nucs = REACTIONS[r_type].secondaries
                        for light_nuc in light_nucs:
                            k = self.nuclide_dict.get(light_nuc)
                            if k is not None:
                                matrix[k, i] += path_rate * br

                    else:
                        for product, y in fission_yields[nuc.name].items():
                            yield_val = y * path_rate
                            if yield_val != 0.0:
                                k = self.nuclide_dict[product]
                                matrix[k, i] += yield_val

                # Clear set of reactions
                reactions.clear()

        # Return CSC representation instead of DOK
        return matrix.tocsc()

    def add_redox_term(self, matrix, buffer, oxidation_states):
        """Adds a redox term to the depletion matrix from data contained in
        the matrix itself and a few user-inputs.

        The redox term to add to the buffer nuclide :math:`N_b` can be written
        as: :math:`\frac{dN_b(t)}{dt} =
                \cdots + \frac{1}{Ox_b}\sum_i N_i\left( L_{ii}Ox_i -
                \sum_j G_{i\rightarrow j } Ox_j\right)`

        where :math:`Ox_b` and :math:`Ox_j` are the oxidation states for the
        corresponding buffer elmenent and j-th nuclide.
        The first term in the right hand side represent the losses in the
        diagonal terms of the Bateman matrix, for each nuclide :math:`i`, and
        the second one the gains in the off-diagonal terms, multiplied by their
        respective oxidation states.

        Parameters
        ----------
        matrix : scipy.sparse.csr_matrix
            Sparse matrix representing depletion
        buffer : dict
            Dictionary of buffer nuclides to be added to keep redox constant,
            where keys are nuclide names and values fractions to 1.
        oxidation_states : dict
            User-defined oxidation states for elements.
        Returns
        -------
        matrix : scipy.sparse.csr_matrix
            Sparse matrix with redox term added
        """
        # Elements list with the same size as self.nuclides
        elements = [re.split(r'\d+', nuc.name)[0] for nuc in self.nuclides]

        # Match oxidation states with all elements and add 0 if not data
        ox = np.array([oxidation_states[elm] \
                        if elm in oxidation_states else 0 for elm in elements])

        # Buffer idx with nuclide index as value
        buffer_idx = {nuc:self.nuclide_dict[nuc] for nuc in buffer}
        array = matrix.toarray()
        redox = np.array([])

        # calculate the redox array
        for i in range(len(self)):
            # Gains: multiply each column of the depletion matrix by the oxidation states
            # vector, excluding the i-th terms
            gains = np.concatenate((array[:i,i], array[i+1:,i])) * np.delete(ox, i)
            # Loss: multiply the i-th term by its corresponding oxidation state value
            loss = array[i,i] * ox[i]
            # Calculte the redox term
            redox = np.append(redox, loss + sum(gains))

        # Subtract redox vector to the buffer nuclides in the matrix scaling by
        # their respective oxidation states
        for nuc, idx in buffer_idx.items():
            array[idx] -= redox * buffer[nuc] / ox[idx]

        return sp.dok_matrix(array)

    def form_rr_term(self, tr_rates, mats):
        """Function to form the transfer rate term matrices.

        .. versionadded:: 0.14.0

        Parameters
        ----------
        tr_rates : openmc.deplete.TransferRates
            Instance of openmc.deplete.TransferRates
        mats : string or two-tuple of strings
            Two cases are possible:

            1) Material ID as string:
            Nuclide transfer only. In this case the transfer rate terms will be
            subtracted from the respective depletion matrix

            2) Two-tuple of material IDs as strings:
            Nuclide transfer from one material into another.
            The pair is assumed to be
            ``(destination_material, source_material)``, where
            ``destination_material`` and ``source_material`` are the nuclide
            receiving and losing materials, respectively.
            The transfer rate terms get placed in the final matrix with indexing
            position corresponding to the ID of the materials set.

        Returns
        -------
        scipy.sparse.csc_matrix
            Sparse matrix representing transfer term.

        """
        # Use DOK as intermediate representation
        n = len(self)
        matrix = sp.dok_matrix((n, n))

        for i, nuc in enumerate(self.nuclides):
            elm = re.split(r'\d+', nuc.name)[0]
            # Build transfer terms matrices
            if isinstance(mats, str):
                mat = mats
                components = tr_rates.get_components(mat)
                if elm in components:
                    matrix[i, i] = sum(tr_rates.get_transfer_rate(mat, elm))
                elif nuc.name in components:
                    matrix[i, i] = sum(tr_rates.get_transfer_rate(mat, nuc.name))
                else:
                    matrix[i, i] = 0.0
            #Build transfer terms matrices
            elif isinstance(mats, tuple):
                dest_mat, mat = mats
                if dest_mat in tr_rates.get_destination_material(mat, elm):
                    dest_mat_idx = tr_rates.get_destination_material(mat, elm).index(dest_mat)
                    matrix[i, i] = tr_rates.get_transfer_rate(mat, elm)[dest_mat_idx]
                elif dest_mat in tr_rates.get_destination_material(mat, nuc.name):
                    dest_mat_idx = tr_rates.get_destination_material(mat, nuc.name).index(dest_mat)
                    matrix[i, i] = tr_rates.get_transfer_rate(mat, nuc.name)[dest_mat_idx]
                else:
                    matrix[i, i] = 0.0
            #Nothing else is allowed

        # Return CSC instead of DOK
        return matrix.tocsc()

    def get_branch_ratios(self, reaction="(n,gamma)"):
        """Return a dictionary with reaction branching ratios

        Parameters
        ----------
        reaction : str, optional
            Reaction name like ``"(n,gamma)"`` [default], or
            ``"(n,alpha)"``.

        Returns
        -------
        branches : dict
            nested dict of parent nuclide keys with reaction targets and
            branching ratios. Consider the capture, ``"(n,gamma)"``,
            reaction for Am241::

                {"Am241": {"Am242": 0.91, "Am242_m1": 0.09}}

        See Also
        --------
        :meth:`set_branch_ratios`
        """

        capt = {}
        for nuclide in self.nuclides:
            nuc_capt = {}
            for rx in nuclide.reactions:
                if rx.type == reaction and rx.branching_ratio != 1.0:
                    nuc_capt[rx.target] = rx.branching_ratio
            if len(nuc_capt) > 0:
                capt[nuclide.name] = nuc_capt
        return capt

    def set_branch_ratios(self, branch_ratios, reaction="(n,gamma)",
                          strict=True, tolerance=1e-5):
        """Set the branching ratios for a given reactions

        Parameters
        ----------
        branch_ratios : dict of {str: {str: float}}
            Capture branching ratios to be inserted.
            First layer keys are names of parent nuclides, e.g.
            ``"Am241"``. The branching ratios for these
            parents will be modified. Corresponding values are
            dictionaries of ``{target: branching_ratio}``
        reaction : str, optional
            Reaction name like ``"(n,gamma)"`` [default], or
            ``"(n, alpha)"``.
        strict : bool, optional
            Error control. If this evalutes to ``True``, then errors will
            be raised if inconsistencies are found. Otherwise, warnings
            will be raised for most issues.
        tolerance : float, optional
            Tolerance on the sum of all branching ratios for a
            single parent. Will be checked with::

                1 - tol < sum_br < 1 + tol

        Raises
        ------
        IndexError
            If no isotopes were found on the chain that have the requested
            reaction
        KeyError
            If ``strict`` evaluates to ``False`` and a parent isotope in
            ``branch_ratios`` does not exist on the chain
        AttributeError
            If ``strict`` evaluates to ``False`` and a parent isotope in
            ``branch_ratios`` does not have the requested reaction
        ValueError
            If ``strict`` evalutes to ``False`` and the sum of one parents
            branch ratios is outside  1 +/- ``tolerance``

        See Also
        --------
        :meth:`get_branch_ratios`
        """

        # Store some useful information through the validation stage

        sums = {}
        rxn_ix_map = {}
        grounds = {}

        tolerance = abs(tolerance)

        missing_parents = set()
        missing_products = {}
        missing_reaction = set()
        bad_sums = {}

        # Secondary products, like alpha particles, should not be modified
        secondary = REACTIONS[reaction].secondaries

        # Check for validity before manipulation

        for parent, sub in branch_ratios.items():
            if parent not in self:
                if strict:
                    raise KeyError(parent)
                missing_parents.add(parent)
                continue

            # Make sure all products are present in the chain

            prod_flag = False

            for product in sub:
                if product not in self:
                    if strict:
                        raise KeyError(product)
                    missing_products[parent] = product
                    prod_flag = True
                    break

            if prod_flag:
                continue

            # Make sure this nuclide has the reaction

            indexes = []
            for ix, rx in enumerate(self[parent].reactions):
                if rx.type == reaction and rx.target not in secondary:
                    indexes.append(ix)
                    if "_m" not in rx.target:
                        grounds[parent] = rx.target

            if len(indexes) == 0:
                if strict:
                    raise AttributeError(
                        f"Nuclide {parent} does not have {reaction} reactions")
                missing_reaction.add(parent)
                continue

            this_sum = sum(sub.values())
            # sum of branching ratios can be lower than 1 if no ground
            # target is given, but never greater
            if (this_sum >= 1 + tolerance or (grounds[parent] in sub
                                              and this_sum <= 1 - tolerance)):
                if strict:
                    msg = ("Sum of {} branching ratios for {} "
                           "({:7.3f}) outside tolerance of 1 +/- "
                           "{:5.3e}".format(
                               reaction, parent, this_sum, tolerance))
                    raise ValueError(msg)
                bad_sums[parent] = this_sum
            else:
                rxn_ix_map[parent] = indexes
                sums[parent] = this_sum

        if len(rxn_ix_map) == 0:
            raise IndexError(
                f"No {reaction} reactions found in this {self.__class__.__name__}")

        if len(missing_parents) > 0:
            warn("The following nuclides were not found in {}: {}".format(
                 self.__class__.__name__, ", ".join(sorted(missing_parents))))

        if len(missing_reaction) > 0:
            warn("The following nuclides did not have {} reactions: "
                 "{}".format(reaction, ", ".join(sorted(missing_reaction))))

        if len(missing_products) > 0:
            tail = (f"{k} -> {v}"
                    for k, v in sorted(missing_products.items()))
            warn("The following products were not found in the {} and "
                 "parents were unmodified: \n{}".format(
                     self.__class__.__name__, ", ".join(tail)))

        if len(bad_sums) > 0:
            tail = (f"{k}: {s:5.3f}"
                    for k, s in sorted(bad_sums.items()))
            warn("The following parent nuclides were given {} branch ratios "
                 "with a sum outside tolerance of 1 +/- {:5.3e}:\n{}".format(
                     reaction, tolerance, "\n".join(tail)))

        # Insert new ReactionTuples with updated branch ratios

        for parent_name, rxn_index in rxn_ix_map.items():

            parent = self[parent_name]
            new_ratios = branch_ratios[parent_name]
            rxn_index = rxn_ix_map[parent_name]

            # Assume Q value is independent of target state
            rxn_Q = parent.reactions[rxn_index[0]].Q

            # Remove existing reactions
            for ix in reversed(rxn_index):
                parent.reactions.pop(ix)

            # Add new reactions
            all_meta = True
            for target, br in new_ratios.items():
                all_meta = all_meta and ("_m" in target)
                parent.add_reaction(reaction, target, rxn_Q, br)

            # If branching ratios don't add to unity, add reaction to ground
            # with remainder of branching ratio
            if all_meta and sums[parent_name] != 1.0:
                ground_br = 1.0 - sums[parent_name]
                ground_target = grounds.get(parent_name)
                if ground_target is None:
                    pz, pa, pm = zam(parent_name)
                    ground_target = gnds_name(pz, pa + 1, 0)
                new_ratios[ground_target] = ground_br
                parent.add_reaction(reaction, ground_target, rxn_Q, ground_br)

    @property
    def fission_yields(self):
        if self._fission_yields is None:
            self._fission_yields = [self.get_default_fission_yields()]
        return self._fission_yields

    @fission_yields.setter
    def fission_yields(self, yields):
        if yields is not None:
            if isinstance(yields, Mapping):
                yields = [yields]
            check_type("fission_yields", yields, Iterable, Mapping)
        self._fission_yields = yields

    def validate(self, strict=True, quiet=False, tolerance=1e-4):
        """Search for possible inconsistencies

        The following checks are performed for all nuclides present:

            1) For all non-fission reactions, does the sum of branching
               ratios equal about one?
            2) For fission reactions, does the sum of fission yield
               fractions equal about two?

        Parameters
        ----------
        strict : bool, optional
            Raise exceptions at the first inconsistency if true.
            Otherwise mark a warning
        quiet : bool, optional
            Flag to suppress warnings and return immediately at
            the first inconsistency. Used only if
            ``strict`` does not evaluate to ``True``.
        tolerance : float, optional
            Absolute tolerance for comparisons. Used to compare computed
            value ``x`` to intended value ``y`` as::

                valid = (y - tolerance <= x <= y + tolerance)

        Returns
        -------
        valid : bool
            True if no inconsistencies were found

        Raises
        ------
        ValueError
            If ``strict`` evaluates to ``True`` and an inconistency was
            found

        See Also
        --------
        openmc.deplete.Nuclide.validate
        """
        check_type("tolerance", tolerance, Real)
        check_greater_than("tolerance", tolerance, 0.0, True)
        valid = True
        # Sort through nuclides by name
        for name in sorted(self.nuclide_dict):
            stat = self[name].validate(strict, quiet, tolerance)
            if quiet and not stat:
                return stat
            valid = valid and stat
        return valid

    def reduce(self, initial_isotopes, level=None):
        """Reduce the size of the chain by following transmutation paths

        As an example, consider a simple chain with the following
        isotopes and transmutation paths::

            U235 (n,gamma) U236
                 (n,fission) (Xe135, I135, Cs135)
            I135 (beta decay) Xe135 (beta decay) Cs135
            Xe135 (n,gamma) Xe136

        Calling ``chain.reduce(["I135"])`` will produce a depletion
        chain that contains only isotopes that would originate from
        I135: I135, Xe135, Cs135, and Xe136. U235 and U236 will not
        be included, but multiple isotopes can be used to start
        the search.

        The ``level`` value controls the depth of the search.
        ``chain.reduce(["U235"], level=1)`` would return a chain
        with all isotopes except Xe136, since it is two transmutations
        removed from U235 in this case.

        While targets will not be included in the new chain, the
        total destruction rate and decay rate of included isotopes
        will be preserved.

        Parameters
        ----------
        initial_isotopes : iterable of str
            Start the search based on the contents of these isotopes
        level : int, optional
            Depth of transmuation path to follow. Must be greater than
            or equal to zero. A value of zero returns a chain with
            ``initial_isotopes``. The default value of None implies
            that all isotopes that appear in the transmutation paths
            of the initial isotopes and their progeny should be
            explored

        Returns
        -------
        Chain
            Depletion chain containing isotopes that would appear
            after following up to ``level`` reactions and decay paths

        """
        check_type("initial_isotopes", initial_isotopes, Iterable, str)
        if level is None:
            level = math.inf
        else:
            check_type("level", level, Integral)
            check_greater_than("level", level, 0, equality=True)

        all_isotopes = self._follow(set(initial_isotopes), level)

        # Avoid re-sorting for fission yields
        name_sort = sorted(all_isotopes)

        new_chain = type(self)()

        for idx, iso in enumerate(sorted(all_isotopes, key=openmc.data.zam)):
            previous = self[iso]
            new_nuclide = Nuclide(previous.name)
            new_nuclide.half_life = previous.half_life
            new_nuclide.decay_energy = previous.decay_energy
            new_nuclide.sources = previous.sources.copy()
            if hasattr(previous, '_fpy'):
                new_nuclide._fpy = previous._fpy

            for mode in previous.decay_modes:
                if mode.target in all_isotopes:
                    new_nuclide.add_decay_mode(*mode)
                else:
                    new_nuclide.add_decay_mode(mode.type, None, mode.branching_ratio)

            for rx in previous.reactions:
                if rx.target in all_isotopes:
                    new_nuclide.add_reaction(*rx)
                elif rx.type == "fission":
                    new_yields = new_nuclide.yield_data = (
                        previous.yield_data.restrict_products(name_sort))
                    if new_yields is not None:
                        new_nuclide.add_reaction(*rx)
                # Maintain total destruction rates but set no target
                else:
                    new_nuclide.add_reaction(rx.type, None, rx.Q, rx.branching_ratio)

            new_chain.add_nuclide(new_nuclide)

        # Doesn't appear that the ordering matters for the reactions,
        # just the contents
        new_chain.reactions = sorted(new_chain.reactions)

        return new_chain

    def _follow(self, isotopes, level):
        """Return all isotopes present up to depth level"""
        found = isotopes.copy()
        remaining = set(self.nuclide_dict)
        if not found.issubset(remaining):
            raise IndexError(
                "The following isotopes were not found in the chain: "
                "{}".format(", ".join(found - remaining)))

        if level == 0:
            return found

        remaining -= found

        depth = 0
        next_iso = set()

        while depth < level and remaining:
            # Exhaust all isotopes at this level
            while isotopes:
                iso = isotopes.pop()
                found.add(iso)
                nuclide = self[iso]

                # Follow all transmutation paths for this nuclide
                for rxn in nuclide.reactions + nuclide.decay_modes:
                    if rxn.type == "fission":
                        continue

                    # Figure out if this reaction produces light nuclides
                    if rxn.type in REACTIONS:
                        secondaries = REACTIONS[rxn.type].secondaries
                    else:
                        secondaries = []

                    # Only include secondaries if they are present in original chain
                    secondaries = [x for x in secondaries if x in self]

                    for product in chain([rxn.target], secondaries):
                        if product is None:
                            continue
                        # Skip if we've already come across this isotope
                        elif (product in next_iso or product in found
                              or product in isotopes):
                            continue
                        next_iso.add(product)

                if nuclide.yield_data is not None:
                    for product in nuclide.yield_data.products:
                        if (product in next_iso
                                or product in found or product in isotopes):
                            continue
                        next_iso.add(product)

            if not next_iso:
                # No additional isotopes to process, nor to update the
                # current set of discovered isotopes
                return found

            # Prepare for next dig
            depth += 1
            isotopes |= next_iso
            remaining -= next_iso
            next_iso.clear()

        # Process isotope that would have started next depth
        found.update(isotopes)

        return found<|MERGE_RESOLUTION|>--- conflicted
+++ resolved
@@ -7,11 +7,7 @@
 from io import StringIO
 from itertools import chain
 import math
-<<<<<<< HEAD
 import numpy as np
-import os
-=======
->>>>>>> 906548db
 import re
 from collections import defaultdict, namedtuple
 from collections.abc import Mapping, Iterable
