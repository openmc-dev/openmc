"""Transport-coupled transport operator for depletion.

This module implements a transport operator coupled to OpenMC's transport solver
so that it can be used by depletion integrators. The implementation makes use of
the Python bindings to OpenMC's C API so that reading tally results and updating
material number densities is all done in-memory instead of through the
filesystem.

"""

import copy
from warnings import warn
from typing import Optional

import numpy as np
from uncertainties import ufloat

import openmc
from openmc.checkvalue import check_value
from openmc.data import DataLibrary
from openmc.exceptions import DataError
import openmc.lib
from openmc.mpi import comm
from .abc import OperatorResult
from .openmc_operator import OpenMCOperator
from .pool import _distribute
from .results import Results
from .helpers import (
    DirectReactionRateHelper, ChainFissionHelper, ConstantFissionYieldHelper,
    FissionYieldCutoffHelper, AveragedFissionYieldHelper, EnergyScoreHelper,
    SourceRateHelper, FluxCollapseHelper)


__all__ = ["CoupledOperator", "Operator", "OperatorResult"]


def _find_cross_sections(model: Optional[str] = None):
    """Determine cross sections to use for depletion

    Parameters
    ----------
    model : openmc.model.Model, optional
        Reactor model

    """
    if model:
        if model.materials and model.materials.cross_sections is not None:
            # Prefer info from Model class if available
            return model.materials.cross_sections

    # otherwise fallback to environment variable
    cross_sections = openmc.config.get("cross_sections")
    if cross_sections is None:
        raise DataError(
            "Cross sections were not specified in Model.materials and "
            "openmc.config['cross_sections'] is not set."
        )
    return cross_sections


<<<<<<< HEAD
=======
def _get_nuclides_with_data(cross_sections):
    """Loads cross_sections.xml file to find nuclides with neutron data

    Parameters
    ----------
    cross_sections : str
        Path to cross_sections.xml file

    Returns
    -------
    nuclides : set of str
        Set of nuclide names that have cross section data

    """
    nuclides = set()
    data_lib = DataLibrary.from_xml(cross_sections)
    for library in data_lib.libraries:
        if library['type'] != 'neutron':
            continue
        for name in library['materials']:
            if name not in nuclides:
                nuclides.add(name)

    return nuclides


>>>>>>> 2e4811b2
class CoupledOperator(OpenMCOperator):
    """Transport-coupled transport operator.

    Instances of this class can be used to perform transport-coupled depletion
    using OpenMC's transport solver. Normally, a user needn't call methods of
    this class directly. Instead, an instance of this class is passed to an
    integrator class, such as :class:`openmc.deplete.CECMIntegrator`.

    .. versionchanged:: 0.13.0
        The geometry and settings parameters have been replaced with a
        model parameter that takes a :class:`~openmc.model.Model` object

    .. versionchanged:: 0.13.1
        Name changed from ``Operator`` to ``CoupledOperator``

    Parameters
    ----------
    model : openmc.model.Model
        OpenMC model object
    chain_file : str, optional
        Path to the depletion chain XML file. Defaults to
        ``openmc.config['chain_file']``.
    prev_results : Results, optional
        Results from a previous depletion calculation. If this argument is
        specified, the depletion calculation will start from the latest state
        in the previous results.
    diff_burnable_mats : bool, optional
        Whether to differentiate burnable materials with multiple instances.
        Volumes are divided equally from the original material volume.
    normalization_mode : {"energy-deposition", "fission-q", "source-rate"}
        Indicate how tally results should be normalized. ``"energy-deposition"``
        computes the total energy deposited in the system and uses the ratio of
        the power to the energy produced as a normalization factor.
        ``"fission-q"`` uses the fission Q values from the depletion chain to
        compute the  total energy deposited. ``"source-rate"`` normalizes
        tallies based on the source rate (for fixed source calculations).
    fission_q : dict, optional
        Dictionary of nuclides and their fission Q values [eV]. If not given,
        values will be pulled from the ``chain_file``. Only applicable
        if ``"normalization_mode" == "fission-q"``
    fission_yield_mode : {"constant", "cutoff", "average"}
        Key indicating what fission product yield scheme to use. The
        key determines what fission energy helper is used:

        * "constant": :class:`~openmc.deplete.helpers.ConstantFissionYieldHelper`
        * "cutoff": :class:`~openmc.deplete.helpers.FissionYieldCutoffHelper`
        * "average": :class:`~openmc.deplete.helpers.AveragedFissionYieldHelper`

        The documentation on these classes describe their methodology
        and differences. Default: ``"constant"``
    fission_yield_opts : dict of str to option, optional
        Optional arguments to pass to the helper determined by
        ``fission_yield_mode``. Will be passed directly on to the
        helper. Passing a value of None will use the defaults for
        the associated helper.
    reaction_rate_mode : {"direct", "flux"}, optional
        Indicate how one-group reaction rates should be calculated. The "direct"
        method tallies transmutation reaction rates directly. The "flux" method
        tallies a multigroup flux spectrum and then collapses one-group reaction
        rates after a transport solve (with an option to tally some reaction
        rates directly).

        .. versionadded:: 0.12.1
    reaction_rate_opts : dict, optional
        Keyword arguments that are passed to the reaction rate helper class.
        When ``reaction_rate_mode`` is set to "flux", energy group boundaries
        can be set using the "energies" key. See the
        :class:`~openmc.deplete.helpers.FluxCollapseHelper` class for all
        options.

        .. versionadded:: 0.12.1
    reduce_chain : bool, optional
        If True, use :meth:`openmc.deplete.Chain.reduce` to reduce the
        depletion chain up to ``reduce_chain_level``.

        .. versionadded:: 0.12
    reduce_chain_level : int, optional
        Depth of the search when reducing the depletion chain. Only used
        if ``reduce_chain`` evaluates to true. The default value of
        ``None`` implies no limit on the depth.

        .. versionadded:: 0.12
    diff_volume_method : str
        Specifies how the volumes of the new materials should be found. Default
        is to 'divide equally' which divides the original material volume
        equally between the new materials, 'match cell' sets the volume of the
        material to volume of the cell they fill.

        .. versionadded:: 0.14.0

    Attributes
    ----------
    model : openmc.model.Model
        OpenMC model object
    geometry : openmc.Geometry
        OpenMC geometry object
    settings : openmc.Settings
        OpenMC settings object
    output_dir : pathlib.Path
        Path to output directory to save results.
    round_number : bool
        Whether or not to round output to OpenMC to 8 digits.
        Useful in testing, as OpenMC is incredibly sensitive to exact values.
    number : openmc.deplete.AtomNumber
        Total number of atoms in simulation.
    nuclides_with_data : set of str
        A set listing all unique nuclides available from cross_sections.xml.
    chain : openmc.deplete.Chain
        The depletion chain information necessary to form matrices and tallies.
    reaction_rates : openmc.deplete.ReactionRates
        Reaction rates from the last operator step.
    burnable_mats : list of str
        All burnable material IDs
    heavy_metal : float
        Initial heavy metal inventory [g]
    local_mats : list of str
        All burnable material IDs being managed by a single process
    prev_res : Results or None
        Results from a previous depletion calculation. ``None`` if no
        results are to be used.
    cleanup_when_done : bool
        Whether to finalize and clear the shared library memory when the
        depletion operation is complete. Defaults to clearing the library.
    """
    _fission_helpers = {
        "average": AveragedFissionYieldHelper,
        "constant": ConstantFissionYieldHelper,
        "cutoff": FissionYieldCutoffHelper,
    }

    def __init__(self, model, chain_file=None, prev_results=None,
                 diff_burnable_mats=False, diff_volume_method="divide equally",
                 normalization_mode="fission-q", fission_q=None,
                 fission_yield_mode="constant", fission_yield_opts=None,
                 reaction_rate_mode="direct", reaction_rate_opts=None,
                 reduce_chain=False, reduce_chain_level=None):

        # check for old call to constructor
        if isinstance(model, openmc.Geometry):
            msg = "As of version 0.13.0 openmc.deplete.CoupledOperator " \
                "requires an openmc.Model object rather than the " \
                "openmc.Geometry and openmc.Settings parameters. Please use " \
                "the geometry and settings objects passed here to create a " \
                " model with which to generate the transport Operator."
            raise TypeError(msg)

        # Determine cross sections
        cross_sections = _find_cross_sections(model)

        check_value('fission yield mode', fission_yield_mode,
                    self._fission_helpers.keys())
        check_value('normalization mode', normalization_mode,
                    ('energy-deposition', 'fission-q', 'source-rate'))
        if normalization_mode != "fission-q":
            if fission_q is not None:
                warn("Fission Q dictionary will not be used")
                fission_q = None
        self.model = model
        self.settings = model.settings
        self.geometry = model.geometry

        # determine set of materials in the model
        if not model.materials:
            model.materials = openmc.Materials(
                model.geometry.get_all_materials().values()
            )

        self.cleanup_when_done = True

        if reaction_rate_opts is None:
            reaction_rate_opts = {}
        if fission_yield_opts is None:
            fission_yield_opts = {}
        helper_kwargs = {
            'reaction_rate_mode': reaction_rate_mode,
            'normalization_mode': normalization_mode,
            'fission_yield_mode': fission_yield_mode,
            'reaction_rate_opts': reaction_rate_opts,
            'fission_yield_opts': fission_yield_opts
        }

        super().__init__(
            materials=model.materials,
            cross_sections=cross_sections,
            chain_file=chain_file,
            prev_results=prev_results,
            diff_burnable_mats=diff_burnable_mats,
            diff_volume_method=diff_volume_method,
            fission_q=fission_q,
            helper_kwargs=helper_kwargs,
            reduce_chain=reduce_chain,
            reduce_chain_level=reduce_chain_level)

    def _differentiate_burnable_mats(self):
        """Assign distribmats for each burnable material"""

        self.model.differentiate_depletable_mats(
            diff_volume_method=self.diff_volume_method
        )

    def _load_previous_results(self):
        """Load results from a previous depletion simulation"""
        # Reload volumes into geometry
        self.prev_res[-1].transfer_volumes(self.model)

        # Store previous results in operator
        # Distribute reaction rates according to those tracked
        # on this process
        if comm.size != 1:
            prev_results = self.prev_res
            self.prev_res = Results()
            mat_indexes = _distribute(range(len(self.burnable_mats)))
            for res_obj in prev_results:
                new_res = res_obj.distribute(self.local_mats, mat_indexes)
                self.prev_res.append(new_res)

    def _get_helper_classes(self, helper_kwargs):
        """Create the ``_rate_helper``, ``_normalization_helper``, and
        ``_yield_helper`` objects.

        Parameters
        ----------
        helper_kwargs : dict
            Keyword arguments for helper classes

        """
        reaction_rate_mode = helper_kwargs['reaction_rate_mode']
        normalization_mode = helper_kwargs['normalization_mode']
        fission_yield_mode = helper_kwargs['fission_yield_mode']
        reaction_rate_opts = helper_kwargs['reaction_rate_opts']
        fission_yield_opts = helper_kwargs['fission_yield_opts']

        # Get classes to assist working with tallies
        if reaction_rate_mode == "direct":
            self._rate_helper = DirectReactionRateHelper(
                self.reaction_rates.n_nuc, self.reaction_rates.n_react)
        elif reaction_rate_mode == "flux":
            # Ensure energy group boundaries were specified
            if 'energies' not in reaction_rate_opts:
                raise ValueError(
                    "Energy group boundaries must be specified in the "
                    "reaction_rate_opts argument when reaction_rate_mode is"
                    "set to 'flux'.")

            self._rate_helper = FluxCollapseHelper(
                self.reaction_rates.n_nuc,
                self.reaction_rates.n_react,
                **reaction_rate_opts
            )
        else:
            raise ValueError("Invalid reaction rate mode.")

        if normalization_mode == "fission-q":
            self._normalization_helper = ChainFissionHelper()
        elif normalization_mode == "energy-deposition":
            score = "heating" if self.settings.photon_transport else "heating-local"
            self._normalization_helper = EnergyScoreHelper(score)
        else:
            self._normalization_helper = SourceRateHelper()

        # Select and create fission yield helper
        fission_helper = self._fission_helpers[fission_yield_mode]
        self._yield_helper = fission_helper.from_operator(
            self, **fission_yield_opts)

    def initial_condition(self):
        """Performs final setup and returns initial condition.

        Returns
        -------
        list of numpy.ndarray
            Total density for initial conditions.

        """

        # Create XML files
        if comm.rank == 0:
            self.geometry.export_to_xml()
            self.settings.export_to_xml()
            self._generate_materials_xml()

        # Initialize OpenMC library
        comm.barrier()
        if not openmc.lib.is_initialized:
            openmc.lib.init(intracomm=comm)

        # Generate tallies in memory
        materials = [openmc.lib.materials[int(i)] for i in self.burnable_mats]

        return super().initial_condition(materials)

    def _generate_materials_xml(self):
        """Creates materials.xml from self.number.

        Due to uncertainty with how MPI interacts with OpenMC API, this
        constructs the XML manually.  The long term goal is to do this
        through direct memory writing.

        """
        # Sort nuclides according to order in AtomNumber object
        nuclides = list(self.number.nuclides)
        for mat in self.materials:
            mat._nuclides.sort(key=lambda x: nuclides.index(x[0]))

        self.materials.export_to_xml(ignore_phantom_nuclides=True)

    def __call__(self, vec, source_rate):
        """Runs a simulation.

        Simulation will abort under the following circumstances:

            1) No energy is computed using OpenMC tallies.

        Parameters
        ----------
        vec : list of numpy.ndarray
            Total atoms to be used in function.
        source_rate : float
            Power in [W] or source rate in [neutron/sec]

        Returns
        -------
        openmc.deplete.OperatorResult
            Eigenvalue and reaction rates resulting from transport operator

        """
        # Reset results in OpenMC
        openmc.lib.reset()

        self._update_materials_and_nuclides(vec)

        # If the source rate is zero, return zero reaction rates without running
        # a transport solve
        if source_rate == 0.0:
            rates = self.reaction_rates.copy()
            rates.fill(0.0)
            return OperatorResult(ufloat(0.0, 0.0), rates)

        # Run OpenMC
        openmc.lib.run()

        # Extract results
        rates = self._calculate_reaction_rates(source_rate)

        # Get k and uncertainty
        keff = ufloat(*openmc.lib.keff())

        op_result = OperatorResult(keff, rates)

        return copy.deepcopy(op_result)

    def _update_materials(self):
        """Updates material compositions in OpenMC on all processes."""

        for rank in range(comm.size):
            number_i = comm.bcast(self.number, root=rank)

            for mat in number_i.materials:
                nuclides = []
                densities = []
                for nuc in number_i.nuclides:
                    if nuc in self.nuclides_with_data:
                        val = 1.0e-24 * number_i.get_atom_density(mat, nuc)

                        # If nuclide is zero, do not add to the problem.
                        if val > 0.0:
                            if self.round_number:
                                val_magnitude = np.floor(np.log10(val))
                                val_scaled = val / 10**val_magnitude
                                val_round = round(val_scaled, 8)

                                val = val_round * 10**val_magnitude

                            nuclides.append(nuc)
                            densities.append(val)
                        else:
                            # Only output warnings if values are significantly
                            # negative. CRAM does not guarantee positive
                            # values.
                            if val < -1.0e-21:
                                print(f'WARNING: nuclide {nuc} in material'
                                      f'{mat} is negative (density = {val}'

                                      ' atom/b-cm)')

                                number_i[mat, nuc] = 0.0

                # Update densities on C API side
                mat_internal = openmc.lib.materials[int(mat)]
                mat_internal.set_densities(nuclides, densities)

                # TODO Update densities on the Python side, otherwise the
                # summary.h5 file contains densities at the first time step

    @staticmethod
    def write_bos_data(step):
        """Write a state-point file with beginning of step data

        Parameters
        ----------
        step : int
            Current depletion step including restarts

        """
        openmc.lib.statepoint_write(
            "openmc_simulation_n{}.h5".format(step),
            write_source=False)

        openmc.lib.reset_timers()

    def finalize(self):
        """Finalize a depletion simulation and release resources."""
        if self.cleanup_when_done:
            openmc.lib.finalize()


# Retain deprecated name for the time being
def Operator(*args, **kwargs):
    # warn of name change
    warn(
        "The Operator(...) class has been renamed and will "
        "be removed in a future version of OpenMC. Use "
        "CoupledOperator(...) instead.",
        FutureWarning
    )
    return CoupledOperator(*args, **kwargs)<|MERGE_RESOLUTION|>--- conflicted
+++ resolved
@@ -58,8 +58,6 @@
     return cross_sections
 
 
-<<<<<<< HEAD
-=======
 def _get_nuclides_with_data(cross_sections):
     """Loads cross_sections.xml file to find nuclides with neutron data
 
@@ -85,8 +83,6 @@
 
     return nuclides
 
-
->>>>>>> 2e4811b2
 class CoupledOperator(OpenMCOperator):
     """Transport-coupled transport operator.
 
