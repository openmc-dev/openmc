--- conflicted
+++ resolved
@@ -8,11 +8,7 @@
 from collections.abc import Sequence
 import shutil
 from tempfile import TemporaryDirectory
-<<<<<<< HEAD
-from pathlib import Path
-=======
 from typing import Union, TypeAlias
->>>>>>> 79beed3a
 
 import pandas as pd
 import numpy as np
