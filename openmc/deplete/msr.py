--- conflicted
+++ resolved
@@ -280,21 +280,6 @@
         """
         pass
 
-<<<<<<< HEAD
-=======
-    def finalize(self, var):
-        """
-        Finilize the geometry by setting the `search_for_keff` estimated value
-        to the geometry model in memory via the C API
-        Parameters
-        ------------
-        var : float
-            Estimated geoemtrical value of the variable parameter returned by
-            the `search_for_keff`.
-        """
-        pass
-
->>>>>>> d1471cf3
 class MsrBatchwiseGeom(MsrBatchwise):
     """ MsrBatchwise geoemtrical class
 
@@ -346,7 +331,7 @@
         if len(range) != 3:
             raise ValueError("Range: {range} lenght is not 3. Must provide"
                              "bracketed range and upper limit")
-
+        self.vector = vector
         self.d = np.array(vector).argmax()
 
     def _extract_geom_coeff(self, attrib_name='translation'):
@@ -361,10 +346,10 @@
         """
         for cell in openmc.lib.cells.values():
             if cell.id == self.name_or_id or cell.name == self.name_or_id:
-                value = cell.translation
-        return value
-
-    def _set_geom_coeff(self, value, attrib_name='translation'):
+                translation = cell.translation
+        return translation[self.d]
+
+    def _set_geom_coeff(self, coeff, attrib_name='translation'):
         """
         Set cell coefficient
         Parameters
@@ -374,7 +359,7 @@
         geometry : openmc.model.geometry
             OpenMC geometry model
         """
-
+        value = np.array(self.vector) * coeff
         for cell in openmc.lib.cells.values():
             if cell.id == self.name_or_id or cell.name == self.name_or_id:
                 setattr(cell, attrib_name, value)
@@ -443,23 +428,23 @@
             geometrical coefficient root of search_for_keff function
         """
         self._normalize_nuclides(x)
-        value = self._extract_geom_coeff()
+        coeff = self._extract_geom_coeff()
 
         low_range = self.range[0]
         up_range = self.range[1]
 
         # Normalize search_for_keff tolerance with coefficient value
-        if -1.0 < value[self.d] < 1.0:
+        if -1.0 < coeff < 1.0:
             _tol = self.tol / 2
         else:
-            _tol = self.tol / abs(value[self.d])
+            _tol = self.tol / abs(coeff)
 
         # Run until a search_for_keff root is found
         res = None
         while res == None:
 
             search = search_for_keff(self._build_parametric_model,
-                    bracket=[value[self.d]+low_range, value[self.d]+up_range],
+                    bracket=[coeff+low_range, coeff+up_range],
                     tol=_tol,
                     bracketed_method=self.bracketed_method,
                     target=self.target,
@@ -506,7 +491,7 @@
                 raise ValueError(f'ERROR: search_for_keff output not valid')
 
         print('UPDATE: old coeff: {:.2f} cm --> ' \
-              'new coeff: {:.2f} cm'.format(value[self.d], res))
+              'new coeff: {:.2f} cm'.format(coeff, res))
         return res
 
 class MsrBatchwiseMat(MsrBatchwise):
