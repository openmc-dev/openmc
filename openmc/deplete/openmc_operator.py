"""OpenMC transport operator

This module implements functions shared by both OpenMC transport-coupled and
transport-independent transport operators.

"""

from abc import abstractmethod
<<<<<<< HEAD
from warnings import warn
=======
from typing import List, Tuple, Dict
>>>>>>> 1cae2f71

import numpy as np

import openmc
from openmc.exceptions import DataError
from openmc.mpi import comm
from .abc import TransportOperator, OperatorResult
from .atom_number import AtomNumber
from .reaction_rates import ReactionRates
from .pool import _distribute

__all__ = ["OpenMCOperator", "OperatorResult"]


class OpenMCOperator(TransportOperator):
    """Abstract class holding OpenMC-specific functions for running
    depletion calculations.

    Specific classes for running transport-coupled or transport-independent
    depletion calculations are implemented as subclasses of OpenMCOperator.

    Parameters
    ----------
    materials : openmc.Materials
        List of all materials in the model
    cross_sections : str or list of MicroXS
        Path to continuous energy cross section library, or list of objects
        containing cross sections.
    chain_file : str, optional
        Path to the depletion chain XML file. Defaults to
        openmc.config['chain_file'].
    prev_results : Results, optional
        Results from a previous depletion calculation. If this argument is
        specified, the depletion calculation will start from the latest state
        in the previous results.
    diff_burnable_mats : bool, optional
        Whether to differentiate burnable materials with multiple instances.
        Volumes are divided equally from the original material volume.
    fission_q : dict, optional
        Dictionary of nuclides and their fission Q values [eV].
    helper_kwargs : dict
        Keyword arguments for helper classes
    reduce_chain : bool, optional
        If True, use :meth:`openmc.deplete.Chain.reduce()` to reduce the
        depletion chain up to ``reduce_chain_level``.
    reduce_chain_level : int, optional
        Depth of the search when reducing the depletion chain. Only used
        if ``reduce_chain`` evaluates to true. The default value of
        ``None`` implies no limit on the depth.

    Attributes
    ----------
    materials : openmc.Materials
        All materials present in the model
    cross_sections : str or list of MicroXS
        Path to continuous energy cross section library, or list of objects
        containing cross sections.
    output_dir : pathlib.Path
        Path to output directory to save results.
    round_number : bool
        Whether or not to round output to OpenMC to 8 digits.
        Useful in testing, as OpenMC is incredibly sensitive to exact values.
    number : openmc.deplete.AtomNumber
        Total number of atoms in simulation.
    nuclides_with_data : set of str
        A set listing all unique nuclides available from cross_sections.xml.
    chain : openmc.deplete.Chain
        The depletion chain information necessary to form matrices and tallies.
    reaction_rates : openmc.deplete.ReactionRates
        Reaction rates from the last operator step.
    burnable_mats : list of str
        All burnable material IDs
    heavy_metal : float
        Initial heavy metal inventory [g]
    local_mats : list of str
        All burnable material IDs being managed by a single process
    prev_res : Results or None
        Results from a previous depletion calculation. ``None`` if no
        results are to be used.

    """

    def __init__(
            self,
            materials=None,
            cross_sections=None,
            chain_file=None,
            prev_results=None,
            diff_burnable_mats=False,
            fission_q=None,
            helper_kwargs=None,
            reduce_chain=False,
            reduce_chain_level=None):

        # If chain file was not specified, try to get it from global config
        if chain_file is None:
            chain_file = openmc.config.get('chain_file')
            if chain_file is None:
                raise DataError(
                    "No depletion chain specified and could not find depletion "
                    "chain in openmc.config['chain_file']"
                )

        super().__init__(chain_file, fission_q, prev_results)
        self.round_number = False
        self.materials = materials
        self.cross_sections = cross_sections

        # Reduce the chain to only those nuclides present
        if reduce_chain:
            init_nuclides = set()
            for material in self.materials:
                if not material.depletable:
                    continue
                for name, _dens_percent, _dens_type in material.nuclides:
                    init_nuclides.add(name)

            self.chain = self.chain.reduce(init_nuclides, reduce_chain_level)

        if diff_burnable_mats:
            self._differentiate_burnable_mats()

        # Determine which nuclides have cross section data
        # This nuclides variables contains every nuclides
        # for which there is an entry in the micro_xs parameter
        openmc.reset_auto_ids()

        self.nuclides_with_data = self._get_nuclides_with_data(
            self.cross_sections)

        # Select nuclides with data that are also in the chain
        self._burnable_nucs = [nuc.name for nuc in self.chain.nuclides
                               if nuc.name in self.nuclides_with_data]

        # Select nuclides without data that are also in the chain
        self._decay_nucs = [nuc.name for nuc in self.chain.nuclides
                            if nuc.name not in self.nuclides_with_data]

        self.burnable_mats, volumes, all_nuclides = self._get_burnable_mats()
        self.local_mats = _distribute(self.burnable_mats)

        self._mat_index_map = {
            lm: self.burnable_mats.index(lm) for lm in self.local_mats}

        if self.prev_res is not None:
            self._load_previous_results()

        # Extract number densities from the geometry / previous depletion run
        self._extract_number(self.local_mats,
                             volumes,
                             all_nuclides,
                             self.prev_res)

        # Create reaction rates array
        self.reaction_rates = ReactionRates(
            self.local_mats, self._burnable_nucs, self.chain.reactions)

        self._get_helper_classes(helper_kwargs)

    def _differentiate_burnable_mats(self):
        """Assign distribmats for each burnable material"""
        pass

    def _get_burnable_mats(self) -> Tuple[List[str], Dict[str, float], List[str]]:
        """Determine depletable materials, volumes, and nuclides

        Returns
        -------
        burnable_mats : list of str
            List of burnable material IDs
        volume : dict of str to float
            Volume of each material in [cm^3]
        nuclides : list of str
            Nuclides in order of how they'll appear in the simulation.

        """

        burnable_mats = set()
        model_nuclides = set()
        volume = {}

        self.heavy_metal = 0.0

        # Iterate once through the geometry to get dictionaries
        for mat in self.materials:
            for nuclide in mat.get_nuclides():
                if nuclide in self.nuclides_with_data or self._decay_nucs:
                    model_nuclides.add(nuclide)
                else:
                    msg = (f"Nuclilde {nuclide} in material {mat.id} is not "
                           "present in the depletion chain and has no cross "
                           "section data.")
                    raise warn(msg)
            if mat.depletable:
                burnable_mats.add(str(mat.id))
                if mat.volume is None:
                    if mat.name is None:
                        msg = ("Volume not specified for depletable material "
                               f"with ID={mat.id}.")
                    else:
                        msg = ("Volume not specified for depletable material "
                               f"with ID={mat.id} Name={mat.name}.")
                    raise RuntimeError(msg)
                volume[str(mat.id)] = mat.volume
                self.heavy_metal += mat.fissionable_mass

        # Make sure there are burnable materials
        if not burnable_mats:
            raise RuntimeError(
                "No depletable materials were found in the model.")

        # Sort the sets
        burnable_mats = sorted(burnable_mats, key=int)
        model_nuclides = sorted(model_nuclides)

        # Construct a global nuclide dictionary, burned first
        nuclides = list(self.chain.nuclide_dict)
        for nuc in model_nuclides:
            if nuc not in nuclides:
                nuclides.append(nuc)
        return burnable_mats, volume, nuclides

    def _load_previous_results(self):
        """Load results from a previous depletion simulation"""
        pass

    @abstractmethod
    def _get_nuclides_with_data(self, cross_sections):
        """Find nuclides with cross section data

        Parameters
        ----------
        cross_sections : str or pandas.DataFrame
            Path to continuous energy cross section library, or object
            containing one-group cross-sections.

        Returns
        -------
        nuclides : set of str
            Set of nuclide names that have cross secton data

        """

    def _extract_number(self, local_mats, volume, all_nuclides, prev_res=None):
        """Construct AtomNumber using geometry

        Parameters
        ----------
        local_mats : list of str
            Material IDs to be managed by this process
        volume : dict of str to float
            Volumes for the above materials in [cm^3]
        all_nuclides : list of str
            Nuclides to be used in the simulation.
        prev_res : Results, optional
            Results from a previous depletion calculation

        """
        self.number = AtomNumber(local_mats, all_nuclides, volume, len(self.chain))

        # Now extract and store the number densities
        # From the geometry if no previous depletion results
        if prev_res is None:
            for mat in self.materials:
                if str(mat.id) in local_mats:
                    self._set_number_from_mat(mat)

        # Else from previous depletion results
        else:
            for mat in self.materials:
                if str(mat.id) in local_mats:
                    self._set_number_from_results(mat, prev_res)

    def _set_number_from_mat(self, mat):
        """Extracts material and number densities from openmc.Material

        Parameters
        ----------
        mat : openmc.Material
            The material to read from

        """
        mat_id = str(mat.id)

        for nuclide, atom_per_bcm in mat.get_nuclide_atom_densities().items():
            atom_per_cc = atom_per_bcm * 1.0e24
            self.number.set_atom_density(mat_id, nuclide, atom_per_cc)

    def _set_number_from_results(self, mat, prev_res):
        """Extracts material nuclides and number densities.

        If the nuclide concentration's evolution is tracked, the densities come
        from depletion results. Else, densities are extracted from the geometry
        in the summary.

        Parameters
        ----------
        mat : openmc.Material
            The material to read from
        prev_res : Results
            Results from a previous depletion calculation

        """
        mat_id = str(mat.id)

        # Get nuclide lists from geometry and depletion results
        depl_nuc = prev_res[-1].index_nuc
        geom_nuc_densities = mat.get_nuclide_atom_densities()

        # Merge lists of nuclides, with the same order for every calculation
        geom_nuc_densities.update(depl_nuc)

        for nuclide, atom_per_bcm in geom_nuc_densities.items():
            if nuclide in depl_nuc:
                concentration = prev_res.get_atoms(mat_id, nuclide)[1][-1]
                volume = prev_res[-1].volume[mat_id]
                atom_per_cc = concentration / volume
            else:
                atom_per_cc = atom_per_bcm * 1.0e24

            self.number.set_atom_density(mat_id, nuclide, atom_per_cc)

    @abstractmethod
    def _get_helper_classes(self, helper_kwargs):
        """Create the ``_rate_helper``, ``_normalization_helper``, and
        ``_yield_helper`` objects.

        Parameters
        ----------
        helper_kwargs : dict
            Keyword arguments for helper classes

        """

    def initial_condition(self, materials):
        """Performs final setup and returns initial condition.

        Parameters
        ----------
        materials : list of openmc.lib.Material
            list of materials

        Returns
        -------
        list of numpy.ndarray
            Total density for initial conditions.

        """

        self._rate_helper.generate_tallies(materials, self.chain.reactions)
        self._normalization_helper.prepare(
            self.chain.nuclides, self.reaction_rates.index_nuc)
        # Tell fission yield helper what materials this process is
        # responsible for
        self._yield_helper.generate_tallies(
            materials, tuple(sorted(self._mat_index_map.values())))

        # Return number density vector
        return list(self.number.get_mat_slice(np.s_[:]))

    def _update_materials_and_nuclides(self, vec):
        """Update the number density, material compositions, and nuclide
        lists in helper objects

        Parameters
        ----------
        vec : list of numpy.ndarray
            Total atoms.

        """

        # Update the number densities regardless of the source rate
        self.number.set_density(vec)
        self._update_materials()

        # Prevent OpenMC from complaining about re-creating tallies
        openmc.reset_auto_ids()

        # Update tally nuclides data in preparation for transport solve
        nuclides = self._get_reaction_nuclides()
        self._rate_helper.nuclides = nuclides
        self._normalization_helper.nuclides = nuclides
        self._yield_helper.update_tally_nuclides(nuclides)

    @abstractmethod
    def _update_materials(self):
        """Updates material compositions in OpenMC on all processes."""

    def write_bos_data(self, step):
        """Document beginning of step data for a given step

        Called at the beginning of a depletion step and at
        the final point in the simulation.

        Parameters
        ----------
        step : int
            Current depletion step including restarts
        """
        # Since we aren't running a transport simulation, we simply pass
        pass

    def _get_reaction_nuclides(self):
        """Determine nuclides that should be tallied for reaction rates.

        This method returns a list of all nuclides that have cross section data
        and are listed in the depletion chain. Technically, we should count
        nuclides that may not appear in the depletion chain because we still
        need to get the fission reaction rate for these nuclides in order to
        normalize power, but that is left as a future exercise.

        Returns
        -------
        list of str
            Nuclides with reaction rates

        """
        nuc_set = set()

        # Create the set of all nuclides in the decay chain in materials marked
        # for burning in which the number density is greater than zero.
        for nuc in self.number.nuclides:
            if nuc in self.nuclides_with_data:
                nuc_set.add(nuc)

        # Communicate which nuclides have nonzeros to rank 0
        if comm.rank == 0:
            for i in range(1, comm.size):
                nuc_newset = comm.recv(source=i, tag=i)
                nuc_set |= nuc_newset
        else:
            comm.send(nuc_set, dest=0, tag=comm.rank)

        if comm.rank == 0:
            # Sort nuclides in the same order as self.number
            nuc_list = [nuc for nuc in self.number.nuclides
                        if nuc in nuc_set]
        else:
            nuc_list = None

        # Store list of nuclides on each process
        nuc_list = comm.bcast(nuc_list)
        return [nuc for nuc in nuc_list if nuc in self.chain]

    def _calculate_reaction_rates(self, source_rate):
        """Unpack tallies from OpenMC and return an operator result

        This method uses OpenMC's C API bindings to determine the k-effective
        value and reaction rates from the simulation. The reaction rates are
        normalized by a helper class depending on the method being used.

        Parameters
        ----------
        source_rate : float
            Power in [W] or source rate in [neutron/sec]

        Returns
        -------
        rates : openmc.deplete.ReactionRates
            Reaction rates for nuclides

        """
        rates = self.reaction_rates
        rates.fill(0.0)

        # Extract reaction nuclides
        rxn_nuclides = self._rate_helper.nuclides

        # Form fast map
        nuc_ind = [rates.index_nuc[nuc] for nuc in rxn_nuclides]
        rx_ind = [rates.index_rx[react] for react in self.chain.reactions]

        # Keep track of energy produced from all reactions in eV per source
        # particle
        self._normalization_helper.reset()
        self._yield_helper.unpack()

        # Store fission yield dictionaries
        fission_yields = []

        # Create arrays to store fission Q values, reaction rates, and nuclide
        # numbers, zeroed out in material iteration
        number = np.empty(rates.n_nuc)

        fission_ind = rates.index_rx.get("fission")

        # Reset the cached material reaction rates tallies
        self._rate_helper.reset_tally_means()

        # Extract results
        for i, mat in enumerate(self.local_mats):
            # Get tally index
            mat_index = self._mat_index_map[mat]

            # Zero out reaction rates and nuclide numbers
            number.fill(0.0)

            # Get new number densities
            for nuc, i_nuc_results in zip(rxn_nuclides, nuc_ind):
                number[i_nuc_results] = self.number[mat, nuc]

            # Get microscopic reaction rates in [(reactions/src)*b-cm/atom]. 2D
            # array with shape (nuclides, reactions).
            tally_rates = self._rate_helper.get_material_rates(
                mat_index, nuc_ind, rx_ind)

            # Compute fission yields for this material
            fission_yields.append(self._yield_helper.weighted_yields(i))

            # Accumulate energy from fission
            volume_b_cm = 1e24 * self.number.get_mat_volume(mat)
            if fission_ind is not None:
                atom_per_bcm = number / volume_b_cm
                fission_rates = tally_rates[:, fission_ind] * atom_per_bcm
                self._normalization_helper.update(fission_rates)

            # Divide by [b-cm] to get [(reactions/src)/atom]
            rates[i] = tally_rates / volume_b_cm

        # Scale reaction rates to obtain units of [(reactions/sec)/atom]
        rates *= self._normalization_helper.factor(source_rate)

        # Store new fission yields on the chain
        self.chain.fission_yields = fission_yields

        return rates

    def get_results_info(self):
        """Returns volume list, material lists, and nuc lists.

        Returns
        -------
        volume : dict of str float
            Volumes corresponding to materials in full_burn_dict
        nuc_list : list of str
            A list of all nuclide names. Used for sorting the simulation.
        burn_list : list of int
            A list of all material IDs to be burned.  Used for sorting the simulation.
        full_burn_list : list
            List of all burnable material IDs

        """
        nuc_list = self.number.burnable_nuclides
        burn_list = self.local_mats

        volume = {}
        for i, mat in enumerate(burn_list):
            volume[mat] = self.number.volume[i]

        # Combine volume dictionaries across processes
        volume_list = comm.allgather(volume)
        volume = {k: v for d in volume_list for k, v in d.items()}

        return volume, nuc_list, burn_list, self.burnable_mats<|MERGE_RESOLUTION|>--- conflicted
+++ resolved
@@ -6,11 +6,8 @@
 """
 
 from abc import abstractmethod
-<<<<<<< HEAD
 from warnings import warn
-=======
 from typing import List, Tuple, Dict
->>>>>>> 1cae2f71
 
 import numpy as np
 
@@ -180,7 +177,7 @@
         Returns
         -------
         burnable_mats : list of str
-            List of burnable material IDs
+            F of burnable material IDs
         volume : dict of str to float
             Volume of each material in [cm^3]
         nuclides : list of str
