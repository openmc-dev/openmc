--- conflicted
+++ resolved
@@ -6,11 +6,7 @@
 """
 
 from abc import abstractmethod
-<<<<<<< HEAD
-from collections import OrderedDict
 from warnings import warn
-=======
->>>>>>> eea52238
 
 import numpy as np
 
