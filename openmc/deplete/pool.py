"""Dedicated module containing depletion function

Provided to avoid some circular imports
"""
from itertools import repeat, starmap
from multiprocessing import Pool

from scipy.sparse import bmat, hstack, vstack, csc_matrix
import numpy as np

from openmc.mpi import comm

# Configurable switch that enables / disables the use of
# multiprocessing routines during depletion
USE_MULTIPROCESSING = True

# Allow user to override the number of worker processes to use for depletion
# calculations
NUM_PROCESSES = None

def _distribute(items):
    """Distribute items across MPI communicator

    Parameters
    ----------
    items : list
        List of items of distribute

    Returns
    -------
    list
        Items assigned to process that called

    """
    min_size, extra = divmod(len(items), comm.size)
    j = 0
    for i in range(comm.size):
        chunk_size = min_size + int(i < extra)
        if comm.rank == i:
            return items[j:j + chunk_size]
        j += chunk_size

def deplete(func, chain, n, rates, dt, current_timestep=None, matrix_func=None,
            transfer_rates=None, external_source_rates=None, *matrix_args):
    """Deplete materials using given reaction rates for a specified time

    Parameters
    ----------
    func : callable
        Function to use to get new compositions. Expected to have the signature
        ``func(A, n0, t) -> n1``
    chain : openmc.deplete.Chain
        Depletion chain
    n : list of numpy.ndarray
        List of atom number arrays for each material. Each array in the list
        contains the number of [atom] of each nuclide.
    rates : openmc.deplete.ReactionRates
        Reaction rates (from transport operator)
    dt : float
        Time in [s] to deplete for
    current_timestep : int
        Current timestep index
    maxtrix_func : callable, optional
        Function to form the depletion matrix after calling ``matrix_func(chain,
        rates, fission_yields)``, where ``fission_yields = {parent: {product:
        yield_frac}}`` Expected to return the depletion matrix required by
        ``func``
    transfer_rates : openmc.deplete.TransferRates, Optional
        Transfer rates for continuous removal/feed.

        .. versionadded:: 0.14.0
    external_source_rates : openmc.deplete.ExternalSourceRates, Optional
        External source rates for continuous removal/feed.

        .. versionadded:: 0.15.3
    matrix_args: Any, optional
        Additional arguments passed to matrix_func

    Returns
    -------
    n_result : list of numpy.ndarray
        Updated list of atom number arrays for each material. Each array in the
        list contains the number of [atom] of each nuclide.

    """

    fission_yields = chain.fission_yields
    if len(fission_yields) == 1:
        fission_yields = repeat(fission_yields[0])
    elif len(fission_yields) != len(n):
        raise ValueError(
            "Number of material fission yield distributions {} is not "
            "equal to the number of compositions {}".format(
                len(fission_yields), len(n)))

    if matrix_func is None:
        matrices = map(chain.form_matrix, rates, fission_yields)
    else:
        matrices = map(matrix_func, repeat(chain), rates, fission_yields,
                       *matrix_args)

    if (transfer_rates is not None and
        current_timestep in transfer_rates.external_timesteps):
        # Calculate transfer rate terms as diagonal matrices
        transfers = map(chain.form_rr_term, repeat(transfer_rates),
<<<<<<< HEAD
                        transfer_rates.local_mats)
=======
                        repeat(current_timestep), transfer_rates.local_mats)
>>>>>>> a64cc96e

        # Subtract transfer rate terms from Bateman matrices
        matrices = [matrix - transfer for (matrix, transfer) in zip(matrices,
                                                                    transfers)]

<<<<<<< HEAD
        if transfer_rates.redox:
            for mat_idx, mat_id in enumerate(transfer_rates.local_mats):
                if mat_id in transfer_rates.redox:
                    matrices[mat_idx] = chain.add_redox_term(matrices[mat_idx],
                                                transfer_rates.redox[mat_id][0],
                                                transfer_rates.redox[mat_id][1])

        if len(transfer_rates.index_transfer) > 0:
=======
        if current_timestep in transfer_rates.index_transfer:
>>>>>>> a64cc96e
            # Gather all on comm.rank 0
            matrices = comm.gather(matrices)
            n = comm.gather(n)

            if comm.rank == 0:
                # Expand lists
                matrices = [elm for matrix in matrices for elm in matrix]
                n = [n_elm for n_mat in n for  n_elm in n_mat]

                # Calculate transfer rate terms as diagonal matrices
<<<<<<< HEAD
                transfer_pair = dict()
                for mat_pair in transfer_rates.index_transfer:
                    transfer_matrix = chain.form_rr_term(transfer_rates, mat_pair)

                    # check if destination material has a redox control
                    if mat_pair[0] in transfer_rates.redox:
                        transfer_matrix = chain.add_redox_term(transfer_matrix,
                                          transfer_rates.redox[mat_pair[0]][0],
                                          transfer_rates.redox[mat_pair[0]][1])
=======
                transfer_pair = {}
                for mat_pair in transfer_rates.index_transfer[current_timestep]:
                    transfer_matrix = chain.form_rr_term(transfer_rates,
                                                         current_timestep,
                                                         mat_pair)
>>>>>>> a64cc96e
                    transfer_pair[mat_pair] = transfer_matrix

                # Combine all matrices together in a single matrix of matrices
                # to be solved in one go
                n_rows = n_cols = len(transfer_rates.burnable_mats)
                rows = []
                for row in range(n_rows):
                    cols = []
                    for col in range(n_cols):
                        mat_pair = (transfer_rates.burnable_mats[row],
                                    transfer_rates.burnable_mats[col])
                        if row == col:
                            # Fill the diagonals with the Bateman matrices
                            cols.append(matrices[row])
                        elif mat_pair in transfer_rates.index_transfer[current_timestep]:
                            # Fill the off-diagonals with the transfer pair matrices
                            cols.append(transfer_pair[mat_pair])
                        else:
                            cols.append(None)

                    rows.append(cols)
                matrix = bmat(rows)

                # Concatenate vectors of nuclides in one
                n_multi = np.concatenate(n)
                n_result = func(matrix, n_multi, dt)

                # Split back the nuclide vector result into the original form
                n_result = np.split(n_result, np.cumsum([len(i) for i in n])[:-1])

            else:
                n_result = None

            # Braodcast result to other ranks
            n_result = comm.bcast(n_result)
            # Distribute results across MPI
            n_result = _distribute(n_result)

            return n_result

    if (external_source_rates is not None and
        current_timestep in external_source_rates.external_timesteps):
        # Calculate external source term vectors
        sources = map(chain.form_ext_source_term, repeat(external_source_rates),
                      repeat(current_timestep), external_source_rates.local_mats)

        # stack vector column at the end of the matrix
        matrices = [
            hstack([matrix, source])
            for matrix, source in zip(matrices, sources)
        ]

        # Add a last row of zeroes to the matrices and append 1 to the last row
        # of the nuclide vectors
        for i, matrix in enumerate(matrices):
            if not np.equal(*matrix.shape):
                matrices[i] = vstack([matrix, csc_matrix([0]*matrix.shape[1])])
                n[i] = np.append(n[i], 1.0)

    inputs = zip(matrices, n, repeat(dt))

    if USE_MULTIPROCESSING:
        with Pool(NUM_PROCESSES) as pool:
            n_result = list(pool.starmap(func, inputs))
    else:
        n_result = list(starmap(func, inputs))

    # Remove extra value at the end of the nuclide vectors
    if (external_source_rates is not None and
        current_timestep in external_source_rates.external_timesteps):
        external_source_rates.reformat_nuclide_vectors(n)
        external_source_rates.reformat_nuclide_vectors(n_result)

    return n_result<|MERGE_RESOLUTION|>--- conflicted
+++ resolved
@@ -103,17 +103,12 @@
         current_timestep in transfer_rates.external_timesteps):
         # Calculate transfer rate terms as diagonal matrices
         transfers = map(chain.form_rr_term, repeat(transfer_rates),
-<<<<<<< HEAD
-                        transfer_rates.local_mats)
-=======
                         repeat(current_timestep), transfer_rates.local_mats)
->>>>>>> a64cc96e
 
         # Subtract transfer rate terms from Bateman matrices
         matrices = [matrix - transfer for (matrix, transfer) in zip(matrices,
                                                                     transfers)]
 
-<<<<<<< HEAD
         if transfer_rates.redox:
             for mat_idx, mat_id in enumerate(transfer_rates.local_mats):
                 if mat_id in transfer_rates.redox:
@@ -121,10 +116,7 @@
                                                 transfer_rates.redox[mat_id][0],
                                                 transfer_rates.redox[mat_id][1])
 
-        if len(transfer_rates.index_transfer) > 0:
-=======
         if current_timestep in transfer_rates.index_transfer:
->>>>>>> a64cc96e
             # Gather all on comm.rank 0
             matrices = comm.gather(matrices)
             n = comm.gather(n)
@@ -135,23 +127,17 @@
                 n = [n_elm for n_mat in n for  n_elm in n_mat]
 
                 # Calculate transfer rate terms as diagonal matrices
-<<<<<<< HEAD
-                transfer_pair = dict()
-                for mat_pair in transfer_rates.index_transfer:
-                    transfer_matrix = chain.form_rr_term(transfer_rates, mat_pair)
+                transfer_pair = {}
+                for mat_pair in transfer_rates.index_transfer[current_timestep]:
+                    transfer_matrix = chain.form_rr_term(transfer_rates,
+                                                         current_timestep,
+                                                         mat_pair)
 
                     # check if destination material has a redox control
                     if mat_pair[0] in transfer_rates.redox:
                         transfer_matrix = chain.add_redox_term(transfer_matrix,
                                           transfer_rates.redox[mat_pair[0]][0],
                                           transfer_rates.redox[mat_pair[0]][1])
-=======
-                transfer_pair = {}
-                for mat_pair in transfer_rates.index_transfer[current_timestep]:
-                    transfer_matrix = chain.form_rr_term(transfer_rates,
-                                                         current_timestep,
-                                                         mat_pair)
->>>>>>> a64cc96e
                     transfer_pair[mat_pair] = transfer_matrix
 
                 # Combine all matrices together in a single matrix of matrices
