--- conflicted
+++ resolved
@@ -33,13 +33,9 @@
             if line == '' and p.poll() != None:
                 break
 
-<<<<<<< HEAD
         # Return the returncode (integer, zero if no problems encountered)
         return p.returncode
 
-
-=======
->>>>>>> 286b0eab
     @property
     def working_directory(self):
         return self._working_directory
@@ -59,13 +55,9 @@
         self._working_directory = working_directory
 
     def plot_geometry(self, output=True):
-<<<<<<< HEAD
+        """Run OpenMC in plotting mode"""
+
         return self._run_openmc('openmc -p', output)
-=======
-        """Run OpenMC in plotting mode"""
->>>>>>> 286b0eab
-
-        self._run_openmc('openmc -p', output)
 
     def run_simulation(self, particles=None, threads=None,
                        geometry_debug=False, restart_file=None,
