--- conflicted
+++ resolved
@@ -25,11 +25,7 @@
     'energyout', 'mu', 'musurface', 'polar', 'azimuthal', 'distribcell', 'delayedgroup',
     'energyfunction', 'cellfrom', 'materialfrom', 'legendre', 'spatiallegendre',
     'sphericalharmonics', 'zernike', 'zernikeradial', 'particle', 'cellinstance',
-<<<<<<< HEAD
-    'collision', 'time', 'importance'
-=======
-    'collision', 'time', 'parentnuclide'
->>>>>>> 9b5678b5
+    'collision', 'time', 'importance', 'parentnuclide'
 )
 
 _CURRENT_NAMES = (
