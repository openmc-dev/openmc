--- conflicted
+++ resolved
@@ -25,11 +25,7 @@
     'energyout', 'mu', 'musurface', 'polar', 'azimuthal', 'distribcell', 'delayedgroup',
     'energyfunction', 'cellfrom', 'materialfrom', 'legendre', 'spatiallegendre',
     'sphericalharmonics', 'zernike', 'zernikeradial', 'particle', 'cellinstance',
-<<<<<<< HEAD
-    'collision', 'time', 'timedmesh'
-=======
-    'collision', 'time', 'parentnuclide', 'weight'
->>>>>>> cb95c784
+    'collision', 'time', 'timedmesh', 'parentnuclide', 'weight'
 )
 
 _CURRENT_NAMES = (
