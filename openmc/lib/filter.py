from collections.abc import Mapping
from ctypes import c_int, c_int32, c_double, c_char_p, POINTER, \
    create_string_buffer, c_size_t
from weakref import WeakValueDictionary

import numpy as np
from numpy.ctypeslib import as_array

from openmc.exceptions import AllocationError, InvalidIDError
from openmc.data.function import INTERPOLATION_SCHEME
from openmc import ParticleType
from . import _dll
from .core import _FortranObjectWithID
from .error import _error_handler
from .material import Material
from .mesh import _get_mesh


__all__ = [
    'Filter', 'AzimuthalFilter', 'CellFilter', 'CellbornFilter', 'CellfromFilter',
    'CellInstanceFilter', 'CollisionFilter', 'DistribcellFilter', 'DelayedGroupFilter',
    'EnergyFilter', 'EnergyoutFilter', 'EnergyFunctionFilter', 'LegendreFilter',
    'MaterialFilter', 'MaterialFromFilter', 'MeshFilter', 'MeshBornFilter',
    'MeshSurfaceFilter', 'MuFilter', 'MuSurfaceFilter', 'ParticleFilter', 'PolarFilter',
    'SphericalHarmonicsFilter', 'SpatialLegendreFilter', 'SurfaceFilter', 'UniverseFilter',
    'ZernikeFilter', 'ZernikeRadialFilter', 'filters'
]

# Tally functions
_dll.openmc_cell_filter_get_bins.argtypes = [
    c_int32, POINTER(POINTER(c_int32)), POINTER(c_int32)]
_dll.openmc_cell_filter_get_bins.restype = c_int
_dll.openmc_cell_filter_get_bins.errcheck = _error_handler
_dll.openmc_energy_filter_get_bins.argtypes = [
    c_int32, POINTER(POINTER(c_double)), POINTER(c_size_t)]
_dll.openmc_energy_filter_get_bins.restype = c_int
_dll.openmc_energy_filter_get_bins.errcheck = _error_handler
_dll.openmc_energy_filter_set_bins.argtypes = [c_int32, c_size_t, POINTER(c_double)]
_dll.openmc_energy_filter_set_bins.restype = c_int
_dll.openmc_energy_filter_set_bins.errcheck = _error_handler
_dll.openmc_energyfunc_filter_set_data.restype = c_int
_dll.openmc_energyfunc_filter_set_data.errcheck = _error_handler
_dll.openmc_energyfunc_filter_set_data.argtypes = [
    c_int32, c_size_t, POINTER(c_double), POINTER(c_double)]
_dll.openmc_energyfunc_filter_get_energy.resttpe = c_int
_dll.openmc_energyfunc_filter_get_energy.errcheck = _error_handler
_dll.openmc_energyfunc_filter_get_energy.argtypes = [
    c_int32, POINTER(c_size_t), POINTER(POINTER(c_double))]
_dll.openmc_energyfunc_filter_get_y.resttpe = c_int
_dll.openmc_energyfunc_filter_get_y.errcheck = _error_handler
_dll.openmc_energyfunc_filter_get_y.argtypes = [
    c_int32, POINTER(c_size_t), POINTER(POINTER(c_double))]
_dll.openmc_energyfunc_filter_get_interpolation.resttpe = c_int
_dll.openmc_energyfunc_filter_get_interpolation.errcheck = _error_handler
_dll.openmc_energyfunc_filter_get_interpolation.argtypes = [c_int32, POINTER(c_int)]
_dll.openmc_energyfunc_filter_set_interpolation.resttpe = c_int
_dll.openmc_energyfunc_filter_set_interpolation.errcheck = _error_handler
_dll.openmc_energyfunc_filter_set_interpolation.argtypes = [c_int32, c_char_p]
_dll.openmc_filter_get_id.argtypes = [c_int32, POINTER(c_int32)]
_dll.openmc_filter_get_id.restype = c_int
_dll.openmc_filter_get_id.errcheck = _error_handler
_dll.openmc_filter_get_num_bins.argtypes = [c_int32, POINTER(c_int)]
_dll.openmc_filter_get_num_bins.restype = c_int
_dll.openmc_filter_get_num_bins.errchck = _error_handler
_dll.openmc_filter_get_type.argtypes = [c_int32, c_char_p]
_dll.openmc_filter_get_type.restype = c_int
_dll.openmc_filter_get_type.errcheck = _error_handler
_dll.openmc_filter_set_id.argtypes = [c_int32, c_int32]
_dll.openmc_filter_set_id.restype = c_int
_dll.openmc_filter_set_id.errcheck = _error_handler
_dll.openmc_get_filter_index.argtypes = [c_int32, POINTER(c_int32)]
_dll.openmc_get_filter_index.restype = c_int
_dll.openmc_get_filter_index.errcheck = _error_handler
_dll.openmc_legendre_filter_get_order.argtypes = [c_int32, POINTER(c_int)]
_dll.openmc_legendre_filter_get_order.restype = c_int
_dll.openmc_legendre_filter_get_order.errcheck = _error_handler
_dll.openmc_legendre_filter_set_order.argtypes = [c_int32, c_int]
_dll.openmc_legendre_filter_set_order.restype = c_int
_dll.openmc_legendre_filter_set_order.errcheck = _error_handler
_dll.openmc_material_filter_get_bins.argtypes = [
    c_int32, POINTER(POINTER(c_int32)), POINTER(c_size_t)]
_dll.openmc_material_filter_get_bins.restype = c_int
_dll.openmc_material_filter_get_bins.errcheck = _error_handler
_dll.openmc_material_filter_set_bins.argtypes = [c_int32, c_size_t, POINTER(c_int32)]
_dll.openmc_material_filter_set_bins.restype = c_int
_dll.openmc_material_filter_set_bins.errcheck = _error_handler
_dll.openmc_mesh_filter_get_mesh.argtypes = [c_int32, POINTER(c_int32)]
_dll.openmc_mesh_filter_get_mesh.restype = c_int
_dll.openmc_mesh_filter_get_mesh.errcheck = _error_handler
_dll.openmc_mesh_filter_set_mesh.argtypes = [c_int32, c_int32]
_dll.openmc_mesh_filter_set_mesh.restype = c_int
_dll.openmc_mesh_filter_set_mesh.errcheck = _error_handler
_dll.openmc_mesh_filter_get_translation.argtypes = [c_int32, POINTER(c_double*3)]
_dll.openmc_mesh_filter_get_translation.restype = c_int
_dll.openmc_mesh_filter_get_translation.errcheck = _error_handler
_dll.openmc_mesh_filter_set_translation.argtypes = [c_int32, POINTER(c_double*3)]
_dll.openmc_mesh_filter_set_translation.restype = c_int
_dll.openmc_mesh_filter_set_translation.errcheck = _error_handler
_dll.openmc_meshborn_filter_get_mesh.argtypes = [c_int32, POINTER(c_int32)]
_dll.openmc_meshborn_filter_get_mesh.restype = c_int
_dll.openmc_meshborn_filter_get_mesh.errcheck = _error_handler
_dll.openmc_meshborn_filter_set_mesh.argtypes = [c_int32, c_int32]
_dll.openmc_meshborn_filter_set_mesh.restype = c_int
_dll.openmc_meshborn_filter_set_mesh.errcheck = _error_handler
_dll.openmc_meshborn_filter_get_translation.argtypes = [c_int32, POINTER(c_double*3)]
_dll.openmc_meshborn_filter_get_translation.restype = c_int
_dll.openmc_meshborn_filter_get_translation.errcheck = _error_handler
_dll.openmc_meshborn_filter_set_translation.argtypes = [c_int32, POINTER(c_double*3)]
_dll.openmc_meshborn_filter_set_translation.restype = c_int
_dll.openmc_meshborn_filter_set_translation.errcheck = _error_handler
_dll.openmc_meshsurface_filter_get_mesh.argtypes = [c_int32, POINTER(c_int32)]
_dll.openmc_meshsurface_filter_get_mesh.restype = c_int
_dll.openmc_meshsurface_filter_get_mesh.errcheck = _error_handler
_dll.openmc_meshsurface_filter_set_mesh.argtypes = [c_int32, c_int32]
_dll.openmc_meshsurface_filter_set_mesh.restype = c_int
_dll.openmc_meshsurface_filter_set_mesh.errcheck = _error_handler
_dll.openmc_meshsurface_filter_get_translation.argtypes = [c_int32, POINTER(c_double*3)]
_dll.openmc_meshsurface_filter_get_translation.restype = c_int
_dll.openmc_meshsurface_filter_get_translation.errcheck = _error_handler
_dll.openmc_meshsurface_filter_set_translation.argtypes = [c_int32, POINTER(c_double*3)]
_dll.openmc_meshsurface_filter_set_translation.restype = c_int
_dll.openmc_meshsurface_filter_set_translation.errcheck = _error_handler
_dll.openmc_new_filter.argtypes = [c_char_p, POINTER(c_int32)]
_dll.openmc_new_filter.restype = c_int
_dll.openmc_new_filter.errcheck = _error_handler
_dll.openmc_spatial_legendre_filter_get_order.argtypes = [c_int32, POINTER(c_int)]
_dll.openmc_spatial_legendre_filter_get_order.restype = c_int
_dll.openmc_spatial_legendre_filter_get_order.errcheck = _error_handler
_dll.openmc_spatial_legendre_filter_set_order.argtypes = [c_int32, c_int]
_dll.openmc_spatial_legendre_filter_set_order.restype = c_int
_dll.openmc_spatial_legendre_filter_set_order.errcheck = _error_handler
_dll.openmc_sphharm_filter_get_order.argtypes = [c_int32, POINTER(c_int)]
_dll.openmc_sphharm_filter_get_order.restype = c_int
_dll.openmc_sphharm_filter_get_order.errcheck = _error_handler
_dll.openmc_sphharm_filter_set_order.argtypes = [c_int32, c_int]
_dll.openmc_sphharm_filter_set_order.restype = c_int
_dll.openmc_sphharm_filter_set_order.errcheck = _error_handler
_dll.openmc_zernike_filter_get_order.argtypes = [c_int32, POINTER(c_int)]
_dll.openmc_zernike_filter_get_order.restype = c_int
_dll.openmc_zernike_filter_get_order.errcheck = _error_handler
_dll.openmc_zernike_filter_set_order.argtypes = [c_int32, c_int]
_dll.openmc_zernike_filter_set_order.restype = c_int
_dll.openmc_zernike_filter_set_order.errcheck = _error_handler
_dll.tally_filters_size.restype = c_size_t

class Filter(_FortranObjectWithID):
    __instances = WeakValueDictionary()

    def __new__(cls, obj=None, uid=None, new=True, index=None):
        mapping = filters
        if index is None:
            if new:
                # Determine ID to assign
                if uid is None:
                    uid = max(mapping, default=0) + 1
                else:
                    if uid in mapping:
                        raise AllocationError('A filter with ID={} has already '
                                              'been allocated.'.format(uid))

                # Set the filter type -- note that the filter_type attribute
                # only exists on subclasses!
                index = c_int32()
                _dll.openmc_new_filter(cls.filter_type.encode(), index)
                index = index.value
            else:
                index = mapping[uid]._index

        if index not in cls.__instances:
            instance = super().__new__(cls)
            instance._index = index
            if uid is not None:
                instance.id = uid
            cls.__instances[index] = instance

        return cls.__instances[index]

    @property
    def id(self):
        filter_id = c_int32()
        _dll.openmc_filter_get_id(self._index, filter_id)
        return filter_id.value

    @id.setter
    def id(self, filter_id):
        _dll.openmc_filter_set_id(self._index, filter_id)

    @property
    def n_bins(self):
        n = c_int()
        _dll.openmc_filter_get_num_bins(self._index, n)
        return n.value


class EnergyFilter(Filter):
    filter_type = 'energy'

    def __init__(self, bins=None, uid=None, new=True, index=None):
        super().__init__(uid, new, index)
        if bins is not None:
            self.bins = bins

    @property
    def bins(self):
        energies = POINTER(c_double)()
        n = c_size_t()
        _dll.openmc_energy_filter_get_bins(self._index, energies, n)
        return as_array(energies, (n.value,))

    @bins.setter
    def bins(self, bins):
        # Get numpy array as a double*
        energies = np.asarray(bins)
        energies_p = energies.ctypes.data_as(POINTER(c_double))

        _dll.openmc_energy_filter_set_bins(
            self._index, len(energies), energies_p)


class CollisionFilter(Filter):
    filter_type = 'collision'


class EnergyoutFilter(EnergyFilter):
    filter_type = 'energyout'


class AzimuthalFilter(Filter):
    filter_type = 'azimuthal'


class CellFilter(Filter):
    filter_type = 'cell'

    @property
    def bins(self):
        cells = POINTER(c_int32)()
        n = c_int32()
        _dll.openmc_cell_filter_get_bins(self._index, cells, n)
        return as_array(cells, (n.value,))


class CellbornFilter(Filter):
    filter_type = 'cellborn'


class CellfromFilter(Filter):
    filter_type = 'cellfrom'


class CellInstanceFilter(Filter):
    filter_type = 'cellinstance'


class DelayedGroupFilter(Filter):
    filter_type = 'delayedgroup'


class DistribcellFilter(Filter):
    filter_type = 'distribcell'


class EnergyFunctionFilter(Filter):
    filter_type = 'energyfunction'

    def __new__(cls, energy=None, y=None, uid=None, new=True, index=None):
        return super().__new__(cls, uid=uid, new=new, index=index)

    def __init__(self, energy=None, y=None, uid=None, new=True, index=None):
        if (energy is None) != (y is None):
            raise AttributeError("Need both energy and y or neither")
        super().__init__(uid, new, index)
        if energy is not None:
            self.set_data(energy, y)

    def set_data(self, energy, y):
        """Set the interpolation information for the filter

        Parameters
        ----------
        energy : numpy.ndarray
            Independent variable for the interpolation
        y : numpy.ndarray
            Dependent variable for the interpolation
        interpolation : {'histogram', 'linear-linear', 'linear-log', 'log-linear', 'log-log', 'quadratic', 'cubic'}
            Interpolation scheme
        """
        energy_array = np.asarray(energy)
        y_array = np.asarray(y)
        energy_p = energy_array.ctypes.data_as(POINTER(c_double))
        y_p = y_array.ctypes.data_as(POINTER(c_double))

        _dll.openmc_energyfunc_filter_set_data(
            self._index, len(energy_array), energy_p, y_p)

    @property
    def energy(self):
        return self._get_attr(_dll.openmc_energyfunc_filter_get_energy)

    @property
    def y(self):
        return self._get_attr(_dll.openmc_energyfunc_filter_get_y)

    @property
    def interpolation(self) -> str:
        interp = c_int()
        _dll.openmc_energyfunc_filter_get_interpolation(self._index, interp)
        return INTERPOLATION_SCHEME[interp.value]

    @interpolation.setter
    def interpolation(self, interp: str):
        interp_ptr = c_char_p(interp.encode())
        _dll.openmc_energyfunc_filter_set_interpolation(self._index, interp_ptr)

    def _get_attr(self, cfunc):
        array_p = POINTER(c_double)()
        n = c_size_t()
        cfunc(self._index, n, array_p)
        return as_array(array_p, (n.value, ))


class LegendreFilter(Filter):
    filter_type = 'legendre'

    def __init__(self, order=None, uid=None, new=True, index=None):
        super().__init__(uid, new, index)
        if order is not None:
            self.order = order

    @property
    def order(self):
        temp_order = c_int()
        _dll.openmc_legendre_filter_get_order(self._index, temp_order)
        return temp_order.value

    @order.setter
    def order(self, order):
        _dll.openmc_legendre_filter_set_order(self._index, order)


class MaterialFilter(Filter):
    filter_type = 'material'

    def __init__(self, bins=None, uid=None, new=True, index=None):
        super().__init__(uid, new, index)
        if bins is not None:
            self.bins = bins

    @property
    def bins(self):
        materials = POINTER(c_int32)()
        n = c_size_t()
        _dll.openmc_material_filter_get_bins(self._index, materials, n)
        return [Material(index=materials[i]) for i in range(n.value)]

    @bins.setter
    def bins(self, materials):
        # Get material indices as int32_t[]
        n = len(materials)
        bins = (c_int32*n)(*(m._index for m in materials))
        _dll.openmc_material_filter_set_bins(self._index, n, bins)


class MaterialFromFilter(Filter):
    filter_type = 'materialfrom'


class MeshFilter(Filter):
    """Mesh filter stored internally.

    This class exposes a Mesh filter that is stored internally in the OpenMC
    library. To obtain a view of a Mesh filter with a given ID, use the
    :data:`openmc.lib.filters` mapping.

    Parameters
    ----------
    mesh : openmc.lib.Mesh
        Mesh to use for the filter
    uid : int or None
        Unique ID of the Mesh filter
    new : bool
        When `index` is None, this argument controls whether a new object is
        created or a view of an existing object is returned.
    index : int
        Index in the `filters` array.

    Attributes
    ----------
    filter_type : str
        Type of filter
    mesh : openmc.lib.Mesh
        Mesh used for the filter
    translation : Iterable of float
        3-D coordinates of the translation vector

    """
    filter_type = 'mesh'

    def __init__(self, mesh=None, uid=None, new=True, index=None):
        super().__init__(uid, new, index)
        if mesh is not None:
            self.mesh = mesh

    @property
    def mesh(self):
        index_mesh = c_int32()
        _dll.openmc_mesh_filter_get_mesh(self._index, index_mesh)
        return _get_mesh(index_mesh.value)

    @mesh.setter
    def mesh(self, mesh):
        _dll.openmc_mesh_filter_set_mesh(self._index, mesh._index)

    @property
    def translation(self):
        translation = (c_double*3)()
        _dll.openmc_mesh_filter_get_translation(self._index, translation)
        return tuple(translation)

    @translation.setter
    def translation(self, translation):
        _dll.openmc_mesh_filter_set_translation(self._index, (c_double*3)(*translation))


class MeshBornFilter(Filter):
    """MeshBorn filter stored internally.

    This class exposes a MeshBorn filter that is stored internally in the OpenMC
    library. To obtain a view of a MeshBorn filter with a given ID, use the
    :data:`openmc.lib.filters` mapping.

    Parameters
    ----------
    mesh : openmc.lib.Mesh
        Mesh to use for the filter
    uid : int or None
        Unique ID of the MeshBorn filter
    new : bool
        When `index` is None, this argument controls whether a new object is
        created or a view of an existing object is returned.
    index : int
        Index in the `filters` array.

    Attributes
    ----------
    filter_type : str
        Type of filter
    mesh : openmc.lib.Mesh
        Mesh used for the filter
    translation : Iterable of float
        3-D coordinates of the translation vector

    """
    filter_type = 'meshborn'

    def __init__(self, mesh=None, uid=None, new=True, index=None):
        super().__init__(uid, new, index)
        if mesh is not None:
            self.mesh = mesh

    @property
    def mesh(self):
        index_mesh = c_int32()
        _dll.openmc_meshborn_filter_get_mesh(self._index, index_mesh)
        return _get_mesh(index_mesh.value)

    @mesh.setter
    def mesh(self, mesh):
        _dll.openmc_meshborn_filter_set_mesh(self._index, mesh._index)

    @property
    def translation(self):
        translation = (c_double*3)()
        _dll.openmc_meshborn_filter_get_translation(self._index, translation)
        return tuple(translation)

    @translation.setter
    def translation(self, translation):
        _dll.openmc_meshborn_filter_set_translation(self._index, (c_double*3)(*translation))


class MeshSurfaceFilter(Filter):
    """MeshSurface filter stored internally.

    This class exposes a MeshSurface filter that is stored internally in the
    OpenMC library. To obtain a view of a MeshSurface filter with a given ID,
    use the :data:`openmc.lib.filters` mapping.

    Parameters
    ----------
    mesh : openmc.lib.Mesh
        Mesh to use for the filter
    uid : int or None
        Unique ID of the MeshSurface filter
    new : bool
        When `index` is None, this argument controls whether a new object is
        created or a view of an existing object is returned.
    index : int
        Index in the `filters` array.

    Attributes
    ----------
    filter_type : str
        Type of filter
    mesh : openmc.lib.Mesh
        Mesh used for the filter
    translation : Iterable of float
        3-D coordinates of the translation vector

    """
    filter_type = 'meshsurface'

    def __init__(self, mesh=None, uid=None, new=True, index=None):
        super().__init__(uid, new, index)
        if mesh is not None:
            self.mesh = mesh

    @property
    def mesh(self):
        index_mesh = c_int32()
        _dll.openmc_meshsurface_filter_get_mesh(self._index, index_mesh)
        return _get_mesh(index_mesh.value)

    @mesh.setter
    def mesh(self, mesh):
        _dll.openmc_meshsurface_filter_set_mesh(self._index, mesh._index)

    @property
    def translation(self):
        translation = (c_double*3)()
        _dll.openmc_meshsurface_filter_get_translation(self._index, translation)
        return tuple(translation)

    @translation.setter
    def translation(self, translation):
        _dll.openmc_meshsurface_filter_set_translation(self._index, (c_double*3)(*translation))


class MuFilter(Filter):
    filter_type = 'mu'


<<<<<<< HEAD
class ParentNuclideFilter(Filter):
    filter_type = 'parentnuclide'
=======
class MuSurfaceFilter(Filter):
    filter_type = 'musurface'
>>>>>>> de8132a5


class ParticleFilter(Filter):
    filter_type = 'particle'

    @property
    def bins(self):
        particle_i = np.zeros((self.n_bins,), dtype=c_int)
        _dll.openmc_particle_filter_get_bins(
            self._index, particle_i.ctypes.data_as(POINTER(c_int)))
        return [ParticleType(i) for i in particle_i]


class PolarFilter(Filter):
    filter_type = 'polar'


class SphericalHarmonicsFilter(Filter):
    filter_type = 'sphericalharmonics'

    def __init__(self, order=None, uid=None, new=True, index=None):
        super().__init__(uid, new, index)
        if order is not None:
            self.order = order

    @property
    def order(self):
        temp_order = c_int()
        _dll.openmc_sphharm_filter_get_order(self._index, temp_order)
        return temp_order.value

    @order.setter
    def order(self, order):
        _dll.openmc_sphharm_filter_set_order(self._index, order)


class SpatialLegendreFilter(Filter):
    filter_type = 'spatiallegendre'

    def __init__(self, order=None, uid=None, new=True, index=None):
        super().__init__(uid, new, index)
        if order is not None:
            self.order = order

    @property
    def order(self):
        temp_order = c_int()
        _dll.openmc_spatial_legendre_filter_get_order(self._index, temp_order)
        return temp_order.value

    @order.setter
    def order(self, order):
        _dll.openmc_spatial_legendre_filter_set_order(self._index, order)


class SurfaceFilter(Filter):
    filter_type = 'surface'


class UniverseFilter(Filter):
    filter_type = 'universe'


class ZernikeFilter(Filter):
    filter_type = 'zernike'

    def __init__(self, order=None, uid=None, new=True, index=None):
        super().__init__(uid, new, index)
        if order is not None:
            self.order = order

    @property
    def order(self):
        temp_order = c_int()
        _dll.openmc_zernike_filter_get_order(self._index, temp_order)
        return temp_order.value

    @order.setter
    def order(self, order):
        _dll.openmc_zernike_filter_set_order(self._index, order)


class ZernikeRadialFilter(ZernikeFilter):
    filter_type = 'zernikeradial'


_FILTER_TYPE_MAP = {
    'azimuthal': AzimuthalFilter,
    'cell': CellFilter,
    'cellborn': CellbornFilter,
    'cellfrom': CellfromFilter,
    'cellinstance': CellInstanceFilter,
    'delayedgroup': DelayedGroupFilter,
    'distribcell': DistribcellFilter,
    'energy': EnergyFilter,
    'energyout': EnergyoutFilter,
    'energyfunction': EnergyFunctionFilter,
    'legendre': LegendreFilter,
    'material': MaterialFilter,
    'materialfrom': MaterialFromFilter,
    'mesh': MeshFilter,
    'meshborn': MeshBornFilter,
    'meshsurface': MeshSurfaceFilter,
    'mu': MuFilter,
<<<<<<< HEAD
    'parentnuclide': ParentNuclideFilter,
=======
    'musurface': MuSurfaceFilter,
>>>>>>> de8132a5
    'particle': ParticleFilter,
    'polar': PolarFilter,
    'sphericalharmonics': SphericalHarmonicsFilter,
    'spatiallegendre': SpatialLegendreFilter,
    'surface': SurfaceFilter,
    'universe': UniverseFilter,
    'zernike': ZernikeFilter,
    'zernikeradial': ZernikeRadialFilter
}


def _get_filter(index):
    filter_type = create_string_buffer(20)
    _dll.openmc_filter_get_type(index, filter_type)
    filter_type = filter_type.value.decode()
    return _FILTER_TYPE_MAP[filter_type](index=index)


class _FilterMapping(Mapping):
    def __getitem__(self, key):
        index = c_int32()
        try:
            _dll.openmc_get_filter_index(key, index)
        except (AllocationError, InvalidIDError) as e:
            # __contains__ expects a KeyError to work correctly
            raise KeyError(str(e))
        return _get_filter(index.value)

    def __iter__(self):
        for i in range(len(self)):
            yield _get_filter(i).id

    def __len__(self):
        return _dll.tally_filters_size()

    def __repr__(self):
        return repr(dict(self))

filters = _FilterMapping()<|MERGE_RESOLUTION|>--- conflicted
+++ resolved
@@ -540,13 +540,12 @@
     filter_type = 'mu'
 
 
-<<<<<<< HEAD
+class MuSurfaceFilter(Filter):
+    filter_type = 'musurface'
+
+
 class ParentNuclideFilter(Filter):
     filter_type = 'parentnuclide'
-=======
-class MuSurfaceFilter(Filter):
-    filter_type = 'musurface'
->>>>>>> de8132a5
 
 
 class ParticleFilter(Filter):
@@ -651,11 +650,8 @@
     'meshborn': MeshBornFilter,
     'meshsurface': MeshSurfaceFilter,
     'mu': MuFilter,
-<<<<<<< HEAD
+    'musurface': MuSurfaceFilter,
     'parentnuclide': ParentNuclideFilter,
-=======
-    'musurface': MuSurfaceFilter,
->>>>>>> de8132a5
     'particle': ParticleFilter,
     'polar': PolarFilter,
     'sphericalharmonics': SphericalHarmonicsFilter,
