from collections.abc import Mapping
from ctypes import c_int, c_int32, c_double, c_char_p, POINTER, \
    create_string_buffer, c_size_t
from weakref import WeakValueDictionary

import numpy as np
from numpy.ctypeslib import as_array

from openmc.exceptions import AllocationError, InvalidIDError
from openmc.data.function import INTERPOLATION_SCHEME
from openmc import ParticleType
from . import _dll
from .core import _FortranObjectWithID
from .error import _error_handler
from .material import Material
from .mesh import _get_mesh


__all__ = [
    'Filter', 'AzimuthalFilter', 'CellFilter', 'CellbornFilter', 'CellfromFilter',
    'CellInstanceFilter', 'CollisionFilter', 'DistribcellFilter', 'DelayedGroupFilter',
    'EnergyFilter', 'EnergyoutFilter', 'EnergyFunctionFilter', 'LegendreFilter',
<<<<<<< HEAD
    'MaterialFilter', 'MaterialFromFilter', 'MeshFilter', 'MeshSurfaceFilter', 'MuFilter', 
    'MuSurfaceFilter', 'ParticleFilter', 'PolarFilter', 'SphericalHarmonicsFilter', 
    'SpatialLegendreFilter', 'SurfaceFilter', 'UniverseFilter', 'ZernikeFilter', 
    'ZernikeRadialFilter', 'filters'
=======
    'MaterialFilter', 'MaterialFromFilter', 'MeshFilter', 'MeshBornFilter',
    'MeshSurfaceFilter', 'MuFilter', 'ParticleFilter',
    'PolarFilter', 'SphericalHarmonicsFilter', 'SpatialLegendreFilter', 'SurfaceFilter',
    'UniverseFilter', 'ZernikeFilter', 'ZernikeRadialFilter', 'filters'
>>>>>>> 1645e3bb
]

# Tally functions
_dll.openmc_cell_filter_get_bins.argtypes = [
    c_int32, POINTER(POINTER(c_int32)), POINTER(c_int32)]
_dll.openmc_cell_filter_get_bins.restype = c_int
_dll.openmc_cell_filter_get_bins.errcheck = _error_handler
_dll.openmc_energy_filter_get_bins.argtypes = [
    c_int32, POINTER(POINTER(c_double)), POINTER(c_size_t)]
_dll.openmc_energy_filter_get_bins.restype = c_int
_dll.openmc_energy_filter_get_bins.errcheck = _error_handler
_dll.openmc_energy_filter_set_bins.argtypes = [c_int32, c_size_t, POINTER(c_double)]
_dll.openmc_energy_filter_set_bins.restype = c_int
_dll.openmc_energy_filter_set_bins.errcheck = _error_handler
_dll.openmc_energyfunc_filter_set_data.restype = c_int
_dll.openmc_energyfunc_filter_set_data.errcheck = _error_handler
_dll.openmc_energyfunc_filter_set_data.argtypes = [
    c_int32, c_size_t, POINTER(c_double), POINTER(c_double)]
_dll.openmc_energyfunc_filter_get_energy.resttpe = c_int
_dll.openmc_energyfunc_filter_get_energy.errcheck = _error_handler
_dll.openmc_energyfunc_filter_get_energy.argtypes = [
    c_int32, POINTER(c_size_t), POINTER(POINTER(c_double))]
_dll.openmc_energyfunc_filter_get_y.resttpe = c_int
_dll.openmc_energyfunc_filter_get_y.errcheck = _error_handler
_dll.openmc_energyfunc_filter_get_y.argtypes = [
    c_int32, POINTER(c_size_t), POINTER(POINTER(c_double))]
_dll.openmc_energyfunc_filter_get_interpolation.resttpe = c_int
_dll.openmc_energyfunc_filter_get_interpolation.errcheck = _error_handler
_dll.openmc_energyfunc_filter_get_interpolation.argtypes = [c_int32, POINTER(c_int)]
_dll.openmc_energyfunc_filter_set_interpolation.resttpe = c_int
_dll.openmc_energyfunc_filter_set_interpolation.errcheck = _error_handler
_dll.openmc_energyfunc_filter_set_interpolation.argtypes = [c_int32, c_char_p]
_dll.openmc_filter_get_id.argtypes = [c_int32, POINTER(c_int32)]
_dll.openmc_filter_get_id.restype = c_int
_dll.openmc_filter_get_id.errcheck = _error_handler
_dll.openmc_filter_get_num_bins.argtypes = [c_int32, POINTER(c_int)]
_dll.openmc_filter_get_num_bins.restype = c_int
_dll.openmc_filter_get_num_bins.errchck = _error_handler
_dll.openmc_filter_get_type.argtypes = [c_int32, c_char_p]
_dll.openmc_filter_get_type.restype = c_int
_dll.openmc_filter_get_type.errcheck = _error_handler
_dll.openmc_filter_set_id.argtypes = [c_int32, c_int32]
_dll.openmc_filter_set_id.restype = c_int
_dll.openmc_filter_set_id.errcheck = _error_handler
_dll.openmc_get_filter_index.argtypes = [c_int32, POINTER(c_int32)]
_dll.openmc_get_filter_index.restype = c_int
_dll.openmc_get_filter_index.errcheck = _error_handler
_dll.openmc_legendre_filter_get_order.argtypes = [c_int32, POINTER(c_int)]
_dll.openmc_legendre_filter_get_order.restype = c_int
_dll.openmc_legendre_filter_get_order.errcheck = _error_handler
_dll.openmc_legendre_filter_set_order.argtypes = [c_int32, c_int]
_dll.openmc_legendre_filter_set_order.restype = c_int
_dll.openmc_legendre_filter_set_order.errcheck = _error_handler
_dll.openmc_material_filter_get_bins.argtypes = [
    c_int32, POINTER(POINTER(c_int32)), POINTER(c_size_t)]
_dll.openmc_material_filter_get_bins.restype = c_int
_dll.openmc_material_filter_get_bins.errcheck = _error_handler
_dll.openmc_material_filter_set_bins.argtypes = [c_int32, c_size_t, POINTER(c_int32)]
_dll.openmc_material_filter_set_bins.restype = c_int
_dll.openmc_material_filter_set_bins.errcheck = _error_handler
_dll.openmc_mesh_filter_get_mesh.argtypes = [c_int32, POINTER(c_int32)]
_dll.openmc_mesh_filter_get_mesh.restype = c_int
_dll.openmc_mesh_filter_get_mesh.errcheck = _error_handler
_dll.openmc_mesh_filter_set_mesh.argtypes = [c_int32, c_int32]
_dll.openmc_mesh_filter_set_mesh.restype = c_int
_dll.openmc_mesh_filter_set_mesh.errcheck = _error_handler
_dll.openmc_mesh_filter_get_translation.argtypes = [c_int32, POINTER(c_double*3)]
_dll.openmc_mesh_filter_get_translation.restype = c_int
_dll.openmc_mesh_filter_get_translation.errcheck = _error_handler
_dll.openmc_mesh_filter_set_translation.argtypes = [c_int32, POINTER(c_double*3)]
_dll.openmc_mesh_filter_set_translation.restype = c_int
_dll.openmc_mesh_filter_set_translation.errcheck = _error_handler
_dll.openmc_meshborn_filter_get_mesh.argtypes = [c_int32, POINTER(c_int32)]
_dll.openmc_meshborn_filter_get_mesh.restype = c_int
_dll.openmc_meshborn_filter_get_mesh.errcheck = _error_handler
_dll.openmc_meshborn_filter_set_mesh.argtypes = [c_int32, c_int32]
_dll.openmc_meshborn_filter_set_mesh.restype = c_int
_dll.openmc_meshborn_filter_set_mesh.errcheck = _error_handler
_dll.openmc_meshborn_filter_get_translation.argtypes = [c_int32, POINTER(c_double*3)]
_dll.openmc_meshborn_filter_get_translation.restype = c_int
_dll.openmc_meshborn_filter_get_translation.errcheck = _error_handler
_dll.openmc_meshborn_filter_set_translation.argtypes = [c_int32, POINTER(c_double*3)]
_dll.openmc_meshborn_filter_set_translation.restype = c_int
_dll.openmc_meshborn_filter_set_translation.errcheck = _error_handler
_dll.openmc_meshsurface_filter_get_mesh.argtypes = [c_int32, POINTER(c_int32)]
_dll.openmc_meshsurface_filter_get_mesh.restype = c_int
_dll.openmc_meshsurface_filter_get_mesh.errcheck = _error_handler
_dll.openmc_meshsurface_filter_set_mesh.argtypes = [c_int32, c_int32]
_dll.openmc_meshsurface_filter_set_mesh.restype = c_int
_dll.openmc_meshsurface_filter_set_mesh.errcheck = _error_handler
_dll.openmc_meshsurface_filter_get_translation.argtypes = [c_int32, POINTER(c_double*3)]
_dll.openmc_meshsurface_filter_get_translation.restype = c_int
_dll.openmc_meshsurface_filter_get_translation.errcheck = _error_handler
_dll.openmc_meshsurface_filter_set_translation.argtypes = [c_int32, POINTER(c_double*3)]
_dll.openmc_meshsurface_filter_set_translation.restype = c_int
_dll.openmc_meshsurface_filter_set_translation.errcheck = _error_handler
_dll.openmc_new_filter.argtypes = [c_char_p, POINTER(c_int32)]
_dll.openmc_new_filter.restype = c_int
_dll.openmc_new_filter.errcheck = _error_handler
_dll.openmc_spatial_legendre_filter_get_order.argtypes = [c_int32, POINTER(c_int)]
_dll.openmc_spatial_legendre_filter_get_order.restype = c_int
_dll.openmc_spatial_legendre_filter_get_order.errcheck = _error_handler
_dll.openmc_spatial_legendre_filter_set_order.argtypes = [c_int32, c_int]
_dll.openmc_spatial_legendre_filter_set_order.restype = c_int
_dll.openmc_spatial_legendre_filter_set_order.errcheck = _error_handler
_dll.openmc_sphharm_filter_get_order.argtypes = [c_int32, POINTER(c_int)]
_dll.openmc_sphharm_filter_get_order.restype = c_int
_dll.openmc_sphharm_filter_get_order.errcheck = _error_handler
_dll.openmc_sphharm_filter_set_order.argtypes = [c_int32, c_int]
_dll.openmc_sphharm_filter_set_order.restype = c_int
_dll.openmc_sphharm_filter_set_order.errcheck = _error_handler
_dll.openmc_zernike_filter_get_order.argtypes = [c_int32, POINTER(c_int)]
_dll.openmc_zernike_filter_get_order.restype = c_int
_dll.openmc_zernike_filter_get_order.errcheck = _error_handler
_dll.openmc_zernike_filter_set_order.argtypes = [c_int32, c_int]
_dll.openmc_zernike_filter_set_order.restype = c_int
_dll.openmc_zernike_filter_set_order.errcheck = _error_handler
_dll.tally_filters_size.restype = c_size_t

class Filter(_FortranObjectWithID):
    __instances = WeakValueDictionary()

    def __new__(cls, obj=None, uid=None, new=True, index=None):
        mapping = filters
        if index is None:
            if new:
                # Determine ID to assign
                if uid is None:
                    uid = max(mapping, default=0) + 1
                else:
                    if uid in mapping:
                        raise AllocationError('A filter with ID={} has already '
                                              'been allocated.'.format(uid))

                # Set the filter type -- note that the filter_type attribute
                # only exists on subclasses!
                index = c_int32()
                _dll.openmc_new_filter(cls.filter_type.encode(), index)
                index = index.value
            else:
                index = mapping[uid]._index

        if index not in cls.__instances:
            instance = super().__new__(cls)
            instance._index = index
            if uid is not None:
                instance.id = uid
            cls.__instances[index] = instance

        return cls.__instances[index]

    @property
    def id(self):
        filter_id = c_int32()
        _dll.openmc_filter_get_id(self._index, filter_id)
        return filter_id.value

    @id.setter
    def id(self, filter_id):
        _dll.openmc_filter_set_id(self._index, filter_id)

    @property
    def n_bins(self):
        n = c_int()
        _dll.openmc_filter_get_num_bins(self._index, n)
        return n.value


class EnergyFilter(Filter):
    filter_type = 'energy'

    def __init__(self, bins=None, uid=None, new=True, index=None):
        super().__init__(uid, new, index)
        if bins is not None:
            self.bins = bins

    @property
    def bins(self):
        energies = POINTER(c_double)()
        n = c_size_t()
        _dll.openmc_energy_filter_get_bins(self._index, energies, n)
        return as_array(energies, (n.value,))

    @bins.setter
    def bins(self, bins):
        # Get numpy array as a double*
        energies = np.asarray(bins)
        energies_p = energies.ctypes.data_as(POINTER(c_double))

        _dll.openmc_energy_filter_set_bins(
            self._index, len(energies), energies_p)


class CollisionFilter(Filter):
    filter_type = 'collision'


class EnergyoutFilter(EnergyFilter):
    filter_type = 'energyout'


class AzimuthalFilter(Filter):
    filter_type = 'azimuthal'


class CellFilter(Filter):
    filter_type = 'cell'

    @property
    def bins(self):
        cells = POINTER(c_int32)()
        n = c_int32()
        _dll.openmc_cell_filter_get_bins(self._index, cells, n)
        return as_array(cells, (n.value,))


class CellbornFilter(Filter):
    filter_type = 'cellborn'


class CellfromFilter(Filter):
    filter_type = 'cellfrom'


class CellInstanceFilter(Filter):
    filter_type = 'cellinstance'


class DelayedGroupFilter(Filter):
    filter_type = 'delayedgroup'


class DistribcellFilter(Filter):
    filter_type = 'distribcell'


class EnergyFunctionFilter(Filter):
    filter_type = 'energyfunction'

    def __new__(cls, energy=None, y=None, uid=None, new=True, index=None):
        return super().__new__(cls, uid=uid, new=new, index=index)

    def __init__(self, energy=None, y=None, uid=None, new=True, index=None):
        if (energy is None) != (y is None):
            raise AttributeError("Need both energy and y or neither")
        super().__init__(uid, new, index)
        if energy is not None:
            self.set_data(energy, y)

    def set_data(self, energy, y):
        """Set the interpolation information for the filter

        Parameters
        ----------
        energy : numpy.ndarray
            Independent variable for the interpolation
        y : numpy.ndarray
            Dependent variable for the interpolation
        interpolation : {'histogram', 'linear-linear', 'linear-log', 'log-linear', 'log-log', 'quadratic', 'cubic'}
            Interpolation scheme
        """
        energy_array = np.asarray(energy)
        y_array = np.asarray(y)
        energy_p = energy_array.ctypes.data_as(POINTER(c_double))
        y_p = y_array.ctypes.data_as(POINTER(c_double))

        _dll.openmc_energyfunc_filter_set_data(
            self._index, len(energy_array), energy_p, y_p)

    @property
    def energy(self):
        return self._get_attr(_dll.openmc_energyfunc_filter_get_energy)

    @property
    def y(self):
        return self._get_attr(_dll.openmc_energyfunc_filter_get_y)

    @property
    def interpolation(self) -> str:
        interp = c_int()
        _dll.openmc_energyfunc_filter_get_interpolation(self._index, interp)
        return INTERPOLATION_SCHEME[interp.value]

    @interpolation.setter
    def interpolation(self, interp: str):
        interp_ptr = c_char_p(interp.encode())
        _dll.openmc_energyfunc_filter_set_interpolation(self._index, interp_ptr)

    def _get_attr(self, cfunc):
        array_p = POINTER(c_double)()
        n = c_size_t()
        cfunc(self._index, n, array_p)
        return as_array(array_p, (n.value, ))


class LegendreFilter(Filter):
    filter_type = 'legendre'

    def __init__(self, order=None, uid=None, new=True, index=None):
        super().__init__(uid, new, index)
        if order is not None:
            self.order = order

    @property
    def order(self):
        temp_order = c_int()
        _dll.openmc_legendre_filter_get_order(self._index, temp_order)
        return temp_order.value

    @order.setter
    def order(self, order):
        _dll.openmc_legendre_filter_set_order(self._index, order)


class MaterialFilter(Filter):
    filter_type = 'material'

    def __init__(self, bins=None, uid=None, new=True, index=None):
        super().__init__(uid, new, index)
        if bins is not None:
            self.bins = bins

    @property
    def bins(self):
        materials = POINTER(c_int32)()
        n = c_size_t()
        _dll.openmc_material_filter_get_bins(self._index, materials, n)
        return [Material(index=materials[i]) for i in range(n.value)]

    @bins.setter
    def bins(self, materials):
        # Get material indices as int32_t[]
        n = len(materials)
        bins = (c_int32*n)(*(m._index for m in materials))
        _dll.openmc_material_filter_set_bins(self._index, n, bins)


class MaterialFromFilter(Filter):
    filter_type = 'materialfrom'


class MeshFilter(Filter):
    """Mesh filter stored internally.

    This class exposes a Mesh filter that is stored internally in the OpenMC
    library. To obtain a view of a Mesh filter with a given ID, use the
    :data:`openmc.lib.filters` mapping.

    Parameters
    ----------
    mesh : openmc.lib.Mesh
        Mesh to use for the filter
    uid : int or None
        Unique ID of the Mesh filter
    new : bool
        When `index` is None, this argument controls whether a new object is
        created or a view of an existing object is returned.
    index : int
        Index in the `filters` array.

    Attributes
    ----------
    filter_type : str
        Type of filter
    mesh : openmc.lib.Mesh
        Mesh used for the filter
    translation : Iterable of float
        3-D coordinates of the translation vector

    """
    filter_type = 'mesh'

    def __init__(self, mesh=None, uid=None, new=True, index=None):
        super().__init__(uid, new, index)
        if mesh is not None:
            self.mesh = mesh

    @property
    def mesh(self):
        index_mesh = c_int32()
        _dll.openmc_mesh_filter_get_mesh(self._index, index_mesh)
        return _get_mesh(index_mesh.value)

    @mesh.setter
    def mesh(self, mesh):
        _dll.openmc_mesh_filter_set_mesh(self._index, mesh._index)

    @property
    def translation(self):
        translation = (c_double*3)()
        _dll.openmc_mesh_filter_get_translation(self._index, translation)
        return tuple(translation)

    @translation.setter
    def translation(self, translation):
        _dll.openmc_mesh_filter_set_translation(self._index, (c_double*3)(*translation))


class MeshBornFilter(Filter):
    """MeshBorn filter stored internally.

    This class exposes a MeshBorn filter that is stored internally in the OpenMC
    library. To obtain a view of a MeshBorn filter with a given ID, use the
    :data:`openmc.lib.filters` mapping.

    Parameters
    ----------
    mesh : openmc.lib.Mesh
        Mesh to use for the filter
    uid : int or None
        Unique ID of the MeshBorn filter
    new : bool
        When `index` is None, this argument controls whether a new object is
        created or a view of an existing object is returned.
    index : int
        Index in the `filters` array.

    Attributes
    ----------
    filter_type : str
        Type of filter
    mesh : openmc.lib.Mesh
        Mesh used for the filter
    translation : Iterable of float
        3-D coordinates of the translation vector

    """
    filter_type = 'meshborn'

    def __init__(self, mesh=None, uid=None, new=True, index=None):
        super().__init__(uid, new, index)
        if mesh is not None:
            self.mesh = mesh

    @property
    def mesh(self):
        index_mesh = c_int32()
        _dll.openmc_meshborn_filter_get_mesh(self._index, index_mesh)
        return _get_mesh(index_mesh.value)

    @mesh.setter
    def mesh(self, mesh):
        _dll.openmc_meshborn_filter_set_mesh(self._index, mesh._index)

    @property
    def translation(self):
        translation = (c_double*3)()
        _dll.openmc_meshborn_filter_get_translation(self._index, translation)
        return tuple(translation)

    @translation.setter
    def translation(self, translation):
        _dll.openmc_meshborn_filter_set_translation(self._index, (c_double*3)(*translation))


class MeshSurfaceFilter(Filter):
    """MeshSurface filter stored internally.

    This class exposes a MeshSurface filter that is stored internally in the
    OpenMC library. To obtain a view of a MeshSurface filter with a given ID,
    use the :data:`openmc.lib.filters` mapping.

    Parameters
    ----------
    mesh : openmc.lib.Mesh
        Mesh to use for the filter
    uid : int or None
        Unique ID of the MeshSurface filter
    new : bool
        When `index` is None, this argument controls whether a new object is
        created or a view of an existing object is returned.
    index : int
        Index in the `filters` array.

    Attributes
    ----------
    filter_type : str
        Type of filter
    mesh : openmc.lib.Mesh
        Mesh used for the filter
    translation : Iterable of float
        3-D coordinates of the translation vector

    """
    filter_type = 'meshsurface'

    def __init__(self, mesh=None, uid=None, new=True, index=None):
        super().__init__(uid, new, index)
        if mesh is not None:
            self.mesh = mesh

    @property
    def mesh(self):
        index_mesh = c_int32()
        _dll.openmc_meshsurface_filter_get_mesh(self._index, index_mesh)
        return _get_mesh(index_mesh.value)

    @mesh.setter
    def mesh(self, mesh):
        _dll.openmc_meshsurface_filter_set_mesh(self._index, mesh._index)

    @property
    def translation(self):
        translation = (c_double*3)()
        _dll.openmc_meshsurface_filter_get_translation(self._index, translation)
        return tuple(translation)

    @translation.setter
    def translation(self, translation):
        _dll.openmc_meshsurface_filter_set_translation(self._index, (c_double*3)(*translation))


class MuFilter(Filter):
    filter_type = 'mu'

class MuSurfaceFilter(Filter):
    filter_type = 'musurface'


class ParticleFilter(Filter):
    filter_type = 'particle'

    @property
    def bins(self):
        particle_i = np.zeros((self.n_bins,), dtype=c_int)
        _dll.openmc_particle_filter_get_bins(
            self._index, particle_i.ctypes.data_as(POINTER(c_int)))
        return [ParticleType(i) for i in particle_i]


class PolarFilter(Filter):
    filter_type = 'polar'


class SphericalHarmonicsFilter(Filter):
    filter_type = 'sphericalharmonics'

    def __init__(self, order=None, uid=None, new=True, index=None):
        super().__init__(uid, new, index)
        if order is not None:
            self.order = order

    @property
    def order(self):
        temp_order = c_int()
        _dll.openmc_sphharm_filter_get_order(self._index, temp_order)
        return temp_order.value

    @order.setter
    def order(self, order):
        _dll.openmc_sphharm_filter_set_order(self._index, order)


class SpatialLegendreFilter(Filter):
    filter_type = 'spatiallegendre'

    def __init__(self, order=None, uid=None, new=True, index=None):
        super().__init__(uid, new, index)
        if order is not None:
            self.order = order

    @property
    def order(self):
        temp_order = c_int()
        _dll.openmc_spatial_legendre_filter_get_order(self._index, temp_order)
        return temp_order.value

    @order.setter
    def order(self, order):
        _dll.openmc_spatial_legendre_filter_set_order(self._index, order)


class SurfaceFilter(Filter):
    filter_type = 'surface'


class UniverseFilter(Filter):
    filter_type = 'universe'


class ZernikeFilter(Filter):
    filter_type = 'zernike'

    def __init__(self, order=None, uid=None, new=True, index=None):
        super().__init__(uid, new, index)
        if order is not None:
            self.order = order

    @property
    def order(self):
        temp_order = c_int()
        _dll.openmc_zernike_filter_get_order(self._index, temp_order)
        return temp_order.value

    @order.setter
    def order(self, order):
        _dll.openmc_zernike_filter_set_order(self._index, order)


class ZernikeRadialFilter(ZernikeFilter):
    filter_type = 'zernikeradial'


_FILTER_TYPE_MAP = {
    'azimuthal': AzimuthalFilter,
    'cell': CellFilter,
    'cellborn': CellbornFilter,
    'cellfrom': CellfromFilter,
    'cellinstance': CellInstanceFilter,
    'delayedgroup': DelayedGroupFilter,
    'distribcell': DistribcellFilter,
    'energy': EnergyFilter,
    'energyout': EnergyoutFilter,
    'energyfunction': EnergyFunctionFilter,
    'legendre': LegendreFilter,
    'material': MaterialFilter,
    'materialfrom': MaterialFromFilter,
    'mesh': MeshFilter,
    'meshborn': MeshBornFilter,
    'meshsurface': MeshSurfaceFilter,
    'mu': MuFilter,
    'musurface': MuSurfaceFilter,
    'particle': ParticleFilter,
    'polar': PolarFilter,
    'sphericalharmonics': SphericalHarmonicsFilter,
    'spatiallegendre': SpatialLegendreFilter,
    'surface': SurfaceFilter,
    'universe': UniverseFilter,
    'zernike': ZernikeFilter,
    'zernikeradial': ZernikeRadialFilter
}


def _get_filter(index):
    filter_type = create_string_buffer(20)
    _dll.openmc_filter_get_type(index, filter_type)
    filter_type = filter_type.value.decode()
    return _FILTER_TYPE_MAP[filter_type](index=index)


class _FilterMapping(Mapping):
    def __getitem__(self, key):
        index = c_int32()
        try:
            _dll.openmc_get_filter_index(key, index)
        except (AllocationError, InvalidIDError) as e:
            # __contains__ expects a KeyError to work correctly
            raise KeyError(str(e))
        return _get_filter(index.value)

    def __iter__(self):
        for i in range(len(self)):
            yield _get_filter(i).id

    def __len__(self):
        return _dll.tally_filters_size()

    def __repr__(self):
        return repr(dict(self))

filters = _FilterMapping()<|MERGE_RESOLUTION|>--- conflicted
+++ resolved
@@ -20,17 +20,10 @@
     'Filter', 'AzimuthalFilter', 'CellFilter', 'CellbornFilter', 'CellfromFilter',
     'CellInstanceFilter', 'CollisionFilter', 'DistribcellFilter', 'DelayedGroupFilter',
     'EnergyFilter', 'EnergyoutFilter', 'EnergyFunctionFilter', 'LegendreFilter',
-<<<<<<< HEAD
-    'MaterialFilter', 'MaterialFromFilter', 'MeshFilter', 'MeshSurfaceFilter', 'MuFilter', 
-    'MuSurfaceFilter', 'ParticleFilter', 'PolarFilter', 'SphericalHarmonicsFilter', 
-    'SpatialLegendreFilter', 'SurfaceFilter', 'UniverseFilter', 'ZernikeFilter', 
-    'ZernikeRadialFilter', 'filters'
-=======
     'MaterialFilter', 'MaterialFromFilter', 'MeshFilter', 'MeshBornFilter',
-    'MeshSurfaceFilter', 'MuFilter', 'ParticleFilter',
-    'PolarFilter', 'SphericalHarmonicsFilter', 'SpatialLegendreFilter', 'SurfaceFilter',
-    'UniverseFilter', 'ZernikeFilter', 'ZernikeRadialFilter', 'filters'
->>>>>>> 1645e3bb
+    'MeshSurfaceFilter', 'MuFilter', 'MuSurfaceFilter', 'ParticleFilter', 'PolarFilter', 
+    'SphericalHarmonicsFilter', 'SpatialLegendreFilter', 'SurfaceFilter', 'UniverseFilter', 
+    'ZernikeFilter', 'ZernikeRadialFilter', 'filters'
 ]
 
 # Tally functions
