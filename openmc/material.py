--- conflicted
+++ resolved
@@ -1113,18 +1113,6 @@
 
         return nuclides
 
-<<<<<<< HEAD
-    def get_activity(
-        self,
-        units: str = "Bq/cm3",
-        by_nuclide: bool = False,
-        volume: Optional[float] = None,
-        particle: Optional[str] = None,
-        chain_file: Optional[PathLike] = None,
-    ) -> Union[Dict[str, float], float]:
-        """Returns the activity of the material or for each nuclide in the
-        material in units of [Bq], [Bq/g] or [Bq/cm3].
-=======
     def get_element_atom_densities(self, element: str | None = None) -> dict[str, float]:
         """Returns one or all elements in the material and their atomic
         densities in units of atom/b-cm
@@ -1166,11 +1154,15 @@
 
         return densities
 
-
-    def get_activity(self, units: str = 'Bq/cm3', by_nuclide: bool = False,
-                     volume: float | None = None) -> dict[str, float] | float:
+    def get_activity(
+        self,
+        units: str = "Bq/cm3",
+        by_nuclide: bool = False,
+        volume: float | None = None,
+        particle: str | None = None,
+        chain_file: Optional[PathLike] = None,
+    ) -> Union[Dict[str, float], float]:
         """Returns the activity of the material or of each nuclide within.
->>>>>>> bd76fc05
 
         .. versionadded:: 0.13.1
 
@@ -1204,9 +1196,8 @@
             of the material is returned as a float.
         """
 
-<<<<<<< HEAD
-        cv.check_value("units", units, {"Bq", "Bq/g", "Bq/cm3"})
-        cv.check_type("by_nuclide", by_nuclide, bool)
+        cv.check_value('units', units, {'Bq', 'Bq/g', 'Bq/kg', 'Bq/cm3', 'Ci', 'Ci/m3'})
+        cv.check_type('by_nuclide', by_nuclide, bool)
 
         if particle:
             if not chain_file:
@@ -1236,10 +1227,6 @@
                             decay_const_dict[nuc.name] = 0.0
                         else:
                             decay_const_dict[nuc.name] = log(2.0) / nuc.half_life
-=======
-        cv.check_value('units', units, {'Bq', 'Bq/g', 'Bq/kg', 'Bq/cm3', 'Ci', 'Ci/m3'})
-        cv.check_type('by_nuclide', by_nuclide, bool)
->>>>>>> bd76fc05
 
         if volume is None:
             volume = self.volume
