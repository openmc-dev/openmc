from __future__ import annotations
from collections import defaultdict, namedtuple, Counter
from collections.abc import Iterable
from copy import deepcopy
from numbers import Real
from pathlib import Path
import re
import sys
import tempfile
from typing import Sequence, Dict
import warnings

import lxml.etree as ET
import numpy as np
import h5py

import openmc
import openmc.data
import openmc.checkvalue as cv
<<<<<<< HEAD
from ._xml import clean_indentation, get_elem_list, get_text, reorder_attributes
=======
from ._xml import clean_indentation
>>>>>>> 4500f07b
from .mixin import IDManagerMixin
from .utility_funcs import input_path
from . import waste
from openmc.checkvalue import PathLike
from openmc.stats import Univariate, Discrete, Mixture
from openmc.data.data import _get_element_symbol


# Units for density supported by OpenMC
DENSITY_UNITS = ('g/cm3', 'g/cc', 'kg/m3', 'atom/b-cm', 'atom/cm3', 'sum',
                 'macro')

# Smallest normalized floating point number
_SMALLEST_NORMAL = sys.float_info.min

_BECQUEREL_PER_CURIE = 3.7e10

NuclideTuple = namedtuple('NuclideTuple', ['name', 'percent', 'percent_type'])


class Material(IDManagerMixin):
    """A material composed of a collection of nuclides/elements.

    To create a material, one should create an instance of this class, add
    nuclides or elements with :meth:`Material.add_nuclide` or
    :meth:`Material.add_element`, respectively, and set the total material
    density with :meth:`Material.set_density()`. Alternatively, you can use
    :meth:`Material.add_components()` to pass a dictionary containing all the
    component information. The material can then be assigned to a cell using the
    :attr:`Cell.fill` attribute.

    Parameters
    ----------
    material_id : int, optional
        Unique identifier for the material. If not specified, an identifier will
        automatically be assigned.
    name : str, optional
        Name of the material. If not specified, the name will be the empty
        string.
    temperature : float, optional
        Temperature of the material in Kelvin. If not specified, the material
        inherits the default temperature applied to the model.

    Attributes
    ----------
    id : int
        Unique identifier for the material
    temperature : float
        Temperature of the material in Kelvin.
    density : float
        Density of the material (units defined separately)
    density_units : str
        Units used for `density`. Can be one of 'g/cm3', 'g/cc', 'kg/m3',
        'atom/b-cm', 'atom/cm3', 'sum', or 'macro'.  The 'macro' unit only
        applies in the case of a multi-group calculation.
    depletable : bool
        Indicate whether the material is depletable.
    nuclides : list of namedtuple
        List in which each item is a namedtuple consisting of a nuclide string,
        the percent density, and the percent type ('ao' or 'wo'). The namedtuple
        has field names ``name``, ``percent``, and ``percent_type``.
    isotropic : list of str
        Nuclides for which elastic scattering should be treated as though it
        were isotropic in the laboratory system.
    average_molar_mass : float
        The average molar mass of nuclides in the material in units of grams per
        mol.  For example, UO2 with 3 nuclides will have an average molar mass
        of 270 / 3 = 90 g / mol.
    volume : float
        Volume of the material in cm^3. This can either be set manually or
        calculated in a stochastic volume calculation and added via the
        :meth:`Material.add_volume_information` method.
    paths : list of str
        The paths traversed through the CSG tree to reach each material
        instance. This property is initialized by calling the
        :meth:`Geometry.determine_paths` method.
    num_instances : int
        The number of instances of this material throughout the geometry. This
        property is initialized by calling the :meth:`Geometry.determine_paths`
        method.
    fissionable_mass : float
        Mass of fissionable nuclides in the material in [g]. Requires that the
        :attr:`volume` attribute is set.
    ncrystal_cfg : str
        NCrystal configuration string

        .. versionadded:: 0.13.3

    """

    next_id = 1
    used_ids = set()

    def __init__(self, material_id=None, name='', temperature=None):
        # Initialize class attributes
        self.id = material_id
        self.name = name
        self.temperature = temperature
        self._density = None
        self._density_units = 'sum'
        self._depletable = False
        self._paths = None
        self._num_instances = None
        self._volume = None
        self._atoms = {}
        self._isotropic = []
        self._ncrystal_cfg = None

        # A list of tuples (nuclide, percent, percent type)
        self._nuclides = []

        # The single instance of Macroscopic data present in this material
        # (only one is allowed, hence this is different than _nuclides, etc)
        self._macroscopic = None

        # If specified, a list of table names
        self._sab = []

    def __repr__(self) -> str:
        string = 'Material\n'
        string += '{: <16}=\t{}\n'.format('\tID', self._id)
        string += '{: <16}=\t{}\n'.format('\tName', self._name)
        string += '{: <16}=\t{}\n'.format('\tTemperature', self._temperature)

        string += '{: <16}=\t{}'.format('\tDensity', self._density)
        string += f' [{self._density_units}]\n'

        string += '{: <16}=\t{} [cm^3]\n'.format('\tVolume', self._volume)
        string += '{: <16}=\t{}\n'.format('\tDepletable', self._depletable)

        string += '{: <16}\n'.format('\tS(a,b) Tables')

        if self._ncrystal_cfg:
            string += '{: <16}=\t{}\n'.format('\tNCrystal conf', self._ncrystal_cfg)

        for sab in self._sab:
            string += '{: <16}=\t{}\n'.format('\tS(a,b)', sab)

        string += '{: <16}\n'.format('\tNuclides')

        for nuclide, percent, percent_type in self._nuclides:
            string += '{: <16}'.format('\t{}'.format(nuclide))
            string += f'=\t{percent: <12} [{percent_type}]\n'

        if self._macroscopic is not None:
            string += '{: <16}\n'.format('\tMacroscopic Data')
            string += '{: <16}'.format('\t{}'.format(self._macroscopic))

        return string

    @property
    def name(self) -> str | None:
        return self._name

    @name.setter
    def name(self, name: str | None):
        if name is not None:
            cv.check_type(f'name for Material ID="{self._id}"',
                          name, str)
            self._name = name
        else:
            self._name = ''

    @property
    def temperature(self) -> float | None:
        return self._temperature

    @temperature.setter
    def temperature(self, temperature: Real | None):
        cv.check_type(f'Temperature for Material ID="{self._id}"',
                      temperature, (Real, type(None)))
        self._temperature = temperature

    @property
    def density(self) -> float | None:
        return self._density

    @property
    def density_units(self) -> str:
        return self._density_units

    @property
    def depletable(self) -> bool:
        return self._depletable

    @depletable.setter
    def depletable(self, depletable: bool):
        cv.check_type(f'Depletable flag for Material ID="{self._id}"',
                      depletable, bool)
        self._depletable = depletable

    @property
    def paths(self) -> list[str]:
        if self._paths is None:
            raise ValueError('Material instance paths have not been determined. '
                             'Call the Geometry.determine_paths() method.')
        return self._paths

    @property
    def num_instances(self) -> int:
        if self._num_instances is None:
            raise ValueError(
                'Number of material instances have not been determined. Call '
                'the Geometry.determine_paths() method.')
        return self._num_instances

    @property
    def nuclides(self) -> list[namedtuple]:
        return self._nuclides

    @property
    def isotropic(self) -> list[str]:
        return self._isotropic

    @isotropic.setter
    def isotropic(self, isotropic: Iterable[str]):
        cv.check_iterable_type('Isotropic scattering nuclides', isotropic,
                               str)
        self._isotropic = list(isotropic)

    @property
    def average_molar_mass(self) -> float:
        # Using the sum of specified atomic or weight amounts as a basis, sum
        # the mass and moles of the material
        mass = 0.
        moles = 0.
        for nuc in self.nuclides:
            if nuc.percent_type == 'ao':
                mass += nuc.percent * openmc.data.atomic_mass(nuc.name)
                moles += nuc.percent
            else:
                moles += nuc.percent / openmc.data.atomic_mass(nuc.name)
                mass += nuc.percent

        # Compute and return the molar mass
        return mass / moles

    @property
    def volume(self) -> float | None:
        return self._volume

    @volume.setter
    def volume(self, volume: Real):
        if volume is not None:
            cv.check_type('material volume', volume, Real)
        self._volume = volume

    @property
    def ncrystal_cfg(self) -> str | None:
        return self._ncrystal_cfg

    @property
    def fissionable_mass(self) -> float:
        if self.volume is None:
            raise ValueError("Volume must be set in order to determine mass.")
        density = 0.0
        for nuc, atoms_per_bcm in self.get_nuclide_atom_densities().items():
            Z = openmc.data.zam(nuc)[0]
            if Z >= 90:
                density += 1e24 * atoms_per_bcm * openmc.data.atomic_mass(nuc) \
                           / openmc.data.AVOGADRO
        return density*self.volume

    @property
    def decay_photon_energy(self) -> Univariate | None:
        warnings.warn(
            "The 'decay_photon_energy' property has been replaced by the "
            "get_decay_photon_energy() method and will be removed in a future "
            "version.", FutureWarning)
        return self.get_decay_photon_energy(0.0)

    def get_decay_photon_energy(
            self,
            clip_tolerance: float = 1e-6,
            units: str = 'Bq',
            volume: float | None = None
        ) -> Univariate | None:
        r"""Return energy distribution of decay photons from unstable nuclides.

        .. versionadded:: 0.14.0

        Parameters
        ----------
        clip_tolerance : float
            Maximum fraction of :math:`\sum_i x_i p_i` for discrete
            distributions that will be discarded.
        units : {'Bq', 'Bq/g', 'Bq/kg', 'Bq/cm3'}
            Specifies the units on the integral of the distribution.
        volume : float, optional
            Volume of the material. If not passed, defaults to using the
            :attr:`Material.volume` attribute.

        Returns
        -------
        Univariate or None
            Decay photon energy distribution. The integral of this distribution
            is the total intensity of the photon source in the requested units.

        """
        cv.check_value('units', units, {'Bq', 'Bq/g', 'Bq/kg', 'Bq/cm3'})
        if units == 'Bq':
            multiplier = volume if volume is not None else self.volume
            if multiplier is None:
                raise ValueError("volume must be specified if units='Bq'")
        elif units == 'Bq/cm3':
            multiplier = 1
        elif units == 'Bq/g':
            multiplier = 1.0 / self.get_mass_density()
        elif units == 'Bq/kg':
            multiplier = 1000.0 / self.get_mass_density()

        dists = []
        probs = []
        for nuc, atoms_per_bcm in self.get_nuclide_atom_densities().items():
            source_per_atom = openmc.data.decay_photon_energy(nuc)
            if source_per_atom is not None and atoms_per_bcm > 0.0:
                dists.append(source_per_atom)
                probs.append(1e24 * atoms_per_bcm * multiplier)

        # If no photon sources, exit early
        if not dists:
            return None

        # Get combined distribution, clip low-intensity values in discrete spectra
        combined = openmc.data.combine_distributions(dists, probs)
        if isinstance(combined, (Discrete, Mixture)):
            combined.clip(clip_tolerance, inplace=True)

        # If clipping resulted in a single distribution within a mixture, pick
        # out that single distribution
        if isinstance(combined, Mixture) and len(combined.distribution) == 1:
            combined = combined.distribution[0]

        return combined

    @classmethod
    def from_hdf5(cls, group: h5py.Group) -> Material:
        """Create material from HDF5 group

        Parameters
        ----------
        group : h5py.Group
            Group in HDF5 file

        Returns
        -------
        openmc.Material
            Material instance

        """
        mat_id = int(group.name.split('/')[-1].lstrip('material '))

        name = group['name'][()].decode() if 'name' in group else ''
        density = group['atom_density'][()]
        if 'nuclide_densities' in group:
            nuc_densities = group['nuclide_densities'][()]

        # Create the Material
        material = cls(mat_id, name)
        material.depletable = bool(group.attrs['depletable'])
        if 'volume' in group.attrs:
            material.volume = group.attrs['volume']
        if "temperature" in group.attrs:
            material.temperature = group.attrs["temperature"]

        # Read the names of the S(a,b) tables for this Material and add them
        if 'sab_names' in group:
            sab_tables = group['sab_names'][()]
            for sab_table in sab_tables:
                name = sab_table.decode()
                material.add_s_alpha_beta(name)

        # Set the Material's density to atom/b-cm as used by OpenMC
        material.set_density(density=density, units='atom/b-cm')

        if 'nuclides' in group:
            nuclides = group['nuclides'][()]
            # Add all nuclides to the Material
            for fullname, density in zip(nuclides, nuc_densities):
                name = fullname.decode().strip()
                material.add_nuclide(name, percent=density, percent_type='ao')
        if 'macroscopics' in group:
            macroscopics = group['macroscopics'][()]
            # Add all macroscopics to the Material
            for fullname in macroscopics:
                name = fullname.decode().strip()
                material.add_macroscopic(name)

        return material

    @classmethod
    def from_ncrystal(cls, cfg, **kwargs) -> Material:
        """Create material from NCrystal configuration string.

        Density, temperature, and material composition, and (ultimately) thermal
        neutron scattering will be automatically be provided by NCrystal based
        on this string. The name and material_id parameters are simply passed on
        to the Material constructor.

        .. versionadded:: 0.13.3

        Parameters
        ----------
        cfg : str
            NCrystal configuration string
        **kwargs
            Keyword arguments passed to :class:`openmc.Material`

        Returns
        -------
        openmc.Material
            Material instance

        """

        try:
            import NCrystal
        except ModuleNotFoundError as e:
            raise RuntimeError('The .from_ncrystal method requires'
                               ' NCrystal to be installed.') from e
        nc_mat = NCrystal.createInfo(cfg)

        def openmc_natabund(Z):
            #nc_mat.getFlattenedComposition might need natural abundancies.
            #This call-back function is used so NCrystal can flatten composition
            #using OpenMC's natural abundancies. In practice this function will
            #only get invoked in the unlikely case where a material is specified
            #by referring both to natural elements and specific isotopes of the
            #same element.
            elem_name = openmc.data.ATOMIC_SYMBOL[Z]
            return [
                (int(iso_name[len(elem_name):]), abund)
                for iso_name, abund in openmc.data.isotopes(elem_name)
            ]

        flat_compos = nc_mat.getFlattenedComposition(
            preferNaturalElements=True, naturalAbundProvider=openmc_natabund)

        # Create the Material
        material = cls(temperature=nc_mat.getTemperature(), **kwargs)

        for Z, A_vals in flat_compos:
            elemname = openmc.data.ATOMIC_SYMBOL[Z]
            for A, frac in A_vals:
                if A:
                    material.add_nuclide(f'{elemname}{A}', frac)
                else:
                    material.add_element(elemname, frac)

        material.set_density('g/cm3', nc_mat.getDensity())
        material._ncrystal_cfg = NCrystal.normaliseCfg(cfg)

        return material

    def add_volume_information(self, volume_calc):
        """Add volume information to a material.

        Parameters
        ----------
        volume_calc : openmc.VolumeCalculation
            Results from a stochastic volume calculation

        """
        if volume_calc.domain_type == 'material':
            if self.id in volume_calc.volumes:
                self._volume = volume_calc.volumes[self.id].n
                self._atoms = volume_calc.atoms[self.id]
            else:
                raise ValueError('No volume information found for material ID={}.'
                                 .format(self.id))
        else:
            raise ValueError(f'No volume information found for material ID={self.id}.')

    def set_density(self, units: str, density: float | None = None):
        """Set the density of the material

        Parameters
        ----------
        units : {'g/cm3', 'g/cc', 'kg/m3', 'atom/b-cm', 'atom/cm3', 'sum', 'macro'}
            Physical units of density.
        density : float, optional
            Value of the density. Must be specified unless units is given as
            'sum'.

        """

        cv.check_value('density units', units, DENSITY_UNITS)
        self._density_units = units

        if units == 'sum':
            if density is not None:
                msg = 'Density "{}" for Material ID="{}" is ignored ' \
                      'because the unit is "sum"'.format(density, self.id)
                warnings.warn(msg)
        else:
            if density is None:
                msg = 'Unable to set the density for Material ID="{}" ' \
                      'because a density value must be given when not using ' \
                      '"sum" unit'.format(self.id)
                raise ValueError(msg)

            cv.check_type(f'the density for Material ID="{self.id}"',
                          density, Real)
            self._density = density

    def add_nuclide(self, nuclide: str, percent: float, percent_type: str = 'ao'):
        """Add a nuclide to the material

        Parameters
        ----------
        nuclide : str
            Nuclide to add, e.g., 'Mo95'
        percent : float
            Atom or weight percent
        percent_type : {'ao', 'wo'}
            'ao' for atom percent and 'wo' for weight percent

        """
        cv.check_type('nuclide', nuclide, str)
        cv.check_type('percent', percent, Real)
        cv.check_value('percent type', percent_type, {'ao', 'wo'})
        cv.check_greater_than('percent', percent, 0, equality=True)

        if self._macroscopic is not None:
            msg = 'Unable to add a Nuclide to Material ID="{}" as a ' \
                  'macroscopic data-set has already been added'.format(self._id)
            raise ValueError(msg)

        if self._ncrystal_cfg is not None:
            raise ValueError("Cannot add nuclides to NCrystal material")

        # If nuclide name doesn't look valid, give a warning
        try:
            Z, _, _ = openmc.data.zam(nuclide)
        except ValueError as e:
            warnings.warn(str(e))
        else:
            # For actinides, have the material be depletable by default
            if Z >= 89:
                self.depletable = True

        self._nuclides.append(NuclideTuple(nuclide, percent, percent_type))

    def add_components(self, components: dict, percent_type: str = 'ao'):
        """ Add multiple elements or nuclides to a material

        .. versionadded:: 0.13.1

        Parameters
        ----------
        components : dict of str to float or dict
            Dictionary mapping element or nuclide names to their atom or weight
            percent. To specify enrichment of an element, the entry of
            ``components`` for that element must instead be a dictionary
            containing the keyword arguments as well as a value for
            ``'percent'``
        percent_type : {'ao', 'wo'}
            'ao' for atom percent and 'wo' for weight percent

        Examples
        --------
        >>> mat = openmc.Material()
        >>> components  = {'Li': {'percent': 1.0,
        >>>                       'enrichment': 60.0,
        >>>                       'enrichment_target': 'Li7'},
        >>>                'Fl': 1.0,
        >>>                'Be6': 0.5}
        >>> mat.add_components(components)

        """

        for component, params in components.items():
            cv.check_type('component', component, str)
            if isinstance(params, Real):
                params = {'percent': params}

            else:
                cv.check_type('params', params, dict)
                if 'percent' not in params:
                    raise ValueError("An entry in the dictionary does not have "
                                     "a required key: 'percent'")

            params['percent_type'] = percent_type

            # check if nuclide
            if not component.isalpha():
                self.add_nuclide(component, **params)
            else:
                self.add_element(component, **params)

    def remove_nuclide(self, nuclide: str):
        """Remove a nuclide from the material

        Parameters
        ----------
        nuclide : str
            Nuclide to remove

        """
        cv.check_type('nuclide', nuclide, str)

        # If the Material contains the Nuclide, delete it
        for nuc in reversed(self.nuclides):
            if nuclide == nuc.name:
                self.nuclides.remove(nuc)

    def remove_element(self, element):
        """Remove an element from the material

        .. versionadded:: 0.13.1

        Parameters
        ----------
        element : str
            Element to remove

        """
        cv.check_type('element', element, str)

        # If the Material contains the element, delete it
        for nuc in reversed(self.nuclides):
            element_name = re.split(r'\d+', nuc.name)[0]
            if element_name == element:
                self.nuclides.remove(nuc)

    def add_macroscopic(self, macroscopic: str):
        """Add a macroscopic to the material.  This will also set the
        density of the material to 1.0, unless it has been otherwise set,
        as a default for Macroscopic cross sections.

        Parameters
        ----------
        macroscopic : str
            Macroscopic to add

        """

        # Ensure no nuclides, elements, or sab are added since these would be
        # incompatible with macroscopics
        if self._nuclides or self._sab:
            msg = 'Unable to add a Macroscopic data set to Material ID="{}" ' \
                  'with a macroscopic value "{}" as an incompatible data ' \
                  'member (i.e., nuclide or S(a,b) table) ' \
                  'has already been added'.format(self._id, macroscopic)
            raise ValueError(msg)

        if not isinstance(macroscopic, str):
            msg = 'Unable to add a Macroscopic to Material ID="{}" with a ' \
                  'non-string value "{}"'.format(self._id, macroscopic)
            raise ValueError(msg)

        if self._macroscopic is None:
            self._macroscopic = macroscopic
        else:
            msg = 'Unable to add a Macroscopic to Material ID="{}". ' \
                  'Only one Macroscopic allowed per ' \
                  'Material.'.format(self._id)
            raise ValueError(msg)

        # Generally speaking, the density for a macroscopic object will
        # be 1.0. Therefore, lets set density to 1.0 so that the user
        # doesn't need to set it unless its needed.
        # Of course, if the user has already set a value of density,
        # then we will not override it.
        if self._density is None:
            self.set_density('macro', 1.0)

    def remove_macroscopic(self, macroscopic: str):
        """Remove a macroscopic from the material

        Parameters
        ----------
        macroscopic : str
            Macroscopic to remove

        """

        if not isinstance(macroscopic, str):
            msg = 'Unable to remove a Macroscopic "{}" in Material ID="{}" ' \
                  'since it is not a string'.format(self._id, macroscopic)
            raise ValueError(msg)

        # If the Material contains the Macroscopic, delete it
        if macroscopic == self._macroscopic:
            self._macroscopic = None

    def add_element(self, element: str, percent: float, percent_type: str = 'ao',
                    enrichment: float | None = None,
                    enrichment_target: str | None = None,
                    enrichment_type: str | None = None,
                    cross_sections: str | None = None):
        """Add a natural element to the material

        Parameters
        ----------
        element : str
            Element to add, e.g., 'Zr' or 'Zirconium'
        percent : float
            Atom or weight percent
        percent_type : {'ao', 'wo'}, optional
            'ao' for atom percent and 'wo' for weight percent. Defaults to atom
            percent.
        enrichment : float, optional
            Enrichment of an enrichment_target nuclide in percent (ao or wo).
            If enrichment_target is not supplied then it is enrichment for U235
            in weight percent. For example, input 4.95 for 4.95 weight percent
            enriched U.
            Default is None (natural composition).
        enrichment_target: str, optional
            Single nuclide name to enrich from a natural composition (e.g., 'O16')

            .. versionadded:: 0.12
        enrichment_type: {'ao', 'wo'}, optional
            'ao' for enrichment as atom percent and 'wo' for weight percent.
            Default is: 'ao' for two-isotope enrichment; 'wo' for U enrichment

            .. versionadded:: 0.12
        cross_sections : str, optional
            Location of cross_sections.xml file.

        Notes
        -----
        General enrichment procedure is allowed only for elements composed of
        two isotopes. If `enrichment_target` is given without `enrichment`
        natural composition is added to the material.

        """

        cv.check_type('nuclide', element, str)
        cv.check_type('percent', percent, Real)
        cv.check_greater_than('percent', percent, 0, equality=True)
        cv.check_value('percent type', percent_type, {'ao', 'wo'})

        # Make sure element name is just that
        if not element.isalpha():
            raise ValueError("Element name should be given by the "
                             "element's symbol or name, e.g., 'Zr', 'zirconium'")

        if self._ncrystal_cfg is not None:
            raise ValueError("Cannot add elements to NCrystal material")

        # Allow for element identifier to be given as a symbol or name
        if len(element) > 2:
            el = element.lower()
            element = openmc.data.ELEMENT_SYMBOL.get(el)
            if element is None:
                msg = f'Element name "{el}" not recognised'
                raise ValueError(msg)
        else:
            if element[0].islower():
                msg = f'Element name "{element}" should start with an uppercase letter'
                raise ValueError(msg)
            if len(element) == 2 and element[1].isupper():
                msg = f'Element name "{element}" should end with a lowercase letter'
                raise ValueError(msg)
            # skips the first entry of ATOMIC_SYMBOL which is n for neutron
            if element not in list(openmc.data.ATOMIC_SYMBOL.values())[1:]:
                msg = f'Element name "{element}" not recognised'
                raise ValueError(msg)

        if self._macroscopic is not None:
            msg = 'Unable to add an Element to Material ID="{}" as a ' \
                  'macroscopic data-set has already been added'.format(self._id)
            raise ValueError(msg)

        if enrichment is not None and enrichment_target is None:
            if not isinstance(enrichment, Real):
                msg = 'Unable to add an Element to Material ID="{}" with a ' \
                      'non-floating point enrichment value "{}"'\
                      .format(self._id, enrichment)
                raise ValueError(msg)

            elif element != 'U':
                msg = 'Unable to use enrichment for element {} which is not ' \
                      'uranium for Material ID="{}"'.format(element, self._id)
                raise ValueError(msg)

            # Check that the enrichment is in the valid range
            cv.check_less_than('enrichment', enrichment, 100./1.008)
            cv.check_greater_than('enrichment', enrichment, 0., equality=True)

            if enrichment > 5.0:
                msg = 'A uranium enrichment of {} was given for Material ID='\
                      '"{}". OpenMC assumes the U234/U235 mass ratio is '\
                      'constant at 0.008, which is only valid at low ' \
                      'enrichments. Consider setting the isotopic ' \
                      'composition manually for enrichments over 5%.'.\
                      format(enrichment, self._id)
                warnings.warn(msg)

        # Add naturally-occuring isotopes
        element = openmc.Element(element)
        for nuclide in element.expand(percent,
                                      percent_type,
                                      enrichment,
                                      enrichment_target,
                                      enrichment_type,
                                      cross_sections):
            self.add_nuclide(*nuclide)

    def add_elements_from_formula(self, formula: str, percent_type: str = 'ao',
                                  enrichment: float | None = None,
                                  enrichment_target: str | None = None,
                                  enrichment_type: str | None = None):
        """Add a elements from a chemical formula to the material.

        .. versionadded:: 0.12

        Parameters
        ----------
        formula : str
            Formula to add, e.g., 'C2O', 'C6H12O6', or (NH4)2SO4.
            Note this is case sensitive, elements must start with an uppercase
            character. Multiplier numbers must be integers.
        percent_type : {'ao', 'wo'}, optional
            'ao' for atom percent and 'wo' for weight percent. Defaults to atom
            percent.
        enrichment : float, optional
            Enrichment of an enrichment_target nuclide in percent (ao or wo).
            If enrichment_target is not supplied then it is enrichment for U235
            in weight percent. For example, input 4.95 for 4.95 weight percent
            enriched U. Default is None (natural composition).
        enrichment_target : str, optional
            Single nuclide name to enrich from a natural composition (e.g., 'O16')
        enrichment_type : {'ao', 'wo'}, optional
            'ao' for enrichment as atom percent and 'wo' for weight percent.
            Default is: 'ao' for two-isotope enrichment; 'wo' for U enrichment

        Notes
        -----
        General enrichment procedure is allowed only for elements composed of
        two isotopes. If `enrichment_target` is given without `enrichment`
        natural composition is added to the material.

        """
        cv.check_type('formula', formula, str)

        if '.' in formula:
            msg = 'Non-integer multiplier values are not accepted. The ' \
                  'input formula {} contains a "." character.'.format(formula)
            raise ValueError(msg)

        # Tokenizes the formula and check validity of tokens
        tokens = re.findall(r"([A-Z][a-z]*)(\d*)|(\()|(\))(\d*)", formula)
        for row in tokens:
            for token in row:
                if token.isalpha():
                    if token == "n" or token not in openmc.data.ATOMIC_NUMBER:
                        msg = f'Formula entry {token} not an element symbol.'
                        raise ValueError(msg)
                elif token not in ['(', ')', ''] and not token.isdigit():
                        msg = 'Formula must be made from a sequence of ' \
                              'element symbols, integers, and brackets. ' \
                              '{} is not an allowable entry.'.format(token)
                        raise ValueError(msg)

        # Checks that the number of opening and closing brackets are equal
        if formula.count('(') != formula.count(')'):
            msg = 'Number of opening and closing brackets is not equal ' \
                  'in the input formula {}.'.format(formula)
            raise ValueError(msg)

        # Checks that every part of the original formula has been tokenized
        for row in tokens:
            for token in row:
                formula = formula.replace(token, '', 1)
        if len(formula) != 0:
            msg = 'Part of formula was not successfully parsed as an ' \
                  'element symbol, bracket or integer. {} was not parsed.' \
                  .format(formula)
            raise ValueError(msg)

        # Works through the tokens building a stack
        mat_stack = [Counter()]
        for symbol, multi1, opening_bracket, closing_bracket, multi2 in tokens:
            if symbol:
                mat_stack[-1][symbol] += int(multi1 or 1)
            if opening_bracket:
                mat_stack.append(Counter())
            if closing_bracket:
                stack_top = mat_stack.pop()
                for symbol, value in stack_top.items():
                    mat_stack[-1][symbol] += int(multi2 or 1) * value

        # Normalizing percentages
        percents = mat_stack[0].values()
        norm_percents = [float(i) / sum(percents) for i in percents]
        elements = mat_stack[0].keys()

        # Adds each element and percent to the material
        for element, percent in zip(elements, norm_percents):
            if enrichment_target is not None and element == re.sub(r'\d+$', '', enrichment_target):
                self.add_element(element, percent, percent_type, enrichment,
                                 enrichment_target, enrichment_type)
            elif enrichment is not None and enrichment_target is None and element == 'U':
                self.add_element(element, percent, percent_type, enrichment)
            else:
                self.add_element(element, percent, percent_type)

    def add_s_alpha_beta(self, name: str, fraction: float = 1.0):
        r"""Add an :math:`S(\alpha,\beta)` table to the material

        Parameters
        ----------
        name : str
            Name of the :math:`S(\alpha,\beta)` table
        fraction : float
            The fraction of relevant nuclei that are affected by the
            :math:`S(\alpha,\beta)` table.  For example, if the material is a
            block of carbon that is 60% graphite and 40% amorphous then add a
            graphite :math:`S(\alpha,\beta)` table with fraction=0.6.

        """

        if self._macroscopic is not None:
            msg = 'Unable to add an S(a,b) table to Material ID="{}" as a ' \
                  'macroscopic data-set has already been added'.format(self._id)
            raise ValueError(msg)

        if not isinstance(name, str):
            msg = 'Unable to add an S(a,b) table to Material ID="{}" with a ' \
                        'non-string table name "{}"'.format(self._id, name)
            raise ValueError(msg)

        cv.check_type('S(a,b) fraction', fraction, Real)
        cv.check_greater_than('S(a,b) fraction', fraction, 0.0, True)
        cv.check_less_than('S(a,b) fraction', fraction, 1.0, True)
        self._sab.append((name, fraction))

    def make_isotropic_in_lab(self):
        self.isotropic = [x.name for x in self._nuclides]

    def get_elements(self) -> list[str]:
        """Returns all elements in the material

        .. versionadded:: 0.12

        Returns
        -------
        elements : list of str
            List of element names

        """

        return sorted({re.split(r'(\d+)', i)[0] for i in self.get_nuclides()})

    def get_nuclides(self, element: str | None = None) -> list[str]:
        """Returns a list of all nuclides in the material, if the element
        argument is specified then just nuclides of that element are returned.

        Parameters
        ----------
        element : str
            Specifies the element to match when searching through the nuclides

            .. versionadded:: 0.13.2

        Returns
        -------
        nuclides : list of str
            List of nuclide names
        """

        matching_nuclides = []
        if element:
            for nuclide in self._nuclides:
                if re.split(r'(\d+)', nuclide.name)[0] == element:
                    if nuclide.name not in matching_nuclides:
                        matching_nuclides.append(nuclide.name)
        else:
            for nuclide in self._nuclides:
                if nuclide.name not in matching_nuclides:
                    matching_nuclides.append(nuclide.name)

        return matching_nuclides

    def get_nuclide_densities(self) -> dict[str, tuple]:
        """Returns all nuclides in the material and their densities

        Returns
        -------
        nuclides : dict
            Dictionary whose keys are nuclide names and values are 3-tuples of
            (nuclide, density percent, density percent type)

        """

        nuclides = {}

        for nuclide in self._nuclides:
            nuclides[nuclide.name] = nuclide

        return nuclides

    def get_nuclide_atom_densities(self, nuclide: str | None = None) -> dict[str, float]:
        """Returns one or all nuclides in the material and their atomic
        densities in units of atom/b-cm

        .. versionchanged:: 0.13.1
            The values in the dictionary were changed from a tuple containing
            the nuclide name and the density to just the density.

        Parameters
        ----------
        nuclides : str, optional
            Nuclide for which atom density is desired. If not specified, the
            atom density for each nuclide in the material is given.

            .. versionadded:: 0.13.2

        Returns
        -------
        nuclides : dict
            Dictionary whose keys are nuclide names and values are densities in
            [atom/b-cm]

        """

        sum_density = False
        if self.density_units == 'sum':
            sum_density = True
            density = 0.
        elif self.density_units == 'macro':
            density = self.density
        elif self.density_units == 'g/cc' or self.density_units == 'g/cm3':
            density = -self.density
        elif self.density_units == 'kg/m3':
            density = -0.001 * self.density
        elif self.density_units == 'atom/b-cm':
            density = self.density
        elif self.density_units == 'atom/cm3' or self.density_units == 'atom/cc':
            density = 1.e-24 * self.density

        # For ease of processing split out nuc, nuc_density,
        # and nuc_density_type into separate arrays
        nucs = []
        nuc_densities = []
        nuc_density_types = []

        for nuc in self.nuclides:
            nucs.append(nuc.name)
            nuc_densities.append(nuc.percent)
            nuc_density_types.append(nuc.percent_type)

        nuc_densities = np.array(nuc_densities)
        nuc_density_types = np.array(nuc_density_types)

        if sum_density:
            density = np.sum(nuc_densities)

        percent_in_atom = np.all(nuc_density_types == 'ao')
        density_in_atom = density > 0.
        sum_percent = 0.

        # Convert the weight amounts to atomic amounts
        if not percent_in_atom:
            for n, nuc in enumerate(nucs):
                nuc_densities[n] *= self.average_molar_mass / \
                                    openmc.data.atomic_mass(nuc)

        # Now that we have the atomic amounts, lets finish calculating densities
        sum_percent = np.sum(nuc_densities)
        nuc_densities = nuc_densities / sum_percent

        # Convert the mass density to an atom density
        if not density_in_atom:
            density = -density / self.average_molar_mass * 1.e-24 \
                      * openmc.data.AVOGADRO

        nuc_densities = density * nuc_densities

        nuclides = {}
        for n, nuc in enumerate(nucs):
            if nuclide is None or nuclide == nuc:
                nuclides[nuc] = nuc_densities[n]

        return nuclides

    def get_element_atom_densities(self, element: str | None = None) -> dict[str, float]:
        """Returns one or all elements in the material and their atomic
        densities in units of atom/b-cm

        .. versionadded:: 0.15.1

        Parameters
        ----------
        element : str, optional
            Element for which atom density is desired. If not specified, the
            atom density for each element in the material is given.

        Returns
        -------
        elements : dict
            Dictionary whose keys are element names and values are densities in
            [atom/b-cm]

        """
        if element is not None:
            element = _get_element_symbol(element)

        nuc_densities = self.get_nuclide_atom_densities()

        # Initialize an empty dictionary for summed values
        densities = {}

        # Accumulate densities for each nuclide
        for nuclide, density in nuc_densities.items():
            nuc_element = openmc.data.ATOMIC_SYMBOL[openmc.data.zam(nuclide)[0]]
            if element is None or element == nuc_element:
                if nuc_element not in densities:
                    densities[nuc_element] = 0.0
                densities[nuc_element] += float(density)

        # If specific element was requested, make sure it is present
        if element is not None and element not in densities:
                raise ValueError(f'Element {element} not found in material.')

        return densities


    def get_activity(self, units: str = 'Bq/cm3', by_nuclide: bool = False,
                     volume: float | None = None) -> dict[str, float] | float:
        """Returns the activity of the material or of each nuclide within.

        .. versionadded:: 0.13.1

        Parameters
        ----------
        units : {'Bq', 'Bq/g', 'Bq/kg', 'Bq/cm3', 'Ci', 'Ci/m3'}
            Specifies the type of activity to return, options include total
            activity [Bq,Ci], specific [Bq/g, Bq/kg] or volumetric activity
            [Bq/cm3,Ci/m3]. Default is volumetric activity [Bq/cm3].
        by_nuclide : bool
            Specifies if the activity should be returned for the material as a
            whole or per nuclide. Default is False.
        volume : float, optional
            Volume of the material. If not passed, defaults to using the
            :attr:`Material.volume` attribute.

            .. versionadded:: 0.13.3

        Returns
        -------
        Union[dict, float]
            If by_nuclide is True then a dictionary whose keys are nuclide
            names and values are activity is returned. Otherwise the activity
            of the material is returned as a float.
        """

        cv.check_value('units', units, {'Bq', 'Bq/g', 'Bq/kg', 'Bq/cm3', 'Ci', 'Ci/m3'})
        cv.check_type('by_nuclide', by_nuclide, bool)

        if volume is None:
            volume = self.volume

        if units == 'Bq':
            multiplier = volume
        elif units == 'Bq/cm3':
            multiplier = 1
        elif units == 'Bq/g':
            multiplier = 1.0 / self.get_mass_density()
        elif units == 'Bq/kg':
            multiplier = 1000.0 / self.get_mass_density()
        elif units == 'Ci':
            multiplier = volume / _BECQUEREL_PER_CURIE
        elif units == 'Ci/m3':
            multiplier = 1e6 / _BECQUEREL_PER_CURIE

        activity = {}
        for nuclide, atoms_per_bcm in self.get_nuclide_atom_densities().items():
            inv_seconds = openmc.data.decay_constant(nuclide)
            activity[nuclide] = inv_seconds * 1e24 * atoms_per_bcm * multiplier

        return activity if by_nuclide else sum(activity.values())

    def get_decay_heat(self, units: str = 'W', by_nuclide: bool = False,
                       volume: float | None = None) -> dict[str, float] | float:
        """Returns the decay heat of the material or for each nuclide in the
        material in units of [W], [W/g], [W/kg] or [W/cm3].

        .. versionadded:: 0.13.3

        Parameters
        ----------
        units : {'W', 'W/g', 'W/kg', 'W/cm3'}
            Specifies the units of decay heat to return. Options include total
            heat [W], specific [W/g, W/kg] or volumetric heat [W/cm3].
            Default is total heat [W].
        by_nuclide : bool
            Specifies if the decay heat should be returned for the material as a
            whole or per nuclide. Default is False.
        volume : float, optional
            Volume of the material. If not passed, defaults to using the
            :attr:`Material.volume` attribute.

            .. versionadded:: 0.13.3

        Returns
        -------
        Union[dict, float]
            If `by_nuclide` is True then a dictionary whose keys are nuclide
            names and values are decay heat is returned. Otherwise the decay heat
            of the material is returned as a float.
        """

        cv.check_value('units', units, {'W', 'W/g', 'W/kg', 'W/cm3'})
        cv.check_type('by_nuclide', by_nuclide, bool)

        if units == 'W':
            multiplier = volume if volume is not None else self.volume
        elif units == 'W/cm3':
            multiplier = 1
        elif units == 'W/g':
            multiplier = 1.0 / self.get_mass_density()
        elif units == 'W/kg':
            multiplier = 1000.0 / self.get_mass_density()

        decayheat = {}
        for nuclide, atoms_per_bcm in self.get_nuclide_atom_densities().items():
            decay_erg = openmc.data.decay_energy(nuclide)
            inv_seconds = openmc.data.decay_constant(nuclide)
            decay_erg *= openmc.data.JOULE_PER_EV
            decayheat[nuclide] = inv_seconds * decay_erg * 1e24 * atoms_per_bcm * multiplier

        return decayheat if by_nuclide else sum(decayheat.values())

    def get_nuclide_atoms(self, volume: float | None = None) -> dict[str, float]:
        """Return number of atoms of each nuclide in the material

        .. versionadded:: 0.13.1

        Parameters
        ----------
        volume : float, optional
            Volume of the material. If not passed, defaults to using the
            :attr:`Material.volume` attribute.

            .. versionadded:: 0.13.3

        Returns
        -------
        dict
            Dictionary whose keys are nuclide names and values are number of
            atoms present in the material.

        """
        if volume is None:
            volume = self.volume
        if volume is None:
            raise ValueError("Volume must be set in order to determine atoms.")
        atoms = {}
        for nuclide, atom_per_bcm in self.get_nuclide_atom_densities().items():
            atoms[nuclide] = 1.0e24 * atom_per_bcm * volume
        return atoms

    def get_mass_density(self, nuclide: str | None = None) -> float:
        """Return mass density of one or all nuclides

        Parameters
        ----------
        nuclides : str, optional
            Nuclide for which density is desired. If not specified, the density
            for the entire material is given.

        Returns
        -------
        float
            Density of the nuclide/material in [g/cm^3]

        """
        mass_density = 0.0
        for nuc, atoms_per_bcm in self.get_nuclide_atom_densities(nuclide=nuclide).items():
            density_i = 1e24 * atoms_per_bcm * openmc.data.atomic_mass(nuc) \
                        / openmc.data.AVOGADRO
            mass_density += density_i
        return mass_density

    def get_mass(self, nuclide: str | None = None, volume: float | None = None) -> float:
        """Return mass of one or all nuclides.

        Note that this method requires that the :attr:`Material.volume` has
        already been set.

        Parameters
        ----------
        nuclides : str, optional
            Nuclide for which mass is desired. If not specified, the density
            for the entire material is given.
        volume : float, optional
            Volume of the material. If not passed, defaults to using the
            :attr:`Material.volume` attribute.

            .. versionadded:: 0.13.3


        Returns
        -------
        float
            Mass of the nuclide/material in [g]

        """
        if volume is None:
            volume = self.volume
        if volume is None:
            raise ValueError("Volume must be set in order to determine mass.")
        return volume*self.get_mass_density(nuclide)

    def waste_classification(self, metal: bool = False) -> str:
        """Classify the material for near-surface waste disposal.

        This method determines a waste classification for the material based on
        the NRC regulations (10 CFR 61.55). Note that the NRC regulations do not
        consider many long-lived radionuclides relevant to fusion systems; for
        fusion applications, it is recommended to calculate a waste disposal
        rating based on limits by Fetter et al. using the
        :meth:`~openmc.Material.waste_disposal_rating` method.

        Parameters
        ----------
        metal : bool, optional
            Whether or not the material is in metal form.

        Returns
        -------
        str
            The waste disposal classification, which can be "Class A", "Class
            B", "Class C", or "GTCC" (greater than class C).

        """
        return waste._waste_classification(self, metal=metal)

    def waste_disposal_rating(
        self,
        limits: str | dict[str, float] = 'Fetter',
        metal: bool = False,
        by_nuclide: bool = False,
    ) -> float | dict[str, float]:
        """Return the waste disposal rating for the material.

        This method returns a waste disposal rating for the material based on a
        set of specific activity limits. The waste disposal rating is a single
        number that represents the sum of the ratios of the specific activity
        for each radionuclide in the material against a nuclide-specific limit.
        A value less than 1.0 indicates that the material "meets" the limits
        whereas a value greater than 1.0 exceeds the limits.

        Note that the limits for NRC do not consider many long-lived
        radionuclides relevant to fusion systems. A paper by `Fetter et al.
        <https://doi.org/10.1016/0920-3796(90)90104-E>`_ applies the NRC
        methodology to calculate specific activity limits for an expanded set of
        radionuclides.

        Parameters
        ----------
        limits : str or dict, optional
            The name of a predefined set of specific activity limits or a
            dictionary that contains specific activity limits for radionuclides,
            where keys are nuclide names and values are activities in units of
            [Ci/m3]. The predefined options are:

            - 'Fetter': Uses limits from Fetter et al. (1990)
            - 'NRC_long': Uses the 10 CFR 61.55 limits for long-lived
              radionuclides
            - 'NRC_short_A': Uses the 10 CFR 61.55 class A limits for
              short-lived radionuclides
            - 'NRC_short_B': Uses the 10 CFR 61.55 class B limits for
              short-lived radionuclides
            - 'NRC_short_C': Uses the 10 CFR 61.55 class C limits for
              short-lived radionuclides
        metal : bool, optional
            Whether or not the material is in metal form (only applicable for
            NRC based limits)
        by_nuclide : bool, optional
            Whether to return the waste disposal rating for each nuclide in the
            material. If True, a dictionary is returned where the keys are the
            nuclide names and the values are the waste disposal ratings for each
            nuclide. If False, a single float value is returned that represents
            the overall waste disposal rating for the material.

        Returns
        -------
        float or dict
            The waste disposal rating for the material or its constituent
            nuclides.

        See also
        --------
        Material.waste_classification()

        """
        return waste._waste_disposal_rating(self, limits, metal, by_nuclide)

    def clone(self, memo: dict | None = None) -> Material:
        """Create a copy of this material with a new unique ID.

        Parameters
        ----------
        memo : dict or None
            A nested dictionary of previously cloned objects. This parameter
            is used internally and should not be specified by the user.

        Returns
        -------
        clone : openmc.Material
            The clone of this material

        """

        if memo is None:
            memo = {}

        # If no nemoize'd clone exists, instantiate one
        if self not in memo:
            # Temporarily remove paths -- this is done so that when the clone is
            # made, it doesn't create a copy of the paths (which are specific to
            # an instance)
            paths = self._paths
            self._paths = None

            clone = deepcopy(self)
            clone.id = None
            clone._num_instances = None

            # Restore paths on original instance
            self._paths = paths

            # Memoize the clone
            memo[self] = clone

        return memo[self]

    def _get_nuclide_xml(self, nuclide: NuclideTuple) -> ET.Element:
        xml_element = ET.Element("nuclide")
        xml_element.set("name", nuclide.name)

        # Prevent subnormal numbers from being written to XML, which causes an
        # exception on the C++ side when calling std::stod
        val = nuclide.percent
        if abs(val) < _SMALLEST_NORMAL:
            val = 0.0

        if nuclide.percent_type == 'ao':
            xml_element.set("ao", str(val))
        else:
            xml_element.set("wo", str(val))

        return xml_element

    def _get_macroscopic_xml(self, macroscopic: str) -> ET.Element:
        xml_element = ET.Element("macroscopic")
        xml_element.set("name", macroscopic)

        return xml_element

    def _get_nuclides_xml(
            self, nuclides: Iterable[NuclideTuple],
            nuclides_to_ignore: Iterable[str] | None = None)-> list[ET.Element]:
        xml_elements = []

        # Remove any nuclides to ignore from the XML export
        if nuclides_to_ignore:
            nuclides = [nuclide for nuclide in nuclides if nuclide.name not in nuclides_to_ignore]

        xml_elements = [self._get_nuclide_xml(nuclide) for nuclide in nuclides]

        return xml_elements

    def to_xml_element(
            self, nuclides_to_ignore: Iterable[str] | None = None) -> ET.Element:
        """Return XML representation of the material

        Parameters
        ----------
        nuclides_to_ignore : list of str
            Nuclides to ignore when exporting to XML.

        Returns
        -------
        element : lxml.etree._Element
            XML element containing material data

        """

        # Create Material XML element
        element = ET.Element("material")
        element.set("id", str(self._id))

        if len(self._name) > 0:
            element.set("name", str(self._name))

        if self._depletable:
            element.set("depletable", "true")

        if self._volume:
            element.set("volume", str(self._volume))

        if self._ncrystal_cfg:
            if self._sab:
                raise ValueError("NCrystal materials are not compatible with S(a,b).")
            if self._macroscopic is not None:
                raise ValueError("NCrystal materials are not compatible with macroscopic cross sections.")

            element.set("cfg", str(self._ncrystal_cfg))

        # Create temperature XML subelement
        if self.temperature is not None:
            element.set("temperature", str(self.temperature))

        # Create density XML subelement
        if self._density is not None or self._density_units == 'sum':
            subelement = ET.SubElement(element, "density")
            if self._density_units != 'sum':
                subelement.set("value", str(self._density))
            subelement.set("units", self._density_units)
        else:
            raise ValueError(f'Density has not been set for material {self.id}!')

        if self._macroscopic is None:
            # Create nuclide XML subelements
            subelements = self._get_nuclides_xml(self._nuclides,
                                                 nuclides_to_ignore=nuclides_to_ignore)
            for subelement in subelements:
                element.append(subelement)
        else:
            # Create macroscopic XML subelements
            subelement = self._get_macroscopic_xml(self._macroscopic)
            element.append(subelement)

        if self._sab:
            for sab in self._sab:
                subelement = ET.SubElement(element, "sab")
                subelement.set("name", sab[0])
                if sab[1] != 1.0:
                    subelement.set("fraction", str(sab[1]))

        if self._isotropic:
            subelement = ET.SubElement(element, "isotropic")
            subelement.text = ' '.join(self._isotropic)

        return element

    @classmethod
    def mix_materials(cls, materials, fracs: Iterable[float],
                      percent_type: str = 'ao', **kwargs) -> Material:
        """Mix materials together based on atom, weight, or volume fractions

        .. versionadded:: 0.12

        Parameters
        ----------
        materials : Iterable of openmc.Material
            Materials to combine
        fracs : Iterable of float
            Fractions of each material to be combined
        percent_type : {'ao', 'wo', 'vo'}
            Type of percentage, must be one of 'ao', 'wo', or 'vo', to signify atom
            percent (molar percent), weight percent, or volume percent,
            optional. Defaults to 'ao'
        **kwargs
            Keyword arguments passed to :class:`openmc.Material`

        Returns
        -------
        openmc.Material
            Mixture of the materials

        """

        cv.check_type('materials', materials, Iterable, Material)
        cv.check_type('fracs', fracs, Iterable, Real)
        cv.check_value('percent type', percent_type, {'ao', 'wo', 'vo'})

        fracs = np.asarray(fracs)
        void_frac = 1. - np.sum(fracs)

        # Warn that fractions don't add to 1, set remainder to void, or raise
        # an error if percent_type isn't 'vo'
        if not np.isclose(void_frac, 0.):
            if percent_type in ('ao', 'wo'):
                msg = ('A non-zero void fraction is not acceptable for '
                       'percent_type: {}'.format(percent_type))
                raise ValueError(msg)
            else:
                msg = ('Warning: sum of fractions do not add to 1, void '
                       'fraction set to {}'.format(void_frac))
                warnings.warn(msg)

        # Calculate appropriate weights which are how many cc's of each
        # material are found in 1cc of the composite material
        amms = np.asarray([mat.average_molar_mass for mat in materials])
        mass_dens = np.asarray([mat.get_mass_density() for mat in materials])
        if percent_type == 'ao':
            wgts = fracs * amms / mass_dens
            wgts /= np.sum(wgts)
        elif percent_type == 'wo':
            wgts = fracs / mass_dens
            wgts /= np.sum(wgts)
        elif percent_type == 'vo':
            wgts = fracs

        # If any of the involved materials contain S(a,b) tables raise an error
        sab_names = set(sab[0] for mat in materials for sab in mat._sab)
        if sab_names:
            msg = ('Currently we do not support mixing materials containing '
                   'S(a,b) tables')
            raise NotImplementedError(msg)

        # Add nuclide densities weighted by appropriate fractions
        nuclides_per_cc = defaultdict(float)
        mass_per_cc = defaultdict(float)
        for mat, wgt in zip(materials, wgts):
            for nuc, atoms_per_bcm in mat.get_nuclide_atom_densities().items():
                nuc_per_cc = wgt*1.e24*atoms_per_bcm
                nuclides_per_cc[nuc] += nuc_per_cc
                mass_per_cc[nuc] += nuc_per_cc*openmc.data.atomic_mass(nuc) / \
                                    openmc.data.AVOGADRO

        # Create the new material with the desired name
        if "name" not in kwargs:
            kwargs["name"] = '-'.join([f'{m.name}({f})' for m, f in
                             zip(materials, fracs)])

        new_mat = cls(**kwargs)

        # Compute atom fractions of nuclides and add them to the new material
        tot_nuclides_per_cc = np.sum([dens for dens in nuclides_per_cc.values()])
        for nuc, atom_dens in nuclides_per_cc.items():
            new_mat.add_nuclide(nuc, atom_dens/tot_nuclides_per_cc, 'ao')

        # Compute mass density for the new material and set it
        new_density = np.sum([dens for dens in mass_per_cc.values()])
        new_mat.set_density('g/cm3', new_density)

        # If any of the involved materials is depletable, the new material is
        # depletable
        new_mat.depletable = any(mat.depletable for mat in materials)

        return new_mat

    @classmethod
    def from_xml_element(cls, elem: ET.Element) -> Material:
        """Generate material from an XML element

        Parameters
        ----------
        elem : lxml.etree._Element
            XML element

        Returns
        -------
        openmc.Material
            Material generated from XML element

        """
        mat_id = int(get_text(elem, 'id'))

        # Add NCrystal material from cfg string
        cfg = get_text(elem, "cfg")
        if cfg is not None:
            return Material.from_ncrystal(cfg, material_id=mat_id)

        mat = cls(mat_id)
        mat.name = get_text(elem, 'name')

        temperature = get_text(elem, "temperature")
        if temperature is not None:
            mat.temperature = float(temperature)

        volume = get_text(elem, "volume")
        if volume is not None:
            mat.volume = float(volume)

        # Get each nuclide
        for nuclide in elem.findall('nuclide'):
            name = get_text(nuclide, "name")
            if 'ao' in nuclide.attrib:
                mat.add_nuclide(name, float(nuclide.attrib['ao']))
            elif 'wo' in nuclide.attrib:
                mat.add_nuclide(name, float(nuclide.attrib['wo']), 'wo')

        # Get depletable attribute
        depletable = get_text(elem, "depletable")
        mat.depletable = depletable in ('true', '1')

        # Get each S(a,b) table
        for sab in elem.findall('sab'):
            fraction = float(get_text(sab, "fraction", 1.0))
            name = get_text(sab, "name")
            mat.add_s_alpha_beta(name, fraction)

        # Get total material density
        density = elem.find('density')
        units = get_text(density, "units")
        if units == 'sum':
            mat.set_density(units)
        else:
            value = float(get_text(density, 'value'))
            mat.set_density(units, value)

        # Check for isotropic scattering nuclides
        isotropic = get_elem_list(elem, "isotropic", str)
        if isotropic is not None:
            mat.isotropic = isotropic

        return mat

    def deplete(
        self,
        multigroup_flux: Sequence[float],
        energy_group_structure: Sequence[float] | str,
        timesteps: Sequence[float] | Sequence[tuple[float, str]],
        source_rates: float | Sequence[float],
        timestep_units: str = 's',
        chain_file: cv.PathLike | "openmc.deplete.Chain" | None = None,
        reactions: Sequence[str] | None = None,
    ) -> list[openmc.Material]:
        """Depletes that material, evolving the nuclide densities

        .. versionadded:: 0.15.3

        Parameters
        ----------
        multigroup_flux: Sequence[float]
            Energy-dependent multigroup flux values, where each sublist corresponds
            to a specific material. Will be normalized so that it sums to 1.
        energy_group_structure : Sequence[float] | str
            Energy group boundaries in [eV] or the name of the group structure.
        timesteps : iterable of float or iterable of tuple
            Array of timesteps. Note that values are not cumulative. The units are
            specified by the `timestep_units` argument when `timesteps` is an
            iterable of float. Alternatively, units can be specified for each step
            by passing an iterable of (value, unit) tuples.
        source_rates : float or iterable of float, optional
            Source rate in [neutron/sec] or neutron flux in [neutron/s-cm^2] for
            each interval in :attr:`timesteps`
        timestep_units : {'s', 'min', 'h', 'd', 'a', 'MWd/kg'}
            Units for values specified in the `timesteps` argument. 's' means
            seconds, 'min' means minutes, 'h' means hours, 'a' means Julian years
            and 'MWd/kg' indicates that the values are given in burnup (MW-d of
            energy deposited per kilogram of initial heavy metal).
        chain_file : PathLike or Chain
            Path to the depletion chain XML file or instance of openmc.deplete.Chain.
            Defaults to ``openmc.config['chain_file']``.
        reactions : list of str, optional
            Reactions to get cross sections for. If not specified, all neutron
            reactions listed in the depletion chain file are used.

        Returns
        -------
        list of openmc.Material, one for each timestep

        """

        materials = openmc.Materials([self])

        depleted_materials_dict = materials.deplete(
            multigroup_fluxes=[multigroup_flux],
            energy_group_structures=[energy_group_structure],
            timesteps=timesteps,
            source_rates=source_rates,
            timestep_units=timestep_units,
            chain_file=chain_file,
            reactions=reactions,
        )

        return depleted_materials_dict[self.id]


    def mean_free_path(self, energy: float) -> float:
        """Calculate the mean free path of neutrons in the material at a given
        energy.

        .. versionadded:: 0.15.3

        Parameters
        ----------
        energy : float
            Neutron energy in eV

        Returns
        -------
        float
            Mean free path in cm

        """
        from openmc.plotter import _calculate_cexs_elem_mat

        energy_grid, cexs = _calculate_cexs_elem_mat(
            this=self,
            types=["total"],
        )
        total_cexs = cexs[0]

        interpolated_cexs = float(np.interp(energy, energy_grid, total_cexs))

        return 1.0 / interpolated_cexs


class Materials(cv.CheckedList):
    """Collection of Materials used for an OpenMC simulation.

    This class corresponds directly to the materials.xml input file. It can be
    thought of as a normal Python list where each member is a :class:`Material`.
    It behaves like a list as the following example demonstrates:

    >>> fuel = openmc.Material()
    >>> clad = openmc.Material()
    >>> water = openmc.Material()
    >>> m = openmc.Materials([fuel])
    >>> m.append(water)
    >>> m += [clad]

    Parameters
    ----------
    materials : Iterable of openmc.Material
        Materials to add to the collection

    Attributes
    ----------
    cross_sections : str or path-like
        Indicates the path to an XML cross section listing file (usually named
        cross_sections.xml). If it is not set, the
        :envvar:`OPENMC_CROSS_SECTIONS` environment variable will be used for
        continuous-energy calculations and :envvar:`OPENMC_MG_CROSS_SECTIONS`
        will be used for multi-group calculations to find the path to the HDF5
        cross section file.

    """

    def __init__(self, materials=None):
        super().__init__(Material, 'materials collection')
        self._cross_sections = None

        if materials is not None:
            self += materials

    @property
    def cross_sections(self) -> Path | None:
        return self._cross_sections

    @cross_sections.setter
    def cross_sections(self, cross_sections):
        if cross_sections is not None:
            self._cross_sections = input_path(cross_sections)

    def append(self, material):
        """Append material to collection

        Parameters
        ----------
        material : openmc.Material
            Material to append

        """
        super().append(material)

    def insert(self, index: int, material):
        """Insert material before index

        Parameters
        ----------
        index : int
            Index in list
        material : openmc.Material
            Material to insert

        """
        super().insert(index, material)

    def make_isotropic_in_lab(self):
        for material in self:
            material.make_isotropic_in_lab()

    def _write_xml(self, file, header=True, level=0, spaces_per_level=2,
                   trailing_indent=True, nuclides_to_ignore=None):
        """Writes XML content of the materials to an open file handle.

        Parameters
        ----------
        file : IOTextWrapper
            Open file handle to write content into.
        header : bool
            Whether or not to write the XML header
        level : int
            Indentation level of materials element
        spaces_per_level : int
            Number of spaces per indentation
        trailing_indentation : bool
            Whether or not to write a trailing indentation for the materials element
        nuclides_to_ignore : list of str
            Nuclides to ignore when exporting to XML.

        """
        indentation = level*spaces_per_level*' '
        # Write the header and the opening tag for the root element.
        if header:
            file.write("<?xml version='1.0' encoding='utf-8'?>\n")
        file.write(indentation+'<materials>\n')

        # Write the <cross_sections> element.
        if self.cross_sections is not None:
            element = ET.Element('cross_sections')
            element.text = str(self.cross_sections)
            clean_indentation(element, level=level+1)
            element.tail = element.tail.strip(' ')
            file.write((level+1)*spaces_per_level*' ')
            file.write(ET.tostring(element, encoding="unicode"))

        # Write the <material> elements.
        for material in sorted(self, key=lambda x: x.id):
            element = material.to_xml_element(nuclides_to_ignore=nuclides_to_ignore)
            clean_indentation(element, level=level+1)
            element.tail = element.tail.strip(' ')
            file.write((level+1)*spaces_per_level*' ')
            file.write(ET.tostring(element, encoding="unicode"))

        # Write the closing tag for the root element.
        file.write(indentation+'</materials>\n')

        # Write a trailing indentation for the next element
        # at this level if needed
        if trailing_indent:
            file.write(indentation)

    def export_to_xml(self, path: PathLike = 'materials.xml',
                      nuclides_to_ignore: Iterable[str] | None = None):
        """Export material collection to an XML file.

        Parameters
        ----------
        path : str
            Path to file to write. Defaults to 'materials.xml'.
        nuclides_to_ignore : list of str
            Nuclides to ignore when exporting to XML.

        """
        # Check if path is a directory
        p = Path(path)
        if p.is_dir():
            p /= 'materials.xml'

        # Write materials to the file one-at-a-time.  This significantly reduces
        # memory demand over allocating a complete ElementTree and writing it in
        # one go.
        with open(str(p), 'w', encoding='utf-8',
                  errors='xmlcharrefreplace') as fh:
            self._write_xml(fh, nuclides_to_ignore=nuclides_to_ignore)

    @classmethod
    def from_xml_element(cls, elem) -> Materials:
        """Generate materials collection from XML file

        Parameters
        ----------
        elem : lxml.etree._Element
            XML element

        Returns
        -------
        openmc.Materials
            Materials collection

        """
        # Generate each material
        materials = cls()
        for material in elem.findall('material'):
            materials.append(Material.from_xml_element(material))

        # Check for cross sections settings
        xs = get_text(elem, "cross_sections")
        if xs is not None:
            materials.cross_sections = xs

        return materials

    @classmethod
    def from_xml(cls, path: PathLike = 'materials.xml') -> Materials:
        """Generate materials collection from XML file

        Parameters
        ----------
        path : str
            Path to materials XML file

        Returns
        -------
        openmc.Materials
            Materials collection

        """
        parser = ET.XMLParser(huge_tree=True)
        tree = ET.parse(path, parser=parser)
        root = tree.getroot()

        return cls.from_xml_element(root)


    def deplete(
        self,
        multigroup_fluxes: Sequence[Sequence[float]],
        energy_group_structures: Sequence[Sequence[float] | str],
        timesteps: Sequence[float] | Sequence[tuple[float, str]],
        source_rates: float | Sequence[float],
        timestep_units: str = 's',
        chain_file: cv.PathLike | "openmc.deplete.Chain" | None = None,
        reactions: Sequence[str] | None = None,
    ) -> Dict[int, list[openmc.Material]]:
        """Depletes that material, evolving the nuclide densities

        .. versionadded:: 0.15.3

        Parameters
        ----------
        multigroup_fluxes: Sequence[Sequence[float]]
            Energy-dependent multigroup flux values, where each sublist corresponds
            to a specific material. Will be normalized so that it sums to 1.
        energy_group_structures': Sequence[Sequence[float] | str]
            Energy group boundaries in [eV] or the name of the group structure.
        timesteps : iterable of float or iterable of tuple
            Array of timesteps. Note that values are not cumulative. The units are
            specified by the `timestep_units` argument when `timesteps` is an
            iterable of float. Alternatively, units can be specified for each step
            by passing an iterable of (value, unit) tuples.
        source_rates : float or iterable of float, optional
            Source rate in [neutron/sec] or neutron flux in [neutron/s-cm^2] for
            each interval in :attr:`timesteps`
        timestep_units : {'s', 'min', 'h', 'd', 'a', 'MWd/kg'}
            Units for values specified in the `timesteps` argument. 's' means
            seconds, 'min' means minutes, 'h' means hours, 'a' means Julian years
            and 'MWd/kg' indicates that the values are given in burnup (MW-d of
            energy deposited per kilogram of initial heavy metal).
        chain_file : PathLike or Chain
            Path to the depletion chain XML file or instance of openmc.deplete.Chain.
            Defaults to ``openmc.config['chain_file']``.
        reactions : list of str, optional
            Reactions to get cross sections for. If not specified, all neutron
            reactions listed in the depletion chain file are used.

        Returns
        -------
        list of openmc.Material, one for each timestep

        """

        import openmc.deplete
        from .deplete.chain import _get_chain

        # setting all materials to be depletable
        for mat in self:
            mat.depletable = True

        chain = _get_chain(chain_file)

        # Create MicroXS objects for all materials
        micros = []
        fluxes = []

        with openmc.lib.TemporarySession():
            for material, flux, energy in zip(
                self, multigroup_fluxes, energy_group_structures
            ):
                temperature = material.temperature or 293.6
                micro_xs = openmc.deplete.MicroXS.from_multigroup_flux(
                    energies=energy,
                    multigroup_flux=flux,
                    chain_file=chain,
                    temperature=temperature,
                    reactions=reactions,
                )
                micros.append(micro_xs)
                fluxes.append(material.volume)

        # Create a single operator for all materials
        operator = openmc.deplete.IndependentOperator(
            materials=self,
            fluxes=fluxes,
            micros=micros,
            normalization_mode="source-rate",
            chain_file=chain,
        )

        integrator = openmc.deplete.PredictorIntegrator(
            operator=operator,
            timesteps=timesteps,
            source_rates=source_rates,
            timestep_units=timestep_units,
        )

        with tempfile.TemporaryDirectory() as tmpdir:
            # Run integrator
            results_path = Path(tmpdir) / "depletion_results.h5"
            integrator.integrate(path=results_path)

            # Load depletion results
            results = openmc.deplete.Results(results_path)

            # For each material, get activated composition at each timestep
            all_depleted_materials = {
                material.id: [
                    result.get_material(str(material.id))
                    for result in results
                ]
                for material in self
            }

        return all_depleted_materials<|MERGE_RESOLUTION|>--- conflicted
+++ resolved
@@ -17,11 +17,7 @@
 import openmc
 import openmc.data
 import openmc.checkvalue as cv
-<<<<<<< HEAD
-from ._xml import clean_indentation, get_elem_list, get_text, reorder_attributes
-=======
-from ._xml import clean_indentation
->>>>>>> 4500f07b
+from ._xml import clean_indentation, get_elem_list, get_text
 from .mixin import IDManagerMixin
 from .utility_funcs import input_path
 from . import waste
