--- conflicted
+++ resolved
@@ -5,11 +5,8 @@
 from functools import wraps
 from math import pi, sqrt, atan2
 from numbers import Integral, Real
-<<<<<<< HEAD
 from pathlib import Path
-=======
 from typing import Protocol
->>>>>>> a64cc96e
 
 import h5py
 import lxml.etree as ET
