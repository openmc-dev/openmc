from abc import ABC, abstractmethod
from collections.abc import Iterable
from math import pi
from numbers import Real, Integral
from pathlib import Path
import warnings
from xml.etree import ElementTree as ET

import numpy as np

import openmc.checkvalue as cv
import openmc
from ._xml import get_text
from .mixin import IDManagerMixin
from .surface import _BOUNDARY_TYPES


class MeshBase(IDManagerMixin, ABC):
    """A mesh that partitions geometry for tallying purposes.

    Parameters
    ----------
    mesh_id : int
        Unique identifier for the mesh
    name : str
        Name of the mesh

    Attributes
    ----------
    id : int
        Unique identifier for the mesh
    name : str
        Name of the mesh

    """

    next_id = 1
    used_ids = set()

    def __init__(self, mesh_id=None, name=''):
        # Initialize Mesh class attributes
        self.id = mesh_id
        self.name = name

    @property
    def name(self):
        return self._name

    @name.setter
    def name(self, name):
        if name is not None:
            cv.check_type(f'name for mesh ID="{self._id}"', name, str)
            self._name = name
        else:
            self._name = ''

    def __repr__(self):
        string = type(self).__name__ + '\n'
        string += '{0: <16}{1}{2}\n'.format('\tID', '=\t', self._id)
        string += '{0: <16}{1}{2}\n'.format('\tName', '=\t', self._name)
        return string

    def _volume_dim_check(self):
        if self.n_dimension != 3 or \
           any([d == 0 for d in self.dimension]):
            raise RuntimeError(f'Mesh {self.id} is not 3D. '
                               'Volumes cannot be provided.')

    @classmethod
    def from_hdf5(cls, group):
        """Create mesh from HDF5 group

        Parameters
        ----------
        group : h5py.Group
            Group in HDF5 file

        Returns
        -------
        openmc.MeshBase
            Instance of a MeshBase subclass

        """

        mesh_type = group['type'][()].decode()
        if mesh_type == 'regular':
            return RegularMesh.from_hdf5(group)
        elif mesh_type == 'rectilinear':
            return RectilinearMesh.from_hdf5(group)
        elif mesh_type == 'cylindrical':
            return CylindricalMesh.from_hdf5(group)
        elif mesh_type == 'spherical':
            return SphericalMesh.from_hdf5(group)
        elif mesh_type == 'unstructured':
            return UnstructuredMesh.from_hdf5(group)
        else:
            raise ValueError('Unrecognized mesh type: "' + mesh_type + '"')

    @classmethod
    def from_xml_element(cls, elem):
        """Generates a mesh from an XML element

        Parameters
        ----------
        elem : xml.etree.ElementTree.Element
            XML element

        Returns
        -------
        openmc.MeshBase
            an openmc mesh object

        """
        mesh_type = get_text(elem, 'type')

        if mesh_type == 'regular' or mesh_type is None:
            return RegularMesh.from_xml_element(elem)
        elif mesh_type == 'rectilinear':
            return RectilinearMesh.from_xml_element(elem)
        elif mesh_type == 'cylindrical':
            return CylindricalMesh.from_xml_element(elem)
        elif mesh_type == 'spherical':
            return SphericalMesh.from_xml_element(elem)
        elif mesh_type == 'unstructured':
            return UnstructuredMesh.from_xml_element(elem)
        else:
            raise ValueError(f'Unrecognized mesh type "{mesh_type}" found.')


class StructuredMesh(MeshBase):
    """A base class for structured mesh functionality

    Parameters
    ----------
    mesh_id : int
        Unique identifier for the mesh
    name : str
        Name of the mesh

    Attributes
    ----------
    id : int
        Unique identifier for the mesh
    name : str
        Name of the mesh

    """

    def __init__(self, *args, **kwargs):
        super().__init__(*args, **kwargs)

    @property
    @abstractmethod
    def dimension(self):
        pass

    @property
    @abstractmethod
    def n_dimension(self):
        pass

    @property
    @abstractmethod
    def _grids(self):
        pass

    @property
    def vertices(self):
        """Return coordinates of mesh vertices.

        Returns
        -------
        vertices : numpy.ndarray
            Returns a numpy.ndarray representing the coordinates of the mesh
            vertices with a shape equal to (dim1 + 1, ..., dimn + 1, ndim).

        """
        return np.stack(np.meshgrid(*self._grids, indexing='ij'), axis=-1)

    @property
    def centroids(self):
        """Return coordinates of mesh element centroids.

        Returns
        -------
        centroids : numpy.ndarray
            Returns a numpy.ndarray representing the mesh element centroid
            coordinates with a shape equal to (dim1, ..., dimn, ndim).

        """
        ndim = self.n_dimension
        vertices = self.vertices
        s0 = (slice(0, -1),)*ndim + (slice(None),)
        s1 = (slice(1, None),)*ndim + (slice(None),)
        return (vertices[s0] + vertices[s1]) / 2

    @property
    def num_mesh_cells(self):
        return np.prod(self.dimension)

    def write_data_to_vtk(self, points, filename, datasets, volume_normalization=True):
        """Creates a VTK object of the mesh

        Parameters
        ----------
        points : list or np.array
            List of (X,Y,Z) tuples.
        filename : str
            Name of the VTK file to write.
        datasets : dict
            Dictionary whose keys are the data labels
            and values are the data sets.
        volume_normalization : bool, optional
            Whether or not to normalize the data by
            the volume of the mesh elements.

        Raises
        ------
        RuntimeError
            When the size of a dataset doesn't match the number of cells

        Returns
        -------
        vtk.vtkStructuredGrid
            the VTK object
        """

        import vtk
        from vtk.util import numpy_support as nps

        # check that the data sets are appropriately sized
        errmsg = "The size of the dataset {} should be equal to the number of cells"
        for label, dataset in datasets.items():
            if isinstance(dataset, np.ndarray):
                if not dataset.size == self.dimension[0] * self.dimension[1]* self.dimension[2]:
                    raise RuntimeError(errmsg.format(label))
            else:
                if len(dataset) == self.dimension[0] * self.dimension[1]* self.dimension[2]:
                    raise RuntimeError(errmsg.format(label))
            cv.check_type('label', label, str)

        vtk_grid = vtk.vtkStructuredGrid()

        vtk_grid.SetDimensions(*[dim + 1 for dim in self.dimension])

        vtkPts = vtk.vtkPoints()
        vtkPts.SetData(nps.numpy_to_vtk(points, deep=True))
        vtk_grid.SetPoints(vtkPts)

        # create VTK arrays for each of
        # the data sets

        # maintain a list of the datasets as added
        # to the VTK arrays to ensure they persist
        # in memory until the file is written
        datasets_out = []
        for label, dataset in datasets.items():
            dataset = np.asarray(dataset).flatten()
            datasets_out.append(dataset)

            if volume_normalization:
                dataset /= self.volumes.flatten()

            dataset_array = vtk.vtkDoubleArray()
            dataset_array.SetName(label)
            dataset_array.SetArray(nps.numpy_to_vtk(dataset),
                           dataset.size,
                           True)
            vtk_grid.GetCellData().AddArray(dataset_array)

        # write the .vtk file
        writer = vtk.vtkStructuredGridWriter()
        writer.SetFileName(str(filename))
        writer.SetInputData(vtk_grid)
        writer.Write()

        return vtk_grid

class RegularMesh(StructuredMesh):
    """A regular Cartesian mesh in one, two, or three dimensions

    Parameters
    ----------
    mesh_id : int
        Unique identifier for the mesh
    name : str
        Name of the mesh

    Attributes
    ----------
    id : int
        Unique identifier for the mesh
    name : str
        Name of the mesh
    dimension : Iterable of int
        The number of mesh cells in each direction.
    n_dimension : int
        Number of mesh dimensions.
    lower_left : Iterable of float
        The lower-left corner of the structured mesh. If only two coordinate
        are given, it is assumed that the mesh is an x-y mesh.
    upper_right : Iterable of float
        The upper-right corner of the structured mesh. If only two coordinate
        are given, it is assumed that the mesh is an x-y mesh.
    width : Iterable of float
        The width of mesh cells in each direction.
    indices : Iterable of tuple
        An iterable of mesh indices for each mesh element, e.g. [(1, 1, 1),
        (2, 1, 1), ...]

    """

    def __init__(self, mesh_id=None, name=''):
        super().__init__(mesh_id, name)

        self._dimension = None
        self._lower_left = None
        self._upper_right = None
        self._width = None

    @property
    def dimension(self):
        return self._dimension

    @property
    def n_dimension(self):
        if self._dimension is not None:
            return len(self._dimension)
        else:
            return None

    @property
    def lower_left(self):
        return self._lower_left

    @property
    def upper_right(self):
        if self._upper_right is not None:
            return self._upper_right
        elif self._width is not None:
            if self._lower_left is not None and self._dimension is not None:
                ls = self._lower_left
                ws = self._width
                dims = self._dimension
                return [l + w * d for l, w, d in zip(ls, ws, dims)]

    @property
    def width(self):
        if self._width is not None:
            return self._width
        elif self._upper_right is not None:
            if self._lower_left is not None and self._dimension is not None:
                us = self._upper_right
                ls = self._lower_left
                dims =  self._dimension
                return [(u - l) / d for u, l, d in zip(us, ls, dims)]

    @property
    def volumes(self):
        """Return Volumes for every mesh cell

        Returns
        -------
        volumes : numpy.ndarray
            Volumes

        """
        self._volume_dim_check()
        return np.full(self.dimension, np.prod(self.width))

    @property
    def total_volume(self):
        return np.prod(self.dimension) * np.prod(self.width)

    @property
    def indices(self):
        ndim = len(self._dimension)
        if ndim == 3:
            nx, ny, nz = self.dimension
            return ((x, y, z)
                    for z in range(1, nz + 1)
                    for y in range(1, ny + 1)
                    for x in range(1, nx + 1))
        elif ndim == 2:
            nx, ny = self.dimension
            return ((x, y)
                    for y in range(1, ny + 1)
                    for x in range(1, nx + 1))
        else:
            nx, = self.dimension
            return ((x,) for x in range(1, nx + 1))

    @property
    def _grids(self):
        ndim = len(self._dimension)
        if ndim == 3:
            x0, y0, z0 = self.lower_left
            x1, y1, z1 = self.upper_right
            nx, ny, nz = self.dimension
            xarr = np.linspace(x0, x1, nx + 1)
            yarr = np.linspace(y0, y1, ny + 1)
            zarr = np.linspace(z0, z1, nz + 1)
            return (xarr, yarr, zarr)
        elif ndim == 2:
            x0, y0 = self.lower_left
            x1, y1 = self.upper_right
            nx, ny = self.dimension
            xarr = np.linspace(x0, x1, nx + 1)
            yarr = np.linspace(y0, y1, ny + 1)
            return (xarr, yarr)
        else:
            nx, = self.dimension
            x0, = self.lower_left
            x1, = self.upper_right
            return (np.linspace(x0, x1, nx + 1),)

    @dimension.setter
    def dimension(self, dimension):
        cv.check_type('mesh dimension', dimension, Iterable, Integral)
        cv.check_length('mesh dimension', dimension, 1, 3)
        self._dimension = dimension

    @lower_left.setter
    def lower_left(self, lower_left):
        cv.check_type('mesh lower_left', lower_left, Iterable, Real)
        cv.check_length('mesh lower_left', lower_left, 1, 3)
        self._lower_left = lower_left

    @upper_right.setter
    def upper_right(self, upper_right):
        cv.check_type('mesh upper_right', upper_right, Iterable, Real)
        cv.check_length('mesh upper_right', upper_right, 1, 3)
        self._upper_right = upper_right

        if self._width is not None:
            self._width = None
            warnings.warn("Unsetting width attribute.")

    @width.setter
    def width(self, width):
        cv.check_type('mesh width', width, Iterable, Real)
        cv.check_length('mesh width', width, 1, 3)
        self._width = width

        if self._upper_right is not None:
            self._upper_right = None
            warnings.warn("Unsetting upper_right attribute.")

    def __repr__(self):
        string = super().__repr__()
        string += '{0: <16}{1}{2}\n'.format('\tDimensions', '=\t', self.n_dimension)
        string += '{0: <16}{1}{2}\n'.format('\tVoxels', '=\t', self._dimension)
        string += '{0: <16}{1}{2}\n'.format('\tLower left', '=\t', self._lower_left)
        string += '{0: <16}{1}{2}\n'.format('\tUpper Right', '=\t', self._upper_right)
        string += '{0: <16}{1}{2}\n'.format('\tWidth', '=\t', self._width)
        return string

    @classmethod
    def from_hdf5(cls, group):
        mesh_id = int(group.name.split('/')[-1].lstrip('mesh '))

        # Read and assign mesh properties
        mesh = cls(mesh_id)
        mesh.dimension = group['dimension'][()]
        mesh.lower_left = group['lower_left'][()]
        if 'width' in group:
            mesh.width = group['width'][()]
        elif 'upper_right' in group:
            mesh.upper_right = group['upper_right'][()]
        else:
            raise IOError('Invalid mesh: must have one of "upper_right" or "width"')

        return mesh

    @classmethod
    def from_rect_lattice(cls, lattice, division=1, mesh_id=None, name=''):
        """Create mesh from an existing rectangular lattice

        Parameters
        ----------
        lattice : openmc.RectLattice
            Rectangular lattice used as a template for this mesh
        division : int
            Number of mesh cells per lattice cell.
            If not specified, there will be 1 mesh cell per lattice cell.
        mesh_id : int
            Unique identifier for the mesh
        name : str
            Name of the mesh

        Returns
        -------
        openmc.RegularMesh
            RegularMesh instance

        """
        cv.check_type('rectangular lattice', lattice, openmc.RectLattice)

        shape = np.array(lattice.shape)
        width = lattice.pitch*shape

        mesh = cls(mesh_id, name)
        mesh.lower_left = lattice.lower_left
        mesh.upper_right = lattice.lower_left + width
        mesh.dimension = shape*division

        return mesh

    def to_xml_element(self):
        """Return XML representation of the mesh

        Returns
        -------
        element : xml.etree.ElementTree.Element
            XML element containing mesh data

        """

        element = ET.Element("mesh")
        element.set("id", str(self._id))

        if self._dimension is not None:
            subelement = ET.SubElement(element, "dimension")
            subelement.text = ' '.join(map(str, self._dimension))

        subelement = ET.SubElement(element, "lower_left")
        subelement.text = ' '.join(map(str, self._lower_left))

        if self._upper_right is not None:
            subelement = ET.SubElement(element, "upper_right")
            subelement.text = ' '.join(map(str, self._upper_right))
        if self._width is not None:
            subelement = ET.SubElement(element, "width")
            subelement.text = ' '.join(map(str, self._width))

        return element

    @classmethod
    def from_xml_element(cls, elem):
        """Generate mesh from an XML element

        Parameters
        ----------
        elem : xml.etree.ElementTree.Element
            XML element

        Returns
        -------
        openmc.Mesh
            Mesh generated from XML element

        """
        mesh_id = int(get_text(elem, 'id'))
        mesh = cls(mesh_id)

        mesh_type = get_text(elem, 'type')
        if mesh_type is not None:
            mesh.type = mesh_type

        dimension = get_text(elem, 'dimension')
        if dimension is not None:
            mesh.dimension = [int(x) for x in dimension.split()]

        lower_left = get_text(elem, 'lower_left')
        if lower_left is not None:
            mesh.lower_left = [float(x) for x in lower_left.split()]

        upper_right = get_text(elem, 'upper_right')
        if upper_right is not None:
            mesh.upper_right = [float(x) for x in upper_right.split()]

        width = get_text(elem, 'width')
        if width is not None:
            mesh.width = [float(x) for x in width.split()]

        return mesh

    def build_cells(self, bc=None):
        """Generates a lattice of universes with the same dimensionality
        as the mesh object.  The individual cells/universes produced
        will not have material definitions applied and so downstream code
        will have to apply that information.

        Parameters
        ----------
        bc : iterable of {'reflective', 'periodic', 'transmission', 'vacuum', or 'white'}
            Boundary conditions for each of the four faces of a rectangle
            (if applying to a 2D mesh) or six faces of a parallelepiped
            (if applying to a 3D mesh) provided in the following order:
            [x min, x max, y min, y max, z min, z max].  2-D cells do not
            contain the z min and z max entries. Defaults to 'reflective' for
            all faces.

        Returns
        -------
        root_cell : openmc.Cell
            The cell containing the lattice representing the mesh geometry;
            this cell is a single parallelepiped with boundaries matching
            the outermost mesh boundary with the boundary conditions from bc
            applied.
        cells : iterable of openmc.Cell
            The list of cells within each lattice position mimicking the mesh
            geometry.

        """
        if bc is None:
            bc = ['reflective'] * 6
        if len(bc) not in (4, 6):
            raise ValueError('Boundary condition must be of length 4 or 6')
        for entry in bc:
            cv.check_value('bc', entry, _BOUNDARY_TYPES)

        n_dim = self.n_dimension

        # Build the cell which will contain the lattice
        xplanes = [openmc.XPlane(self.lower_left[0], boundary_type=bc[0]),
                   openmc.XPlane(self.upper_right[0], boundary_type=bc[1])]
        if n_dim == 1:
            yplanes = [openmc.YPlane(-1e10, boundary_type='reflective'),
                       openmc.YPlane(1e10, boundary_type='reflective')]
        else:
            yplanes = [openmc.YPlane(self.lower_left[1], boundary_type=bc[2]),
                       openmc.YPlane(self.upper_right[1], boundary_type=bc[3])]

        if n_dim <= 2:
            # Would prefer to have the z ranges be the max supported float, but
            # these values are apparently different between python and Fortran.
            # Choosing a safe and sane default.
            # Values of +/-1e10 are used here as there seems to be an
            # inconsistency between what numpy uses as the max float and what
            # Fortran expects for a real(8), so this avoids code complication
            # and achieves the same goal.
            zplanes = [openmc.ZPlane(-1e10, boundary_type='reflective'),
                       openmc.ZPlane(1e10, boundary_type='reflective')]
        else:
            zplanes = [openmc.ZPlane(self.lower_left[2], boundary_type=bc[4]),
                       openmc.ZPlane(self.upper_right[2], boundary_type=bc[5])]
        root_cell = openmc.Cell()
        root_cell.region = ((+xplanes[0] & -xplanes[1]) &
                            (+yplanes[0] & -yplanes[1]) &
                            (+zplanes[0] & -zplanes[1]))

        # Build the universes which will be used for each of the (i,j,k)
        # locations within the mesh.
        # We will concurrently build cells to assign to these universes
        cells = []
        universes = []
        for _ in self.indices:
            cells.append(openmc.Cell())
            universes.append(openmc.Universe())
            universes[-1].add_cell(cells[-1])

        lattice = openmc.RectLattice()
        lattice.lower_left = self.lower_left

        # Assign the universe and rotate to match the indexing expected for
        # the lattice
        if n_dim == 1:
            universe_array = np.array([universes])
        elif n_dim == 2:
            universe_array = np.empty(self.dimension[::-1],
                                      dtype=openmc.Universe)
            i = 0
            for y in range(self.dimension[1] - 1, -1, -1):
                for x in range(self.dimension[0]):
                    universe_array[y][x] = universes[i]
                    i += 1
        else:
            universe_array = np.empty(self.dimension[::-1],
                                      dtype=openmc.Universe)
            i = 0
            for z in range(self.dimension[2]):
                for y in range(self.dimension[1] - 1, -1, -1):
                    for x in range(self.dimension[0]):
                        universe_array[z][y][x] = universes[i]
                        i += 1
        lattice.universes = universe_array

        if self.width is not None:
            lattice.pitch = self.width
        else:
            dx = ((self.upper_right[0] - self.lower_left[0]) /
                  self.dimension[0])

            if n_dim == 1:
                lattice.pitch = [dx]
            elif n_dim == 2:
                dy = ((self.upper_right[1] - self.lower_left[1]) /
                      self.dimension[1])
                lattice.pitch = [dx, dy]
            else:
                dy = ((self.upper_right[1] - self.lower_left[1]) /
                      self.dimension[1])
                dz = ((self.upper_right[2] - self.lower_left[2]) /
                      self.dimension[2])
                lattice.pitch = [dx, dy, dz]

        # Fill Cell with the Lattice
        root_cell.fill = lattice

        return root_cell, cells

    def write_data_to_vtk(self, filename, datasets, volume_normalization=True):
        """Creates a VTK object of the mesh

        Parameters
        ----------
        filename : str or pathlib.Path
            Name of the VTK file to write.
        datasets : dict
            Dictionary whose keys are the data labels
            and values are the data sets.
        volume_normalization : bool, optional
            Whether or not to normalize the data by
            the volume of the mesh elements.
            Defaults to True.

        Returns
        -------
        vtk.vtkStructuredGrid
            the VTK object
        """

        ll, ur = self.lower_left, self.upper_right
        x_vals = np.linspace(ll[0], ur[0], num=self.dimension[0] + 1)
        y_vals = np.linspace(ll[1], ur[1], num=self.dimension[1] + 1)
        z_vals = np.linspace(ll[2], ur[2], num=self.dimension[2] + 1)

        # create points
        pts_cartesian = np.array([[x, y, z] for z in z_vals for y in y_vals for x in x_vals])

        return super().write_data_to_vtk(
            points=pts_cartesian,
            filename=filename,
            datasets=datasets,
            volume_normalization=volume_normalization
        )

def Mesh(*args, **kwargs):
    warnings.warn("Mesh has been renamed RegularMesh. Future versions of "
                  "OpenMC will not accept the name Mesh.")
    return RegularMesh(*args, **kwargs)


class RectilinearMesh(StructuredMesh):
    """A 3D rectilinear Cartesian mesh

    Parameters
    ----------
    mesh_id : int
        Unique identifier for the mesh
    name : str
        Name of the mesh

    Attributes
    ----------
    id : int
        Unique identifier for the mesh
    name : str
        Name of the mesh
    dimension : Iterable of int
        The number of mesh cells in each direction.
    n_dimension : int
        Number of mesh dimensions (always 3 for a RectilinearMesh).
    x_grid : numpy.ndarray
        1-D array of mesh boundary points along the x-axis.
    y_grid : numpy.ndarray
        1-D array of mesh boundary points along the y-axis.
    z_grid : numpy.ndarray
        1-D array of mesh boundary points along the z-axis.
    indices : Iterable of tuple
        An iterable of mesh indices for each mesh element, e.g. [(1, 1, 1),
        (2, 1, 1), ...]

    """

    def __init__(self, mesh_id=None, name=''):
        super().__init__(mesh_id, name)

        self._x_grid = None
        self._y_grid = None
        self._z_grid = None

    @property
    def dimension(self):
        return (len(self.x_grid) - 1,
                len(self.y_grid) - 1,
                len(self.z_grid) - 1)

    @property
    def n_dimension(self):
        return 3

    @property
    def x_grid(self):
        return self._x_grid

    @property
    def y_grid(self):
        return self._y_grid

    @property
    def z_grid(self):
        return self._z_grid

    @property
    def _grids(self):
        return (self.x_grid, self.y_grid, self.z_grid)

    @property
    def volumes(self):
        """Return Volumes for every mesh cell

        Returns
        -------
        volumes : numpy.ndarray
            Volumes

        """
        self._volume_dim_check()
        V_x = np.diff(self.x_grid)
        V_y = np.diff(self.y_grid)
        V_z = np.diff(self.z_grid)

        return np.multiply.outer(np.outer(V_x, V_y), V_z)

    @property
    def total_volume(self):
        return np.sum(self.volumes)

    @property
    def indices(self):
        nx = len(self.x_grid) - 1
        ny = len(self.y_grid) - 1
        nz = len(self.z_grid) - 1
        return ((x, y, z)
                for z in range(1, nz + 1)
                for y in range(1, ny + 1)
                for x in range(1, nx + 1))

    @x_grid.setter
    def x_grid(self, grid):
        cv.check_type('mesh x_grid', grid, Iterable, Real)
        self._x_grid = np.asarray(grid)

    @y_grid.setter
    def y_grid(self, grid):
        cv.check_type('mesh y_grid', grid, Iterable, Real)
        self._y_grid = np.asarray(grid)

    @z_grid.setter
    def z_grid(self, grid):
        cv.check_type('mesh z_grid', grid, Iterable, Real)
        self._z_grid = np.asarray(grid)

    def __repr__(self):
        fmt = '{0: <16}{1}{2}\n'
        string = super().__repr__()
        string += fmt.format('\tDimensions', '=\t', self.n_dimension)
        x_grid_str = str(self._x_grid) if self._x_grid is None else len(self._x_grid)
        string += fmt.format('\tN X pnts:', '=\t', x_grid_str)
        if self._x_grid is not None:
            string += fmt.format('\tX Min:', '=\t', self._x_grid[0])
            string += fmt.format('\tX Max:', '=\t', self._x_grid[-1])
        y_grid_str = str(self._y_grid) if self._y_grid is None else len(self._y_grid)
        string += fmt.format('\tN Y pnts:', '=\t', y_grid_str)
        if self._y_grid is not None:
            string += fmt.format('\tY Min:', '=\t', self._y_grid[0])
            string += fmt.format('\tY Max:', '=\t', self._y_grid[-1])
        z_grid_str = str(self._z_grid) if self._z_grid is None else len(self._z_grid)
        string += fmt.format('\tN Z pnts:', '=\t', z_grid_str)
        if self._z_grid is not None:
            string += fmt.format('\tZ Min:', '=\t', self._z_grid[0])
            string += fmt.format('\tZ Max:', '=\t', self._z_grid[-1])
        return string

    @classmethod
    def from_hdf5(cls, group):
        mesh_id = int(group.name.split('/')[-1].lstrip('mesh '))

        # Read and assign mesh properties
        mesh = cls(mesh_id)
        mesh.x_grid = group['x_grid'][()]
        mesh.y_grid = group['y_grid'][()]
        mesh.z_grid = group['z_grid'][()]

        return mesh

    @classmethod
    def from_xml_element(cls, elem):
        """Generate a rectilinear mesh from an XML element

        Parameters
        ----------
        elem : xml.etree.ElementTree.Element
            XML element

        Returns
        -------
        openmc.RectilinearMesh
            Rectilinear mesh object

        """
        id = int(get_text(elem, 'id'))
        mesh = cls(id)
        mesh.x_grid = [float(x) for x in get_text(elem, 'x_grid').split()]
        mesh.y_grid = [float(y) for y in get_text(elem, 'y_grid').split()]
        mesh.z_grid = [float(z) for z in get_text(elem, 'z_grid').split()]

        return mesh

    def to_xml_element(self):
        """Return XML representation of the mesh

        Returns
        -------
        element : xml.etree.ElementTree.Element
            XML element containing mesh data

        """

        element = ET.Element("mesh")
        element.set("id", str(self._id))
        element.set("type", "rectilinear")

        subelement = ET.SubElement(element, "x_grid")
        subelement.text = ' '.join(map(str, self.x_grid))

        subelement = ET.SubElement(element, "y_grid")
        subelement.text = ' '.join(map(str, self.y_grid))

        subelement = ET.SubElement(element, "z_grid")
        subelement.text = ' '.join(map(str, self.z_grid))

        return element

    def write_data_to_vtk(self, filename, datasets, volume_normalization=True):
        """Creates a VTK object of the mesh

        Parameters
        ----------
        filename : str or pathlib.Path
            Name of the VTK file to write.
        datasets : dict
            Dictionary whose keys are the data labels
            and values are the data sets.
        volume_normalization : bool, optional
            Whether or not to normalize the data by
            the volume of the mesh elements.
            Defaults to True.

        Returns
        -------
        vtk.vtkStructuredGrid
            the VTK object
        """
        # create points
        pts_cartesian = np.array([[x, y, z] for z in self.z_grid for y in self.y_grid for x in self.x_grid])

        return super().write_data_to_vtk(
            points=pts_cartesian,
            filename=filename,
            datasets=datasets,
            volume_normalization=volume_normalization
        )


class CylindricalMesh(StructuredMesh):
    """A 3D cylindrical mesh

    Parameters
    ----------
    mesh_id : int
        Unique identifier for the mesh
    name : str
        Name of the mesh

    Attributes
    ----------
    id : int
        Unique identifier for the mesh
    name : str
        Name of the mesh
    dimension : Iterable of int
        The number of mesh cells in each direction.
    n_dimension : int
        Number of mesh dimensions (always 3 for a CylindricalMesh).
    r_grid : numpy.ndarray
        1-D array of mesh boundary points along the r-axis.
        Requirement is r >= 0.
    phi_grid : numpy.ndarray
        1-D array of mesh boundary points along the phi-axis in radians.
        The default value is [0, 2π], i.e. the full phi range.
    z_grid : numpy.ndarray
        1-D array of mesh boundary points along the z-axis.
    indices : Iterable of tuple
        An iterable of mesh indices for each mesh element, e.g. [(1, 1, 1),
        (2, 1, 1), ...]

    """

    def __init__(self, mesh_id=None, name=''):
        super().__init__(mesh_id, name)

        self._r_grid = None
        self._phi_grid = [0.0, 2*pi]
        self._z_grid = None

    @property
    def dimension(self):
        return (len(self.r_grid) - 1,
                len(self.phi_grid) - 1,
                len(self.z_grid) - 1)

    @property
    def n_dimension(self):
        return 3

    @property
    def r_grid(self):
        return self._r_grid

    @property
    def phi_grid(self):
        return self._phi_grid

    @property
    def z_grid(self):
        return self._z_grid

    @property
    def _grids(self):
        return (self.r_grid, self.phi_grid, self.z_grid)

    @property
    def indices(self):
        nr, np, nz = self.dimension
        np = len(self.phi_grid) - 1
        nz = len(self.z_grid) - 1
        return ((r, p, z)
                for z in range(1, nz + 1)
                for p in range(1, np + 1)
                for r in range(1, nr + 1))

    @r_grid.setter
    def r_grid(self, grid):
        cv.check_type('mesh r_grid', grid, Iterable, Real)
        self._r_grid = np.asarray(grid)

    @phi_grid.setter
    def phi_grid(self, grid):
        cv.check_type('mesh phi_grid', grid, Iterable, Real)
        self._phi_grid = np.asarray(grid)

    @z_grid.setter
    def z_grid(self, grid):
        cv.check_type('mesh z_grid', grid, Iterable, Real)
        self._z_grid = np.asarray(grid)

    def __repr__(self):
        fmt = '{0: <16}{1}{2}\n'
        string = super().__repr__()
        string += fmt.format('\tDimensions', '=\t', self.n_dimension)
        r_grid_str = str(self._r_grid) if self._r_grid is None else len(self._r_grid)
        string += fmt.format('\tN R pnts:', '=\t', r_grid_str)
        if self._r_grid is not None:
            string += fmt.format('\tR Min:', '=\t', self._r_grid[0])
            string += fmt.format('\tR Max:', '=\t', self._r_grid[-1])
        phi_grid_str = str(self._phi_grid) if self._phi_grid is None else len(self._phi_grid)
        string += fmt.format('\tN Phi pnts:', '=\t', phi_grid_str)
        if self._phi_grid is not None:
            string += fmt.format('\tPhi Min:', '=\t', self._phi_grid[0])
            string += fmt.format('\tPhi Max:', '=\t', self._phi_grid[-1])
        z_grid_str = str(self._z_grid) if self._z_grid is None else len(self._z_grid)
        string += fmt.format('\tN Z pnts:', '=\t', z_grid_str)
        if self._z_grid is not None:
            string += fmt.format('\tZ Min:', '=\t', self._z_grid[0])
            string += fmt.format('\tZ Max:', '=\t', self._z_grid[-1])
        return string

    @classmethod
    def from_hdf5(cls, group):
        mesh_id = int(group.name.split('/')[-1].lstrip('mesh '))

        # Read and assign mesh properties
        mesh = cls(mesh_id)
        mesh.r_grid = group['r_grid'][()]
        mesh.phi_grid = group['phi_grid'][()]
        mesh.z_grid = group['z_grid'][()]

        return mesh

    def to_xml_element(self):
        """Return XML representation of the mesh

        Returns
        -------
        element : xml.etree.ElementTree.Element
            XML element containing mesh data

        """

        element = ET.Element("mesh")
        element.set("id", str(self._id))
        element.set("type", "cylindrical")

        subelement = ET.SubElement(element, "r_grid")
        subelement.text = ' '.join(map(str, self.r_grid))

        subelement = ET.SubElement(element, "phi_grid")
        subelement.text = ' '.join(map(str, self.phi_grid))

        subelement = ET.SubElement(element, "z_grid")
        subelement.text = ' '.join(map(str, self.z_grid))

        return element

    @classmethod
    def from_xml_element(cls, elem):
        """Generate a cylindrical mesh from an XML element

        Parameters
        ----------
        elem : xml.etree.ElementTree.Element
            XML element

        Returns
        -------
        openmc.CylindricalMesh
            Cylindrical mesh object

        """

        mesh_id = int(get_text(elem, 'id'))
        mesh = cls(mesh_id)
        mesh.r_grid = [float(x) for x in get_text(elem, "r_grid").split()]
        mesh.phi_grid = [float(x) for x in get_text(elem, "phi_grid").split()]
        mesh.z_grid = [float(x) for x in get_text(elem, "z_grid").split()]
        return mesh

    @property
    def volumes(self):
        """Return Volumes for every mesh cell

        Returns
        -------
        volumes : Iterable of float
            Volumes

        """
        self._volume_dim_check()
        V_r = np.diff(np.asarray(self.r_grid)**2 / 2)
        V_p = np.diff(self.phi_grid)
        V_z = np.diff(self.z_grid)

        return np.multiply.outer(np.outer(V_r, V_p), V_z)

    def write_data_to_vtk(self, filename, datasets, volume_normalization=True):
        """Creates a VTK object of the mesh

        Parameters
        ----------
        filename : str or pathlib.Path
            Name of the VTK file to write.
        datasets : dict
            Dictionary whose keys are the data labels
            and values are the data sets.
        volume_normalization : bool, optional
            Whether or not to normalize the data by
            the volume of the mesh elements.
            Defaults to True.

        Returns
        -------
        vtk.vtkStructuredGrid
            the VTK object
        """
        # create points
        pts_cylindrical = np.array(
            [
                [r, phi, z]
                for z in self.z_grid
                for phi in self.phi_grid
                for r in self.r_grid
            ]
        )
        pts_cartesian = np.copy(pts_cylindrical)
        r, phi = pts_cylindrical[:, 0], pts_cylindrical[:, 1]
        pts_cartesian[:, 0] = r * np.cos(phi)
        pts_cartesian[:, 1] = r * np.sin(phi)

        return super().write_data_to_vtk(
            points=pts_cartesian,
            filename=filename,
            datasets=datasets,
            volume_normalization=volume_normalization
        )

class SphericalMesh(StructuredMesh):
    """A 3D spherical mesh

    Parameters
    ----------
    mesh_id : int
        Unique identifier for the mesh
    name : str
        Name of the mesh

    Attributes
    ----------
    id : int
        Unique identifier for the mesh
    name : str
        Name of the mesh
    dimension : Iterable of int
        The number of mesh cells in each direction.
    n_dimension : int
        Number of mesh dimensions (always 3 for a SphericalMesh).
    r_grid : numpy.ndarray
        1-D array of mesh boundary points along the r-axis.
        Requirement is r >= 0.
    theta_grid : numpy.ndarray
        1-D array of mesh boundary points along the theta-axis in radians.
        The default value is [0, π], i.e. the full theta range.
    phi_grid : numpy.ndarray
        1-D array of mesh boundary points along the phi-axis in radians.
        The default value is [0, 2π], i.e. the full phi range.
    indices : Iterable of tuple
        An iterable of mesh indices for each mesh element, e.g. [(1, 1, 1),
        (2, 1, 1), ...]

    """

    def __init__(self, mesh_id=None, name=''):
        super().__init__(mesh_id, name)

        self._r_grid = None
        self._theta_grid = [0, pi]
        self._phi_grid = [0, 2*pi]

    @property
    def dimension(self):
        return (len(self.r_grid) - 1,
                len(self.theta_grid) - 1,
                len(self.phi_grid) - 1)

    @property
    def n_dimension(self):
        return 3

    @property
    def r_grid(self):
        return self._r_grid

    @property
    def theta_grid(self):
        return self._theta_grid

    @property
    def phi_grid(self):
        return self._phi_grid

    @property
    def _grids(self):
        return (self.r_grid, self.theta_grid, self.phi_grid)

    @property
    def indices(self):
        nr, nt, np = self.dimension
        nt = len(self.theta_grid) - 1
        np = len(self.phi_grid) - 1
        return ((r, t, p)
                for p in range(1, np + 1)
                for t in range(1, nt + 1)
                for r in range(1, nr + 1))

    @r_grid.setter
    def r_grid(self, grid):
        cv.check_type('mesh r_grid', grid, Iterable, Real)
        self._r_grid = np.asarray(grid)

    @theta_grid.setter
    def theta_grid(self, grid):
        cv.check_type('mesh theta_grid', grid, Iterable, Real)
        self._theta_grid = np.asarray(grid)

    @phi_grid.setter
    def phi_grid(self, grid):
        cv.check_type('mesh phi_grid', grid, Iterable, Real)
        self._phi_grid = np.asarray(grid)

    def __repr__(self):
        fmt = '{0: <16}{1}{2}\n'
        string = super().__repr__()
        string += fmt.format('\tDimensions', '=\t', self.n_dimension)
        r_grid_str = str(self._r_grid) if self._r_grid is None else len(self._r_grid)
        string += fmt.format('\tN R pnts:', '=\t', r_grid_str)
        if self._r_grid is not None:
            string += fmt.format('\tR Min:', '=\t', self._r_grid[0])
            string += fmt.format('\tR Max:', '=\t', self._r_grid[-1])
        theta_grid_str = str(self._theta_grid) if self._theta_grid is None else len(self._theta_grid)
        string += fmt.format('\tN Theta pnts:', '=\t', theta_grid_str)
        if self._theta_grid is not None:
            string += fmt.format('\tTheta Min:', '=\t', self._theta_grid[0])
            string += fmt.format('\tTheta Max:', '=\t', self._theta_grid[-1])
        phi_grid_str = str(self._phi_grid) if self._phi_grid is None else len(self._phi_grid)
        string += fmt.format('\tN Phi pnts:', '=\t', phi_grid_str)
        if self._phi_grid is not None:
            string += fmt.format('\tPhi Min:', '=\t', self._phi_grid[0])
            string += fmt.format('\tPhi Max:', '=\t', self._phi_grid[-1])
        return string

    @classmethod
    def from_hdf5(cls, group):
        mesh_id = int(group.name.split('/')[-1].lstrip('mesh '))

        # Read and assign mesh properties
        mesh = cls(mesh_id)
        mesh.r_grid = group['r_grid'][()]
        mesh.theta_grid = group['theta_grid'][()]
        mesh.phi_grid = group['phi_grid'][()]

        return mesh

    def to_xml_element(self):
        """Return XML representation of the mesh

        Returns
        -------
        element : xml.etree.ElementTree.Element
            XML element containing mesh data

        """

        element = ET.Element("mesh")
        element.set("id", str(self._id))
        element.set("type", "spherical")

        subelement = ET.SubElement(element, "r_grid")
        subelement.text = ' '.join(map(str, self.r_grid))

        subelement = ET.SubElement(element, "theta_grid")
        subelement.text = ' '.join(map(str, self.theta_grid))

        subelement = ET.SubElement(element, "phi_grid")
        subelement.text = ' '.join(map(str, self.phi_grid))

        return element

    @classmethod
    def from_xml_element(cls, elem):
        """Generate a spherical mesh from an XML element

        Parameters
        ----------
        elem : xml.etree.ElementTree.Element
            XML element

        Returns
        -------
        openmc.SphericalMesh
            Spherical mesh object

        """

        mesh_id = int(get_text(elem, 'id'))
        mesh = cls(mesh_id)
        mesh.r_grid = [float(x) for x in get_text(elem, "r_grid").split()]
        mesh.theta_grid = [float(x) for x in get_text(elem, "theta_grid").split()]
        mesh.phi_grid = [float(x) for x in get_text(elem, "phi_grid").split()]
        return mesh

    @property
    def volumes(self):
        """Return Volumes for every mesh cell

        Returns
        -------
        volumes : Iterable of float
            Volumes

        """
        self._volume_dim_check()
        V_r = np.diff(np.asarray(self.r_grid)**3 / 3)
        V_t = np.diff(-np.cos(self.theta_grid))
        V_p = np.diff(self.phi_grid)

        return np.multiply.outer(np.outer(V_r, V_t), V_p)

    def write_data_to_vtk(self, filename, datasets, volume_normalization=True):
        """Creates a VTK object of the mesh

        Parameters
        ----------
        filename : str or pathlib.Path
            Name of the VTK file to write.
        datasets : dict
            Dictionary whose keys are the data labels
            and values are the data sets.
        volume_normalization : bool, optional
            Whether or not to normalize the data by
            the volume of the mesh elements.
            Defaults to True.

        Returns
        -------
        vtk.vtkStructuredGrid
            the VTK object
        """

        # create points
        pts_spherical = np.array(
            [
                [r, theta, phi]
                for phi in self.phi_grid
                for theta in self.theta_grid
                for r in self.r_grid
            ]
        )
        pts_cartesian = np.copy(pts_spherical)
        r, theta, phi = pts_spherical[:, 0], pts_spherical[:, 1], pts_spherical[:, 2]
        pts_cartesian[:, 0] = r * np.sin(phi) * np.cos(theta)
        pts_cartesian[:, 1] = r * np.sin(phi) * np.sin(theta)
        pts_cartesian[:, 2] = r * np.cos(phi)

        return super().write_data_to_vtk(
            points=pts_cartesian,
            filename=filename,
            datasets=datasets,
            volume_normalization=volume_normalization
        )


class UnstructuredMesh(MeshBase):
    """A 3D unstructured mesh

    .. versionadded:: 0.12

    .. versionchanged:: 0.12.2
        Support for libMesh unstructured meshes was added.

    Parameters
    ----------
    filename : str or pathlib.Path
        Location of the unstructured mesh file
    library : {'moab', 'libmesh'}
        Mesh library used for the unstructured mesh tally
    mesh_id : int
        Unique identifier for the mesh
    name : str
        Name of the mesh
    length_multiplier: float
        Constant multiplier to apply to mesh coordinates

    Attributes
    ----------
    id : int
        Unique identifier for the mesh
    name : str
        Name of the mesh
    filename : str
        Name of the file containing the unstructured mesh
    length_multiplier: float
        Multiplicative factor to apply to mesh coordinates
    library : {'moab', 'libmesh'}
        Mesh library used for the unstructured mesh tally
    output : bool
        Indicates whether or not automatic tally output should
        be generated for this mesh
    volumes : Iterable of float
        Volumes of the unstructured mesh elements
    centroids : numpy.ndarray
        Centroids of the mesh elements with array shape (3, n_elements)

    vertices : numpy.ndarray
        Coordinates of the mesh vertices with array shape (3, n_elements)

<<<<<<< HEAD
        .. versionadded:: 0.13

    connectivity : np.ndarray (n_elements, 8)
        Connectivity of the elements

        .. versionadded:: 0.13
=======
        .. versionadded:: 0.13.1
    connectivity : numpy.ndarray 
        Connectivity of the elements with array shape (8, n_elements)
>>>>>>> 8e747cc8

        .. versionadded:: 0.13.1
    element_types : Iterable of integers
        Mesh element types

        .. versionadded:: 0.13.1
    total_volume : float
        Volume of the unstructured mesh in total
    """

    _UNSUPPORTED_ELEM = -1
    _LINEAR_TET = 0
    _LINEAR_HEX = 1

    def __init__(self, filename, library, mesh_id=None, name='',
                 length_multiplier=1.0):
        super().__init__(mesh_id, name)
        self.filename = filename
        self._volumes = None
        self._n_elements = None
        self._conectivity = None
        self._vertices = None
        self.library = library
        self._output = False
        self.length_multiplier = length_multiplier

    @property
    def filename(self):
        return self._filename

    @filename.setter
    def filename(self, filename):
        cv.check_type('Unstructured Mesh filename', filename, (str, Path))
        self._filename = filename

    @property
    def library(self):
        return self._library

    @library.setter
    def library(self, lib):
        cv.check_value('Unstructured mesh library', lib, ('moab', 'libmesh'))
        self._library = lib

    @property
    def size(self):
        return self._size

    @size.setter
    def size(self, size):
        cv.check_type("Unstructured mesh size", size, Integral)
        self._size = size

    @property
    def output(self):
        return self._output

    @output.setter
    def output(self, val):
        cv.check_type("Unstructured mesh output value", val, bool)
        self._output = val

    @property
    def volumes(self):
        """Return Volumes for every mesh cell if
        populated by a StatePoint file

        Returns
        -------
        volumes : numpy.ndarray
            Volumes

        """
        return self._volumes

    @volumes.setter
    def volumes(self, volumes):
        cv.check_type("Unstructured mesh volumes", volumes, Iterable, Real)
        self._volumes = volumes

    @property
    def total_volume(self):
        return np.sum(self.volumes)

    @property
    def centroids(self):
        return self._centroids

    @property
    def vertices(self):
        return self._vertices

    @property
    def connectivity(self):
        return self._connectivity

    @property
    def element_types(self):
        return self._element_types

    @property
    def centroids(self):
        return np.array([self.centroid(i) for i in range(self.n_elements)])

    @property
    def n_elements(self):
        if self._n_elements is None:
            raise RuntimeError("No information about this mesh has "
                               "been loaded from a statepoint file.")
        return self._n_elements

    @n_elements.setter
    def n_elements(self, val):
        cv.check_type('Number of elements', val, Integral)
        self._n_elements = val


    @centroids.setter
    def centroids(self, centroids):
        cv.check_type("Unstructured mesh centroids", centroids,
                      Iterable, Real)
        self._centroids = centroids

    @property
    def length_multiplier(self):
        return self._length_multiplier

    @length_multiplier.setter
    def length_multiplier(self, length_multiplier):
        cv.check_type("Unstructured mesh length multiplier",
                      length_multiplier,
                      Real)
        self._length_multiplier = length_multiplier

    @property
    def dimension(self):
        return (self.n_elements,)

    @property
    def n_dimension(self):
        return 3

    def __repr__(self):
        string = super().__repr__()
        string += '{: <16}=\t{}\n'.format('\tFilename', self.filename)
        string += '{: <16}=\t{}\n'.format('\tMesh Library', self.library)
        if self.length_multiplier != 1.0:
            string += '{: <16}=\t{}\n'.format('\tLength multiplier',
                                              self.length_multiplier)
        return string

    def centroid(self, bin):
        """Return the vertex averaged centroid of an element

        Parameters
        ----------
        bin : int
            Bin ID for the returned centroid 
        
        Returns
        -------
        numpy.ndarray
            x, y, z values of the element centroid

        """
        conn = self.connectivity[bin]
        coords = self.vertices[conn]
        return coords.mean(axis=0)

    def write_vtk_mesh(self, **kwargs):
        """Map data to unstructured VTK mesh elements.

        .. deprecated:: 0.13
          Use :func:`UnstructuredMesh.write_data_to_vtk` instead.

        Parameters
        ----------
        filename : str or pathlib.Path
            Name of the VTK file to write.
        datasets : dict
            Dictionary whose keys are the data labels
            and values are the data sets.
        volume_normalization : bool
            Whether or not to normalize the data by the
            volume of the mesh elements
        """
        warnings.warn(
            "The 'UnstructuredMesh.write_vtk_mesh' method has been renamed "
            "to 'write_data_to_vtk' and will be removed in a future version "
            " of OpenMC.", FutureWarning
        )
        self.write_data_to_vtk(**kwargs)

    def write_data_to_vtk(self, filename=None, datasets=None, volume_normalization=True):
        """Map data to unstructured VTK mesh elements.

        Parameters
        ----------
        filename : str or pathlib.Path
            Name of the VTK file to write
        datasets : dict
            Dictionary whose keys are the data labels
            and values are numpy appropriately sized arrays
            of the data
        volume_normalization : bool
            Whether or not to normalize the data by the
            volume of the mesh elements
        """
        import vtk
        from vtk.util import numpy_support as nps

        if self.connectivity is None or self.vertices is None:
            raise RuntimeError('This mesh has not been '
                               'loaded from a statepoint file.')

        if filename is None:
            filename = f'mesh_{self.id}.vtk'

        writer = vtk.vtkUnstructuredGridWriter()

        writer.SetFileName(str(filename))

        grid = vtk.vtkUnstructuredGrid()

        vtk_pnts = vtk.vtkPoints()
        vtk_pnts.SetData(nps.numpy_to_vtk(self.vertices))
        grid.SetPoints(vtk_pnts)

        n_skipped = 0
        elems = []
        for elem_type, conn in zip(self.element_types, self.connectivity):
            if elem_type == self._LINEAR_TET:
                elem = vtk.vtkTetra()
            elif elem_type == self._LINEAR_HEX:
                elem = vtk.vtkHexahedron()
            elif elem_type == self._UNSUPPORTED_ELEM:
                n_skipped += 1
            else:
                raise RuntimeError(f'Invalid element type {elem_type} found')
            for i, c in enumerate(conn):
                if c == -1:
                    break
                elem.GetPointIds().SetId(i, c)
            elems.append(elem)

        if n_skipped > 0:
            warnings.warn(f'{n_skipped} elements were not written because '
                          'they are not of type linear tet/hex')

        for elem in elems:
            grid.InsertNextCell(elem.GetCellType(), elem.GetPointIds())

        # check that datasets are the correct size
        datasets_out = []
        if datasets is not None:
            for name, data in datasets.items():
                if data.shape != self.dimension:
                    raise ValueError(f'Cannot apply dataset "{name}" with '
                                     f'shape {data.shape} to mesh {self.id} '
                                     f'with dimensions {self.dimension}')

            if volume_normalization:
                for name, data in datasets.items():
                    if np.issubdtype(data.dtype, np.integer):
                        warnings.warn(f'Integer data set "{name}" will '
                                      'not be volume-normalized.')
                        continue
                    data /= self.volumes

            # add data to the mesh
            for name, data in datasets.items():
                datasets_out.append(data)
                arr = vtk.vtkDoubleArray()
                arr.SetName(name)
                arr.SetNumberOfTuples(data.size)

                for i in range(data.size):
                    arr.SetTuple1(i, data.flat[i])
                grid.GetCellData().AddArray(arr)

        writer.SetInputData(grid)

        writer.Write()

    @classmethod
    def from_hdf5(cls, group):
        mesh_id = int(group.name.split('/')[-1].lstrip('mesh '))
        filename = group['filename'][()].decode()
        library = group['library'][()].decode()

        mesh = cls(filename, library, mesh_id=mesh_id)
        vol_data = group['volumes'][()]
        mesh.volumes = np.reshape(vol_data, (vol_data.shape[0],))
        mesh.n_elements = mesh.volumes.size

        vertices = group['vertices'][()]
        mesh._vertices = vertices.reshape((-1, 3))
        connectivity = group['connectivity'][()]
        mesh._connectivity = connectivity.reshape((-1, 8))
        mesh._element_types = group['element_types'][()]

        if 'length_multiplier' in group:
            mesh.length_multiplier = group['length_multiplier'][()]

        return mesh

    def to_xml_element(self):
        """Return XML representation of the mesh

        Returns
        -------
        element : xml.etree.ElementTree.Element
            XML element containing mesh data

        """

        element = ET.Element("mesh")
        element.set("id", str(self._id))
        element.set("type", "unstructured")
        element.set("library", self._library)
        subelement = ET.SubElement(element, "filename")
        subelement.text = str(self.filename)

        if self._length_multiplier != 1.0:
            element.set("length_multiplier", str(self.length_multiplier))

        return element

    @classmethod
    def from_xml_element(cls, elem):
        """Generate unstructured mesh object from XML element

        Parameters
        ----------
        elem : xml.etree.ElementTree.Element
            XML element

        Returns
        -------
        openmc.UnstructuredMesh
            UnstructuredMesh generated from an XML element
        """
        mesh_id = int(get_text(elem, 'id'))
        filename = get_text(elem, 'filename')
        library = get_text(elem, 'library')
        length_multiplier = float(get_text(elem, 'length_multiplier', 1.0))

        return cls(filename, library, mesh_id, '', length_multiplier)<|MERGE_RESOLUTION|>--- conflicted
+++ resolved
@@ -1475,18 +1475,9 @@
     vertices : numpy.ndarray
         Coordinates of the mesh vertices with array shape (3, n_elements)
 
-<<<<<<< HEAD
-        .. versionadded:: 0.13
-
-    connectivity : np.ndarray (n_elements, 8)
-        Connectivity of the elements
-
-        .. versionadded:: 0.13
-=======
         .. versionadded:: 0.13.1
     connectivity : numpy.ndarray 
         Connectivity of the elements with array shape (8, n_elements)
->>>>>>> 8e747cc8
 
         .. versionadded:: 0.13.1
     element_types : Iterable of integers
