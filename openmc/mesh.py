from abc import ABC
from collections.abc import Iterable
from numbers import Real, Integral
import warnings
from xml.etree import ElementTree as ET

import numpy as np

import openmc.checkvalue as cv
import openmc
from ._xml import get_text
from .mixin import IDManagerMixin
from .surface import _BOUNDARY_TYPES


class MeshBase(IDManagerMixin, ABC):
    """A mesh that partitions geometry for tallying purposes.

    Parameters
    ----------
    mesh_id : int
        Unique identifier for the mesh
    name : str
        Name of the mesh

    Attributes
    ----------
    id : int
        Unique identifier for the mesh
    name : str
        Name of the mesh

    """

    next_id = 1
    used_ids = set()

    def __init__(self, mesh_id=None, name=''):
        # Initialize Mesh class attributes
        self.id = mesh_id
        self.name = name

    @property
    def name(self):
        return self._name

    @name.setter
    def name(self, name):
        if name is not None:
            cv.check_type('name for mesh ID="{0}"'.format(self._id),
                          name, str)
            self._name = name
        else:
            self._name = ''

    def __repr__(self):
        string = type(self).__name__ + '\n'
        string += '{0: <16}{1}{2}\n'.format('\tID', '=\t', self._id)
        string += '{0: <16}{1}{2}\n'.format('\tName', '=\t', self._name)
        return string

    @classmethod
    def from_hdf5(cls, group):
        """Create mesh from HDF5 group

        Parameters
        ----------
        group : h5py.Group
            Group in HDF5 file

        Returns
        -------
        openmc.MeshBase
            Instance of a MeshBase subclass

        """

        mesh_type = group['type'][()].decode()
        if mesh_type == 'regular':
            return RegularMesh.from_hdf5(group)
        elif mesh_type == 'rectilinear':
            return RectilinearMesh.from_hdf5(group)
        elif mesh_type == 'unstructured':
            return UnstructuredMesh.from_hdf5(group)
        else:
            raise ValueError('Unrecognized mesh type: "' + mesh_type + '"')


class RegularMesh(MeshBase):
    """A regular Cartesian mesh in one, two, or three dimensions

    Parameters
    ----------
    mesh_id : int
        Unique identifier for the mesh
    name : str
        Name of the mesh

    Attributes
    ----------
    id : int
        Unique identifier for the mesh
    name : str
        Name of the mesh
    dimension : Iterable of int
        The number of mesh cells in each direction.
    n_dimension : int
        Number of mesh dimensions.
    lower_left : Iterable of float
        The lower-left corner of the structured mesh. If only two coordinate
        are given, it is assumed that the mesh is an x-y mesh.
    upper_right : Iterable of float
        The upper-right corner of the structrued mesh. If only two coordinate
        are given, it is assumed that the mesh is an x-y mesh.
    width : Iterable of float
        The width of mesh cells in each direction.
    indices : Iterable of tuple
        An iterable of mesh indices for each mesh element, e.g. [(1, 1, 1),
        (2, 1, 1), ...]

    """

    def __init__(self, mesh_id=None, name=''):
        super().__init__(mesh_id, name)

        self._dimension = None
        self._lower_left = None
        self._upper_right = None
        self._width = None

    @property
    def dimension(self):
        return self._dimension

    @property
    def n_dimension(self):
        if self._dimension is not None:
            return len(self._dimension)
        else:
            return None

    @property
    def lower_left(self):
        return self._lower_left

    @property
    def upper_right(self):
        return self._upper_right

    @property
    def width(self):
        return self._width

    @property
    def num_mesh_cells(self):
        return np.prod(self._dimension)

    @property
    def indices(self):
        ndim = len(self._dimension)
        if ndim == 3:
            nx, ny, nz = self.dimension
            return ((x, y, z)
                    for z in range(1, nz + 1)
                    for y in range(1, ny + 1)
                    for x in range(1, nx + 1))
        elif ndim == 2:
            nx, ny = self.dimension
            return ((x, y)
                    for y in range(1, ny + 1)
                    for x in range(1, nx + 1))
        else:
            nx, = self.dimension
            return ((x,) for x in range(1, nx + 1))

    @dimension.setter
    def dimension(self, dimension):
        cv.check_type('mesh dimension', dimension, Iterable, Integral)
        cv.check_length('mesh dimension', dimension, 1, 3)
        self._dimension = dimension

    @lower_left.setter
    def lower_left(self, lower_left):
        cv.check_type('mesh lower_left', lower_left, Iterable, Real)
        cv.check_length('mesh lower_left', lower_left, 1, 3)
        self._lower_left = lower_left

    @upper_right.setter
    def upper_right(self, upper_right):
        cv.check_type('mesh upper_right', upper_right, Iterable, Real)
        cv.check_length('mesh upper_right', upper_right, 1, 3)
        self._upper_right = upper_right

    @width.setter
    def width(self, width):
        cv.check_type('mesh width', width, Iterable, Real)
        cv.check_length('mesh width', width, 1, 3)
        self._width = width

    def __repr__(self):
        string = super().__repr__()
        string += '{0: <16}{1}{2}\n'.format('\tDimensions', '=\t', self.n_dimension)
        string += '{0: <16}{1}{2}\n'.format('\tMesh Cells', '=\t', self._dimension)
        string += '{0: <16}{1}{2}\n'.format('\tWidth', '=\t', self._lower_left)
        string += '{0: <16}{1}{2}\n'.format('\tOrigin', '=\t', self._upper_right)
        string += '{0: <16}{1}{2}\n'.format('\tPixels', '=\t', self._width)
        return string

    @classmethod
    def from_hdf5(cls, group):
        mesh_id = int(group.name.split('/')[-1].lstrip('mesh '))

        # Read and assign mesh properties
        mesh = cls(mesh_id)
        mesh.dimension = group['dimension'][()]
        mesh.lower_left = group['lower_left'][()]
        mesh.upper_right = group['upper_right'][()]
        mesh.width = group['width'][()]

        return mesh

    @classmethod
    def from_rect_lattice(cls, lattice, division=1, mesh_id=None, name=''):
        """Create mesh from an existing rectangular lattice

        Parameters
        ----------
        lattice : openmc.RectLattice
            Rectangular lattice used as a template for this mesh
        division : int
            Number of mesh cells per lattice cell.
            If not specified, there will be 1 mesh cell per lattice cell.
        mesh_id : int
            Unique identifier for the mesh
        name : str
            Name of the mesh

        Returns
        -------
        openmc.RegularMesh
            RegularMesh instance

        """
        cv.check_type('rectangular lattice', lattice, openmc.RectLattice)

        shape = np.array(lattice.shape)
        width = lattice.pitch*shape

        mesh = cls(mesh_id, name)
        mesh.lower_left = lattice.lower_left
        mesh.upper_right = lattice.lower_left + width
        mesh.dimension = shape*division

        return mesh

    def to_xml_element(self):
        """Return XML representation of the mesh

        Returns
        -------
        element : xml.etree.ElementTree.Element
            XML element containing mesh data

        """

        element = ET.Element("mesh")
        element.set("id", str(self._id))

        if self._dimension is not None:
            subelement = ET.SubElement(element, "dimension")
            subelement.text = ' '.join(map(str, self._dimension))

        subelement = ET.SubElement(element, "lower_left")
        subelement.text = ' '.join(map(str, self._lower_left))

        if self._upper_right is not None:
            subelement = ET.SubElement(element, "upper_right")
            subelement.text = ' '.join(map(str, self._upper_right))

        if self._width is not None:
            subelement = ET.SubElement(element, "width")
            subelement.text = ' '.join(map(str, self._width))

        return element

    @classmethod
    def from_xml_element(cls, elem):
        """Generate mesh from an XML element

        Parameters
        ----------
        elem : xml.etree.ElementTree.Element
            XML element

        Returns
        -------
        openmc.Mesh
            Mesh generated from XML element

        """
        mesh_id = int(get_text(elem, 'id'))
        mesh = cls(mesh_id)

        mesh_type = get_text(elem, 'type')
        if mesh_type is not None:
            mesh.type = mesh_type

        dimension = get_text(elem, 'dimension')
        if dimension is not None:
            mesh.dimension = [int(x) for x in dimension.split()]

        lower_left = get_text(elem, 'lower_left')
        if lower_left is not None:
            mesh.lower_left = [float(x) for x in lower_left.split()]

        upper_right = get_text(elem, 'upper_right')
        if upper_right is not None:
            mesh.upper_right = [float(x) for x in upper_right.split()]

        width = get_text(elem, 'width')
        if width is not None:
            mesh.width = [float(x) for x in width.split()]

        return mesh

    def build_cells(self, bc=None):
        """Generates a lattice of universes with the same dimensionality
        as the mesh object.  The individual cells/universes produced
        will not have material definitions applied and so downstream code
        will have to apply that information.

        Parameters
        ----------
        bc : iterable of {'reflective', 'periodic', 'transmission', 'vacuum', or 'white'}
            Boundary conditions for each of the four faces of a rectangle
            (if applying to a 2D mesh) or six faces of a parallelepiped
            (if applying to a 3D mesh) provided in the following order:
            [x min, x max, y min, y max, z min, z max].  2-D cells do not
            contain the z min and z max entries. Defaults to 'reflective' for
            all faces.

        Returns
        -------
        root_cell : openmc.Cell
            The cell containing the lattice representing the mesh geometry;
            this cell is a single parallelepiped with boundaries matching
            the outermost mesh boundary with the boundary conditions from bc
            applied.
        cells : iterable of openmc.Cell
            The list of cells within each lattice position mimicking the mesh
            geometry.

        """
        if bc is None:
            bc = ['reflective'] * 6
        if len(bc) not in (4, 6):
            raise ValueError('Boundary condition must be of length 4 or 6')
        for entry in bc:
            cv.check_value('bc', entry, _BOUNDARY_TYPES)

        n_dim = len(self.dimension)

        # Build the cell which will contain the lattice
        xplanes = [openmc.XPlane(self.lower_left[0], boundary_type=bc[0]),
                   openmc.XPlane(self.upper_right[0], boundary_type=bc[1])]
        if n_dim == 1:
            yplanes = [openmc.YPlane(-1e10, boundary_type='reflective'),
                       openmc.YPlane(1e10, boundary_type='reflective')]
        else:
            yplanes = [openmc.YPlane(self.lower_left[1], boundary_type=bc[2]),
                       openmc.YPlane(self.upper_right[1], boundary_type=bc[3])]

        if n_dim <= 2:
            # Would prefer to have the z ranges be the max supported float, but
            # these values are apparently different between python and Fortran.
            # Choosing a safe and sane default.
            # Values of +/-1e10 are used here as there seems to be an
            # inconsistency between what numpy uses as the max float and what
            # Fortran expects for a real(8), so this avoids code complication
            # and achieves the same goal.
            zplanes = [openmc.ZPlane(-1e10, boundary_type='reflective'),
                       openmc.ZPlane(1e10, boundary_type='reflective')]
        else:
            zplanes = [openmc.ZPlane(self.lower_left[2], boundary_type=bc[4]),
                       openmc.ZPlane(self.upper_right[2], boundary_type=bc[5])]
        root_cell = openmc.Cell()
        root_cell.region = ((+xplanes[0] & -xplanes[1]) &
                            (+yplanes[0] & -yplanes[1]) &
                            (+zplanes[0] & -zplanes[1]))

        # Build the universes which will be used for each of the (i,j,k)
        # locations within the mesh.
        # We will concurrently build cells to assign to these universes
        cells = []
        universes = []
        for _ in self.indices:
            cells.append(openmc.Cell())
            universes.append(openmc.Universe())
            universes[-1].add_cell(cells[-1])

        lattice = openmc.RectLattice()
        lattice.lower_left = self.lower_left

        # Assign the universe and rotate to match the indexing expected for
        # the lattice
        if n_dim == 1:
            universe_array = np.array([universes])
        elif n_dim == 2:
            universe_array = np.empty(self.dimension[::-1],
                                      dtype=openmc.Universe)
            i = 0
            for y in range(self.dimension[1] - 1, -1, -1):
                for x in range(self.dimension[0]):
                    universe_array[y][x] = universes[i]
                    i += 1
        else:
            universe_array = np.empty(self.dimension[::-1],
                                      dtype=openmc.Universe)
            i = 0
            for z in range(self.dimension[2]):
                for y in range(self.dimension[1] - 1, -1, -1):
                    for x in range(self.dimension[0]):
                        universe_array[z][y][x] = universes[i]
                        i += 1
        lattice.universes = universe_array

        if self.width is not None:
            lattice.pitch = self.width
        else:
            dx = ((self.upper_right[0] - self.lower_left[0]) /
                  self.dimension[0])

            if n_dim == 1:
                lattice.pitch = [dx]
            elif n_dim == 2:
                dy = ((self.upper_right[1] - self.lower_left[1]) /
                      self.dimension[1])
                lattice.pitch = [dx, dy]
            else:
                dy = ((self.upper_right[1] - self.lower_left[1]) /
                      self.dimension[1])
                dz = ((self.upper_right[2] - self.lower_left[2]) /
                      self.dimension[2])
                lattice.pitch = [dx, dy, dz]

        # Fill Cell with the Lattice
        root_cell.fill = lattice

        return root_cell, cells


def Mesh(*args, **kwargs):
    warnings.warn("Mesh has been renamed RegularMesh. Future versions of "
                  "OpenMC will not accept the name Mesh.")
    return RegularMesh(*args, **kwargs)


class RectilinearMesh(MeshBase):
    """A 3D rectilinear Cartesian mesh

    Parameters
    ----------
    mesh_id : int
        Unique identifier for the mesh
    name : str
        Name of the mesh

    Attributes
    ----------
    id : int
        Unique identifier for the mesh
    name : str
        Name of the mesh
    dimension : Iterable of int
        The number of mesh cells in each direction.
    n_dimension : int
        Number of mesh dimensions (always 3 for a RectilinearMesh).
    x_grid : Iterable of float
        Mesh boundary points along the x-axis.
    y_grid : Iterable of float
        Mesh boundary points along the y-axis.
    z_grid : Iterable of float
        Mesh boundary points along the z-axis.
    indices : Iterable of tuple
        An iterable of mesh indices for each mesh element, e.g. [(1, 1, 1),
        (2, 1, 1), ...]

    """

    def __init__(self, mesh_id=None, name=''):
        super().__init__(mesh_id, name)

        self._x_grid = None
        self._y_grid = None
        self._z_grid = None

    @property
    def dimension(self):
        return (len(self.x_grid) - 1,
                len(self.y_grid) - 1,
                len(self.z_grid) - 1)

    @property
    def n_dimension(self):
        return 3

    @property
    def x_grid(self):
        return self._x_grid

    @property
    def y_grid(self):
        return self._y_grid

    @property
    def z_grid(self):
        return self._z_grid

    @property
    def indices(self):
        nx = len(self.x_grid) - 1
        ny = len(self.y_grid) - 1
        nz = len(self.z_grid) - 1
        return ((x, y, z)
                for z in range(1, nz + 1)
                for y in range(1, ny + 1)
                for x in range(1, nx + 1))

    @x_grid.setter
    def x_grid(self, grid):
        cv.check_type('mesh x_grid', grid, Iterable, Real)
        self._x_grid = grid

    @y_grid.setter
    def y_grid(self, grid):
        cv.check_type('mesh y_grid', grid, Iterable, Real)
        self._y_grid = grid

    @z_grid.setter
    def z_grid(self, grid):
        cv.check_type('mesh z_grid', grid, Iterable, Real)
        self._z_grid = grid

    def __repr__(self):
        fmt = '{0: <16}{1}{2}\n'
        string = super().__repr__()
        string += fmt.format('\tDimensions', '=\t', self.n_dimension)
        x_grid_str = str(self._x_grid) if not self._x_grid else len(self._x_grid)
        string += fmt.format('\tN X pnts:', '=\t', x_grid_str)
        if self._x_grid:
            string += fmt.format('\tX Min:', '=\t', self._x_grid[0])
            string += fmt.format('\tX Max:', '=\t', self._x_grid[-1])
        y_grid_str = str(self._y_grid) if not self._y_grid else len(self._y_grid)
        string += fmt.format('\tN Y pnts:', '=\t', y_grid_str)
        if self._y_grid:
            string += fmt.format('\tY Min:', '=\t', self._y_grid[0])
            string += fmt.format('\tY Max:', '=\t', self._y_grid[-1])
        z_grid_str = str(self._z_grid) if not self._z_grid else len(self._z_grid)
        string += fmt.format('\tN Z pnts:', '=\t', z_grid_str)
        if self._z_grid:
            string += fmt.format('\tZ Min:', '=\t', self._z_grid[0])
            string += fmt.format('\tZ Max:', '=\t', self._z_grid[-1])
        return string

    @classmethod
    def from_hdf5(cls, group):
        mesh_id = int(group.name.split('/')[-1].lstrip('mesh '))

        # Read and assign mesh properties
        mesh = cls(mesh_id)
        mesh.x_grid = group['x_grid'][()]
        mesh.y_grid = group['y_grid'][()]
        mesh.z_grid = group['z_grid'][()]

        return mesh

    def to_xml_element(self):
        """Return XML representation of the mesh

        Returns
        -------
        element : xml.etree.ElementTree.Element
            XML element containing mesh data

        """

        element = ET.Element("mesh")
        element.set("id", str(self._id))
        element.set("type", "rectilinear")

        subelement = ET.SubElement(element, "x_grid")
        subelement.text = ' '.join(map(str, self.x_grid))

        subelement = ET.SubElement(element, "y_grid")
        subelement.text = ' '.join(map(str, self.y_grid))

        subelement = ET.SubElement(element, "z_grid")
        subelement.text = ' '.join(map(str, self.z_grid))

        return element


class UnstructuredMesh(MeshBase):
    """A 3D unstructured mesh

    .. versionadded:: 0.12

    Parameters
    ----------
    filename : str
        Location of the unstructured mesh file
    mesh_id : int
        Unique identifier for the mesh
    name : str
        Name of the mesh
    size : int
        Number of elements in the unstructured mesh

    Attributes
    ----------
    id : int
        Unique identifier for the mesh
    name : str
        Name of the mesh
    filename : str
        Name of the file containing the unstructured mesh
    library : str
        Mesh library used for the unstructured mesh tally
    output : bool
        Indicates whether or not automatic tally output should
        be generated for this mesh
    volumes : Iterable of float
        Volumes of the unstructured mesh elements
    total_volume : float
        Volume of the unstructured mesh in total
    centroids : Iterable of tuple
        An iterable of element centroid coordinates, e.g. [(0.0, 0.0, 0.0),
        (1.0, 1.0, 1.0), ...]
    """
    def __init__(self, filename, library, mesh_id=None, name=''):
        super().__init__(mesh_id, name)
        self.filename = filename
        self._volumes = None
        self._centroids = None
        self.library = library
        self._output = True

    @property
    def filename(self):
        return self._filename

    @filename.setter
    def filename(self, filename):
        cv.check_type('Unstructured Mesh filename', filename, str)
        self._filename = filename

    @property
    def library(self):
        return self._library

    @library.setter
    def library(self, lib):
        cv.check_value('Unstructured mesh library', lib, ('moab', 'libmesh'))
        self._library = lib

    @property
    def size(self):
        return self._size

    @size.setter
    def size(self, size):
        cv.check_type("Unstructured mesh size", size, Integral)
        self._size = size

    @property
    def output(self):
        return self._output

    @output.setter
    def output(self, val):
        cv.check_type("Unstructured mesh output value", val, bool)
        self._output = val

    @property
    def volumes(self):
        return self._volumes

    @volumes.setter
    def volumes(self, volumes):
        cv.check_type("Unstructured mesh volumes", volumes, Iterable, Real)
        self._volumes = volumes

    @property
    def total_volume(self):
        return np.sum(self.volumes)

    @property
    def centroids(self):
        return self._centroids

    @property
    def n_elements(self):
        if self._centroids is None:
            raise RuntimeError("No information about this mesh has "
                               "been loaded from a statepoint file.")
        return len(self._centroids)

    @centroids.setter
    def centroids(self, centroids):
        cv.check_type("Unstructured mesh centroids", centroids,
                      Iterable, Real)
        self._centroids = centroids

    def __repr__(self):
        string = super().__repr__()
        string += '{: <16}=\t{}\n'.format('\tFilename', self.filename)
        string += '{: <16}=\t{}\n'.format('\tMesh Library', self.mesh_lib)
        return string

    def write_data_to_vtk(self, filename, datasets, volume_normalization=True):
        """Map data to the unstructured mesh element centroids
           to create a VTK point-cloud dataset.

        Parameters
        ----------
        filename : str
            Name of the VTK file to write.
        datasets : dict
            Dictionary whose keys are the data labels
            and values are the data sets.
        volume_normalization : bool
            Whether or not to normalize the data by the
            volume of the mesh elements
        """

        import vtk
        from vtk.util import numpy_support as vtk_npsup

        if self.centroids is None:
            raise RuntimeError("No centroid information is present on this "
                               "unstructured mesh. Please load this "
                               "information from a relevant statepoint file.")

        if self.volumes is None and volume_normalization:
            raise RuntimeError("No volume data is present on this "
                               "unstructured mesh. Please load the "
                               " mesh information from a statepoint file.")

        # check that the data sets are appropriately sized
        for label, dataset in datasets.items():
            if isinstance(dataset, np.ndarray):
                assert dataset.size == self.n_elements
            else:
                assert len(dataset) == self.n_elements
            cv.check_type('label', label, str)

        # create data arrays for the cells/points
        cell_dim = 1
        vertices = vtk.vtkCellArray()
        points = vtk.vtkPoints()

        for centroid in self.centroids:
            # create a point for each centroid
            point_id = points.InsertNextPoint(centroid)
            # create a cell of type "Vertex" for each point
            cell_id = vertices.InsertNextCell(cell_dim, (point_id,))

        # create a VTK data object
        poly_data = vtk.vtkPolyData()
        poly_data.SetPoints(points)
        poly_data.SetVerts(vertices)

        # strange VTK nuance:
        # data must be held in some container
        # until the vtk file is written
        data_holder = []

        # create VTK arrays for each of
        # the data sets
        for label, dataset in datasets.items():
            dataset = np.asarray(dataset).flatten()

            if volume_normalization:
                dataset /= self.volumes.flatten()

            array = vtk.vtkDoubleArray()
            array.SetName(label)
            array.SetNumberOfComponents(1)
            array.SetArray(vtk_npsup.numpy_to_vtk(dataset),
                           dataset.size,
                           True)

            data_holder.append(dataset)
            poly_data.GetPointData().AddArray(array)

        # set filename
        if not filename.endswith(".vtk"):
            filename += ".vtk"

        writer = vtk.vtkGenericDataObjectWriter()
        writer.SetFileName(filename)
        writer.SetInputData(poly_data)
        writer.Write()

    @classmethod
    def from_hdf5(cls, group):
        mesh_id = int(group.name.split('/')[-1].lstrip('mesh '))
        filename = group['filename'][()].decode()
        library = group['library'][()].decode()

        mesh = cls(filename, library, mesh_id=mesh_id)
        vol_data = group['volumes'][()]
        centroids = group['centroids'][()]
        mesh.volumes = np.reshape(vol_data, (vol_data.shape[0],))
        mesh.centroids = np.reshape(centroids, (vol_data.shape[0], 3))
        mesh.size = mesh.volumes.size

        return mesh

    def to_xml_element(self):
        """Return XML representation of the mesh

        Returns
        -------
        element : xml.etree.ElementTree.Element
            XML element containing mesh data

        """

        element = ET.Element("mesh")
        element.set("id", str(self._id))
        element.set("type", "unstructured")
        element.set("library", self._library)
        subelement = ET.SubElement(element, "filename")
        subelement.text = self.filename

        return element

    @classmethod
    def from_xml_element(cls, elem):
        """Generate unstructured mesh object from XML element

        Parameters
        ----------
        elem : xml.etree.ElementTree.Element
            XML element

        Returns
        -------
        openmc.UnstructuredMesh
            UnstructuredMesh generated from an XML element
        """
        mesh_id = int(get_text(elem, 'id'))
        filename = get_text(elem, 'filename')
        library = get_text(elem, 'library')

<<<<<<< HEAD
        mesh = cls(filename, mesh_id)

        return mesh

  
class WeightWindowMesh:
    """A three dimension Weight Window Mesh class

    Parameters
    ----------
    mesh_id : int
        Unique identifier for the mesh
    name : str
        Name of the mesh

    Attributes
    ----------
    id : int
        Unique identifier for the mesh
    name : str
        Name of the mesh
    type : int
        weight window input file type	
		
	--- mesh cell boundary ---
	origin : float
	    lower-left coordinates for mesh
	xmesh : float
	    the locations of the coarse meshes in the X direction
	xints : float
	    the number of fine meshes within corresponding coars meshes in the X direction
	ymesh : float
	    the locations of the coarse meshes in the Y direction
	yints : float
	    the number of fine meshes within corresponding coars meshes in the Y direction
	zmesh : float
	    the locations of the coarse meshes in the Z direction
	zints : float
	    the number of fine meshes within corresponding coars meshes in the Z direction
	--- mesh cell boundary ---
		
	--- energy group ---	
	n_energy_group : Iterable of float
	    energy group for neutron
	p_energy_group : Iterable of float
	    energy group for photon
	--- energy group ---
	
	--- lower weight window ---
	lower_ww : Iterable of float
	    lower weight window for mesh for neutron and/or photon		
	--- lower weight window ---
		
	--- neutron WWP ---
	n_upper_ratio : float
        upper weight window = upper_ratio * lower weight window
    n_survival_ratio : float
        survival weight = survival_ratio * lower weight window
    n_max_split : int
        max number of split particles
    n_multiplier : float
        multiplier for weight window lower bounds
	--- neutron WWP ---
	
	--- photon WWP ---
	p_upper_ratio : float
        upper weight window = upper_ratio * lower weight window
    p_survival_ratio : float
        survival weight = survival_ratio * lower weight window
    p_max_split : int
        max number of split particles
    p_multiplier : float
        multiplier for weight window lower bounds		
	--- photon WWP ---
	
	--- source weight biasing ---
    biasing_energy : Iterable of float
	    energy group for weight biasing
	origin_probability : Iterable of float
	    original probability for each group
	biasing : Iterable of float
	    biasing for each energy group
    --- source weight biasing ---	

    """
	
    def __init__(self, mesh_id=None, name=''):
        super().__init__(mesh_id, name)

		self._type = None
		self._origin = None
		self._xmesh = None
		self._xints = None
		self._ymesh = None
		self._yints = None
		self._zmesh = None
		self._zints = None
		
		self._n_energy_group = None
		self._p_energy_group = None
        self._lower_ww = None
		
        self._n_upper_ratio = None
		self._n_survival_ratio = None
		self._n_max_split = None
		self._n_multiplier = None
		
        self._p_upper_ratio = None
		self._p_survival_ratio = None
		self._p_max_split = None
		self._p_multiplier = None
		
		self._biasing_energy = None
		self._origin_probability = None
		self._biasing = None

    @property
	def mesh(self):
	    return self._mesh

    @property
    def type(self):
        return self._type
		
    @origin.setter
    def origin(self, origin):
        cv.check_type('origin', origin, Iterable, Real)
        cv.check_length('origin', origin, 1, 3)
        self._origin = origin
		
    @xmesh.setter
    def xmesh(self, xmesh):
        cv.check_type('xmesh', xmesh, Iterable, Real)
        self._xmesh = xmesh

    @xints.setter
    def xints(self, xints):
        cv.check_type('xints', xints, Iterable, Integral)
        self._xints = xints

    @ymesh.setter
    def ymesh(self, ymesh):
        cv.check_type('ymesh', ymesh, Iterable, Real)
        self._ymesh = ymesh

    @yints.setter
    def yints(self, yints):
        cv.check_type('yints', yints, Iterable, Integral)
        self._yints = yints
		
    @zmesh.setter
    def zmesh(self, zmesh):
        cv.check_type('zmesh', zmesh, Iterable, Real)
        self._zmesh = zmesh

    @zints.setter
    def zints(self, zints):
        cv.check_type('zints', zints, Iterable, Integral)
        self._zints = zints

    @property
    def n_energy_group(self):
        return self._n_energy_group

    @property
    def p_energy_group(self):
        return self._p_energy_group

    @property
    def lower_ww(self):
        return self._lower_ww
		
	@property
    def n_upper_ratio(self):
        return self._n_upper_ratio
		
	@property
    def n_survival_ratio(self):
        return self._n_survival_ratio
		
	@property
    def n_max_split(self):
        return self._n_max_split
		
	@property
    def n_multiplier(self):
        return self._n_multiplier

	@property
    def p_upper_ratio(self):
        return self._p_upper_ratio
		
	@property
    def p_survival_ratio(self):
        return self._p_survival_ratio
		
	@property
    def p_max_split(self):
        return self._p_max_split
		
	@property
    def p_multiplier(self):
        return self._p_multiplier
		
		
	@mesh.setter
    def mesh(self,grid,grid,grid):
        cv
	
    @type.setter
    def type(self, type):
        cv.check_type('type', type, Integral)
        self._type = type
		
	@n_energy_group.setter
	def n_energy_group(self, n_energy_group):
	    cv.check_type('n_energy_group', n_energy_group, Iterable, Real)
        self._n_energy_group = n_energy_group
		
	@p_energy_group.setter
	def p_energy_group(self, p_energy_group):
	    cv.check_type('p_energy_group', p_energy_group, Iterable, Real)
        self._p_energy_group = p_energy_group

	@lower_ww.setter
	def lower_ww(self, lower_ww):
	    cv.check_type('lower_ww', lower_ww, Iterable, Real)
        self._lower_ww = lower_ww
		
	@n_upper_ratio.setter
    def n_upper_ratio(self, n_upper_ratio):
        cv.check_type('n_upper_ratio', n_upper_ratio, Real)
		cv.check_greater_than('n_upper_ratio', n_upper_ratio, 1.0)
        self._n_upper_ratio = n_upper_ratio
		
	@n_survival_ratio.setter
    def n_survival_ratio(self, n_survival_ratio):
        cv.check_type('n_survival_ratio', n_survival_ratio, Real)
		cv.check_greater_than('n_survival_ratio', n_survival_ratio, 1.0)
        self._n_survival_ratio = n_survival_ratio
		
	@n_max_split.setter
    def n_max_split(self, n_max_split):
        cv.check_type('n_max_split', n_max_split, Integral)
		cv.check_greater_than('n_max_split', n_max_split, 1.0)
        self._n_max_split = n_max_split

	@n_multiplier.setter
    def n_multiplier(self, n_multiplier):
        cv.check_type('n_multiplier', n_multiplier, Real)
		cv.check_greater_than('n_multiplier', n_multiplier, 0.0)
        self._n_multiplier = n_multiplier

	@p_upper_ratio.setter
    def p_upper_ratio(self, p_upper_ratio):
        cv.check_type('p_upper_ratio', p_upper_ratio, Real)
		cv.check_greater_than('p_upper_ratio', p_upper_ratio, 1.0)
        self._p_upper_ratio = p_upper_ratio
		
	@p_survival_ratio.setter
    def p_survival_ratio(self, p_survival_ratio):
        cv.check_type('p_survival_ratio', p_survival_ratio, Real)
		cv.check_greater_than('p_survival_ratio', p_survival_ratio, 1.0)
        self._p_survival_ratio = p_survival_ratio
		
	@p_max_split.setter
    def p_max_split(self, p_max_split):
        cv.check_type('p_max_split', p_max_split, Integral)
		cv.check_greater_than('p_max_split', p_max_split, 1.0)
        self._p_max_split = p_max_split

	@p_multiplier.setter
    def p_multiplier(self, p_multiplier):
        cv.check_type('p_multiplier', p_multiplier, Real)
		cv.check_greater_than('p_multiplier', p_multiplier, 0.0)
        self._p_multiplier = p_multiplier

	@biasing_energy.setter
	def biasing_energy(self, biasing_energy):
	    cv.check_type('biasing_energy', biasing_energy, Iterable, Real)
        self._biasing_energy = biasing_energy

	@origin_probability.setter
	def origin_probability(self, origin_probability):
	    cv.check_type('origin_probability', origin_probability, Iterable, Real)
        self._origin_probability = origin_probability
		
	@biasing.setter
	def biasing(self, biasing):
	    cv.check_type('biasing', biasing, Iterable, Real)
        self._biasing = biasing
	
    @classmethod
    def to_xml_element(self):
        """Return XML representation of the WeightWindowMesh

        Returns
        -------
        element : xml.etree.ElementTree.Element
            XML element containing WeightWindowMesh data

        """

        element = ET.Element("weightwindow")
		
        if self._type is not None:
            subelement = ET.SubElement(element, "type")
            subelement.text = str(self._type)
			
        if self._origin is not None:
            subelement = ET.SubElement(element, "origin")
            subelement.text = ' '.join(map(str, self._origin))
			
        if self._xmesh is not None:
            subelement = ET.SubElement(element, "xmesh")
            subelement.text = ' '.join(map(str, self._xmesh))
			
        if self._xints is not None:
            subelement = ET.SubElement(element, "xints")
            subelement.text = ' '.join(map(str, self._xints))
			
        if self._ymesh is not None:
            subelement = ET.SubElement(element, "ymesh")
            subelement.text = ' '.join(map(str, self._ymesh))
			
        if self._yints is not None:
            subelement = ET.SubElement(element, "yints")
            subelement.text = ' '.join(map(str, self._yints))

        if self._zmesh is not None:
            subelement = ET.SubElement(element, "zmesh")
            subelement.text = ' '.join(map(str, self._zmesh))
			
        if self._zints is not None:
            subelement = ET.SubElement(element, "zints")
            subelement.text = ' '.join(map(str, self._zints))
			
        if self._n_energy_group is not None:
            subelement = ET.SubElement(element, "n_energy_group")
            subelement.text = ' '.join(map(str, self._n_energy_group))
			
        if self._p_energy_group is not None:
            subelement = ET.SubElement(element, "p_energy_group")
            subelement.text = ' '.join(map(str, self._p_energy_group))			
			
        if self._lower_ww is not None:
            subelement = ET.SubElement(element, "lower_ww")
            subelement.text = ' '.join(map(str, self._lower_ww))	

        if self._n_upper_ratio is not None:
            subelement = ET.SubElement(element, "n_upper_ratio")
            subelement.text = self._n_upper_ratio.value
			
        if self._n_survival_ratio is not None:
            subelement = ET.SubElement(element, "n_survival_ratio")
            subelement.text = self._n_survival_ratio.value

        if self._n_max_split is not None:
            subelement = ET.SubElement(element, "n_max_split")
            subelement.text = self._n_max_split.value
			
        if self._n_multiplier is not None:
            subelement = ET.SubElement(element, "n_multiplier")
            subelement.text = self._n_multiplier.value			
			
        if self._p_upper_ratio is not None:
            subelement = ET.SubElement(element, "p_upper_ratio")
            subelement.text = self._p_upper_ratio.value
			
        if self._p_survival_ratio is not None:
            subelement = ET.SubElement(element, "p_survival_ratio")
            subelement.text = self._p_survival_ratio.value

        if self._p_max_split is not None:
            subelement = ET.SubElement(element, "p_max_split")
            subelement.text = self._p_max_split.value
			
        if self._p_multiplier is not None:
            subelement = ET.SubElement(element, "p_multiplier")
            subelement.text = self._p_multiplier.value	
			
        if self._biasing_energy is not None:
            subelement = ET.SubElement(element, "biasing_energy")
            subelement.text = ' '.join(map(str, self._biasing_energy))			
			
        if self._origin_probability is not None:
            subelement = ET.SubElement(element, "origin_probability")
            subelement.text = ' '.join(map(str, self._origin_probability))			
			
        if self._biasing is not None:
            subelement = ET.SubElement(element, "biasing")
            subelement.text = ' '.join(map(str, self._biasing))	
			

        return element
		
    def from_xml_element(cls, elem):
        """Generate WeightWindowMesh from an XML element

        Parameters
        ----------
        elem : xml.etree.ElementTree.Element
            XML element

        Returns
        -------
        openmc.WeightWindowMesh
            WeightWindowMesh generated from XML element

        """

        weightwindowmesh = cls()

        type = get_text(elem, 'type')
        if type is not None:
            weightwindowmesh._type = int(type)
			
        origin = get_text(elem, 'origin')
        if origin is not None:
            weightwindowmesh._origin = [float(x) for x in origin.split()]
			
        xmesh = get_text(elem, 'xmesh')
        if xmesh is not None:
            weightwindowmesh._xmesh = [float(x) for x in xmesh.split()]
			
        xints = get_text(elem, 'xints')
        if xints is not None:
            weightwindowmesh._xints = [int(x) for x in xints.split()]

        ymesh = get_text(elem, 'ymesh')
        if ymesh is not None:
            weightwindowmesh._ymesh = [float(x) for x in ymesh.split()]
			
        yints = get_text(elem, 'yints')
        if yints is not None:
            weightwindowmesh._yints = [int(x) for x in yints.split()]
			
        zmesh = get_text(elem, 'zmesh')
        if zmesh is not None:
            weightwindowmesh._zmesh = [float(x) for x in zmesh.split()]
			
        zints = get_text(elem, 'zints')
        if zints is not None:
            weightwindowmesh._zints = [int(x) for x in zints.split()]

        n_energy_group = get_text(elem, 'n_energy_group')
        if n_energy_group is not None:
            weightwindowmesh._n_energy_group = [float(x) for x in n_energy_group.split()]
			
        p_energy_group = get_text(elem, 'p_energy_group')
        if p_energy_group is not None:
            weightwindowmesh._p_energy_group = [float(x) for x in p_energy_group.split()]
			
        lower_ww = get_text(elem, 'lower_ww')
        if lower_ww is not None:
            weightwindowmesh._lower_ww = [float(x) for x in lower_ww.split()]

        n_upper_ratio = get_text(elem, 'n_upper_ratio')
        if n_upper_ratio is not None:
            weightwindowmesh._n_upper_ratio = float(n_upper_ratio)

        n_survival_ratio = get_text(elem, 'n_survival_ratio')
        if n_survival_ratio is not None:
            weightwindowmesh._n_survival_ratio = float(n_survival_ratio)

        n_max_split = get_text(elem, 'n_max_split')
        if n_max_split is not None:
            weightwindowmesh._n_max_split = int(n_max_split)

        n_multiplier = get_text(elem, 'n_multiplier')
        if n_multiplier is not None:
            weightwindowmesh._n_multiplier = float(n_multiplier)

        p_upper_ratio = get_text(elem, 'p_upper_ratio')
        if p_upper_ratio is not None:
            weightwindowmesh._p_upper_ratio = float(p_upper_ratio)

        p_survival_ratio = get_text(elem, 'p_survival_ratio')
        if p_survival_ratio is not None:
            weightwindowmesh._p_survival_ratio = float(p_survival_ratio)

        p_max_split = get_text(elem, 'p_max_split')
        if p_max_split is not None:
            weightwindowmesh._p_max_split = int(p_max_split)

        p_multiplier = get_text(elem, 'p_multiplier')
        if p_multiplier is not None:
            weightwindowmesh._p_multiplier = float(p_multiplier)

        biasing_energy = get_text(elem, 'biasing_energy')
        if biasing_energy is not None:
            weightwindowmesh._biasing_energy = [float(x) for x in biasing_energy.split()]

        origin_probability = get_text(elem, 'origin_probability')
        if origin_probability is not None:
            weightwindowmesh._origin_probability = [float(x) for x in origin_probability.split()]

        biasing = get_text(elem, 'biasing')
        if biasing is not None:
            weightwindowmesh._biasing = [float(x) for x in biasing.split()]			

        return weightwindowmesh
=======
        return cls(filename, library, mesh_id)
>>>>>>> 4c4b7a82
<|MERGE_RESOLUTION|>--- conflicted
+++ resolved
@@ -854,7 +854,6 @@
         filename = get_text(elem, 'filename')
         library = get_text(elem, 'library')
 
-<<<<<<< HEAD
         mesh = cls(filename, mesh_id)
 
         return mesh
@@ -1356,7 +1355,4 @@
         if biasing is not None:
             weightwindowmesh._biasing = [float(x) for x in biasing.split()]			
 
-        return weightwindowmesh
-=======
-        return cls(filename, library, mesh_id)
->>>>>>> 4c4b7a82
+        return weightwindowmesh