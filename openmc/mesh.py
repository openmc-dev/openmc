from abc import ABC, abstractmethod
from collections.abc import Iterable
from collections import OrderedDict
from math import pi
from numbers import Real, Integral
from pathlib import Path
import warnings
import lxml.etree as ET

import numpy as np

import openmc.checkvalue as cv
import openmc
from ._xml import get_text
from .mixin import IDManagerMixin
from .surface import _BOUNDARY_TYPES


class MeshBase(IDManagerMixin, ABC):
    """A mesh that partitions geometry for tallying purposes.

    Parameters
    ----------
    mesh_id : int
        Unique identifier for the mesh
    name : str
        Name of the mesh

    Attributes
    ----------
    id : int
        Unique identifier for the mesh
    name : str
        Name of the mesh

    """

    next_id = 1
    used_ids = set()

    def __init__(self, mesh_id=None, name=''):
        # Initialize Mesh class attributes
        self.id = mesh_id
        self.name = name

    @property
    def name(self):
        return self._name

    @name.setter
    def name(self, name):
        if name is not None:
            cv.check_type(f'name for mesh ID="{self._id}"', name, str)
            self._name = name
        else:
            self._name = ''

    def __repr__(self):
        string = type(self).__name__ + '\n'
        string += '{0: <16}{1}{2}\n'.format('\tID', '=\t', self._id)
        string += '{0: <16}{1}{2}\n'.format('\tName', '=\t', self._name)
        return string

    def _volume_dim_check(self):
        if self.n_dimension != 3 or \
           any([d == 0 for d in self.dimension]):
            raise RuntimeError(f'Mesh {self.id} is not 3D. '
                               'Volumes cannot be provided.')

    @classmethod
    def from_hdf5(cls, group):
        """Create mesh from HDF5 group

        Parameters
        ----------
        group : h5py.Group
            Group in HDF5 file

        Returns
        -------
        openmc.MeshBase
            Instance of a MeshBase subclass

        """

        mesh_type = group['type'][()].decode()
        if mesh_type == 'regular':
            return RegularMesh.from_hdf5(group)
        elif mesh_type == 'rectilinear':
            return RectilinearMesh.from_hdf5(group)
        elif mesh_type == 'cylindrical':
            return CylindricalMesh.from_hdf5(group)
        elif mesh_type == 'spherical':
            return SphericalMesh.from_hdf5(group)
        elif mesh_type == 'unstructured':
            return UnstructuredMesh.from_hdf5(group)
        else:
            raise ValueError('Unrecognized mesh type: "' + mesh_type + '"')

    @classmethod
    def from_xml_element(cls, elem):
        """Generates a mesh from an XML element

        Parameters
        ----------
        elem : lxml.etree._Element
            XML element

        Returns
        -------
        openmc.MeshBase
            an openmc mesh object

        """
        mesh_type = get_text(elem, 'type')

        if mesh_type == 'regular' or mesh_type is None:
            return RegularMesh.from_xml_element(elem)
        elif mesh_type == 'rectilinear':
            return RectilinearMesh.from_xml_element(elem)
        elif mesh_type == 'cylindrical':
            return CylindricalMesh.from_xml_element(elem)
        elif mesh_type == 'spherical':
            return SphericalMesh.from_xml_element(elem)
        elif mesh_type == 'unstructured':
            return UnstructuredMesh.from_xml_element(elem)
        else:
            raise ValueError(f'Unrecognized mesh type "{mesh_type}" found.')


class StructuredMesh(MeshBase):
    """A base class for structured mesh functionality

    Parameters
    ----------
    mesh_id : int
        Unique identifier for the mesh
    name : str
        Name of the mesh

    Attributes
    ----------
    id : int
        Unique identifier for the mesh
    name : str
        Name of the mesh

    """

    def __init__(self, *args, **kwargs):
        super().__init__(*args, **kwargs)

    @property
    @abstractmethod
    def dimension(self):
        pass

    @property
    @abstractmethod
    def n_dimension(self):
        pass

    @property
    @abstractmethod
    def _grids(self):
        pass

    @property
    def vertices(self):
        """Return coordinates of mesh vertices.

        Returns
        -------
        vertices : numpy.ndarray
            Returns a numpy.ndarray representing the coordinates of the mesh
            vertices with a shape equal to (ndim, dim1 + 1, ..., dimn + 1).  Can be
            unpacked along the first dimension with xx, yy, zz = mesh.vertices.

        """
        return self._generate_vertices(*self._grids)

    @staticmethod
    def _generate_vertices(i_grid, j_grid, k_grid):
        """Returns an array with shape (3, i_grid.size+1, j_grid.size+1, k_grid.size+1)
           containing the corner vertices of mesh elements.
        """
        return np.stack(np.meshgrid(i_grid, j_grid, k_grid, indexing='ij'), axis=0)

    @staticmethod
    def _generate_edge_midpoints(grids):
        """Generates the midpoints of mesh element edges for each dimension of the mesh.

        Parameters
        ----------
        grids : numpy.ndarray
            The vertex grids along each dimension of the mesh.

        Returns
        -------
        midpoint_grids : list of numpy.ndarray
            The edge midpoints for the i, j, and k midpoints of each element in
            i, j, k ordering. The shapes of the resulting grids are
            [(3, ni-1, nj, nk), (3, ni, nj-1, nk), (3, ni, nj, nk-1)]
        """
        # generate a set of edge midpoints for each dimension
        midpoint_grids = []
        # generate the element edge midpoints in order s.t.
        # the epxected element ordering is preserved with respect to the corner vertices

        # each grid is comprised of the mid points for one dimension and the
        # corner vertices of the other two
        for dims in ((0, 1, 2), (1, 0, 2), (2, 0, 1)):
            # compute the midpoints along the first dimension
            midpoints = grids[dims[0]][:-1] + 0.5 * np.diff(grids[dims[0]])

            coords = (midpoints, grids[dims[1]], grids[dims[2]])

            i_grid, j_grid, k_grid = [coords[dims.index(i)] for i in range(3)]

            # re-use the generate vertices method to create the full mesh grid
            # transpose to get (i, j, k) ordering of the gridpoints
            midpoint_grid = StructuredMesh._generate_vertices(i_grid, j_grid, k_grid)
            midpoint_grids.append(midpoint_grid)

        return midpoint_grids

    @property
    def midpoint_vertices(self):
        """Create vertices that lie on the midpoint of element edges
        """
        # generate edge midpoints needed for curvilinear element definition
        midpoint_vertices = self._generate_edge_midpoints(self._grids)

        # convert each of the midpoint grids to cartesian coordinates
        for vertices in midpoint_vertices:
            self._convert_to_cartesian(vertices, self.origin)

        return midpoint_vertices

    @property
    def centroids(self):
        """Return coordinates of mesh element centroids.

        Returns
        -------
        centroids : numpy.ndarray
            Returns a numpy.ndarray representing the mesh element centroid
            coordinates with a shape equal to (ndim, dim1, ..., dimn). Can be
            unpacked along the first dimension with xx, yy, zz = mesh.centroids.


        """
        ndim = self.n_dimension
        vertices = self.vertices
        s0 = (slice(None),) + (slice(0, -1),)*ndim
        s1 = (slice(None),) + (slice(1, None),)*ndim
        return (vertices[s0] + vertices[s1]) / 2

    @property
    def num_mesh_cells(self):
        return np.prod(self.dimension)

    def write_data_to_vtk(self,
                          filename,
                          datasets=None,
                          volume_normalization=True,
                          curvilinear=False):
        """Creates a VTK object of the mesh

        Parameters
        ----------
        filename : str
            Name of the VTK file to write.
        datasets : dict
            Dictionary whose keys are the data labels
            and values are the data sets.
        volume_normalization : bool, optional
            Whether or not to normalize the data by
            the volume of the mesh elements.
        curvilinear : bool
            Whether or not to write curvilinear elements. Only applies to
            ``SphericalMesh`` and ``CylindricalMesh``.

        Raises
        ------
        ValueError
            When the size of a dataset doesn't match the number of mesh cells

        Returns
        -------
        vtk.StructuredGrid or vtk.UnstructuredGrid
            a VTK grid object representing the mesh
        """
        import vtk
        from vtk.util import numpy_support as nps

        # check that the data sets are appropriately sized
        if datasets is not None:
            self._check_vtk_datasets(datasets)

        # write linear elements using a structured grid
        if not curvilinear or isinstance(self, (RegularMesh, RectilinearMesh)):
            vtk_grid = self._create_vtk_structured_grid()
            writer = vtk.vtkStructuredGridWriter()
        # write curvilinear elements using an unstructured grid
        else:
            vtk_grid = self._create_vtk_unstructured_grid()
            writer = vtk.vtkUnstructuredGridWriter()

        if datasets is not None:
            # maintain a list of the datasets as added
            # to the VTK arrays to ensure they persist
            # in memory until the file is written
            datasets_out = []
            for label, dataset in datasets.items():
                dataset = np.asarray(dataset).flatten()
                datasets_out.append(dataset)

                if volume_normalization:
                    dataset /= self.volumes.T.flatten()

                dataset_array = vtk.vtkDoubleArray()
                dataset_array.SetName(label)
                dataset_array.SetArray(nps.numpy_to_vtk(dataset),
                                    dataset.size,
                                    True)
                vtk_grid.GetCellData().AddArray(dataset_array)

        writer.SetFileName(str(filename))
        writer.SetInputData(vtk_grid)
        writer.Write()

        return vtk_grid

    def _create_vtk_structured_grid(self):
        """Create a structured grid

        Returns
        -------
        vtk.vtkStructuredGrid
            a VTK structured grid object representing the mesh
        """
        import vtk
        from vtk.util import numpy_support as nps

        vertices = self.cartesian_vertices.T.reshape(-1, 3)

        vtkPts = vtk.vtkPoints()
        vtkPts.SetData(nps.numpy_to_vtk(vertices, deep=True))
        vtk_grid = vtk.vtkStructuredGrid()
        vtk_grid.SetPoints(vtkPts)
        vtk_grid.SetDimensions(*[dim + 1 for dim in self.dimension])

        return vtk_grid

    def _create_vtk_unstructured_grid(self):
        """Create an unstructured grid of curvilinear elements
           representing the mesh

        Returns
        -------
        vtk.vtkUnstructuredGrid
            a VTK unstructured grid object representing the mesh
        """
        import vtk
        from vtk.util import numpy_support as nps

        corner_vertices = self.cartesian_vertices.T.reshape(-1, 3)

        vtkPts = vtk.vtkPoints()
        vtk_grid = vtk.vtkUnstructuredGrid()
        vtk_grid.SetPoints(vtkPts)
        # add corner vertices to the point set for the unstructured grid
        # only insert unique points, we'll get their IDs in the point set to
        # define element connectivity later
        vtkPts.SetData(nps.numpy_to_vtk(np.unique(corner_vertices, axis=0), deep=True))

        # create a locator to assist with duplicate points
        locator = vtk.vtkPointLocator()
        locator.SetDataSet(vtk_grid)
        locator.AutomaticOn() # autmoatically adds points to locator
        locator.InitPointInsertion(vtkPts, vtkPts.GetBounds())
        locator.BuildLocator()

        # this function is used to add new points to the unstructured
        # grid. It will return an existing point ID if the point is alread present
        def _insert_point(pnt):
            result = locator.IsInsertedPoint(pnt)
            if result == -1:
                point_id = vtkPts.InsertNextPoint(pnt)
                locator.InsertPoint(point_id, pnt)
                return point_id
            else:
                return result

        ### Add all points to the unstructured grid, maintaining a flat list of IDs as we go ###

        # flat array storind point IDs for a given vertex
        # in the grid
        point_ids = []

        # add element corner vertices to array
        for pnt in corner_vertices:
            point_ids.append(_insert_point(pnt))

        # get edge midpoints and add them to the
        # list of point IDs
        midpoint_vertices = self.midpoint_vertices
        for edge_grid in midpoint_vertices:
            for pnt in edge_grid.T.reshape(-1, 3):
                point_ids.append(_insert_point(pnt))

        # determine how many elements in each dimension
        # and how many points in each grid
        n_elem = np.asarray(self.dimension)
        n_pnts = n_elem + 1

        # create hexes and set points for corner
        # vertices
        for i, j, k in self.indices:
            # handle indices indexed from one
            i -= 1
            j -= 1
            k -= 1

            # create a new vtk hex
            hex = vtk.vtkQuadraticHexahedron()

            # set connectivity the hex corners
            for n, (di, dj, dk) in enumerate(_HEX_VERTEX_CONN):
                # compute flat index into the point ID list based on i, j, k
                # of the vertex
                flat_idx = np.ravel_multi_index((i+di, j+dj, k+dk), n_pnts, order='F')
                # set corner vertices
                hex.GetPointIds().SetId(n, point_ids[flat_idx])

            # set connectivity of the hex midpoints
            n_midpoint_vertices = [v.size // 3 for v in midpoint_vertices]
            for n, (dim, (di, dj, dk)) in enumerate(_HEX_MIDPOINT_CONN):
                # initial offset for corner vertices and midpoint dimension
                flat_idx = corner_vertices.shape[0] + sum(n_midpoint_vertices[:dim])
                # generate a flat index into the table of point IDs
                midpoint_shape = midpoint_vertices[dim].shape[1:]
                flat_idx += np.ravel_multi_index((i+di, j+dj, k+dk),
                                                 midpoint_shape,
                                                 order='F')
                # set hex midpoint connectivity
                hex.GetPointIds().SetId(_N_HEX_VERTICES + n, point_ids[flat_idx])

            # add the hex to the grid
            vtk_grid.InsertNextCell(hex.GetCellType(), hex.GetPointIds())

        return vtk_grid

    def _check_vtk_datasets(self, datasets):
        """Perform some basic checks that the datasets are valid for this mesh

        Parameters
        ----------
        datasets : dict
            Dictionary whose keys are the data labels
            and values are the data sets.

        """
        for label, dataset in datasets.items():
            errmsg = (
                f"The size of the dataset '{label}' ({dataset.size}) should be"
                f" equal to the number of mesh cells ({self.num_mesh_cells})"
            )
            if isinstance(dataset, np.ndarray):
                if not dataset.size == self.num_mesh_cells:
                    raise ValueError(errmsg)
            else:
                if len(dataset) == self.num_mesh_cells:
                    raise ValueError(errmsg)
            cv.check_type('data label', label, str)


class RegularMesh(StructuredMesh):
    """A regular Cartesian mesh in one, two, or three dimensions

    Parameters
    ----------
    mesh_id : int
        Unique identifier for the mesh
    name : str
        Name of the mesh

    Attributes
    ----------
    id : int
        Unique identifier for the mesh
    name : str
        Name of the mesh
    dimension : Iterable of int
        The number of mesh cells in each direction.
    n_dimension : int
        Number of mesh dimensions.
    lower_left : Iterable of float
        The lower-left corner of the structured mesh. If only two coordinate
        are given, it is assumed that the mesh is an x-y mesh.
    upper_right : Iterable of float
        The upper-right corner of the structured mesh. If only two coordinate
        are given, it is assumed that the mesh is an x-y mesh.
    width : Iterable of float
        The width of mesh cells in each direction.
    indices : Iterable of tuple
        An iterable of mesh indices for each mesh element, e.g. [(1, 1, 1),
        (2, 1, 1), ...]

    """

    def __init__(self, mesh_id=None, name=''):
        super().__init__(mesh_id, name)

        self._dimension = None
        self._lower_left = None
        self._upper_right = None
        self._width = None

    @property
    def dimension(self):
        return tuple(self._dimension)

    @dimension.setter
    def dimension(self, dimension):
        cv.check_type('mesh dimension', dimension, Iterable, Integral)
        cv.check_length('mesh dimension', dimension, 1, 3)
        self._dimension = dimension

    @property
    def n_dimension(self):
        if self._dimension is not None:
            return len(self._dimension)
        else:
            return None

    @property
    def lower_left(self):
        return self._lower_left

    @lower_left.setter
    def lower_left(self, lower_left):
        cv.check_type('mesh lower_left', lower_left, Iterable, Real)
        cv.check_length('mesh lower_left', lower_left, 1, 3)
        self._lower_left = lower_left

        if self.upper_right is not None and any(np.isclose(self.upper_right, lower_left)):
            raise ValueError("Mesh cannot have zero thickness in any dimension")

    @property
    def upper_right(self):
        if self._upper_right is not None:
            return self._upper_right
        elif self._width is not None:
            if self._lower_left is not None and self._dimension is not None:
                ls = self._lower_left
                ws = self._width
                dims = self._dimension
                return [l + w * d for l, w, d in zip(ls, ws, dims)]

    @upper_right.setter
    def upper_right(self, upper_right):
        cv.check_type('mesh upper_right', upper_right, Iterable, Real)
        cv.check_length('mesh upper_right', upper_right, 1, 3)
        self._upper_right = upper_right

        if self._width is not None:
            self._width = None
            warnings.warn("Unsetting width attribute.")

        if self.lower_left is not None and any(np.isclose(self.lower_left, upper_right)):
            raise ValueError("Mesh cannot have zero thickness in any dimension")

    @property
    def width(self):
        if self._width is not None:
            return self._width
        elif self._upper_right is not None:
            if self._lower_left is not None and self._dimension is not None:
                us = self._upper_right
                ls = self._lower_left
                dims =  self._dimension
                return [(u - l) / d for u, l, d in zip(us, ls, dims)]

    @width.setter
    def width(self, width):
        cv.check_type('mesh width', width, Iterable, Real)
        cv.check_length('mesh width', width, 1, 3)
        self._width = width

        if self._upper_right is not None:
            self._upper_right = None
            warnings.warn("Unsetting upper_right attribute.")

    @property
    def cartesian_vertices(self):
        """Returns vertices in cartesian coordiantes. Identical to ``vertices`` for RegularMesh and RectilinearMesh
        """
        return self.vertices

    @property
    def volumes(self):
        """Return Volumes for every mesh cell

        Returns
        -------
        volumes : numpy.ndarray
            Volumes

        """
        self._volume_dim_check()
        return np.full(self.dimension, np.prod(self.width))

    @property
    def total_volume(self):
        return np.prod(self.dimension) * np.prod(self.width)

    @property
    def indices(self):
        ndim = len(self._dimension)
        if ndim == 3:
            nx, ny, nz = self.dimension
            return ((x, y, z)
                    for z in range(1, nz + 1)
                    for y in range(1, ny + 1)
                    for x in range(1, nx + 1))
        elif ndim == 2:
            nx, ny = self.dimension
            return ((x, y)
                    for y in range(1, ny + 1)
                    for x in range(1, nx + 1))
        else:
            nx, = self.dimension
            return ((x,) for x in range(1, nx + 1))

    @property
    def _grids(self):
        ndim = len(self._dimension)
        if ndim == 3:
            x0, y0, z0 = self.lower_left
            x1, y1, z1 = self.upper_right
            nx, ny, nz = self.dimension
            xarr = np.linspace(x0, x1, nx + 1)
            yarr = np.linspace(y0, y1, ny + 1)
            zarr = np.linspace(z0, z1, nz + 1)
            return (xarr, yarr, zarr)
        elif ndim == 2:
            x0, y0 = self.lower_left
            x1, y1 = self.upper_right
            nx, ny = self.dimension
            xarr = np.linspace(x0, x1, nx + 1)
            yarr = np.linspace(y0, y1, ny + 1)
            return (xarr, yarr)
        else:
            nx, = self.dimension
            x0, = self.lower_left
            x1, = self.upper_right
            return (np.linspace(x0, x1, nx + 1),)

    @property
    def bounding_box(self):
        return openmc.BoundingBox(
            np.array(self.lower_left), np.array(self.upper_right)
        )

    def __repr__(self):
        string = super().__repr__()
        string += '{0: <16}{1}{2}\n'.format('\tDimensions', '=\t', self.n_dimension)
        string += '{0: <16}{1}{2}\n'.format('\tVoxels', '=\t', self._dimension)
        string += '{0: <16}{1}{2}\n'.format('\tLower left', '=\t', self._lower_left)
        string += '{0: <16}{1}{2}\n'.format('\tUpper Right', '=\t', self._upper_right)
        string += '{0: <16}{1}{2}\n'.format('\tWidth', '=\t', self._width)
        return string

    @classmethod
    def from_hdf5(cls, group):
        mesh_id = int(group.name.split('/')[-1].lstrip('mesh '))

        # Read and assign mesh properties
        mesh = cls(mesh_id)
        mesh.dimension = group['dimension'][()]
        mesh.lower_left = group['lower_left'][()]
        if 'width' in group:
            mesh.width = group['width'][()]
        elif 'upper_right' in group:
            mesh.upper_right = group['upper_right'][()]
        else:
            raise IOError('Invalid mesh: must have one of "upper_right" or "width"')

        return mesh

    @classmethod
    def from_rect_lattice(cls, lattice, division=1, mesh_id=None, name=''):
        """Create mesh from an existing rectangular lattice

        Parameters
        ----------
        lattice : openmc.RectLattice
            Rectangular lattice used as a template for this mesh
        division : int
            Number of mesh cells per lattice cell.
            If not specified, there will be 1 mesh cell per lattice cell.
        mesh_id : int
            Unique identifier for the mesh
        name : str
            Name of the mesh

        Returns
        -------
        openmc.RegularMesh
            RegularMesh instance

        """
        cv.check_type('rectangular lattice', lattice, openmc.RectLattice)

        shape = np.array(lattice.shape)
        width = lattice.pitch*shape

        mesh = cls(mesh_id, name)
        mesh.lower_left = lattice.lower_left
        mesh.upper_right = lattice.lower_left + width
        mesh.dimension = shape*division

        return mesh

    @classmethod
    def from_domain(
        cls,
        domain,
        dimension=(10, 10, 10),
        mesh_id=None,
        name=''
    ):
        """Create mesh from an existing openmc cell, region, universe or
        geometry by making use of the objects bounding box property.

        Parameters
        ----------
        domain : {openmc.Cell, openmc.Region, openmc.Universe, openmc.Geometry}
            The object passed in will be used as a template for this mesh. The
            bounding box of the property of the object passed will be used to
            set the lower_left and upper_right of the mesh instance
        dimension : Iterable of int
            The number of mesh cells in each direction.
        mesh_id : int
            Unique identifier for the mesh
        name : str
            Name of the mesh

        Returns
        -------
        openmc.RegularMesh
            RegularMesh instance

        """
        cv.check_type(
            "domain",
            domain,
            (openmc.Cell, openmc.Region, openmc.Universe, openmc.Geometry),
        )

        mesh = cls(mesh_id, name)
        mesh.lower_left = domain.bounding_box[0]
        mesh.upper_right = domain.bounding_box[1]
        mesh.dimension = dimension

        return mesh

    def to_xml_element(self):
        """Return XML representation of the mesh

        Returns
        -------
        element : lxml.etree._Element
            XML element containing mesh data

        """

        element = ET.Element("mesh")
        element.set("id", str(self._id))

        if self._dimension is not None:
            subelement = ET.SubElement(element, "dimension")
            subelement.text = ' '.join(map(str, self._dimension))

        subelement = ET.SubElement(element, "lower_left")
        subelement.text = ' '.join(map(str, self._lower_left))

        if self._upper_right is not None:
            subelement = ET.SubElement(element, "upper_right")
            subelement.text = ' '.join(map(str, self._upper_right))
        if self._width is not None:
            subelement = ET.SubElement(element, "width")
            subelement.text = ' '.join(map(str, self._width))

        return element

    @classmethod
    def from_xml_element(cls, elem):
        """Generate mesh from an XML element

        Parameters
        ----------
        elem : lxml.etree._Element
            XML element

        Returns
        -------
        openmc.Mesh
            Mesh generated from XML element

        """
        mesh_id = int(get_text(elem, 'id'))
        mesh = cls(mesh_id)

        mesh_type = get_text(elem, 'type')
        if mesh_type is not None:
            mesh.type = mesh_type

        dimension = get_text(elem, 'dimension')
        if dimension is not None:
            mesh.dimension = [int(x) for x in dimension.split()]

        lower_left = get_text(elem, 'lower_left')
        if lower_left is not None:
            mesh.lower_left = [float(x) for x in lower_left.split()]

        upper_right = get_text(elem, 'upper_right')
        if upper_right is not None:
            mesh.upper_right = [float(x) for x in upper_right.split()]

        width = get_text(elem, 'width')
        if width is not None:
            mesh.width = [float(x) for x in width.split()]

        return mesh

    def build_cells(self, bc=None):
        """Generates a lattice of universes with the same dimensionality
        as the mesh object.  The individual cells/universes produced
        will not have material definitions applied and so downstream code
        will have to apply that information.

        Parameters
        ----------
        bc : iterable of {'reflective', 'periodic', 'transmission', 'vacuum', or 'white'}
            Boundary conditions for each of the four faces of a rectangle
            (if applying to a 2D mesh) or six faces of a parallelepiped
            (if applying to a 3D mesh) provided in the following order:
            [x min, x max, y min, y max, z min, z max].  2-D cells do not
            contain the z min and z max entries. Defaults to 'reflective' for
            all faces.

        Returns
        -------
        root_cell : openmc.Cell
            The cell containing the lattice representing the mesh geometry;
            this cell is a single parallelepiped with boundaries matching
            the outermost mesh boundary with the boundary conditions from bc
            applied.
        cells : iterable of openmc.Cell
            The list of cells within each lattice position mimicking the mesh
            geometry.

        """
        if bc is None:
            bc = ['reflective'] * 6
        if len(bc) not in (4, 6):
            raise ValueError('Boundary condition must be of length 4 or 6')
        for entry in bc:
            cv.check_value('bc', entry, _BOUNDARY_TYPES)

        n_dim = self.n_dimension

        # Build the cell which will contain the lattice
        xplanes = [openmc.XPlane(self.lower_left[0], boundary_type=bc[0]),
                   openmc.XPlane(self.upper_right[0], boundary_type=bc[1])]
        if n_dim == 1:
            yplanes = [openmc.YPlane(-1e10, boundary_type='reflective'),
                       openmc.YPlane(1e10, boundary_type='reflective')]
        else:
            yplanes = [openmc.YPlane(self.lower_left[1], boundary_type=bc[2]),
                       openmc.YPlane(self.upper_right[1], boundary_type=bc[3])]

        if n_dim <= 2:
            # Would prefer to have the z ranges be the max supported float, but
            # these values are apparently different between python and Fortran.
            # Choosing a safe and sane default.
            # Values of +/-1e10 are used here as there seems to be an
            # inconsistency between what numpy uses as the max float and what
            # Fortran expects for a real(8), so this avoids code complication
            # and achieves the same goal.
            zplanes = [openmc.ZPlane(-1e10, boundary_type='reflective'),
                       openmc.ZPlane(1e10, boundary_type='reflective')]
        else:
            zplanes = [openmc.ZPlane(self.lower_left[2], boundary_type=bc[4]),
                       openmc.ZPlane(self.upper_right[2], boundary_type=bc[5])]
        root_cell = openmc.Cell()
        root_cell.region = ((+xplanes[0] & -xplanes[1]) &
                            (+yplanes[0] & -yplanes[1]) &
                            (+zplanes[0] & -zplanes[1]))

        # Build the universes which will be used for each of the (i,j,k)
        # locations within the mesh.
        # We will concurrently build cells to assign to these universes
        cells = []
        universes = []
        for _ in self.indices:
            cells.append(openmc.Cell())
            universes.append(openmc.Universe())
            universes[-1].add_cell(cells[-1])

        lattice = openmc.RectLattice()
        lattice.lower_left = self.lower_left

        # Assign the universe and rotate to match the indexing expected for
        # the lattice
        if n_dim == 1:
            universe_array = np.array([universes])
        elif n_dim == 2:
            universe_array = np.empty(self.dimension[::-1],
                                      dtype=openmc.Universe)
            i = 0
            for y in range(self.dimension[1] - 1, -1, -1):
                for x in range(self.dimension[0]):
                    universe_array[y][x] = universes[i]
                    i += 1
        else:
            universe_array = np.empty(self.dimension[::-1],
                                      dtype=openmc.Universe)
            i = 0
            for z in range(self.dimension[2]):
                for y in range(self.dimension[1] - 1, -1, -1):
                    for x in range(self.dimension[0]):
                        universe_array[z][y][x] = universes[i]
                        i += 1
        lattice.universes = universe_array

        if self.width is not None:
            lattice.pitch = self.width
        else:
            dx = ((self.upper_right[0] - self.lower_left[0]) /
                  self.dimension[0])

            if n_dim == 1:
                lattice.pitch = [dx]
            elif n_dim == 2:
                dy = ((self.upper_right[1] - self.lower_left[1]) /
                      self.dimension[1])
                lattice.pitch = [dx, dy]
            else:
                dy = ((self.upper_right[1] - self.lower_left[1]) /
                      self.dimension[1])
                dz = ((self.upper_right[2] - self.lower_left[2]) /
                      self.dimension[2])
                lattice.pitch = [dx, dy, dz]

        # Fill Cell with the Lattice
        root_cell.fill = lattice

        return root_cell, cells

<<<<<<< HEAD
    def write_data_to_vtk(self, filename, datasets, volume_normalization=True):
        """Creates a VTK object of the mesh

        Parameters
        ----------
        filename : str or pathlib.Path
            Name of the VTK file to write.
        datasets : dict
            Dictionary whose keys are the data labels
            and values are the data sets.
        volume_normalization : bool, optional
            Whether or not to normalize the data by
            the volume of the mesh elements.
            Defaults to True.

        Returns
        -------
        vtk.vtkStructuredGrid
            the VTK object
        """

        ll, ur = self.lower_left, self.upper_right
        x_vals = np.linspace(ll[0], ur[0], num=self.dimension[0] + 1)
        y_vals = np.linspace(ll[1], ur[1], num=self.dimension[1] + 1)
        z_vals = np.linspace(ll[2], ur[2], num=self.dimension[2] + 1)

        # create points
        pts_cartesian = np.array([[x, y, z] for z in z_vals for y in y_vals for x in x_vals])

        return super().write_data_to_vtk(
            points=pts_cartesian,
            filename=filename,
            datasets=datasets,
            volume_normalization=volume_normalization
        )

    def get_index_where(self, value: float, basis: str = 'xy'):
        """Gets the mesh cell index nearest to the specified axis value.

        Parameters
        ----------
        basis : {'xy', 'xz', 'yz'}
            The basis directions for the slice
        value : str
            A string for the type of value to return  - 'mean' (default),
            'std_dev', 'rel_err', 'sum', or 'sum_sq' are accepted

        Returns
        -------
        int
            the index of the mesh cell
        """

        index_of_basis = {'xy': 2, 'xz': 1, 'yz': 0}[basis]

        if value < self.lower_left[index_of_basis]:
            msg = f'value [{value}] is smaller than the mesh.lower_left [{self.lower_left}]'
            raise ValueError(msg)
        if value > self.upper_right[index_of_basis]:
            msg = f'value [{value}] is bigger than the mesh.upper_right [{self.upper_right}]'
            raise ValueError(msg)

        voxel_axis_vals = np.linspace(
            self.lower_left[index_of_basis],
            self.upper_right[index_of_basis],
            self.dimension[index_of_basis], 
            endpoint=True
        )
        slice_index = (np.abs(voxel_axis_vals - value)).argmin()

        return slice_index


=======
>>>>>>> 8ce5c736
def Mesh(*args, **kwargs):
    warnings.warn("Mesh has been renamed RegularMesh. Future versions of "
                  "OpenMC will not accept the name Mesh.")
    return RegularMesh(*args, **kwargs)


class RectilinearMesh(StructuredMesh):
    """A 3D rectilinear Cartesian mesh

    Parameters
    ----------
    mesh_id : int
        Unique identifier for the mesh
    name : str
        Name of the mesh

    Attributes
    ----------
    id : int
        Unique identifier for the mesh
    name : str
        Name of the mesh
    dimension : Iterable of int
        The number of mesh cells in each direction.
    n_dimension : int
        Number of mesh dimensions (always 3 for a RectilinearMesh).
    x_grid : numpy.ndarray
        1-D array of mesh boundary points along the x-axis.
    y_grid : numpy.ndarray
        1-D array of mesh boundary points along the y-axis.
    z_grid : numpy.ndarray
        1-D array of mesh boundary points along the z-axis.
    indices : Iterable of tuple
        An iterable of mesh indices for each mesh element, e.g. [(1, 1, 1),
        (2, 1, 1), ...]

    """

    def __init__(self, mesh_id=None, name=''):
        super().__init__(mesh_id, name)

        self._x_grid = None
        self._y_grid = None
        self._z_grid = None

    @property
    def dimension(self):
        return (len(self.x_grid) - 1,
                len(self.y_grid) - 1,
                len(self.z_grid) - 1)

    @property
    def n_dimension(self):
        return 3

    @property
    def x_grid(self):
        return self._x_grid

    @x_grid.setter
    def x_grid(self, grid):
        cv.check_type('mesh x_grid', grid, Iterable, Real)
        self._x_grid = np.asarray(grid)

    @property
    def y_grid(self):
        return self._y_grid

    @y_grid.setter
    def y_grid(self, grid):
        cv.check_type('mesh y_grid', grid, Iterable, Real)
        self._y_grid = np.asarray(grid)

    @property
    def z_grid(self):
        return self._z_grid

    @z_grid.setter
    def z_grid(self, grid):
        cv.check_type('mesh z_grid', grid, Iterable, Real)
        self._z_grid = np.asarray(grid)

    @property
    def _grids(self):
        return (self.x_grid, self.y_grid, self.z_grid)

    @property
    def cartesian_vertices(self):
        """Returns vertices in cartesian coordiantes. Identical to ``vertices`` for RegularMesh and RectilinearMesh
        """
        return self.vertices

    @property
    def volumes(self):
        """Return Volumes for every mesh cell

        Returns
        -------
        volumes : numpy.ndarray
            Volumes

        """
        self._volume_dim_check()
        V_x = np.diff(self.x_grid)
        V_y = np.diff(self.y_grid)
        V_z = np.diff(self.z_grid)

        return np.multiply.outer(np.outer(V_x, V_y), V_z)

    @property
    def total_volume(self):
        return np.sum(self.volumes)

    @property
    def indices(self):
        nx = len(self.x_grid) - 1
        ny = len(self.y_grid) - 1
        nz = len(self.z_grid) - 1
        return ((x, y, z)
                for z in range(1, nz + 1)
                for y in range(1, ny + 1)
                for x in range(1, nx + 1))

    def __repr__(self):
        fmt = '{0: <16}{1}{2}\n'
        string = super().__repr__()
        string += fmt.format('\tDimensions', '=\t', self.n_dimension)
        x_grid_str = str(self._x_grid) if self._x_grid is None else len(self._x_grid)
        string += fmt.format('\tN X pnts:', '=\t', x_grid_str)
        if self._x_grid is not None:
            string += fmt.format('\tX Min:', '=\t', self._x_grid[0])
            string += fmt.format('\tX Max:', '=\t', self._x_grid[-1])
        y_grid_str = str(self._y_grid) if self._y_grid is None else len(self._y_grid)
        string += fmt.format('\tN Y pnts:', '=\t', y_grid_str)
        if self._y_grid is not None:
            string += fmt.format('\tY Min:', '=\t', self._y_grid[0])
            string += fmt.format('\tY Max:', '=\t', self._y_grid[-1])
        z_grid_str = str(self._z_grid) if self._z_grid is None else len(self._z_grid)
        string += fmt.format('\tN Z pnts:', '=\t', z_grid_str)
        if self._z_grid is not None:
            string += fmt.format('\tZ Min:', '=\t', self._z_grid[0])
            string += fmt.format('\tZ Max:', '=\t', self._z_grid[-1])
        return string

    @classmethod
    def from_hdf5(cls, group):
        mesh_id = int(group.name.split('/')[-1].lstrip('mesh '))

        # Read and assign mesh properties
        mesh = cls(mesh_id)
        mesh.x_grid = group['x_grid'][()]
        mesh.y_grid = group['y_grid'][()]
        mesh.z_grid = group['z_grid'][()]

        return mesh

    @classmethod
    def from_xml_element(cls, elem):
        """Generate a rectilinear mesh from an XML element

        Parameters
        ----------
        elem : lxml.etree._Element
            XML element

        Returns
        -------
        openmc.RectilinearMesh
            Rectilinear mesh object

        """
        id = int(get_text(elem, 'id'))
        mesh = cls(id)
        mesh.x_grid = [float(x) for x in get_text(elem, 'x_grid').split()]
        mesh.y_grid = [float(y) for y in get_text(elem, 'y_grid').split()]
        mesh.z_grid = [float(z) for z in get_text(elem, 'z_grid').split()]

        return mesh

    def to_xml_element(self):
        """Return XML representation of the mesh

        Returns
        -------
        element : lxml.etree._Element
            XML element containing mesh data

        """

        element = ET.Element("mesh")
        element.set("id", str(self._id))
        element.set("type", "rectilinear")

        subelement = ET.SubElement(element, "x_grid")
        subelement.text = ' '.join(map(str, self.x_grid))

        subelement = ET.SubElement(element, "y_grid")
        subelement.text = ' '.join(map(str, self.y_grid))

        subelement = ET.SubElement(element, "z_grid")
        subelement.text = ' '.join(map(str, self.z_grid))

        return element


class CylindricalMesh(StructuredMesh):
    """A 3D cylindrical mesh

    Parameters
    ----------
    mesh_id : int
        Unique identifier for the mesh
    name : str
        Name of the mesh

    Attributes
    ----------
    id : int
        Unique identifier for the mesh
    name : str
        Name of the mesh
    dimension : Iterable of int
        The number of mesh cells in each direction.
    n_dimension : int
        Number of mesh dimensions (always 3 for a CylindricalMesh).
    r_grid : numpy.ndarray
        1-D array of mesh boundary points along the r-axis.
        Requirement is r >= 0.
    phi_grid : numpy.ndarray
        1-D array of mesh boundary points along the phi-axis in radians.
        The default value is [0, 2π], i.e. the full phi range.
    z_grid : numpy.ndarray
        1-D array of mesh boundary points along the z-axis.
    origin : numpy.ndarray
        1-D array of length 3 the (x,y,z) origin of the mesh in
        cartesian coordinates
    indices : Iterable of tuple
        An iterable of mesh indices for each mesh element, e.g. [(1, 1, 1),
        (2, 1, 1), ...]

    """

    def __init__(self, mesh_id=None, name=''):
        super().__init__(mesh_id, name)

        self._r_grid = None
        self._phi_grid = [0.0, 2*pi]
        self._z_grid = None
        self.origin = (0., 0., 0.)

    @property
    def dimension(self):
        return (len(self.r_grid) - 1,
                len(self.phi_grid) - 1,
                len(self.z_grid) - 1)

    @property
    def n_dimension(self):
        return 3

    @property
    def origin(self):
        return self._origin

    @origin.setter
    def origin(self, coords):
        cv.check_type('mesh origin', coords, Iterable, Real)
        cv.check_length("mesh origin", coords, 3)
        self._origin = np.asarray(coords)

    @property
    def r_grid(self):
        return self._r_grid

    @r_grid.setter
    def r_grid(self, grid):
        cv.check_type('mesh r_grid', grid, Iterable, Real)
        self._r_grid = np.asarray(grid)

    @property
    def phi_grid(self):
        return self._phi_grid

    @phi_grid.setter
    def phi_grid(self, grid):
        cv.check_type('mesh phi_grid', grid, Iterable, Real)
        self._phi_grid = np.asarray(grid)

    @property
    def z_grid(self):
        return self._z_grid
    
    @z_grid.setter
    def z_grid(self, grid):
        cv.check_type('mesh z_grid', grid, Iterable, Real)
        self._z_grid = np.asarray(grid)

    @property
    def _grids(self):
        return (self.r_grid, self.phi_grid, self.z_grid)

    @property
    def indices(self):
        nr, np, nz = self.dimension
        np = len(self.phi_grid) - 1
        nz = len(self.z_grid) - 1
        return ((r, p, z)
                for z in range(1, nz + 1)
                for p in range(1, np + 1)
                for r in range(1, nr + 1))

    def __repr__(self):
        fmt = '{0: <16}{1}{2}\n'
        string = super().__repr__()
        string += fmt.format('\tDimensions', '=\t', self.n_dimension)
        string += fmt.format('\tOrigin', '=\t', self.origin)
        r_grid_str = str(self._r_grid) if self._r_grid is None else len(self._r_grid)
        string += fmt.format('\tN R pnts:', '=\t', r_grid_str)
        if self._r_grid is not None:
            string += fmt.format('\tR Min:', '=\t', self._r_grid[0])
            string += fmt.format('\tR Max:', '=\t', self._r_grid[-1])
        phi_grid_str = str(self._phi_grid) if self._phi_grid is None else len(self._phi_grid)
        string += fmt.format('\tN Phi pnts:', '=\t', phi_grid_str)
        if self._phi_grid is not None:
            string += fmt.format('\tPhi Min:', '=\t', self._phi_grid[0])
            string += fmt.format('\tPhi Max:', '=\t', self._phi_grid[-1])
        z_grid_str = str(self._z_grid) if self._z_grid is None else len(self._z_grid)
        string += fmt.format('\tN Z pnts:', '=\t', z_grid_str)
        if self._z_grid is not None:
            string += fmt.format('\tZ Min:', '=\t', self._z_grid[0])
            string += fmt.format('\tZ Max:', '=\t', self._z_grid[-1])
        return string

    @classmethod
    def from_hdf5(cls, group):
        mesh_id = int(group.name.split('/')[-1].lstrip('mesh '))

        # Read and assign mesh properties
        mesh = cls(mesh_id)
        mesh.r_grid = group['r_grid'][()]
        mesh.phi_grid = group['phi_grid'][()]
        mesh.z_grid = group['z_grid'][()]
        if 'origin' in group:
            mesh.origin = group['origin'][()]

        return mesh

    @classmethod
    def from_domain(
        cls,
        domain,
        dimension=(10, 10, 10),
        mesh_id=None,
        phi_grid_bounds=(0.0, 2*pi),
        name=''
    ):
        """Creates a regular CylindricalMesh from an existing openmc domain.

        Parameters
        ----------
        domain : openmc.Cell or openmc.Region or openmc.Universe or openmc.Geometry
            The object passed in will be used as a template for this mesh. The
            bounding box of the property of the object passed will be used to
            set the r_grid, z_grid ranges.
        dimension : Iterable of int
            The number of equally spaced mesh cells in each direction (r_grid,
            phi_grid, z_grid)
        mesh_id : int
            Unique identifier for the mesh
        phi_grid_bounds : numpy.ndarray
            Mesh bounds points along the phi-axis in radians. The default value
            is (0, 2π), i.e., the full phi range.
        name : str
            Name of the mesh

        Returns
        -------
        openmc.RegularMesh
            RegularMesh instance

        """
        cv.check_type(
            "domain",
            domain,
            (openmc.Cell, openmc.Region, openmc.Universe, openmc.Geometry),
        )

        mesh = cls(mesh_id, name)

        # loaded once to avoid reading h5m file repeatedly
        cached_bb = domain.bounding_box
        max_bounding_box_radius = max(
            [
                cached_bb[0][0],
                cached_bb[0][1],
                cached_bb[1][0],
                cached_bb[1][1],
            ]
        )
        mesh.r_grid = np.linspace(
            0,
            max_bounding_box_radius,
            num=dimension[0]+1
        )
        mesh.phi_grid = np.linspace(
            phi_grid_bounds[0],
            phi_grid_bounds[1],
            num=dimension[1]+1
        )
        mesh.z_grid = np.linspace(
            cached_bb[0][2],
            cached_bb[1][2],
            num=dimension[2]+1
        )

        return mesh

    def to_xml_element(self):
        """Return XML representation of the mesh

        Returns
        -------
        element : lxml.etree._Element
            XML element containing mesh data

        """

        element = ET.Element("mesh")
        element.set("id", str(self._id))
        element.set("type", "cylindrical")

        subelement = ET.SubElement(element, "r_grid")
        subelement.text = ' '.join(map(str, self.r_grid))

        subelement = ET.SubElement(element, "phi_grid")
        subelement.text = ' '.join(map(str, self.phi_grid))

        subelement = ET.SubElement(element, "z_grid")
        subelement.text = ' '.join(map(str, self.z_grid))

        subelement = ET.SubElement(element, "origin")
        subelement.text = ' '.join(map(str, self.origin))

        return element

    @classmethod
    def from_xml_element(cls, elem):
        """Generate a cylindrical mesh from an XML element

        Parameters
        ----------
        elem : lxml.etree._Element
            XML element

        Returns
        -------
        openmc.CylindricalMesh
            Cylindrical mesh object

        """

        mesh_id = int(get_text(elem, 'id'))
        mesh = cls(mesh_id)
        mesh.r_grid = [float(x) for x in get_text(elem, "r_grid").split()]
        mesh.phi_grid = [float(x) for x in get_text(elem, "phi_grid").split()]
        mesh.z_grid = [float(x) for x in get_text(elem, "z_grid").split()]
        mesh.origin = [float(x) for x in get_text(elem, "origin", default=[0., 0., 0.]).split()]

        return mesh

    @property
    def volumes(self):
        """Return Volumes for every mesh cell

        Returns
        -------
        volumes : Iterable of float
            Volumes

        """
        self._volume_dim_check()
        V_r = np.diff(np.asarray(self.r_grid)**2 / 2)
        V_p = np.diff(self.phi_grid)
        V_z = np.diff(self.z_grid)

        return np.multiply.outer(np.outer(V_r, V_p), V_z)

    @property
    def cartesian_vertices(self):
        return self._convert_to_cartesian(self.vertices, self.origin)

    @staticmethod
    def _convert_to_cartesian(arr, origin):
        """Converts an array with xyz values in the first dimension (shape (3, ...))
        to Cartesian coordinates.
        """
        x = arr[0, ...] * np.cos(arr[1, ...]) + origin[0]
        y = arr[0, ...] * np.sin(arr[1, ...]) + origin[1]
        arr[0, ...] = x
        arr[1, ...] = y
        arr[2, ...] += origin[2]
        return arr


class SphericalMesh(StructuredMesh):
    """A 3D spherical mesh

    Parameters
    ----------
    mesh_id : int
        Unique identifier for the mesh
    name : str
        Name of the mesh

    Attributes
    ----------
    id : int
        Unique identifier for the mesh
    name : str
        Name of the mesh
    dimension : Iterable of int
        The number of mesh cells in each direction.
    n_dimension : int
        Number of mesh dimensions (always 3 for a SphericalMesh).
    r_grid : numpy.ndarray
        1-D array of mesh boundary points along the r-axis.
        Requirement is r >= 0.
    theta_grid : numpy.ndarray
        1-D array of mesh boundary points along the theta-axis in radians.
        The default value is [0, π], i.e. the full theta range.
    phi_grid : numpy.ndarray
        1-D array of mesh boundary points along the phi-axis in radians.
        The default value is [0, 2π], i.e. the full phi range.
    origin : numpy.ndarray
        1-D array of length 3 the (x,y,z) origin of the mesh in
        cartesian coordinates
    indices : Iterable of tuple
        An iterable of mesh indices for each mesh element, e.g. [(1, 1, 1),
        (2, 1, 1), ...]

    """

    def __init__(self, mesh_id=None, name=''):
        super().__init__(mesh_id, name)

        self._r_grid = None
        self._theta_grid = [0, pi]
        self._phi_grid = [0, 2*pi]
        self.origin = (0., 0., 0.)

    @property
    def dimension(self):
        return (len(self.r_grid) - 1,
                len(self.theta_grid) - 1,
                len(self.phi_grid) - 1)

    @property
    def n_dimension(self):
        return 3

    @property
    def origin(self):
        return self._origin

    @origin.setter
    def origin(self, coords):
        cv.check_type('mesh origin', coords, Iterable, Real)
        cv.check_length("mesh origin", coords, 3)
        self._origin = np.asarray(coords)

    @property
    def r_grid(self):
        return self._r_grid

    @r_grid.setter
    def r_grid(self, grid):
        cv.check_type('mesh r_grid', grid, Iterable, Real)
        self._r_grid = np.asarray(grid)

    @property
    def theta_grid(self):
        return self._theta_grid

    @theta_grid.setter
    def theta_grid(self, grid):
        cv.check_type('mesh theta_grid', grid, Iterable, Real)
        self._theta_grid = np.asarray(grid)

    @property
    def phi_grid(self):
        return self._phi_grid

    @phi_grid.setter
    def phi_grid(self, grid):
        cv.check_type('mesh phi_grid', grid, Iterable, Real)
        self._phi_grid = np.asarray(grid)

    @property
    def _grids(self):
        return (self.r_grid, self.theta_grid, self.phi_grid)

    @property
    def indices(self):
        nr, nt, np = self.dimension
        nt = len(self.theta_grid) - 1
        np = len(self.phi_grid) - 1
        return ((r, t, p)
                for p in range(1, np + 1)
                for t in range(1, nt + 1)
                for r in range(1, nr + 1))

    def __repr__(self):
        fmt = '{0: <16}{1}{2}\n'
        string = super().__repr__()
        string += fmt.format('\tDimensions', '=\t', self.n_dimension)
        string += fmt.format('\tOrigin', '=\t', self.origin)
        r_grid_str = str(self._r_grid) if self._r_grid is None else len(self._r_grid)
        string += fmt.format('\tN R pnts:', '=\t', r_grid_str)
        if self._r_grid is not None:
            string += fmt.format('\tR Min:', '=\t', self._r_grid[0])
            string += fmt.format('\tR Max:', '=\t', self._r_grid[-1])
        theta_grid_str = str(self._theta_grid) if self._theta_grid is None else len(self._theta_grid)
        string += fmt.format('\tN Theta pnts:', '=\t', theta_grid_str)
        if self._theta_grid is not None:
            string += fmt.format('\tTheta Min:', '=\t', self._theta_grid[0])
            string += fmt.format('\tTheta Max:', '=\t', self._theta_grid[-1])
        phi_grid_str = str(self._phi_grid) if self._phi_grid is None else len(self._phi_grid)
        string += fmt.format('\tN Phi pnts:', '=\t', phi_grid_str)
        if self._phi_grid is not None:
            string += fmt.format('\tPhi Min:', '=\t', self._phi_grid[0])
            string += fmt.format('\tPhi Max:', '=\t', self._phi_grid[-1])
        return string

    @classmethod
    def from_hdf5(cls, group):
        mesh_id = int(group.name.split('/')[-1].lstrip('mesh '))

        # Read and assign mesh properties
        mesh = cls(mesh_id)
        mesh.r_grid = group['r_grid'][()]
        mesh.theta_grid = group['theta_grid'][()]
        mesh.phi_grid = group['phi_grid'][()]
        if 'origin' in group:
            mesh.origin = group['origin'][()]

        return mesh

    def to_xml_element(self):
        """Return XML representation of the mesh

        Returns
        -------
        element : lxml.etree._Element
            XML element containing mesh data

        """

        element = ET.Element("mesh")
        element.set("id", str(self._id))
        element.set("type", "spherical")

        subelement = ET.SubElement(element, "r_grid")
        subelement.text = ' '.join(map(str, self.r_grid))

        subelement = ET.SubElement(element, "theta_grid")
        subelement.text = ' '.join(map(str, self.theta_grid))

        subelement = ET.SubElement(element, "phi_grid")
        subelement.text = ' '.join(map(str, self.phi_grid))

        subelement = ET.SubElement(element, "origin")
        subelement.text = ' '.join(map(str, self.origin))

        return element

    @classmethod
    def from_xml_element(cls, elem):
        """Generate a spherical mesh from an XML element

        Parameters
        ----------
        elem : lxml.etree._Element
            XML element

        Returns
        -------
        openmc.SphericalMesh
            Spherical mesh object

        """
        mesh_id = int(get_text(elem, 'id'))
        mesh = cls(mesh_id)
        mesh.r_grid = [float(x) for x in get_text(elem, "r_grid").split()]
        mesh.theta_grid = [float(x) for x in get_text(elem, "theta_grid").split()]
        mesh.phi_grid = [float(x) for x in get_text(elem, "phi_grid").split()]
        mesh.origin = [float(x) for x in get_text(elem, "origin", default=[0., 0., 0.]).split()]

        return mesh

    @property
    def volumes(self):
        """Return Volumes for every mesh cell

        Returns
        -------
        volumes : Iterable of float
            Volumes

        """
        self._volume_dim_check()
        V_r = np.diff(np.asarray(self.r_grid)**3 / 3)
        V_t = np.diff(-np.cos(self.theta_grid))
        V_p = np.diff(self.phi_grid)

        return np.multiply.outer(np.outer(V_r, V_t), V_p)

    @property
    def cartesian_vertices(self):
        return self._convert_to_cartesian(self.vertices, self.origin)

    @staticmethod
    def _convert_to_cartesian(arr, origin):
        """Converts an array with xyz values in the first dimension (shape (3, ...))
        to Cartesian coordinates.
        """
        r_xy = arr[0, ...] * np.sin(arr[1, ...])
        x = r_xy * np.cos(arr[2, ...])
        y = r_xy * np.sin(arr[2, ...])
        z = arr[0, ...] * np.cos(arr[1, ...])
        arr[0, ...] = x + origin[0]
        arr[1, ...] = y + origin[1]
        arr[2, ...] = z + origin[2]
        return arr


class UnstructuredMesh(MeshBase):
    """A 3D unstructured mesh

    .. versionadded:: 0.12

    .. versionchanged:: 0.12.2
        Support for libMesh unstructured meshes was added.

    Parameters
    ----------
    filename : str or pathlib.Path
        Location of the unstructured mesh file
    library : {'moab', 'libmesh'}
        Mesh library used for the unstructured mesh tally
    mesh_id : int
        Unique identifier for the mesh
    name : str
        Name of the mesh
    length_multiplier: float
        Constant multiplier to apply to mesh coordinates

    Attributes
    ----------
    id : int
        Unique identifier for the mesh
    name : str
        Name of the mesh
    filename : str
        Name of the file containing the unstructured mesh
    length_multiplier: float
        Multiplicative factor to apply to mesh coordinates
    library : {'moab', 'libmesh'}
        Mesh library used for the unstructured mesh tally
    output : bool
        Indicates whether or not automatic tally output should
        be generated for this mesh
    volumes : Iterable of float
        Volumes of the unstructured mesh elements
    centroids : numpy.ndarray
        Centroids of the mesh elements with array shape (n_elements, 3)

    vertices : numpy.ndarray
        Coordinates of the mesh vertices with array shape (n_elements, 3)

        .. versionadded:: 0.13.1
    connectivity : numpy.ndarray
        Connectivity of the elements with array shape (n_elements, 8)

        .. versionadded:: 0.13.1
    element_types : Iterable of integers
        Mesh element types

        .. versionadded:: 0.13.1
    total_volume : float
        Volume of the unstructured mesh in total
    """

    _UNSUPPORTED_ELEM = -1
    _LINEAR_TET = 0
    _LINEAR_HEX = 1

    def __init__(self, filename, library, mesh_id=None, name='',
                 length_multiplier=1.0):
        super().__init__(mesh_id, name)
        self.filename = filename
        self._volumes = None
        self._n_elements = None
        self._conectivity = None
        self._vertices = None
        self.library = library
        self._output = False
        self.length_multiplier = length_multiplier

    @property
    def filename(self):
        return self._filename

    @filename.setter
    def filename(self, filename):
        cv.check_type('Unstructured Mesh filename', filename, (str, Path))
        self._filename = filename

    @property
    def library(self):
        return self._library

    @library.setter
    def library(self, lib):
        cv.check_value('Unstructured mesh library', lib, ('moab', 'libmesh'))
        self._library = lib

    @property
    def size(self):
        return self._size

    @size.setter
    def size(self, size):
        cv.check_type("Unstructured mesh size", size, Integral)
        self._size = size

    @property
    def output(self):
        return self._output

    @output.setter
    def output(self, val):
        cv.check_type("Unstructured mesh output value", val, bool)
        self._output = val

    @property
    def volumes(self):
        """Return Volumes for every mesh cell if
        populated by a StatePoint file

        Returns
        -------
        volumes : numpy.ndarray
            Volumes

        """
        return self._volumes

    @volumes.setter
    def volumes(self, volumes):
        cv.check_type("Unstructured mesh volumes", volumes, Iterable, Real)
        self._volumes = volumes

    @property
    def total_volume(self):
        return np.sum(self.volumes)

    @property
    def vertices(self):
        return self._vertices

    @property
    def connectivity(self):
        return self._connectivity

    @property
    def element_types(self):
        return self._element_types

    @property
    def centroids(self):
        return np.array([self.centroid(i) for i in range(self.n_elements)])

    @property
    def n_elements(self):
        if self._n_elements is None:
            raise RuntimeError("No information about this mesh has "
                               "been loaded from a statepoint file.")
        return self._n_elements

    @n_elements.setter
    def n_elements(self, val):
        cv.check_type('Number of elements', val, Integral)
        self._n_elements = val

    @property
    def length_multiplier(self):
        return self._length_multiplier

    @length_multiplier.setter
    def length_multiplier(self, length_multiplier):
        cv.check_type("Unstructured mesh length multiplier",
                      length_multiplier,
                      Real)
        self._length_multiplier = length_multiplier

    @property
    def dimension(self):
        return (self.n_elements,)

    @property
    def n_dimension(self):
        return 3

    def __repr__(self):
        string = super().__repr__()
        string += '{: <16}=\t{}\n'.format('\tFilename', self.filename)
        string += '{: <16}=\t{}\n'.format('\tMesh Library', self.library)
        if self.length_multiplier != 1.0:
            string += '{: <16}=\t{}\n'.format('\tLength multiplier',
                                              self.length_multiplier)
        return string

    def centroid(self, bin):
        """Return the vertex averaged centroid of an element

        Parameters
        ----------
        bin : int
            Bin ID for the returned centroid

        Returns
        -------
        numpy.ndarray
            x, y, z values of the element centroid

        """
        conn = self.connectivity[bin]
        # remove invalid connectivity values
        conn = conn[conn >= 0]
        coords = self.vertices[conn]
        return coords.mean(axis=0)

    def write_vtk_mesh(self, **kwargs):
        """Map data to unstructured VTK mesh elements.

        .. deprecated:: 0.13
          Use :func:`UnstructuredMesh.write_data_to_vtk` instead.

        Parameters
        ----------
        filename : str or pathlib.Path
            Name of the VTK file to write.
        datasets : dict
            Dictionary whose keys are the data labels
            and values are the data sets.
        volume_normalization : bool
            Whether or not to normalize the data by the
            volume of the mesh elements
        """
        warnings.warn(
            "The 'UnstructuredMesh.write_vtk_mesh' method has been renamed "
            "to 'write_data_to_vtk' and will be removed in a future version "
            " of OpenMC.", FutureWarning
        )
        self.write_data_to_vtk(**kwargs)

    def write_data_to_vtk(self, filename=None, datasets=None, volume_normalization=True):
        """Map data to unstructured VTK mesh elements.

        Parameters
        ----------
        filename : str or pathlib.Path
            Name of the VTK file to write
        datasets : dict
            Dictionary whose keys are the data labels
            and values are numpy appropriately sized arrays
            of the data
        volume_normalization : bool
            Whether or not to normalize the data by the
            volume of the mesh elements
        """
        import vtk
        from vtk.util import numpy_support as nps

        if self.connectivity is None or self.vertices is None:
            raise RuntimeError('This mesh has not been '
                               'loaded from a statepoint file.')

        if filename is None:
            filename = f'mesh_{self.id}.vtk'

        writer = vtk.vtkUnstructuredGridWriter()

        writer.SetFileName(str(filename))

        grid = vtk.vtkUnstructuredGrid()

        vtk_pnts = vtk.vtkPoints()
        vtk_pnts.SetData(nps.numpy_to_vtk(self.vertices))
        grid.SetPoints(vtk_pnts)

        n_skipped = 0
        elems = []
        for elem_type, conn in zip(self.element_types, self.connectivity):
            if elem_type == self._LINEAR_TET:
                elem = vtk.vtkTetra()
            elif elem_type == self._LINEAR_HEX:
                elem = vtk.vtkHexahedron()
            elif elem_type == self._UNSUPPORTED_ELEM:
                n_skipped += 1
            else:
                raise RuntimeError(f'Invalid element type {elem_type} found')
            for i, c in enumerate(conn):
                if c == -1:
                    break
                elem.GetPointIds().SetId(i, c)
            elems.append(elem)

        if n_skipped > 0:
            warnings.warn(f'{n_skipped} elements were not written because '
                          'they are not of type linear tet/hex')

        for elem in elems:
            grid.InsertNextCell(elem.GetCellType(), elem.GetPointIds())

        # check that datasets are the correct size
        datasets_out = []
        if datasets is not None:
            for name, data in datasets.items():
                if data.shape != self.dimension:
                    raise ValueError(f'Cannot apply dataset "{name}" with '
                                     f'shape {data.shape} to mesh {self.id} '
                                     f'with dimensions {self.dimension}')

            if volume_normalization:
                for name, data in datasets.items():
                    if np.issubdtype(data.dtype, np.integer):
                        warnings.warn(f'Integer data set "{name}" will '
                                      'not be volume-normalized.')
                        continue
                    data /= self.volumes

            # add data to the mesh
            for name, data in datasets.items():
                datasets_out.append(data)
                arr = vtk.vtkDoubleArray()
                arr.SetName(name)
                arr.SetNumberOfTuples(data.size)

                for i in range(data.size):
                    arr.SetTuple1(i, data.flat[i])
                grid.GetCellData().AddArray(arr)

        writer.SetInputData(grid)

        writer.Write()

    @classmethod
    def from_hdf5(cls, group):
        mesh_id = int(group.name.split('/')[-1].lstrip('mesh '))
        filename = group['filename'][()].decode()
        library = group['library'][()].decode()

        mesh = cls(filename, library, mesh_id=mesh_id)
        vol_data = group['volumes'][()]
        mesh.volumes = np.reshape(vol_data, (vol_data.shape[0],))
        mesh.n_elements = mesh.volumes.size

        vertices = group['vertices'][()]
        mesh._vertices = vertices.reshape((-1, 3))
        connectivity = group['connectivity'][()]
        mesh._connectivity = connectivity.reshape((-1, 8))
        mesh._element_types = group['element_types'][()]

        if 'length_multiplier' in group:
            mesh.length_multiplier = group['length_multiplier'][()]

        return mesh

    def to_xml_element(self):
        """Return XML representation of the mesh

        Returns
        -------
        element : lxml.etree._Element
            XML element containing mesh data

        """

        element = ET.Element("mesh")
        element.set("id", str(self._id))
        element.set("type", "unstructured")
        element.set("library", self._library)
        subelement = ET.SubElement(element, "filename")
        subelement.text = str(self.filename)

        if self._length_multiplier != 1.0:
            element.set("length_multiplier", str(self.length_multiplier))

        return element

    @classmethod
    def from_xml_element(cls, elem):
        """Generate unstructured mesh object from XML element

        Parameters
        ----------
        elem : lxml.etree._Element
            XML element

        Returns
        -------
        openmc.UnstructuredMesh
            UnstructuredMesh generated from an XML element
        """
        mesh_id = int(get_text(elem, 'id'))
        filename = get_text(elem, 'filename')
        library = get_text(elem, 'library')
        length_multiplier = float(get_text(elem, 'length_multiplier', 1.0))

        return cls(filename, library, mesh_id, '', length_multiplier)


def _read_meshes(elem):
    """Generate dictionary of meshes from a given XML node

    Parameters
    ----------
    elem : lxml.etree._Element
        XML element

    Returns
    -------
    dict
        A dictionary with mesh IDs as keys and openmc.MeshBase
        instanaces as values
    """
    out = dict()
    for mesh_elem in elem.findall('mesh'):
        mesh = MeshBase.from_xml_element(mesh_elem)
        out[mesh.id] = mesh

    return out


# hexahedron element connectivity
# lower-k connectivity offsets
_HEX_VERTEX_CONN = ((0, 0, 0),
                    (1, 0, 0),
                    (1, 1, 0),
                    (0, 1, 0))
# upper-k connectivity offsets
_HEX_VERTEX_CONN += ((0, 0, 1),
                     (1, 0, 1),
                     (1, 1, 1),
                     (0, 1, 1))

_N_HEX_VERTICES = 8

# lower-k connectivity offsets
_HEX_MIDPOINT_CONN = ((0, (0, 0, 0)),
                      (1, (1, 0, 0)),
                      (0, (0, 1, 0)),
                      (1, (0, 0, 0)))
# upper-k connectivity offsets
_HEX_MIDPOINT_CONN += ((0, (0, 0, 1)),
                       (1, (1, 0, 1)),
                       (0, (0, 1, 1)),
                       (1, (0, 0, 1)))
# mid-plane k connectivity
_HEX_MIDPOINT_CONN += ((2, (0, 0, 0)),
                       (2, (1, 0, 0)),
                       (2, (1, 1, 0)),
                       (2, (0, 1, 0)))<|MERGE_RESOLUTION|>--- conflicted
+++ resolved
@@ -961,7 +961,6 @@
 
         return root_cell, cells
 
-<<<<<<< HEAD
     def write_data_to_vtk(self, filename, datasets, volume_normalization=True):
         """Creates a VTK object of the mesh
 
@@ -1035,8 +1034,6 @@
         return slice_index
 
 
-=======
->>>>>>> 8ce5c736
 def Mesh(*args, **kwargs):
     warnings.warn("Mesh has been renamed RegularMesh. Future versions of "
                   "OpenMC will not accept the name Mesh.")
