--- conflicted
+++ resolved
@@ -799,42 +799,6 @@
             volume_normalization=volume_normalization
         )
 
-<<<<<<< HEAD
-    def get_data_slice(self, dataset: np.array, basis: str, slice_index: int):
-        """Maps the provided dataset values to the mesh and obtains a 2D slice
-        of dataset values on the mesh. Useful for producing plots of slice data.
-
-        Parameters
-        ----------
-        datasets : numpy.array
-            1-D array of data values. Will be reshaped to fill the mesh and
-            should therefore have the same number of entries to fill the mesh
-        basis : {'xy', 'xz', 'yz'}
-            The basis directions for the slice
-        slice_index : int
-            The index of the mesh slice to extract.
-
-        Returns
-        -------
-        np.array()
-            the 2D array of dataset values
-        """
-
-        reshaped_ds = dataset.reshape(self.dimension, order="F")
-
-        if basis == "yz":
-            transposed_ds = reshaped_ds.transpose(0, 1, 2)[slice_index]
-            transposed_ds = np.rot90(transposed_ds, -1)
-
-        elif basis == "xz":
-            transposed_ds = reshaped_ds.transpose(1, 2, 0)[slice_index]
-
-        elif basis == "xy":
-            transposed_ds = reshaped_ds.transpose(2, 0, 1)[slice_index]
-            transposed_ds = np.rot90(transposed_ds, 1)
-
-        return transposed_ds
-=======
     def plot_tally_values_slice(self, dataset, basis: str='xy', axes=None):
         """Maps the dataset values to the mesh and exports an image.
 
@@ -917,7 +881,6 @@
 
         return slice_index
 
->>>>>>> 9dfd2324
 
 
 def Mesh(*args, **kwargs):
