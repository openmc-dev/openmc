import sys
import os
import copy
import pickle
from numbers import Integral
from collections import OrderedDict
from warnings import warn

import numpy as np

import openmc
import openmc.mgxs
import openmc.checkvalue as cv


if sys.version_info[0] >= 3:
    basestring = str


class Library(object):
    """A multi-group cross section library for some energy group structure.

    This class can be used for both OpenMC input generation and tally data
    post-processing to compute spatially-homogenized and energy-integrated
    multi-group cross sections for deterministic neutronics calculations.

    This class helps automate the generation of MGXS objects for some energy
    group structure and domain type. The Library serves as a collection for
    MGXS objects with routines to automate the initialization of tallies for
    input files, the loading of tally data from statepoint files, data storage,
    energy group condensation and more.

    Parameters
    ----------
    openmc_geometry : openmc.Geometry
        A geometry which has been initialized with a root universe
    by_nuclide : bool
        If true, computes cross sections for each nuclide in each domain
    mgxs_types : Iterable of str
        The types of cross sections in the library (e.g., ['total', 'scatter'])
    name : str, optional
        Name of the multi-group cross section. library Used as a label to
        identify tallies in OpenMC 'tallies.xml' file.

    Attributes
    ----------
    openmc_geometry : openmc.Geometry
        An geometry which has been initialized with a root universe
    opencg_geometry : opencg.Geometry
        An OpenCG geometry object equivalent to the OpenMC geometry
        encapsulated by the summary file. Use of this attribute requires
        installation of the OpenCG Python module.
    by_nuclide : bool
        If true, computes cross sections for each nuclide in each domain
    mgxs_types : Iterable of str
        The types of cross sections in the library (e.g., ['total', 'scatter'])
    domain_type : {'material', 'cell', 'distribcell', 'universe', 'mesh'}
        Domain type for spatial homogenization
    domains : Iterable of openmc.Material, openmc.Cell, openmc.Universe or openmc.Mesh
        The spatial domain(s) for which MGXS in the Library are computed
    correction : {'P0', None}
        Apply the P0 correction to scattering matrices if set to 'P0'
    legendre_order : int
        The highest legendre moment in the scattering matrices (default is 0)
    energy_groups : openmc.mgxs.EnergyGroups
        Energy group structure for energy condensation
    tally_trigger : openmc.Trigger
        An (optional) tally precision trigger given to each tally used to
        compute the cross section
    all_mgxs : collections.OrderedDict
        MGXS objects keyed by domain ID and cross section type
    sp_filename : str
        The filename of the statepoint with tally data used to the
        compute cross sections
    keff : Real or None
        The combined keff from the statepoint file with tally data used to
        compute cross sections (for eigenvalue calculations only)
    name : str, optional
        Name of the multi-group cross section library. Used as a label to
        identify tallies in OpenMC 'tallies.xml' file.
    sparse : bool
        Whether or not the Library's tallies use SciPy's LIL sparse matrix
        format for compressed data storage

    """

    def __init__(self, openmc_geometry, by_nuclide=False,
                 mgxs_types=None, name=''):

        self._name = ''
        self._openmc_geometry = None
        self._opencg_geometry = None
        self._by_nuclide = None
        self._mgxs_types = []
        self._domain_type = None
        self._domains = 'all'
        self._energy_groups = None
        self._correction = 'P0'
        self._legendre_order = 0
        self._tally_trigger = None
        self._all_mgxs = OrderedDict()
        self._sp_filename = None
        self._keff = None
        self._sparse = False

        self.name = name
        self.openmc_geometry = openmc_geometry
        self.by_nuclide = by_nuclide

        if mgxs_types is not None:
            self.mgxs_types = mgxs_types

    def __deepcopy__(self, memo):
        existing = memo.get(id(self))

        # If this is the first time we have tried to copy this object, copy it
        if existing is None:
            clone = type(self).__new__(type(self))
            clone._name = self.name
            clone._openmc_geometry = self.openmc_geometry
            clone._opencg_geometry = None
            clone._by_nuclide = self.by_nuclide
            clone._mgxs_types = self.mgxs_types
            clone._domain_type = self.domain_type
            clone._domains = copy.deepcopy(self.domains)
            clone._correction = self.correction
            clone._legendre_order = self.legendre_order
            clone._energy_groups = copy.deepcopy(self.energy_groups, memo)
            clone._tally_trigger = copy.deepcopy(self.tally_trigger, memo)
            clone._all_mgxs = copy.deepcopy(self.all_mgxs)
            clone._sp_filename = self._sp_filename
            clone._keff = self._keff
            clone._sparse = self.sparse

            clone._all_mgxs = OrderedDict()
            for domain in self.domains:
                clone.all_mgxs[domain.id] = OrderedDict()
                for mgxs_type in self.mgxs_types:
                    mgxs = copy.deepcopy(self.all_mgxs[domain.id][mgxs_type])
                    clone.all_mgxs[domain.id][mgxs_type] = mgxs

            memo[id(self)] = clone

            return clone

        # If this object has been copied before, return the first copy made
        else:
            return existing

    @property
    def openmc_geometry(self):
        return self._openmc_geometry

    @property
    def opencg_geometry(self):
        if self._opencg_geometry is None:
            from openmc.opencg_compatible import get_opencg_geometry
            self._opencg_geometry = get_opencg_geometry(self._openmc_geometry)
        return self._opencg_geometry

    @property
    def name(self):
        return self._name

    @property
    def mgxs_types(self):
        return self._mgxs_types

    @property
    def by_nuclide(self):
        return self._by_nuclide

    @property
    def domain_type(self):
        return self._domain_type

    @property
    def domains(self):
        if self._domains == 'all':
            if self.domain_type == 'material':
                return self.openmc_geometry.get_all_materials()
            elif self.domain_type in ['cell', 'distribcell']:
                return self.openmc_geometry.get_all_material_cells()
            elif self.domain_type == 'universe':
                return self.openmc_geometry.get_all_universes()
            elif self.domain_type == 'mesh':
                raise ValueError('Unable to get domains for Mesh domain type')
            else:
                raise ValueError('Unable to get domains without a domain type')
        else:
            return self._domains

    @property
    def energy_groups(self):
        return self._energy_groups

    @property
    def correction(self):
        return self._correction

    @property
    def legendre_order(self):
        return self._legendre_order

    @property
    def tally_trigger(self):
        return self._tally_trigger

    @property
    def num_groups(self):
        return self.energy_groups.num_groups

    @property
    def all_mgxs(self):
        return self._all_mgxs

    @property
    def sp_filename(self):
        return self._sp_filename

    @property
    def keff(self):
        return self._keff

    @property
    def sparse(self):
        return self._sparse

    @openmc_geometry.setter
    def openmc_geometry(self, openmc_geometry):
        cv.check_type('openmc_geometry', openmc_geometry, openmc.Geometry)
        self._openmc_geometry = openmc_geometry
        self._opencg_geometry = None

    @name.setter
    def name(self, name):
        cv.check_type('name', name, basestring)
        self._name = name

    @mgxs_types.setter
    def mgxs_types(self, mgxs_types):
        if mgxs_types == 'all':
            self._mgxs_types = openmc.mgxs.MGXS_TYPES
        else:
            cv.check_iterable_type('mgxs_types', mgxs_types, basestring)
            for mgxs_type in mgxs_types:
                cv.check_value('mgxs_type', mgxs_type, openmc.mgxs.MGXS_TYPES)
            self._mgxs_types = mgxs_types

    @by_nuclide.setter
    def by_nuclide(self, by_nuclide):
        cv.check_type('by_nuclide', by_nuclide, bool)
        self._by_nuclide = by_nuclide

    @domain_type.setter
    def domain_type(self, domain_type):
        cv.check_value('domain type', domain_type, openmc.mgxs.DOMAIN_TYPES)
        self._domain_type = domain_type

    @domains.setter
    def domains(self, domains):

        # Use all materials, cells or universes in the geometry as domains
        if domains == 'all':
            self._domains = domains

        # User specified a list of material, cell or universe domains
        else:
            if self.domain_type == 'material':
                cv.check_iterable_type('domain', domains, openmc.Material)
                all_domains = self.openmc_geometry.get_all_materials()
            elif self.domain_type in ['cell', 'distribcell']:
                cv.check_iterable_type('domain', domains, openmc.Cell)
                all_domains = self.openmc_geometry.get_all_material_cells()
            elif self.domain_type == 'universe':
                cv.check_iterable_type('domain', domains, openmc.Universe)
                all_domains = self.openmc_geometry.get_all_universes()
            elif self.domain_type == 'mesh':
                cv.check_iterable_type('domain', domains, openmc.Mesh)

                # The mesh and geometry are independent, so set all_domains
                # to the input domains
                all_domains = domains
            else:
                raise ValueError('Unable to set domains with domain '
                                 'type "{}"'.format(self.domain_type))

            # Check that each domain can be found in the geometry
            for domain in domains:
                if domain not in all_domains:
                    raise ValueError('Domain "{}" could not be found in the '
                                     'geometry.'.format(domain))

            self._domains = domains

    @energy_groups.setter
    def energy_groups(self, energy_groups):
        cv.check_type('energy groups', energy_groups, openmc.mgxs.EnergyGroups)
        self._energy_groups = energy_groups

    @correction.setter
    def correction(self, correction):
        cv.check_value('correction', correction, ('P0', None))

        if correction == 'P0' and self.legendre_order > 0:
            warn('The P0 correction will be ignored since the scattering '
                 'order "{}" is greater than zero'.format(self.legendre_order))

        self._correction = correction

    @legendre_order.setter
    def legendre_order(self, legendre_order):
        cv.check_type('legendre_order', legendre_order, Integral)
        cv.check_greater_than('legendre_order', legendre_order, 0, equality=True)
        cv.check_less_than('legendre_order', legendre_order, 10, equality=True)

        if self.correction == 'P0' and legendre_order > 0:
            msg = 'The P0 correction will be ignored since the scattering ' \
                  'order {} is greater than zero'.format(self.legendre_order)
            warn(msg, RuntimeWarning)
            self.correction = None

        self._legendre_order = legendre_order

    @tally_trigger.setter
    def tally_trigger(self, tally_trigger):
        cv.check_type('tally trigger', tally_trigger, openmc.Trigger)
        self._tally_trigger = tally_trigger

    @sparse.setter
    def sparse(self, sparse):
        """Convert tally data from NumPy arrays to SciPy list of lists (LIL)
        sparse matrices, and vice versa.

        This property may be used to reduce the amount of data in memory during
        tally data processing. The tally data will be stored as SciPy LIL
        matrices internally within the Tally object. All tally data access
        properties and methods will return data as a dense NumPy array.

        """

        cv.check_type('sparse', sparse, bool)

        # Sparsify or densify each MGXS in the Library
        for domain in self.domains:
            for mgxs_type in self.mgxs_types:
                mgxs = self.get_mgxs(domain, mgxs_type)
                mgxs.sparse = self.sparse

        self._sparse = sparse

    def build_library(self):
        """Initialize MGXS objects in each domain and for each reaction type
        in the library.

        This routine will populate the all_mgxs instance attribute dictionary
        with MGXS subclass objects keyed by each domain ID (e.g., Material IDs)
        and cross section type (e.g., 'nu-fission', 'total', etc.).

        """

        # Initialize MGXS for each domain and mgxs type and store in dictionary
        for domain in self.domains:
            self.all_mgxs[domain.id] = OrderedDict()
            for mgxs_type in self.mgxs_types:
                mgxs = openmc.mgxs.MGXS.get_mgxs(mgxs_type, name=self.name)
                mgxs.domain = domain
                mgxs.domain_type = self.domain_type
                mgxs.energy_groups = self.energy_groups
                mgxs.by_nuclide = self.by_nuclide

                # If a tally trigger was specified, add it to the MGXS
                if self.tally_trigger:
                    mgxs.tally_trigger = self.tally_trigger

                # Specify whether to use a transport ('P0') correction
                if isinstance(mgxs, openmc.mgxs.ScatterMatrixXS):
                    mgxs.correction = self.correction
                    mgxs.legendre_order = self.legendre_order

                self.all_mgxs[domain.id][mgxs_type] = mgxs

    def add_to_tallies_file(self, tallies_file, merge=True):
        """Add all tallies from all MGXS objects to a tallies file.

        NOTE: This assumes that :meth:`Library.build_library` has been called

        Parameters
        ----------
        tallies_file : openmc.Tallies
            A Tallies collection to add each MGXS' tallies to generate a
            'tallies.xml' input file for OpenMC
        merge : bool
            Indicate whether tallies should be merged when possible. Defaults
            to True.

        """

        cv.check_type('tallies_file', tallies_file, openmc.Tallies)

        # Add tallies from each MGXS for each domain and mgxs type
        for domain in self.domains:
            for mgxs_type in self.mgxs_types:
                mgxs = self.get_mgxs(domain, mgxs_type)
                for tally in mgxs.tallies.values():
                    tallies_file.append(tally, merge=merge)

    def load_from_statepoint(self, statepoint):
        """Extracts tallies in an OpenMC StatePoint with the data needed to
        compute multi-group cross sections.

        This method is needed to compute cross section data from tallies
        in an OpenMC StatePoint object.

        NOTE: The statepoint must first be linked with an OpenMC Summary object.

        Parameters
        ----------
        statepoint : openmc.StatePoint
            An OpenMC StatePoint object with tally data

        Raises
        ------
        ValueError
            When this method is called with a statepoint that has not been
            linked with a summary object.

        """

        cv.check_type('statepoint', statepoint, openmc.StatePoint)

        if statepoint.summary is None:
            msg = 'Unable to load data from a statepoint which has not been ' \
                  'linked with a summary file'
            raise ValueError(msg)

        self._sp_filename = statepoint._f.filename
        self._openmc_geometry = statepoint.summary.openmc_geometry
        self._nuclides = statepoint.summary.nuclides

        if statepoint.run_mode == 'k-eigenvalue':
            self._keff = statepoint.k_combined[0]

        # Load tallies for each MGXS for each domain and mgxs type
        for domain in self.domains:
            for mgxs_type in self.mgxs_types:
                mgxs = self.get_mgxs(domain, mgxs_type)
                mgxs.load_from_statepoint(statepoint)
                mgxs.sparse = self.sparse

    def get_mgxs(self, domain, mgxs_type):
        """Return the MGXS object for some domain and reaction rate type.

        This routine searches the library for an MGXS object for the spatial
        domain and reaction rate type requested by the user.

        NOTE: This routine must be called after the build_library() routine.

        Parameters
        ----------
        domain : Material or Cell or Universe or Integral
            The material, cell, or universe object of interest (or its ID)
        mgxs_type : {'total', 'transport', 'nu-transport', 'absorption', 'capture', 'fission', 'nu-fission', 'kappa-fission', 'scatter', 'nu-scatter', 'scatter matrix', 'nu-scatter matrix', 'multiplicity matrix', 'nu-fission matrix', chi', 'chi-prompt', 'inverse-velocity', 'prompt-nu-fission'}
            The type of multi-group cross section object to return

        Returns
        -------
        openmc.mgxs.MGXS
            The MGXS object for the requested domain and reaction rate type

        Raises
        ------
        ValueError
            If no MGXS object can be found for the requested domain or
            multi-group cross section type

        """

        if self.domain_type == 'material':
            cv.check_type('domain', domain, (openmc.Material, Integral))
        elif self.domain_type == 'cell' or self.domain_type == 'distribcell':
            cv.check_type('domain', domain, (openmc.Cell, Integral))
        elif self.domain_type == 'universe':
            cv.check_type('domain', domain, (openmc.Universe, Integral))
        elif self.domain_type == 'mesh':
            cv.check_type('domain', domain, (openmc.Mesh, Integral))

        # Check that requested domain is included in library
        if isinstance(domain, Integral):
            domain_id = domain
            for domain in self.domains:
                if domain_id == domain.id:
                    break
            else:
                msg = 'Unable to find MGXS for "{0}" "{1}" in ' \
                      'library'.format(self.domain_type, domain_id)
                raise ValueError(msg)
        else:
            domain_id = domain.id

        # Check that requested domain is included in library
        if mgxs_type not in self.mgxs_types:
            msg = 'Unable to find MGXS type "{0}"'.format(mgxs_type)
            raise ValueError(msg)

        return self.all_mgxs[domain_id][mgxs_type]

    def get_condensed_library(self, coarse_groups):
        """Construct an energy-condensed version of this library.

        This routine condenses each of the multi-group cross sections in the
        library to a coarse energy group structure. NOTE: This routine must
        be called after the load_from_statepoint(...) routine loads the tallies
        from the statepoint into each of the cross sections.

        Parameters
        ----------
        coarse_groups : openmc.mgxs.EnergyGroups
            The coarse energy group structure of interest

        Returns
        -------
        Library
            A new multi-group cross section library condensed to the group
            structure of interest

        Raises
        ------
        ValueError
            When this method is called before a statepoint has been loaded

        See also
        --------
        MGXS.get_condensed_xs(coarse_groups)

        """

        if self.sp_filename is None:
            msg = 'Unable to get a condensed coarse group cross section ' \
                  'library since the statepoint has not yet been loaded'
            raise ValueError(msg)

        cv.check_type('coarse_groups', coarse_groups, openmc.mgxs.EnergyGroups)
        cv.check_less_than('coarse groups', coarse_groups.num_groups,
                           self.num_groups, equality=True)
        cv.check_value('upper coarse energy', coarse_groups.group_edges[-1],
                       [self.energy_groups.group_edges[-1]])
        cv.check_value('lower coarse energy', coarse_groups.group_edges[0],
                       [self.energy_groups.group_edges[0]])

        # Clone this Library to initialize the condensed version
        condensed_library = copy.deepcopy(self)
        condensed_library.energy_groups = coarse_groups

        # Condense the MGXS for each domain and mgxs type
        for domain in self.domains:
            for mgxs_type in self.mgxs_types:
                mgxs = condensed_library.get_mgxs(domain, mgxs_type)
                condensed_mgxs = mgxs.get_condensed_xs(coarse_groups)
                condensed_library.all_mgxs[domain.id][mgxs_type] = condensed_mgxs

        return condensed_library

    def get_subdomain_avg_library(self):
        """Construct a subdomain-averaged version of this library.

        This routine averages each multi-group cross section across distribcell
        instances. The method performs spatial homogenization to compute the
        scalar flux-weighted average cross section across the subdomains.

        NOTE: This method is only relevant for distribcell domain types and
        simplys returns a deep copy of the library for all other domains types.

        Returns
        -------
        openmc.mgxs.Library
            A new multi-group cross section library averaged across subdomains

        Raises
        ------
        ValueError
            When this method is called before a statepoint has been loaded

        See also
        --------
        MGXS.get_subdomain_avg_xs(subdomains)

        """

        if self.sp_filename is None:
            msg = 'Unable to get a subdomain-averaged cross section ' \
                  'library since the statepoint has not yet been loaded'
            raise ValueError(msg)

        # Clone this Library to initialize the subdomain-averaged version
        subdomain_avg_library = copy.deepcopy(self)

        if subdomain_avg_library.domain_type == 'distribcell':
            subdomain_avg_library.domain_type = 'cell'
        else:
            return subdomain_avg_library

        # Subdomain average the MGXS for each domain and mgxs type
        for domain in self.domains:
            for mgxs_type in self.mgxs_types:
                mgxs = subdomain_avg_library.get_mgxs(domain, mgxs_type)
                if mgxs.domain_type == 'distribcell':
                    avg_mgxs = mgxs.get_subdomain_avg_xs()
                    subdomain_avg_library.all_mgxs[domain.id][mgxs_type] = avg_mgxs

        return subdomain_avg_library

    def build_hdf5_store(self, filename='mgxs.h5', directory='mgxs',
                         subdomains='all', nuclides='all', xs_type='macro',
                         row_column='inout'):
        """Export the multi-group cross section library to an HDF5 binary file.

        This method constructs an HDF5 file which stores the library's
        multi-group cross section data. The data is stored in a hierarchy of
        HDF5 groups from the domain type, domain id, subdomain id (for
        distribcell domains), nuclides and cross section types. Two datasets for
        the mean and standard deviation are stored for each subdomain entry in
        the HDF5 file. The number of groups is stored as a file attribute.

        NOTE: This requires the h5py Python package.

        Parameters
        ----------
        filename : str
            Filename for the HDF5 file. Defaults to 'mgxs.h5'.
        directory : str
            Directory for the HDF5 file. Defaults to 'mgxs'.
        subdomains : {'all', 'avg'}
            Report all subdomains or the average of all subdomain cross sections
            in the report. Defaults to 'all'.
        nuclides : {'all', 'sum'}
            The nuclides of the cross-sections to include in the report. This
            may be a list of nuclide name strings (e.g., ['U235', 'U238']).
            The special string 'all' will report the cross sections for all
            nuclides in the spatial domain. The special string 'sum' will report
            the cross sections summed over all nuclides. Defaults to 'all'.
        xs_type: {'macro', 'micro'}
            Store the macro or micro cross section in units of cm^-1 or barns.
            Defaults to 'macro'.
        row_column: {'inout', 'outin'}
            Store scattering matrices indexed first by incoming group and
            second by outgoing group ('inout'), or vice versa ('outin').
            Defaults to 'inout'.

        Raises
        ------
        ValueError
            When this method is called before a statepoint has been loaded

        See also
        --------
        MGXS.build_hdf5_store(filename, directory, xs_type)

        """

        if self.sp_filename is None:
            msg = 'Unable to export multi-group cross section library ' \
                  'since a statepoint has not yet been loaded'
            raise ValueError(msg)

        cv.check_type('filename', filename, basestring)
        cv.check_type('directory', directory, basestring)

        import h5py

        # Make directory if it does not exist
        if not os.path.exists(directory):
            os.makedirs(directory)

        # Add an attribute for the number of energy groups to the HDF5 file
        full_filename = os.path.join(directory, filename)
        full_filename = full_filename.replace(' ', '-')
        f = h5py.File(full_filename, 'w')
        f.attrs['# groups'] = self.num_groups
        f.close()

        # Export MGXS for each domain and mgxs type to an HDF5 file
        for domain in self.domains:
            for mgxs_type in self.mgxs_types:
                mgxs = self.all_mgxs[domain.id][mgxs_type]

                if subdomains == 'avg':
                    mgxs = mgxs.get_subdomain_avg_xs()

                mgxs.build_hdf5_store(filename, directory, xs_type=xs_type,
                                      nuclides=nuclides, row_column=row_column)

    def dump_to_file(self, filename='mgxs', directory='mgxs'):
        """Store this Library object in a pickle binary file.

        Parameters
        ----------
        filename : str
            Filename for the pickle file. Defaults to 'mgxs'.
        directory : str
            Directory for the pickle file. Defaults to 'mgxs'.

        See also
        --------
        Library.load_from_file(filename, directory)

        """

        cv.check_type('filename', filename, basestring)
        cv.check_type('directory', directory, basestring)

        # Make directory if it does not exist
        if not os.path.exists(directory):
            os.makedirs(directory)

        full_filename = os.path.join(directory, filename + '.pkl')
        full_filename = full_filename.replace(' ', '-')

        # Load and return pickled Library object
        pickle.dump(self, open(full_filename, 'wb'))

    @staticmethod
    def load_from_file(filename='mgxs', directory='mgxs'):
        """Load a Library object from a pickle binary file.

        Parameters
        ----------
        filename : str
            Filename for the pickle file. Defaults to 'mgxs'.
        directory : str
            Directory for the pickle file. Defaults to 'mgxs'.

        Returns
        -------
        Library
            A Library object loaded from the pickle binary file

        See also
        --------
        Library.dump_to_file(mgxs_lib, filename, directory)

        """

        cv.check_type('filename', filename, basestring)
        cv.check_type('directory', directory, basestring)

        # Make directory if it does not exist
        if not os.path.exists(directory):
            os.makedirs(directory)

        full_filename = os.path.join(directory, filename + '.pkl')
        full_filename = full_filename.replace(' ', '-')

        # Load and return pickled Library object
        return pickle.load(open(full_filename, 'rb'))

    def get_xsdata(self, domain, xsdata_name, nuclide='total', xs_type='macro',
                   xs_id='1m', order=None, tabular_legendre=None,
                   tabular_points=33, subdomain=None):
        """Generates an openmc.XSdata object describing a multi-group cross section
        data set for eventual combination in to an openmc.MGXSLibrary object
        (i.e., the library).

        Parameters
        ----------
        domain : openmc.Material, openmc.Cell, openmc.Universe, or openmc.Mesh
            The domain for spatial homogenization
        xsdata_name : str
            Name to apply to the "xsdata" entry produced by this method
        nuclide : str
            A nuclide name string (e.g., 'U235').  Defaults to 'total' to
            obtain a material-wise macroscopic cross section.
        xs_type: {'macro', 'micro'}
            Provide the macro or micro cross section in units of cm^-1 or
            barns. Defaults to 'macro'. If the Library object is not tallied by
            nuclide this will be set to 'macro' regardless.
        xs_ids : str
            Cross section set identifier. Defaults to '1m'.
        order : int
            Scattering order for this data entry.  Default is None,
            which will set the XSdata object to use the order of the
            Library.
        tabular_legendre : None or bool
            Flag to denote whether or not the Legendre expansion of the
            scattering angular distribution is to be converted to a tabular
            representation by OpenMC.  A value of `True` means that it is to be
            converted while a value of `False` means that it will not be.
            Defaults to `None` which leaves the default behavior of OpenMC in
            place (the distribution is converted to a tabular representation).
        tabular_points : int
            This parameter is not used unless the ``tabular_legendre``
            parameter is set to `True`.  In this case, this parameter sets the
            number of equally-spaced points in the domain of [-1,1] to be used
            in building the tabular distribution. Default is `33`.
        subdomain : iterable of int
            This parameter is not used unless using a mesh domain. In that
            case, the subdomain is an [i,j,k] index (1-based indexing) of the
            mesh cell of interest in the openmc.Mesh object.  Note:
            this parameter currently only supports subdomains within a mesh,
            and not the subdomains of a distribcell.

        Returns
        -------
        xsdata : openmc.XSdata
            Multi-Group Cross Section data set object.

        Raises
        ------
        ValueError
            When the Library object is initialized with insufficient types of
            cross sections for the Library.

        See also
        --------
        Library.create_mg_library()

        """

        cv.check_type('domain', domain, (openmc.Material, openmc.Cell,
                                         openmc.Universe, openmc.Mesh))
        cv.check_type('xsdata_name', xsdata_name, basestring)
        cv.check_type('nuclide', nuclide, basestring)
        cv.check_value('xs_type', xs_type, ['macro', 'micro'])
        cv.check_type('xs_id', xs_id, basestring)
        cv.check_type('order', order, (type(None), Integral))
        if order is not None:
            cv.check_greater_than('order', order, 0, equality=True)
            cv.check_less_than('order', order, 10, equality=True)
        cv.check_type('tabular_legendre', tabular_legendre,
                      (type(None), bool))
        if tabular_points is not None:
            cv.check_greater_than('tabular_points', tabular_points, 1)
        if subdomain is not None:
            cv.check_iterable_type('subdomain', subdomain, Integral,
                                   max_depth=2)

        # Make sure statepoint has been loaded
        if self._sp_filename is None:
            msg = 'A StatePoint must be loaded before calling ' \
                  'the create_mg_library() function'
            raise ValueError(msg)

        # If gathering material-specific data, set the xs_type to macro
        if not self.by_nuclide:
            xs_type = 'macro'

        # Build & add metadata to XSdata object
        name = xsdata_name
        if nuclide is not 'total':
            name += '_' + nuclide
        name += '.' + xs_id
        xsdata = openmc.XSdata(name, self.energy_groups)

        if order is None:
            # Set the order to the Library's order (the defualt behavior)
            xsdata.order = self.legendre_order
        else:
            # Set the order of the xsdata object to the minimum of
            # the provided order or the Library's order.
            xsdata.order = min(order, self.legendre_order)

        # Set the tabular_legendre option if needed
        if tabular_legendre is not None:
            xsdata.tabular_legendre = {'enable': tabular_legendre,
                                       'num_points': tabular_points}

        if nuclide is not 'total':
            xsdata.zaid = self._nuclides[nuclide][0]
            xsdata.awr = self._nuclides[nuclide][1]

        if subdomain is None:
            subdomain = 'all'
        else:
            subdomain = [subdomain]

        # Now get xs data itself
        if 'nu-transport' in self.mgxs_types and self.correction == 'P0':
            mymgxs = self.get_mgxs(domain, 'nu-transport')
            xsdata.set_total_mgxs(mymgxs, xs_type=xs_type, nuclide=[nuclide],
                                  subdomains=subdomain)
        elif 'total' in self.mgxs_types:
            mymgxs = self.get_mgxs(domain, 'total')
            xsdata.set_total_mgxs(mymgxs, xs_type=xs_type, nuclide=[nuclide],
                                  subdomain=subdomain)
        if 'absorption' in self.mgxs_types:
            mymgxs = self.get_mgxs(domain, 'absorption')
            xsdata.set_absorption_mgxs(mymgxs, xs_type=xs_type,
                                       nuclide=[nuclide],
                                       subdomain=subdomain)
        if 'fission' in self.mgxs_types:
            mymgxs = self.get_mgxs(domain, 'fission')
            xsdata.set_fission_mgxs(mymgxs, xs_type=xs_type,
                                    nuclide=[nuclide], subdomain=subdomain)
        if 'kappa-fission' in self.mgxs_types:
            mymgxs = self.get_mgxs(domain, 'kappa-fission')
            xsdata.set_kappa_fission_mgxs(mymgxs, xs_type=xs_type,
                                          nuclide=[nuclide],
                                          subdomain=subdomain)
        # For chi and nu-fission we can either have only a nu-fission matrix
        # provided, or vectors of chi and nu-fission provided
        if 'nu-fission matrix' in self.mgxs_types:
            mymgxs = self.get_mgxs(domain, 'nu-fission matrix')
            xsdata.set_nu_fission_mgxs(mymgxs, xs_type=xs_type,
                                       nuclide=[nuclide],
                                       subdomain=subdomain)
        else:
            if 'chi' in self.mgxs_types:
                mymgxs = self.get_mgxs(domain, 'chi')
                xsdata.set_chi_mgxs(mymgxs, xs_type=xs_type, nuclide=[nuclide],
                                    subdomain=subdomain)
            if 'nu-fission' in self.mgxs_types:
                mymgxs = self.get_mgxs(domain, 'nu-fission')
                xsdata.set_nu_fission_mgxs(mymgxs, xs_type=xs_type,
                                           nuclide=[nuclide],
                                           subdomain=subdomain)
        # If multiplicity matrix is available, prefer that
        if 'multiplicity matrix' in self.mgxs_types:
            mymgxs = self.get_mgxs(domain, 'multiplicity matrix')
            xsdata.set_multiplicity_mgxs(mymgxs, xs_type=xs_type,
                                         nuclide=[nuclide],
                                         subdomain=subdomain)
            using_multiplicity = True
        # multiplicity will fall back to using scatter and nu-scatter
        elif ((('scatter matrix' in self.mgxs_types) and
               ('nu-scatter matrix' in self.mgxs_types))):
            scatt_mgxs = self.get_mgxs(domain, 'scatter matrix')
            nuscatt_mgxs = self.get_mgxs(domain, 'nu-scatter matrix')
            xsdata.set_multiplicity_mgxs(nuscatt_mgxs, scatt_mgxs,
                                         xs_type=xs_type, nuclide=[nuclide],
                                         subdomain=subdomain)
            using_multiplicity = True
        else:
            using_multiplicity = False

        if using_multiplicity:
            nuscatt_mgxs = self.get_mgxs(domain, 'nu-scatter matrix')
            xsdata.set_scatter_mgxs(nuscatt_mgxs, xs_type=xs_type,
                                    nuclide=[nuclide], subdomain=subdomain)
        else:
            if 'nu-scatter matrix' in self.mgxs_types:
                nuscatt_mgxs = self.get_mgxs(domain, 'nu-scatter matrix')
                xsdata.set_scatter_mgxs(nuscatt_mgxs, xs_type=xs_type,
                                        nuclide=[nuclide],
                                        subdomain=subdomain)

                # Since we are not using multiplicity, then
                # scattering multiplication (nu-scatter) must be
                # accounted for approximately by using an adjusted
                # absorption cross section.
                if 'total' in self.mgxs_types:
                    xsdata.absorption = \
                        np.subtract(xsdata.total,
                                    np.sum(xsdata.scatter[0, :, :], axis=1))

        return xsdata

    def create_mg_library(self, xs_type='macro', xsdata_names=None,
                          xs_ids=None, tabular_legendre=None,
                          tabular_points=33):
        """Creates an openmc.MGXSLibrary object to contain the MGXS data for the
        Multi-Group mode of OpenMC.

        Parameters
        ----------
        xs_type: {'macro', 'micro'}
            Provide the macro or micro cross section in units of cm^-1 or
            barns. Defaults to 'macro'. If the Library object is not tallied by
            nuclide this will be set to 'macro' regardless.
        xsdata_names : Iterable of str
            List of names to apply to the "xsdata" entries in the
            resultant mgxs data file. Defaults to 'set1', 'set2', ...
        xs_ids : str or Iterable of str
            Cross section set identifier (i.e., '71c') for all
            data sets (if only str) or for each individual one
            (if iterable of str). Defaults to '1m'.
        tabular_legendre : None or bool
            Flag to denote whether or not the Legendre expansion of the
            scattering angular distribution is to be converted to a tabular
            representation by OpenMC.  A value of `True` means that it is to be
            converted while a value of `False` means that it will not be.
            Defaults to `None` which leaves the default behavior of OpenMC in
            place (the distribution is converted to a tabular representation).
        tabular_points : int
            This parameter is not used unless the ``tabular_legendre``
            parameter is set to `True`.  In this case, this parameter sets the
            number of equally-spaced points in the domain of [-1,1] to be used
            in building the tabular distribution. Default is `33`.

        Returns
        -------
        mgxs_file : openmc.MGXSLibrary
            Multi-Group Cross Section File that is ready to be printed to the
            file of choice by the user.

        Raises
        ------
        ValueError
            When the Library object is initialized with insufficient types of
            cross sections for the Library.

        See also
        --------
        Library.dump_to_file()
        Library.create_mg_mode()

        """

        # Check to ensure the Library contains the correct
        # multi-group cross section types
        self.check_library_for_openmc_mgxs()

        cv.check_value('xs_type', xs_type, ['macro', 'micro'])
        if xsdata_names is not None:
            cv.check_iterable_type('xsdata_names', xsdata_names, basestring)

        # If gathering material-specific data, set the xs_type to macro
        if not self.by_nuclide:
            xs_type = 'macro'

        # Initialize file
        mgxs_file = openmc.MGXSLibrary(self.energy_groups)

<<<<<<< HEAD
        # Get the number of domains to size arrays with
        if self.domain_type is 'mesh':
            num_domains = np.sum(d.num_mesh_cells for d in self.domains)
        else:
            num_domains = len(self.domains)

        # Set id names
        if xs_ids is not None:
            if isinstance(xs_ids, basestring):
                # If we only have a string lets convert it now to a list
                # of strings.
                all_xs_ids = [xs_ids] * num_domains
=======
        # Create the xsdata object and add it to the mgxs_file
        for i, domain in enumerate(self.domains):
            if self.by_nuclide:
                nuclides = domain.get_nuclides()
>>>>>>> 30def987
            else:
                cv.check_iterable_type('xs_ids', xs_ids, basestring)
                cv.check_length('xs_ids', xs_ids, num_domains, num_domains)
                all_xs_ids = xs_ids

        else:
            all_xs_ids = ['1m'] * num_domains

        if self.domain_type == 'mesh':
            # Create the xsdata objects and add to the mgxs_file
            i = 0
            for domain in self.domains:
                if self.by_nuclide:
                    raise NotImplementedError("Mesh domains do not currently "
                                              "support nuclidic tallies")
                for subdomain in domain.cell_generator():
                    # Build & add metadata to XSdata object
                    if xsdata_names is None:
                        xsdata_name = 'set' + str(i + 1)
                    else:
                        xsdata_name = xsdata_names[i]

                    # Create XSdata and Macroscopic for this domain
                    xsdata = self.get_xsdata(domain, xsdata_name,
                                             nuclide='total',
                                             xs_type=xs_type,
                                             xs_id=all_xs_ids[i],
                                             tabular_legendre=tabular_legendre,
                                             tabular_points=tabular_points,
                                             subdomain=subdomain)
                    mgxs_file.add_xsdata(xsdata)
                    i += 1

        else:
            # Create the xsdata object and add it to the mgxs_file
            for i, domain in enumerate(self.domains):
                if self.by_nuclide:
                    nuclides = list(domain.get_all_nuclides().keys())
                else:
                    nuclides = ['total']
                for nuclide in nuclides:
                    # Build & add metadata to XSdata object
                    if xsdata_names is None:
                        xsdata_name = 'set' + str(i + 1)
                    else:
                        xsdata_name = xsdata_names[i]
                    if nuclide is not 'total':
                        xsdata_name += '_' + nuclide

                    xsdata = self.get_xsdata(domain, xsdata_name,
                                             nuclide=nuclide, xs_type=xs_type,
                                             xs_id=all_xs_ids[i],
                                             tabular_legendre=tabular_legendre,
                                             tabular_points=tabular_points)

                    mgxs_file.add_xsdata(xsdata)

        return mgxs_file

    def create_mg_mode(self, xsdata_names=None, xs_ids=None,
                       tabular_legendre=None, tabular_points=33,
                       bc=['reflective'] * 6):
        """Creates an openmc.MGXSLibrary object to contain the MGXS data for the
        Multi-Group mode of OpenMC as well as the associated openmc.Materials
        and openmc.Geometry objects. The created Geometry is the same as that
        used to generate the MGXS data, with the only differences being
        modifications to point to newly-created Materials which point to the
        multi-group data. This method only creates a macroscopic
        MGXS Library even if nuclidic tallies are specified in the Library.

        Parameters
        ----------
        xsdata_names : Iterable of str
            List of names to apply to the "xsdata" entries in the
            resultant mgxs data file. Defaults to 'set1', 'set2', ...
        xs_ids : str or Iterable of str
            Cross section set identifier (i.e., '71c') for all
            data sets (if only str) or for each individual one
            (if iterable of str). Defaults to '1m'.
        tabular_legendre : None or bool
            Flag to denote whether or not the Legendre expansion of the
            scattering angular distribution is to be converted to a tabular
            representation by OpenMC.  A value of `True` means that it is to be
            converted while a value of `False` means that it will not be.
            Defaults to `None` which leaves the default behavior of OpenMC in
            place (the distribution is converted to a tabular representation).
        tabular_points : int
            This parameter is not used unless the ``tabular_legendre``
            parameter is set to `True`.  In this case, this parameter sets the
            number of equally-spaced points in the domain of [-1,1] to be used
            in building the tabular distribution. Default is `33`.
        bc : iterable of {'reflective', 'periodic', 'transmission', or 'vacuum'}
            Boundary conditions for each of the four faces of a rectangle
            (if aplying to a 2D mesh) or six faces of a parallelepiped
            (if applying to a 3D mesh) provided in the following order:
            [x min, x max, y min, y max, z min, z max].  2-D cells do not
            contain the z min and z max entries.

        Returns
        -------
        mgxs_file : openmc.MGXSLibrary
            Multi-Group Cross Section File that is ready to be printed to the
            file of choice by the user.
        materials : openmc.Materials
            Materials file ready to be printed with all the macroscopic data
            present within this Library.
        geometry : openmc.Geometry
            Materials file ready to be printed with all the macroscopic data
            present within this Library.

        Raises
        ------
        ValueError
            When the Library object is initialized with insufficient types of
            cross sections for the Library.

        See also
        --------
        Library.create_mg_library()
        Library.dump_to_file()

        """

        # Check to ensure the Library contains the correct
        # multi-group cross section types
        self.check_library_for_openmc_mgxs()

        # If the domain type is a mesh, then there can only be one domain for
        # this method. Thi is because we can build a model automatically if
        # the user provided multiple mesh domains for library generation since
        # the multiple meshes could be overlapping or in disparate regions
        # of the continuous energy model. The next step makes sure there is
        # only one before continuing.
        if self.domain_type == 'mesh':
            cv.check_length("domains", self.domains, 1, 1)

        # Get the MGXS File Data
        mgxs_file = self.create_mg_library('macro', xsdata_names, xs_ids,
                                           tabular_legendre, tabular_points)

        # Now move on the creating the geometry and assigning materials
        if self.domain_type == 'mesh':
            root = openmc.Universe(name='root', universe_id=0)

            # Add cells representative of the mesh with reflective BC
            root_cell, cells = \
                self.domains[0].build_cells(bc)
            root.add_cell(root_cell)
            geometry = openmc.Geometry()
            geometry.root_universe = root
            materials = openmc.Materials()

            for i, subdomain in enumerate(self.domains[0].cell_generator()):
                xsdata = mgxs_file.xsdatas[i]
                [name, id] = xsdata.name.split('.')
                # Build the macroscopic and assign it to the cell of
                # interest
                macroscopic = openmc.Macroscopic(name=name, xs=id)

                # Create Material and add to collection
                material = openmc.Material(name=xsdata.name)
                material.add_macroscopic(macroscopic)
                materials.append(material)

                # Set the materials for each of the universes
                cells[i].fill = materials[i]

        else:
            # Create a copy of the Geometry for these Macroscopics
            geometry = copy.deepcopy(self.openmc_geometry)
            materials = openmc.Materials()

            # Get all Cells from the Geometry for differentiation
            all_cells = geometry.get_all_material_cells()

            # Create the xsdata object and add it to the mgxs_file
            for i, domain in enumerate(self.domains):
                xsdata = mgxs_file.xsdatas[i]
                [name, id] = xsdata.name.split('.')

                macroscopic = openmc.Macroscopic(name=name, xs=id)

                # Create Material and add to collection
                material = openmc.Material(name=xsdata.name)
                material.add_macroscopic(macroscopic)
                materials.append(material)

                # Differentiate Geometry with new Material
                if self.domain_type == 'material':
                    # Fill all appropriate Cells with new Material
                    for cell in all_cells:
                        if cell.fill.id == domain.id:
                            cell.fill = material

                elif self.domain_type == 'cell':
                    for cell in all_cells:
                        if cell.id == domain.id:
                            cell.fill = material

        return mgxs_file, materials, geometry

    def check_library_for_openmc_mgxs(self):
        """This routine will check the MGXS Types within a Library
        to ensure the MGXS types provided can be used to create
        a MGXS Library for OpenMC's Multi-Group mode.

        The rules to check include:

        - Either total or transport should be present.

          - Both can be available if one wants, but we should
            use whatever corresponds to Library.correction (if P0: transport)

        - Absorption and total (or transport) are required.
        - A nu-fission cross section and chi values are not required as a
          fixed source problem could be the target.
        - Fission and kappa-fission are not required as they are only
          needed to support tallies the user may wish to request.
        - A nu-scatter matrix is required.

          - Having a multiplicity matrix is preferred.
          - Having both nu-scatter (of any order) and scatter
            (at least isotropic) matrices is the second choice.
          - If only nu-scatter, need total (not transport), to
            be used in adjusting absorption
            (i.e., reduced_abs = tot - nuscatt)

        See also
        --------
        Library.create_mg_library()
        Library.create_mg_mode()

        """

        error_flag = False
        # Ensure absorption is present
        if 'absorption' not in self.mgxs_types:
            error_flag = True
            warn('An "absorption" MGXS type is required but not provided.')
        # Ensure nu-scattering matrix is required
        if 'nu-scatter matrix' not in self.mgxs_types:
            error_flag = True
            warn('A "nu-scatter matrix" MGXS type is required but not provided.')
        else:
            # Ok, now see the status of scatter and/or multiplicity
            if ((('scatter matrix' not in self.mgxs_types) and
                 ('multiplicity matrix' not in self.mgxs_types))):
                # We dont have data needed for multiplicity matrix, therefore
                # we need total, and not transport.
                if 'total' not in self.mgxs_types:
                    error_flag = True
                    warn('A "total" MGXS type is required if a '
                         'scattering matrix is not provided.')
        # Total or transport can be present, but if using
        # self.correction=="P0", then we should use transport.
        if (((self.correction is "P0") and
             ('nu-transport' not in self.mgxs_types))):
            error_flag = True
            warn('A "nu-transport" MGXS type is required since a "P0" '
                 'correction is applied, but a "nu-transport" MGXS is '
                 'not provided.')
        elif (((self.correction is None) and
               ('total' not in self.mgxs_types))):
            error_flag = True
            warn('A "total" MGXS type is required, but not provided.')

        if error_flag:
            raise ValueError('Invalid MGXS configuration encountered.')<|MERGE_RESOLUTION|>--- conflicted
+++ resolved
@@ -1020,7 +1020,6 @@
         # Initialize file
         mgxs_file = openmc.MGXSLibrary(self.energy_groups)
 
-<<<<<<< HEAD
         # Get the number of domains to size arrays with
         if self.domain_type is 'mesh':
             num_domains = np.sum(d.num_mesh_cells for d in self.domains)
@@ -1033,12 +1032,6 @@
                 # If we only have a string lets convert it now to a list
                 # of strings.
                 all_xs_ids = [xs_ids] * num_domains
-=======
-        # Create the xsdata object and add it to the mgxs_file
-        for i, domain in enumerate(self.domains):
-            if self.by_nuclide:
-                nuclides = domain.get_nuclides()
->>>>>>> 30def987
             else:
                 cv.check_iterable_type('xs_ids', xs_ids, basestring)
                 cv.check_length('xs_ids', xs_ids, num_domains, num_domains)
@@ -1076,7 +1069,7 @@
             # Create the xsdata object and add it to the mgxs_file
             for i, domain in enumerate(self.domains):
                 if self.by_nuclide:
-                    nuclides = list(domain.get_all_nuclides().keys())
+                    nuclides = domain.get_nuclides()
                 else:
                     nuclides = ['total']
                 for nuclide in nuclides:
