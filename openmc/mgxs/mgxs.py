--- conflicted
+++ resolved
@@ -796,12 +796,8 @@
             filters.append(self.domain_type)
             filter_bins.append([])
             for subdomain in subdomains:
-<<<<<<< HEAD
                 filters.append(_DOMAIN_TO_FILTER[self.domain_type])
-                filter_bins.append((subdomain,))
-=======
                 filter_bins[-1].append((subdomain,))
->>>>>>> d0f6ff30
 
         # Construct list of energy group bounds tuples for all requested groups
         if not isinstance(groups, basestring):
@@ -809,12 +805,8 @@
             filters.append('energy')
             filter_bins.append([])
             for group in groups:
-<<<<<<< HEAD
                 filters.append(openmc.EnergyFilter)
-                filter_bins.append((self.energy_groups.get_group_bounds(group),))
-=======
                 filter_bins[-1].append((self.energy_groups.get_group_bounds(group),))
->>>>>>> d0f6ff30
 
         # Construct a collection of the nuclides to retrieve from the xs tally
         if self.by_nuclide:
@@ -985,28 +977,12 @@
         avg_xs._rxn_rate_tally = None
         avg_xs._xs_tally = None
 
-<<<<<<< HEAD
-        if self.derived:
-            avg_xs._rxn_rate_tally = avg_xs.rxn_rate_tally.average(
-                filter_type=_DOMAIN_TO_FILTER[self.domain_type],
-                filter_bins=subdomains)
-        else:
-            avg_xs._rxn_rate_tally = None
-            avg_xs._xs_tally = None
-
-            # Average each of the tallies across subdomains
-            for tally_type, tally in avg_xs.tallies.items():
-                filt_type = _DOMAIN_TO_FILTER[self.domain_type]
-                tally_avg = tally.average(filter_type=filt_type,
-                                          filter_bins=subdomains)
-                avg_xs.tallies[tally_type] = tally_avg
-=======
         # Average each of the tallies across subdomains
         for tally_type, tally in avg_xs.tallies.items():
-            tally_avg = tally.summation(filter_type=self.domain_type,
-                                        filter_bins=subdomains)
+            filt_type = _DOMAIN_TO_FILTER[self.domain_type]
+            tally_avg = tally.summation(filter_type=filt_type,
+                                          filter_bins=subdomains)
             avg_xs.tallies[tally_type] = tally_avg
->>>>>>> d0f6ff30
 
         avg_xs._domain_type = 'sum({0})'.format(self.domain_type)
         avg_xs.sparse = self.sparse
@@ -1817,12 +1793,8 @@
             filters.append(self.domain_type)
             filter_bins.append([])
             for subdomain in subdomains:
-<<<<<<< HEAD
                 filters.append(_DOMAIN_TO_FILTER[self.domain_type])
-                filter_bins.append((subdomain,))
-=======
                 filter_bins[-1].append((subdomain,))
->>>>>>> d0f6ff30
 
         # Construct list of energy group bounds tuples for all requested groups
         if not isinstance(in_groups, basestring):
@@ -1830,13 +1802,9 @@
             filters.append('energy')
             filter_bins.append([])
             for group in in_groups:
-<<<<<<< HEAD
                 filters.append(openmc.EnergyFilter)
-                filter_bins.append((
-                    self.energy_groups.get_group_bounds(group),))
-=======
-                filter_bins[-1].append((self.energy_groups.get_group_bounds(group),))
->>>>>>> d0f6ff30
+                filter_bins[-1].append(
+                    (self.energy_groups.get_group_bounds(group),))
 
         # Construct list of energy group bounds tuples for all requested groups
         if not isinstance(out_groups, basestring):
@@ -3663,12 +3631,8 @@
             filters.append(self.domain_type)
             filter_bins.append([])
             for subdomain in subdomains:
-<<<<<<< HEAD
                 filters.append(_DOMAIN_TO_FILTER[self.domain_type])
-                filter_bins.append((subdomain,))
-=======
                 filter_bins[-1].append((subdomain,))
->>>>>>> d0f6ff30
 
         # Construct list of energy group bounds tuples for all requested groups
         if not isinstance(in_groups, basestring):
@@ -3676,12 +3640,9 @@
             filters.append('energy')
             filter_bins.append([])
             for group in in_groups:
-<<<<<<< HEAD
                 filters.append(openmc.EnergyFilter)
-                filter_bins.append((self.energy_groups.get_group_bounds(group),))
-=======
-                filter_bins[-1].append((self.energy_groups.get_group_bounds(group),))
->>>>>>> d0f6ff30
+                filter_bins[-1].append(
+                    (self.energy_groups.get_group_bounds(group),))
 
         # Construct list of energy group bounds tuples for all requested groups
         if not isinstance(out_groups, basestring):
@@ -4663,12 +4624,8 @@
             filters.append(self.domain_type)
             filter_bins.append([])
             for subdomain in subdomains:
-<<<<<<< HEAD
                 filters.append(_DOMAIN_TO_FILTER[self.domain_type])
-                filter_bins.append((subdomain,))
-=======
                 filter_bins[-1].append((subdomain,))
->>>>>>> d0f6ff30
 
         # Construct list of energy group bounds tuples for all requested groups
         if not isinstance(groups, basestring):
@@ -4676,12 +4633,9 @@
             filters.append('energyout')
             filter_bins.append([])
             for group in groups:
-<<<<<<< HEAD
                 filters.append(openmc.EnergyoutFilter)
-                filter_bins.append((self.energy_groups.get_group_bounds(group),))
-=======
-                filter_bins[-1].append((self.energy_groups.get_group_bounds(group),))
->>>>>>> d0f6ff30
+                filter_bins[-1].append(
+                    (self.energy_groups.get_group_bounds(group),))
 
         # If chi was computed for each nuclide in the domain
         if self.by_nuclide:
