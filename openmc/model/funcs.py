--- conflicted
+++ resolved
@@ -130,19 +130,11 @@
         Origin of the prism. The three floats correspond to (x,y,z)
     boundary_type : {'transmission, 'vacuum', 'reflective'}
         Boundary condition that defines the behavior for particles hitting the
-<<<<<<< HEAD
-        surfaces comprising the rectangular prism (default is 'transmission').
-    upper_fillet_radius: float
-        Upper edge fillet radius in units of cm. Defaults to 0.
-    lower_fillet_radius: float
-        Lower edge fillet radius in units of cm. Defaults to 0.
-=======
-        surfaces comprising the rectangular prism.
-    upper_edge_radius : float
-        Prism upper edge radius in [cm].
-    lower_edge_radius : float
-        Prism lower edge radius in [cm].
->>>>>>> 69d2bb56
+        surfaces comprising the cylinder.
+    upper_fillet_radius : float
+        Upper edge fillet radius in [cm].
+    lower_fillet_radius : float
+        Lower edge fillet radius in [cm].
 
     Returns
     -------
@@ -211,50 +203,29 @@
 
         corners_upper = None
         corners_lower = None
-<<<<<<< HEAD
-        args = {'boundary_type': boundary_type}
-        args[x1 + '0'] = origin[axcoord1]
-        args[x2 + '0'] = origin[axcoord2]
+        args = {
+            'boundary_type': boundary_type,
+            x1 + '0': origin[axcoord1],
+            x2 + '0': origin[axcoord2]
+        }
         if upper_fillet_radius > 0.:
             args['a'] = r - upper_fillet_radius
             args['b'] = upper_fillet_radius
             args['c'] = upper_fillet_radius
             args[axis + '0'] = origin[axcoord] + height/2 - upper_fillet_radius
-            tor_upper_max = tor(name='{} max'.format(axis), **args)
-=======
-        args = {
-            'boundary_type': boundary_type,
-            x1 + '0': origin[axcoord1],
-            x2 + '0': origin[axcoord2]
-        }
-        if upper_edge_radius > 0.:
-            args['a'] = r - upper_edge_radius
-            args['b'] = upper_edge_radius
-            args['c'] = upper_edge_radius
-            args[axis + '0'] = origin[axcoord] + height/2 - upper_edge_radius
             tor_upper_max = tor(name=f'{axis} max', **args)
->>>>>>> 69d2bb56
 
             axis_upper_min = plane(axis, 'upper min', height/2 + origin[axcoord] - upper_fillet_radius)
             cyl_upper_min = cylinder(axis, 'upper min', x1, origin[axcoord1], x2, origin[axcoord2], r - upper_fillet_radius)
 
             corners_upper = +cyl_upper_min & +tor_upper_max & +axis_upper_min
 
-<<<<<<< HEAD
         if lower_fillet_radius > 0.:
             args['a'] = r - lower_fillet_radius
             args['b'] = lower_fillet_radius
             args['c'] = lower_fillet_radius
             args[axis + '0'] = origin[axcoord] - height/2 + lower_fillet_radius
-            tor_lower_min = tor(name='{} min'.format(axis), **args)
-=======
-        if lower_edge_radius > 0.:
-            args['a'] = r - lower_edge_radius
-            args['b'] = lower_edge_radius
-            args['c'] = lower_edge_radius
-            args[axis + '0'] = origin[axcoord] - height/2 + lower_edge_radius
             tor_lower_min = tor(name=f'{axis} min', **args)
->>>>>>> 69d2bb56
 
             axis_lower_max = plane(axis, 'lower max', origin[axcoord] - height/2 + lower_fillet_radius)
             cyl_lower_min = cylinder(axis, 'lower min', x1, origin[axcoord1], x2, origin[axcoord2], r - lower_fillet_radius)
