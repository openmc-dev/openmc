from __future__ import annotations
from collections.abc import Iterable
from functools import lru_cache
from pathlib import Path
from numbers import Integral
from tempfile import NamedTemporaryFile
import warnings

import h5py
import lxml.etree as ET
import numpy as np

import openmc
import openmc._xml as xml
from openmc.dummy_comm import DummyCommunicator
from openmc.executor import _process_CLI_arguments
from openmc.checkvalue import check_type, check_value
from openmc.exceptions import InvalidIDError
from openmc.utility_funcs import change_directory


class Model:
    """Model container.

    This class can be used to store instances of :class:`openmc.Geometry`,
    :class:`openmc.Materials`, :class:`openmc.Settings`,
    :class:`openmc.Tallies`, and :class:`openmc.Plots`, thus making a complete
    model. The :meth:`Model.export_to_xml` method will export XML files for all
    attributes that have been set. If the :attr:`Model.materials` attribute is
    not set, it will attempt to create a ``materials.xml`` file based on all
    materials appearing in the geometry.

    .. versionchanged:: 0.13.0
        The model information can now be loaded in to OpenMC directly via
        openmc.lib

    Parameters
    ----------
    geometry : openmc.Geometry, optional
        Geometry information
    materials : openmc.Materials, optional
        Materials information
    settings : openmc.Settings, optional
        Settings information
    tallies : openmc.Tallies, optional
        Tallies information
    plots : openmc.Plots, optional
        Plot information

    Attributes
    ----------
    geometry : openmc.Geometry
        Geometry information
    materials : openmc.Materials
        Materials information
    settings : openmc.Settings
        Settings information
    tallies : openmc.Tallies
        Tallies information
    plots : openmc.Plots
        Plot information

    """

    def __init__(self, geometry=None, materials=None, settings=None,
                 tallies=None, plots=None):
        self.geometry = openmc.Geometry() if geometry is None else geometry
        self.materials = openmc.Materials() if materials is None else materials
        self.settings = openmc.Settings() if settings is None else settings
        self.tallies = openmc.Tallies() if tallies is None else tallies
        self.plots = openmc.Plots() if plots is None else plots

    @property
    def geometry(self) -> openmc.Geometry | None:
        return self._geometry

    @geometry.setter
    def geometry(self, geometry):
        check_type('geometry', geometry, openmc.Geometry)
        self._geometry = geometry

    @property
    def materials(self) -> openmc.Materials | None:
        return self._materials

    @materials.setter
    def materials(self, materials):
        check_type('materials', materials, Iterable, openmc.Material)
        if isinstance(materials, openmc.Materials):
            self._materials = materials
        else:
            del self._materials[:]
            for mat in materials:
                self._materials.append(mat)

    @property
    def settings(self) -> openmc.Settings | None:
        return self._settings

    @settings.setter
    def settings(self, settings):
        check_type('settings', settings, openmc.Settings)
        self._settings = settings

    @property
    def tallies(self) -> openmc.Tallies | None:
        return self._tallies

    @tallies.setter
    def tallies(self, tallies):
        check_type('tallies', tallies, Iterable, openmc.Tally)
        if isinstance(tallies, openmc.Tallies):
            self._tallies = tallies
        else:
            del self._tallies[:]
            for tally in tallies:
                self._tallies.append(tally)

    @property
    def plots(self) -> openmc.Plots | None:
        return self._plots

    @plots.setter
    def plots(self, plots):
        check_type('plots', plots, Iterable, openmc.Plot)
        if isinstance(plots, openmc.Plots):
            self._plots = plots
        else:
            del self._plots[:]
            for plot in plots:
                self._plots.append(plot)

    @property
    def is_initialized(self) -> bool:
        try:
            import openmc.lib
            return openmc.lib.is_initialized
        except ImportError:
            return False

    @property
    @lru_cache(maxsize=None)
    def _materials_by_id(self) -> dict:
        """Dictionary mapping material ID --> material"""
        if self.materials:
            mats = self.materials
        else:
            mats = self.geometry.get_all_materials().values()
        return {mat.id: mat for mat in mats}

    @property
    @lru_cache(maxsize=None)
    def _cells_by_id(self) -> dict:
        """Dictionary mapping cell ID --> cell"""
        cells = self.geometry.get_all_cells()
        return {cell.id: cell for cell in cells.values()}

    @property
    @lru_cache(maxsize=None)
    def _cells_by_name(self) -> dict[int, openmc.Cell]:
        # Get the names maps, but since names are not unique, store a set for
        # each name key. In this way when the user requests a change by a name,
        # the change will be applied to all of the same name.
        result = {}
        for cell in self.geometry.get_all_cells().values():
            if cell.name not in result:
                result[cell.name] = set()
            result[cell.name].add(cell)
        return result

    @property
    @lru_cache(maxsize=None)
    def _materials_by_name(self) -> dict[int, openmc.Material]:
        if self.materials is None:
            mats = self.geometry.get_all_materials().values()
        else:
            mats = self.materials
        result = {}
        for mat in mats:
            if mat.name not in result:
                result[mat.name] = set()
            result[mat.name].add(mat)
        return result

    @classmethod
    def from_xml(cls, geometry='geometry.xml', materials='materials.xml',
                 settings='settings.xml', tallies='tallies.xml',
                 plots='plots.xml') -> Model:
        """Create model from existing XML files

        Parameters
        ----------
        geometry : str
            Path to geometry.xml file
        materials : str
            Path to materials.xml file
        settings : str
            Path to settings.xml file
        tallies : str
            Path to tallies.xml file

            .. versionadded:: 0.13.0
        plots : str
            Path to plots.xml file

            .. versionadded:: 0.13.0

        Returns
        -------
        openmc.model.Model
            Model created from XML files

        """
        materials = openmc.Materials.from_xml(materials)
        geometry = openmc.Geometry.from_xml(geometry, materials)
        settings = openmc.Settings.from_xml(settings)
        tallies = openmc.Tallies.from_xml(tallies) if Path(tallies).exists() else None
        plots = openmc.Plots.from_xml(plots) if Path(plots).exists() else None
        return cls(geometry, materials, settings, tallies, plots)

    @classmethod
    def from_model_xml(cls, path='model.xml'):
        """Create model from single XML file

        .. versionadded:: 0.13.3

        Parameters
        ----------
        path : str or PathLike
            Path to model.xml file
        """
        parser = ET.XMLParser(huge_tree=True)
        tree = ET.parse(path, parser=parser)
        root = tree.getroot()

        model = cls()

        meshes = {}
        model.settings = openmc.Settings.from_xml_element(root.find('settings'), meshes)
        model.materials = openmc.Materials.from_xml_element(root.find('materials'))
        model.geometry = openmc.Geometry.from_xml_element(root.find('geometry'), model.materials)

        if root.find('tallies') is not None:
            model.tallies = openmc.Tallies.from_xml_element(root.find('tallies'), meshes)

        if root.find('plots') is not None:
            model.plots = openmc.Plots.from_xml_element(root.find('plots'))

        return model

    def init_lib(self, threads=None, geometry_debug=False, restart_file=None,
                 tracks=False, output=True, event_based=None, intracomm=None):
        """Initializes the model in memory via the C API

        .. versionadded:: 0.13.0

        Parameters
        ----------
        threads : int, optional
            Number of OpenMP threads. If OpenMC is compiled with OpenMP
            threading enabled, the default is implementation-dependent but is
            usually equal to the number of hardware threads available
            (or a value set by the :envvar:`OMP_NUM_THREADS` environment
            variable).
        geometry_debug : bool, optional
            Turn on geometry debugging during simulation. Defaults to False.
        restart_file : str, optional
            Path to restart file to use
        tracks : bool, optional
            Enables the writing of particles tracks. The number of particle
            tracks written to tracks.h5 is limited to 1000 unless
            Settings.max_tracks is set. Defaults to False.
        output : bool
            Capture OpenMC output from standard out
        event_based : None or bool, optional
            Turns on event-based parallelism if True. If None, the value in
            the Settings will be used.
        intracomm : mpi4py.MPI.Intracomm or None, optional
            MPI intracommunicator
        """

        import openmc.lib

        # TODO: right now the only way to set most of the above parameters via
        # the C API are at initialization time despite use-cases existing to
        # set them for individual runs. For now this functionality is exposed
        # where it exists (here in init), but in the future the functionality
        # should be exposed so that it can be accessed via model.run(...)

        args = _process_CLI_arguments(
            volume=False, geometry_debug=geometry_debug,
            restart_file=restart_file, threads=threads, tracks=tracks,
            event_based=event_based)
        # Args adds the openmc_exec command in the first entry; remove it
        args = args[1:]

        self.finalize_lib()

        # The Model object needs to be aware of the communicator so it can
        # use it in certain cases, therefore lets store the communicator
        if intracomm is not None:
            self._intracomm = intracomm
        else:
            self._intracomm = DummyCommunicator()

        if self._intracomm.rank == 0:
            self.export_to_xml()
        self._intracomm.barrier()

        # We cannot pass DummyCommunicator to openmc.lib.init so pass instead
        # the user-provided intracomm which will either be None or an mpi4py
        # communicator
        openmc.lib.init(args=args, intracomm=intracomm, output=output)

    def sync_dagmc_universes(self):
        """Synchronize all DAGMC universes in the current geometry.

        This method iterates over all DAGMC universes in the geometry and
        synchronizes their cells with the current material assignments. Requires
        that the model has been initialized via :meth:`Model.init_lib`.

        .. versionadded:: 0.15.1

        """
        if self.is_initialized:
            if self.materials:
                materials = self.materials
            else:
                materials = list(self.geometry.get_all_materials().values())
            for univ in self.geometry.get_all_universes().values():
                if isinstance(univ, openmc.DAGMCUniverse):
                    univ.sync_dagmc_cells(materials)
        else:
            raise ValueError("The model must be initialized before calling "
                             "this method")

    def finalize_lib(self):
        """Finalize simulation and free memory allocated for the C API

        .. versionadded:: 0.13.0

        """

        import openmc.lib

        openmc.lib.finalize()

    def deplete(self, timesteps, method='cecm', final_step=True,
                operator_kwargs=None, directory='.', output=True,
                **integrator_kwargs):
        """Deplete model using specified timesteps/power

        .. versionchanged:: 0.13.0
            The *final_step*, *operator_kwargs*, *directory*, and *output*
            arguments were added.

        Parameters
        ----------
        timesteps : iterable of float
            Array of timesteps in units of [s]. Note that values are not
            cumulative.
        method : str, optional
             Integration method used for depletion (e.g., 'cecm', 'predictor').
             Defaults to 'cecm'.
        final_step : bool, optional
            Indicate whether or not a transport solve should be run at the end
            of the last timestep. Defaults to running this transport solve.
        operator_kwargs : dict
            Keyword arguments passed to the depletion operator initializer
            (e.g., :func:`openmc.deplete.Operator`)
        directory : str, optional
            Directory to write XML files to. If it doesn't exist already, it
            will be created. Defaults to the current working directory
        output : bool
            Capture OpenMC output from standard out
        integrator_kwargs : dict
            Remaining keyword arguments passed to the depletion Integrator
            initializer (e.g., :func:`openmc.deplete.integrator.cecm`).

        """

        if operator_kwargs is None:
            op_kwargs = {}
        elif isinstance(operator_kwargs, dict):
            op_kwargs = operator_kwargs
        else:
            raise ValueError("operator_kwargs must be a dict or None")

        # Import openmc.deplete here so the Model can be used even if the
        # shared library is unavailable.
        import openmc.deplete as dep

        # Store whether or not the library was initialized when we started
        started_initialized = self.is_initialized

        with change_directory(directory):
            with openmc.lib.quiet_dll(output):
                # TODO: Support use of IndependentOperator too
                depletion_operator = dep.CoupledOperator(self, **op_kwargs)

            # Tell depletion_operator.finalize NOT to clear C API memory when
            # it is done
            depletion_operator.cleanup_when_done = False

            # Set up the integrator
            check_value('method', method,
                        dep.integrators.integrator_by_name.keys())
            integrator_class = dep.integrators.integrator_by_name[method]
            integrator = integrator_class(depletion_operator, timesteps,
                                          **integrator_kwargs)

            # Now perform the depletion
            with openmc.lib.quiet_dll(output):
                integrator.integrate(final_step)

            # Now make the python Materials match the C API material data
            for mat_id, mat in self._materials_by_id.items():
                if mat.depletable:
                    # Get the C data
                    c_mat = openmc.lib.materials[mat_id]
                    nuclides, densities = c_mat._get_densities()
                    # And now we can remove isotopes and add these ones in
                    mat.nuclides.clear()
                    for nuc, density in zip(nuclides, densities):
                        mat.add_nuclide(nuc, density)
                    mat.set_density('atom/b-cm', sum(densities))

            # If we didnt start intialized, we should cleanup after ourselves
            if not started_initialized:
                depletion_operator.cleanup_when_done = True
                depletion_operator.finalize()

    def export_to_xml(self, directory='.', remove_surfs=False):
        """Export model to separate XML files.

        Parameters
        ----------
        directory : str
            Directory to write XML files to. If it doesn't exist already, it
            will be created.
        remove_surfs : bool
            Whether or not to remove redundant surfaces from the geometry when
            exporting.

            .. versionadded:: 0.13.1
        """
        # Create directory if required
        d = Path(directory)
        if not d.is_dir():
            d.mkdir(parents=True, exist_ok=True)

        self.settings.export_to_xml(d)
        self.geometry.export_to_xml(d, remove_surfs=remove_surfs)

        # If a materials collection was specified, export it. Otherwise, look
        # for all materials in the geometry and use that to automatically build
        # a collection.
        if self.materials:
            self.materials.export_to_xml(d)
        else:
            materials = openmc.Materials(self.geometry.get_all_materials()
                                         .values())
            materials.export_to_xml(d)

        if self.tallies:
            self.tallies.export_to_xml(d)
        if self.plots:
            self.plots.export_to_xml(d)

    def export_to_model_xml(self, path='model.xml', remove_surfs=False):
        """Export model to a single XML file.

        .. versionadded:: 0.13.3

        Parameters
        ----------
        path : str or PathLike
            Location of the XML file to write (default is 'model.xml'). Can be a
            directory or file path.
        remove_surfs : bool
            Whether or not to remove redundant surfaces from the geometry when
            exporting.

        """
        xml_path = Path(path)
        # if the provided path doesn't end with the XML extension, assume the
        # input path is meant to be a directory. If the directory does not
        # exist, create it and place a 'model.xml' file there.
        if not str(xml_path).endswith('.xml'):
            if not xml_path.exists():
                xml_path.mkdir(parents=True, exist_ok=True)
            elif not xml_path.is_dir():
                raise FileExistsError(f"File exists and is not a directory: '{xml_path}'")
            xml_path /= 'model.xml'
        # if this is an XML file location and the file's parent directory does
        # not exist, create it before continuing
        elif not xml_path.parent.exists():
            xml_path.parent.mkdir(parents=True, exist_ok=True)

        if remove_surfs:
            warnings.warn("remove_surfs kwarg will be deprecated soon, please "
                          "set the Geometry.merge_surfaces attribute instead.")
            self.geometry.merge_surfaces = True

        # provide a memo to track which meshes have been written
        mesh_memo = set()
        settings_element = self.settings.to_xml_element(mesh_memo)
        geometry_element = self.geometry.to_xml_element()

        xml.clean_indentation(geometry_element, level=1)
        xml.clean_indentation(settings_element, level=1)

        # If a materials collection was specified, export it. Otherwise, look
        # for all materials in the geometry and use that to automatically build
        # a collection.
        if self.materials:
            materials = self.materials
        else:
            materials = openmc.Materials(self.geometry.get_all_materials()
                                         .values())

        with open(xml_path, 'w', encoding='utf-8', errors='xmlcharrefreplace') as fh:
            # write the XML header
            fh.write("<?xml version='1.0' encoding='utf-8'?>\n")
            fh.write("<model>\n")
            # Write the materials collection to the open XML file first.
            # This will write the XML header also
            materials._write_xml(fh, False, level=1)
            # Write remaining elements as a tree
            fh.write(ET.tostring(geometry_element, encoding="unicode"))
            fh.write(ET.tostring(settings_element, encoding="unicode"))

            if self.tallies:
                tallies_element = self.tallies.to_xml_element(mesh_memo)
                xml.clean_indentation(tallies_element, level=1, trailing_indent=self.plots)
                fh.write(ET.tostring(tallies_element, encoding="unicode"))
            if self.plots:
                plots_element = self.plots.to_xml_element()
                xml.clean_indentation(plots_element, level=1, trailing_indent=False)
                fh.write(ET.tostring(plots_element, encoding="unicode"))
            fh.write("</model>\n")

    def import_properties(self, filename):
        """Import physical properties

        .. versionchanged:: 0.13.0
            This method now updates values as loaded in memory with the C API

        Parameters
        ----------
        filename : str
            Path to properties HDF5 file

        See Also
        --------
        openmc.lib.export_properties

        """
        import openmc.lib

        cells = self.geometry.get_all_cells()
        materials = self.geometry.get_all_materials()

        with h5py.File(filename, 'r') as fh:
            cells_group = fh['geometry/cells']

            # Make sure number of cells matches
            n_cells = fh['geometry'].attrs['n_cells']
            if n_cells != len(cells):
                raise ValueError("Number of cells in properties file doesn't "
                                 "match current model.")

            # Update temperatures for cells filled with materials
            for name, group in cells_group.items():
                cell_id = int(name.split()[1])
                cell = cells[cell_id]
                if cell.fill_type in ('material', 'distribmat'):
                    temperature = group['temperature'][()]
                    cell.temperature = temperature
                    if self.is_initialized:
                        lib_cell = openmc.lib.cells[cell_id]
                        if temperature.size > 1:
                            for i, T in enumerate(temperature):
                                lib_cell.set_temperature(T, i)
                        else:
                            lib_cell.set_temperature(temperature[0])

            # Make sure number of materials matches
            mats_group = fh['materials']
            n_cells = mats_group.attrs['n_materials']
            if n_cells != len(materials):
                raise ValueError("Number of materials in properties file "
                                 "doesn't match current model.")

            # Update material densities
            for name, group in mats_group.items():
                mat_id = int(name.split()[1])
                atom_density = group.attrs['atom_density']
                materials[mat_id].set_density('atom/b-cm', atom_density)
                if self.is_initialized:
                    C_mat = openmc.lib.materials[mat_id]
                    C_mat.set_density(atom_density, 'atom/b-cm')

    def run(self, particles=None, threads=None, geometry_debug=False,
            restart_file=None, tracks=False, output=True, cwd='.',
            openmc_exec='openmc', mpi_args=None, event_based=None,
            export_model_xml=True, apply_tally_results=False,
            **export_kwargs):
        """Run OpenMC

        If the C API has been initialized, then the C API is used, otherwise,
        this method creates the XML files and runs OpenMC via a system call. In
        both cases this method returns the path to the last statepoint file
        generated.

        .. versionchanged:: 0.12
            Instead of returning the final k-effective value, this function now
            returns the path to the final statepoint written.

        .. versionchanged:: 0.13.0
            This method can utilize the C API for execution

        Parameters
        ----------
        particles : int, optional
            Number of particles to simulate per generation.
        threads : int, optional
            Number of OpenMP threads. If OpenMC is compiled with OpenMP
            threading enabled, the default is implementation-dependent but is
            usually equal to the number of hardware threads available (or a
            value set by the :envvar:`OMP_NUM_THREADS` environment variable).
        geometry_debug : bool, optional
            Turn on geometry debugging during simulation. Defaults to False.
        restart_file : str or PathLike
            Path to restart file to use
        tracks : bool, optional
            Enables the writing of particles tracks. The number of particle
            tracks written to tracks.h5 is limited to 1000 unless
            Settings.max_tracks is set. Defaults to False.
        output : bool, optional
            Capture OpenMC output from standard out
        cwd : PathLike, optional
            Path to working directory to run in. Defaults to the current working
            directory.
        openmc_exec : str, optional
            Path to OpenMC executable. Defaults to 'openmc'.
        mpi_args : list of str, optional
            MPI execute command and any additional MPI arguments to pass, e.g.
            ['mpiexec', '-n', '8'].
        event_based : None or bool, optional
            Turns on event-based parallelism if True. If None, the value in the
            Settings will be used.
        export_model_xml : bool, optional
            Exports a single model.xml file rather than separate files. Defaults
            to True.

            .. versionadded:: 0.13.3
        apply_tally_results : bool
            Whether or not to apply results of the final statepoint file to the
            model's tally objects.

            .. versionadded:: 0.15.1
        **export_kwargs
            Keyword arguments passed to either :meth:`Model.export_to_model_xml`
            or :meth:`Model.export_to_xml`.

        Returns
        -------
        Path
            Path to the last statepoint written by this run (None if no
            statepoint was written)

        """

        # Setting tstart here ensures we don't pick up any pre-existing
        # statepoint files in the output directory -- just in case there are
        # differences between the system clock and the filesystem, we get the
        # time of a just-created temporary file
        with NamedTemporaryFile() as fp:
            tstart = Path(fp.name).stat().st_mtime
        last_statepoint = None

        # Operate in the provided working directory
        with change_directory(cwd):
            if self.is_initialized:
                # Handle the run options as applicable
                # First dont allow ones that must be set via init
                for arg_name, arg, default in zip(
                    ['threads', 'geometry_debug', 'restart_file', 'tracks'],
                    [threads, geometry_debug, restart_file, tracks],
                    [None, False, None, False]
                ):
                    if arg != default:
                        msg = f"{arg_name} must be set via Model.is_initialized(...)"
                        raise ValueError(msg)

                init_particles = openmc.lib.settings.particles
                if particles is not None:
                    if isinstance(particles, Integral) and particles > 0:
                        openmc.lib.settings.particles = particles

                init_event_based = openmc.lib.settings.event_based
                if event_based is not None:
                    openmc.lib.settings.event_based = event_based

                # Then run using the C API
                openmc.lib.run(output)

                # Reset changes for the openmc.run kwargs handling
                openmc.lib.settings.particles = init_particles
                openmc.lib.settings.event_based = init_event_based

            else:
                # Then run via the command line
                if export_model_xml:
                    self.export_to_model_xml(**export_kwargs)
                else:
                    self.export_to_xml(**export_kwargs)
                path_input = export_kwargs.get("path", None)
                openmc.run(particles, threads, geometry_debug, restart_file,
                           tracks, output, Path('.'), openmc_exec, mpi_args,
                           event_based, path_input)

            # Get output directory and return the last statepoint written
            if self.settings.output and 'path' in self.settings.output:
                output_dir = Path(self.settings.output['path'])
            else:
                output_dir = Path.cwd()
            for sp in output_dir.glob('statepoint.*.h5'):
                mtime = sp.stat().st_mtime
                if mtime >= tstart:  # >= allows for poor clock resolution
                    tstart = mtime
                    last_statepoint = sp

        if apply_tally_results:
            self.apply_tally_results(last_statepoint)

        return last_statepoint

    def calculate_volumes(self, threads=None, output=True, cwd='.',
                          openmc_exec='openmc', mpi_args=None,
                          apply_volumes=True, export_model_xml=True,
                          **export_kwargs):
        """Runs an OpenMC stochastic volume calculation and, if requested,
        applies volumes to the model

        .. versionadded:: 0.13.0

        Parameters
        ----------
        threads : int, optional
            Number of OpenMP threads. If OpenMC is compiled with OpenMP
            threading enabled, the default is implementation-dependent but is
            usually equal to the number of hardware threads available (or a
            value set by the :envvar:`OMP_NUM_THREADS` environment variable).
            This currenty only applies to the case when not using the C API.
        output : bool, optional
            Capture OpenMC output from standard out
        openmc_exec : str, optional
            Path to OpenMC executable. Defaults to 'openmc'.
            This only applies to the case when not using the C API.
        mpi_args : list of str, optional
            MPI execute command and any additional MPI arguments to pass,
            e.g. ['mpiexec', '-n', '8'].
            This only applies to the case when not using the C API.
        cwd : str, optional
            Path to working directory to run in. Defaults to the current
            working directory.
        apply_volumes : bool, optional
            Whether apply the volume calculation results from this calculation
            to the model. Defaults to applying the volumes.
        export_model_xml : bool, optional
            Exports a single model.xml file rather than separate files. Defaults
            to True.
        **export_kwargs
            Keyword arguments passed to either :meth:`Model.export_to_model_xml`
            or :meth:`Model.export_to_xml`.

        """

        if len(self.settings.volume_calculations) == 0:
            # Then there is no volume calculation specified
            raise ValueError("The Settings.volume_calculations attribute must"
                             " be specified before executing this method!")

        with change_directory(cwd):
            if self.is_initialized:
                if threads is not None:
                    msg = "Threads must be set via Model.is_initialized(...)"
                    raise ValueError(msg)
                if mpi_args is not None:
                    msg = "The MPI environment must be set otherwise such as" \
                        "with the call to mpi4py"
                    raise ValueError(msg)

                # Compute the volumes
                openmc.lib.calculate_volumes(output)

            else:
                if export_model_xml:
                    self.export_to_model_xml(**export_kwargs)
                else:
                    self.export_to_xml(**export_kwargs)
                path_input = export_kwargs.get("path", None)
                openmc.calculate_volumes(
                    threads=threads, output=output, openmc_exec=openmc_exec,
                    mpi_args=mpi_args, path_input=path_input
                )

            # Now we apply the volumes
            if apply_volumes:
                # Load the results and add them to the model
                for i, vol_calc in enumerate(self.settings.volume_calculations):
                    vol_calc.load_results(f"volume_{i + 1}.h5")
                    # First add them to the Python side
                    if vol_calc.domain_type == "material" and self.materials:
                        for material in self.materials:
                            if material.id in vol_calc.volumes:
                                material.add_volume_information(vol_calc)
                    else:
                        self.geometry.add_volume_information(vol_calc)

                    # And now repeat for the C API
                    if self.is_initialized and vol_calc.domain_type == 'material':
                        # Then we can do this in the C API
                        for domain_id in vol_calc.ids:
                            openmc.lib.materials[domain_id].volume = \
                                vol_calc.volumes[domain_id].n

    def plot(
        self,
        n_samples: int | None = None,
        plane_tolerance: float = 1.,
        source_kwargs: dict | None = None,
        **kwargs,
    ):
        """Display a slice plot of the geometry.

        .. versionadded:: 0.15.1

        Parameters
        ----------
        n_samples : int, optional
            The number of source particles to sample and add to plot. Defaults
            to None which doesn't plot any particles on the plot.
        plane_tolerance: float
            When plotting a plane the source locations within the plane +/-
            the plane_tolerance will be included and those outside of the
            plane_tolerance will not be shown
        source_kwargs : dict, optional
            Keyword arguments passed to :func:`matplotlib.pyplot.scatter`.
        **kwargs
            Keyword arguments passed to :func:`openmc.Universe.plot`

        Returns
        -------
        matplotlib.axes.Axes
            Axes containing resulting image
        """

        check_type('n_samples', n_samples, int | None)
        check_type('plane_tolerance', plane_tolerance, float)
        if source_kwargs is None:
            source_kwargs = {}
        source_kwargs.setdefault('marker', 'x')

        ax = self.geometry.plot(**kwargs)
        if n_samples:
            # Sample external source particles
            particles = self.sample_external_source(n_samples)

            # Determine plotting parameters and bounding box of geometry
            bbox = self.geometry.bounding_box
            origin = kwargs.get('origin', None)
            basis = kwargs.get('basis', 'xy')
            indices = {'xy': (0, 1, 2), 'xz': (0, 2, 1), 'yz': (1, 2, 0)}[basis]

            # Infer origin if not provided
            if np.isinf(bbox.extent[basis]).any():
                if origin is None:
                    origin = (0, 0, 0)
            else:
                if origin is None:
                    # if nan values in the bbox.center they get replaced with 0.0
                    # this happens when the bounding_box contains inf values
                    with warnings.catch_warnings():
                        warnings.simplefilter("ignore", RuntimeWarning)
                        origin = np.nan_to_num(bbox.center)

            slice_index = indices[2]
            slice_value = origin[slice_index]

            xs = []
            ys = []
            tol = plane_tolerance
            for particle in particles:
                if (slice_value - tol < particle.r[slice_index] < slice_value + tol):
                    xs.append(particle.r[indices[0]])
                    ys.append(particle.r[indices[1]])
            ax.scatter(xs, ys, **source_kwargs)
        return ax

    def sample_external_source(
            self,
            n_samples: int = 1000,
            prn_seed: int | None = None,
            **init_kwargs
    ) -> openmc.ParticleList:
        """Sample external source and return source particles.

        .. versionadded:: 0.15.1

        Parameters
        ----------
        n_samples : int
            Number of samples
        prn_seed : int
            Pseudorandom number generator (PRNG) seed; if None, one will be
            generated randomly.
        **init_kwargs
            Keyword arguments passed to :func:`openmc.lib.init`

        Returns
        -------
        openmc.ParticleList
            List of samples source particles
        """
        import openmc.lib

        # Silence output by default. Also set arguments to start in volume
        # calculation mode to avoid loading cross sections
        init_kwargs.setdefault('output', False)
        init_kwargs.setdefault('args', ['-c'])

        with change_directory(tmpdir=True):
            # Export model within temporary directory
            self.export_to_model_xml()

            # Sample external source sites
            with openmc.lib.run_in_memory(**init_kwargs):
                return openmc.lib.sample_external_source(
                    n_samples=n_samples, prn_seed=prn_seed
                )

<<<<<<< HEAD
    def apply_tally_results(self, statepoint):
        """Apply results from a statepoint to tally objects on the Model

        Parameters
        ----------
        statepoint : PathLike or openmc.StatePoint instance
            StatePoint file used to update tally results
        """
        self.tallies.add_results(statepoint)

    def plot_geometry(self, output=True, cwd='.', openmc_exec='openmc'):
=======
    def plot_geometry(self, output=True, cwd='.', openmc_exec='openmc',
                      export_model_xml=True, **export_kwargs):
>>>>>>> 560bd22b
        """Creates plot images as specified by the Model.plots attribute

        .. versionadded:: 0.13.0

        Parameters
        ----------
        output : bool, optional
            Capture OpenMC output from standard out
        cwd : str, optional
            Path to working directory to run in. Defaults to the current
            working directory.
        openmc_exec : str, optional
            Path to OpenMC executable. Defaults to 'openmc'.
            This only applies to the case when not using the C API.
        export_model_xml : bool, optional
            Exports a single model.xml file rather than separate files. Defaults
            to True.
        **export_kwargs
            Keyword arguments passed to either :meth:`Model.export_to_model_xml`
            or :meth:`Model.export_to_xml`.

        """

        if len(self.plots) == 0:
            # Then there is no volume calculation specified
            raise ValueError("The Model.plots attribute must be specified "
                             "before executing this method!")

        with change_directory(cwd):
            if self.is_initialized:
                # Compute the volumes
                openmc.lib.plot_geometry(output)
            else:
                if export_model_xml:
                    self.export_to_model_xml(**export_kwargs)
                else:
                    self.export_to_xml(**export_kwargs)
                path_input = export_kwargs.get("path", None)
                openmc.plot_geometry(output=output, openmc_exec=openmc_exec,
                                     path_input=path_input)

    def _change_py_lib_attribs(self, names_or_ids, value, obj_type,
                               attrib_name, density_units='atom/b-cm'):
        # Method to do the same work whether it is a cell or material and
        # a temperature or volume
        check_type('names_or_ids', names_or_ids, Iterable, (Integral, str))
        check_type('obj_type', obj_type, str)
        obj_type = obj_type.lower()
        check_value('obj_type', obj_type, ('material', 'cell'))
        check_value('attrib_name', attrib_name,
                    ('temperature', 'volume', 'density', 'rotation',
                     'translation'))
        # The C API only allows setting density units of atom/b-cm and g/cm3
        check_value('density_units', density_units, ('atom/b-cm', 'g/cm3'))
        # The C API has no way to set cell volume or material temperature
        # so lets raise exceptions as needed
        if obj_type == 'cell' and attrib_name == 'volume':
            raise NotImplementedError(
                'Setting a Cell volume is not supported!')
        if obj_type == 'material' and attrib_name == 'temperature':
            raise NotImplementedError(
                'Setting a material temperature is not supported!')

        # And some items just dont make sense
        if obj_type == 'cell' and attrib_name == 'density':
            raise ValueError('Cannot set a Cell density!')
        if obj_type == 'material' and attrib_name in ('rotation',
                                                      'translation'):
            raise ValueError('Cannot set a material rotation/translation!')

        # Set the
        if obj_type == 'cell':
            by_name = self._cells_by_name
            by_id = self._cells_by_id
            if self.is_initialized:
                obj_by_id = openmc.lib.cells
        else:
            by_name = self._materials_by_name
            by_id = self._materials_by_id
            if self.is_initialized:
                obj_by_id = openmc.lib.materials
        # Get the list of ids to use if converting from names and accepting
        # only values that have actual ids
        ids = []
        for name_or_id in names_or_ids:
            if isinstance(name_or_id, Integral):
                if name_or_id in by_id:
                    ids.append(int(name_or_id))
                else:
                    cap_obj = obj_type.capitalize()
                    msg = f'{cap_obj} ID {name_or_id} " \
                        "is not present in the model!'
                    raise InvalidIDError(msg)
            elif isinstance(name_or_id, str):
                if name_or_id in by_name:
                    # Then by_name[name_or_id] is a list so we need to add all
                    # entries
                    ids.extend([obj.id for obj in by_name[name_or_id]])
                else:
                    cap_obj = obj_type.capitalize()
                    msg = f'{cap_obj} {name_or_id} " \
                        "is not present in the model!'
                    raise InvalidIDError(msg)

        # Now perform the change to both python and C API
        for id_ in ids:
            obj = by_id[id_]
            if attrib_name == 'density':
                obj.set_density(density_units, value)
            else:
                setattr(obj, attrib_name, value)
            # Next lets keep what is in C API memory up to date as well
            if self.is_initialized:
                lib_obj = obj_by_id[id_]
                if attrib_name == 'density':
                    lib_obj.set_density(value, density_units)
                elif attrib_name == 'temperature':
                    lib_obj.set_temperature(value)
                else:
                    setattr(lib_obj, attrib_name, value)

    def rotate_cells(self, names_or_ids, vector):
        """Rotate the identified cell(s) by the specified rotation vector.
        The rotation is only applied to cells filled with a universe.

        .. note:: If applying this change to a name that is not unique, then
                  the change will be applied to all objects of that name.

        .. versionadded:: 0.13.0

        Parameters
        ----------
        names_or_ids : Iterable of str or int
            The cell names (if str) or id (if int) that are to be translated
            or rotated. This parameter can include a mix of names and ids.
        vector : Iterable of float
            The rotation vector of length 3 to apply. This array specifies the
            angles in degrees about the x, y, and z axes, respectively.

        """

        self._change_py_lib_attribs(names_or_ids, vector, 'cell', 'rotation')

    def translate_cells(self, names_or_ids, vector):
        """Translate the identified cell(s) by the specified translation vector.
        The translation is only applied to cells filled with a universe.

        .. note:: If applying this change to a name that is not unique, then
                  the change will be applied to all objects of that name.

        .. versionadded:: 0.13.0

        Parameters
        ----------
        names_or_ids : Iterable of str or int
            The cell names (if str) or id (if int) that are to be translated
            or rotated. This parameter can include a mix of names and ids.
        vector : Iterable of float
            The translation vector of length 3 to apply. This array specifies
            the x, y, and z dimensions of the translation.

        """

        self._change_py_lib_attribs(names_or_ids, vector, 'cell',
                                    'translation')

    def update_densities(self, names_or_ids, density, density_units='atom/b-cm'):
        """Update the density of a given set of materials to a new value

        .. note:: If applying this change to a name that is not unique, then
                  the change will be applied to all objects of that name.

        .. versionadded:: 0.13.0

        Parameters
        ----------
        names_or_ids : Iterable of str or int
            The material names (if str) or id (if int) that are to be updated.
            This parameter can include a mix of names and ids.
        density : float
            The density to apply in the units specified by `density_units`
        density_units : {'atom/b-cm', 'g/cm3'}, optional
            Units for `density`. Defaults to 'atom/b-cm'

        """

        self._change_py_lib_attribs(names_or_ids, density, 'material',
                                    'density', density_units)

    def update_cell_temperatures(self, names_or_ids, temperature):
        """Update the temperature of a set of cells to the given value

        .. note:: If applying this change to a name that is not unique, then
                  the change will be applied to all objects of that name.

        .. versionadded:: 0.13.0

        Parameters
        ----------
        names_or_ids : Iterable of str or int
            The cell names (if str) or id (if int) that are to be updated.
            This parameter can include a mix of names and ids.
        temperature : float
            The temperature to apply in units of Kelvin

        """

        self._change_py_lib_attribs(names_or_ids, temperature, 'cell',
                                    'temperature')

    def update_material_volumes(self, names_or_ids, volume):
        """Update the volume of a set of materials to the given value

        .. note:: If applying this change to a name that is not unique, then
                  the change will be applied to all objects of that name.

        .. versionadded:: 0.13.0

        Parameters
        ----------
        names_or_ids : Iterable of str or int
            The material names (if str) or id (if int) that are to be updated.
            This parameter can include a mix of names and ids.
        volume : float
            The volume to apply in units of cm^3

        """

        self._change_py_lib_attribs(names_or_ids, volume, 'material', 'volume')

    def differentiate_depletable_mats(self, diff_volume_method: str = None):
        """Assign distribmats for each depletable material

        .. versionadded:: 0.14.0

        .. versionchanged:: 0.15.1
            diff_volume_method default is None, do not set volumes on the new
            material ovjects. Is now a convenience method for
            differentiate_mats(diff_volume_method, depletable_only=True)

        Parameters
        ----------
        diff_volume_method : str
            Specifies how the volumes of the new materials should be found.
            - None: Do not assign volumes to the new materials (Default)
            - 'divide_equally': Divide the original material volume equally between the new materials
            - 'match cell': Set the volume of the material to the volume of the cell they fill
        """
        self.differentiate_mats(diff_volume_method, depletable_only=True)

    def differentiate_mats(self, diff_volume_method: str = None, depletable_only: bool = True):
        """Assign distribmats for each material

        .. versionadded:: 0.15.1

        Parameters
        ----------
        diff_volume_method : str
            Specifies how the volumes of the new materials should be found.
            - None: Do not assign volumes to the new materials (Default)
            - 'divide_equally': Divide the original material volume equally between the new materials
            - 'match cell': Set the volume of the material to the volume of the cell they fill
        depletable_only : bool
            Default is True, only depletable materials will be differentiated. If False, all materials will be
            differentiated.
        """
        check_value('volume differentiation method', diff_volume_method, ("divide equally", "match cell", None))

        # Count the number of instances for each cell and material
        self.geometry.determine_paths(instances_only=True)

        # Find all or depletable_only materials which have multiple instance
        distribmats = set()
        for mat in self.materials:
            # Differentiate all materials with multiple instances
            diff_mat = mat.num_instances > 1
            # If depletable_only is True, differentiate only depletable materials
            if depletable_only:
                diff_mat = diff_mat and mat.depletable
            if diff_mat:
                # Assign volumes to the materials according to requirements
                if diff_volume_method == "divide equally":
                    if mat.volume is None:
                        raise RuntimeError(
                            "Volume not specified for "
                            f"material with ID={mat.id}.")
                    else:
                        mat.volume /= mat.num_instances
                elif diff_volume_method == "match cell":
                    for cell in self.geometry.get_all_material_cells().values():
                        if cell.fill == mat:
                            if not cell.volume:
                                raise ValueError(
                                    f"Volume of cell ID={cell.id} not specified. "
                                    "Set volumes of cells prior to using "
                                    "diff_volume_method='match cell'.")
                distribmats.add(mat)

        if not distribmats:
            return

        # Assign distribmats to cells
        for cell in self.geometry.get_all_material_cells().values():
            if cell.fill in distribmats:
                mat = cell.fill
                if diff_volume_method != 'match cell':
                    cell.fill = [mat.clone() for _ in range(cell.num_instances)]
                elif diff_volume_method == 'match cell':
                    cell.fill = mat.clone()
                    cell.fill.volume = cell.volume

        if self.materials is not None:
            self.materials = openmc.Materials(
                self.geometry.get_all_materials().values()
            )<|MERGE_RESOLUTION|>--- conflicted
+++ resolved
@@ -942,7 +942,6 @@
                     n_samples=n_samples, prn_seed=prn_seed
                 )
 
-<<<<<<< HEAD
     def apply_tally_results(self, statepoint):
         """Apply results from a statepoint to tally objects on the Model
 
@@ -953,11 +952,8 @@
         """
         self.tallies.add_results(statepoint)
 
-    def plot_geometry(self, output=True, cwd='.', openmc_exec='openmc'):
-=======
     def plot_geometry(self, output=True, cwd='.', openmc_exec='openmc',
                       export_model_xml=True, **export_kwargs):
->>>>>>> 560bd22b
         """Creates plot images as specified by the Model.plots attribute
 
         .. versionadded:: 0.13.0
