--- conflicted
+++ resolved
@@ -599,13 +599,6 @@
     def run(self, particles=None, threads=None, geometry_debug=False,
             restart_file=None, tracks=False, output=True, cwd='.',
             openmc_exec='openmc', mpi_args=None, event_based=None,
-<<<<<<< HEAD
-            export_model_xml=True) -> Optional[Path]:
-        """Runs OpenMC. If the C API has been initialized, then the C API is
-        used, otherwise, this method creates the XML files and runs OpenMC via
-        a system call. In both cases this method returns the path to the last
-        statepoint file generated.
-=======
             export_model_xml=True, **export_kwargs):
         """Run OpenMC
 
@@ -613,8 +606,7 @@
         this method creates the XML files and runs OpenMC via a system call. In
         both cases this method returns the path to the last statepoint file
         generated.
->>>>>>> f7c29614
-
+        
         .. versionchanged:: 0.12
             Instead of returning the final k-effective value, this function now
             returns the path to the final statepoint written.
