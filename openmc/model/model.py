--- conflicted
+++ resolved
@@ -7,12 +7,7 @@
 from numbers import Integral
 from tempfile import NamedTemporaryFile
 import warnings
-<<<<<<< HEAD
-import lxml.etree as ET
 from typing import Optional, Dict, Sequence
-=======
-from typing import Optional, Dict
->>>>>>> 3efd2428
 
 import h5py
 import lxml.etree as ET
