import os
import typing  # imported separately as py3.8 requires typing.Iterable
from collections.abc import Iterable, Mapping, MutableSequence
from enum import Enum
import itertools
from math import ceil
from numbers import Integral, Real
from pathlib import Path
import typing  # required to prevent typing.Union namespace overwriting Union
from typing import Optional
import lxml.etree as ET

import openmc.checkvalue as cv
from openmc.stats.multivariate import MeshSpatial

from . import (RegularMesh, SourceBase, IndependentSource,
               VolumeCalculation, WeightWindows, WeightWindowGenerator)
from ._xml import clean_indentation, get_text, reorder_attributes
from openmc.checkvalue import PathLike
from .mesh import _read_meshes


class RunMode(Enum):
    EIGENVALUE = 'eigenvalue'
    FIXED_SOURCE = 'fixed source'
    PLOT = 'plot'
    VOLUME = 'volume'
    PARTICLE_RESTART = 'particle restart'


_RES_SCAT_METHODS = ['dbrc', 'rvs']


class Settings:
    """Settings used for an OpenMC simulation.

    Parameters
    ----------
    **kwargs : dict, optional
        Any keyword arguments are used to set attributes on the instance.

    Attributes
    ----------
    batches : int
        Number of batches to simulate
    confidence_intervals : bool
        If True, uncertainties on tally results will be reported as the
        half-width of the 95% two-sided confidence interval. If False,
        uncertainties on tally results will be reported as the sample standard
        deviation.
    create_fission_neutrons : bool
        Indicate whether fission neutrons should be created or not.
    cutoff : dict
        Dictionary defining weight cutoff and energy cutoff. The dictionary may
        have six keys, 'weight', 'weight_avg', 'energy_neutron', 'energy_photon',
        'energy_electron', and 'energy_positron'. Value for 'weight'
        should be a float indicating weight cutoff below which particle undergo
        Russian roulette. Value for 'weight_avg' should be a float indicating
        weight assigned to particles that are not killed after Russian
        roulette. Value of energy should be a float indicating energy in eV
        below which particle type will be killed.
    delayed_photon_scaling : bool
        Indicate whether to scale the fission photon yield by (EGP + EGD)/EGP
        where EGP is the energy release of prompt photons and EGD is the energy
        release of delayed photons.

        .. versionadded:: 0.12
    electron_treatment : {'led', 'ttb'}
        Whether to deposit all energy from electrons locally ('led') or create
        secondary bremsstrahlung photons ('ttb').
    energy_mode : {'continuous-energy', 'multi-group'}
        Set whether the calculation should be continuous-energy or multi-group.
    entropy_mesh : openmc.RegularMesh
        Mesh to be used to calculate Shannon entropy. If the mesh dimensions are
        not specified, OpenMC assigns a mesh such that 20 source sites per mesh
        cell are to be expected on average.
    event_based : bool
        Indicate whether to use event-based parallelism instead of the default
        history-based parallelism.

        .. versionadded:: 0.12
    generations_per_batch : int
        Number of generations per batch
    max_lost_particles : int
        Maximum number of lost particles

        .. versionadded:: 0.12
    rel_max_lost_particles : float
        Maximum number of lost particles, relative to the total number of particles

        .. versionadded:: 0.12
    inactive : int
        Number of inactive batches
    keff_trigger : dict
        Dictionary defining a trigger on eigenvalue. The dictionary must have
        two keys, 'type' and 'threshold'. Acceptable values corresponding to
        type are 'variance', 'std_dev', and 'rel_err'. The threshold value
        should be a float indicating the variance, standard deviation, or
        relative error used.
    log_grid_bins : int
        Number of bins for logarithmic energy grid search
    material_cell_offsets : bool
        Generate an "offset table" for material cells by default. These tables
        are necessary when a particular instance of a cell needs to be tallied.

        .. versionadded:: 0.12
    max_particles_in_flight : int
        Number of neutrons to run concurrently when using event-based
        parallelism.

        .. versionadded:: 0.12
    max_order : None or int
        Maximum scattering order to apply globally when in multi-group mode.
    max_splits : int
        Maximum number of times a particle can split during a history

        .. versionadded:: 0.13
    max_tracks : int
        Maximum number of tracks written to a track file (per MPI process).

        .. versionadded:: 0.13.1
    no_reduce : bool
        Indicate that all user-defined and global tallies should not be reduced
        across processes in a parallel calculation.
    output : dict
        Dictionary indicating what files to output. Acceptable keys are:

        :path: String indicating a directory where output files should be
               written
        :summary: Whether the 'summary.h5' file should be written (bool)
        :tallies: Whether the 'tallies.out' file should be written (bool)
    particles : int
        Number of particles per generation
    photon_transport : bool
        Whether to use photon transport.
    ptables : bool
        Determine whether probability tables are used.
    resonance_scattering : dict
        Settings for resonance elastic scattering. Accepted keys are 'enable'
        (bool), 'method' (str), 'energy_min' (float), 'energy_max' (float), and
        'nuclides' (list). The 'method' can be set to 'dbrc' (Doppler broadening
        rejection correction) or 'rvs' (relative velocity sampling). If not
        specified, 'rvs' is the default method. The 'energy_min' and
        'energy_max' values indicate the minimum and maximum energies above and
        below which the resonance elastic scattering method is to be
        applied. The 'nuclides' list indicates what nuclides the method should
        be applied to. In its absence, the method will be applied to all
        nuclides with 0 K elastic scattering data present.
    run_mode : {'eigenvalue', 'fixed source', 'plot', 'volume', 'particle restart'}
        The type of calculation to perform (default is 'eigenvalue')
    seed : int
        Seed for the linear congruential pseudorandom number generator
    source : Iterable of openmc.SourceBase
        Distribution of source sites in space, angle, and energy
    sourcepoint : dict
        Options for writing source points. Acceptable keys are:

        :batches: list of batches at which to write source
        :overwrite: bool indicating whether to overwrite
        :separate: bool indicating whether the source should be written as a
                   separate file
        :write: bool indicating whether or not to write the source
        :mcpl: bool indicating whether to write the source as an MCPL file
    statepoint : dict
        Options for writing state points. Acceptable keys are:

        :batches: list of batches at which to write statepoint files
    surf_source_read : dict
        Options for reading surface source points. Acceptable keys are:

        :path: Path to surface source file (str).
    surf_source_write : dict
        Options for writing surface source points. Acceptable keys are:

        :surface_ids: List of surface ids at which crossing particles are to be
                   banked (int)
        :max_particles: Maximum number of particles to be banked on
                   surfaces per process (int)
        :mcpl: Output in the form of an MCPL-file (bool)
    survival_biasing : bool
        Indicate whether survival biasing is to be used
    tabular_legendre : dict
        Determines if a multi-group scattering moment kernel expanded via
        Legendre polynomials is to be converted to a tabular distribution or
        not. Accepted keys are 'enable' and 'num_points'. The value for
        'enable' is a bool stating whether the conversion to tabular is
        performed; the value for 'num_points' sets the number of points to use
        in the tabular distribution, should 'enable' be True.
    temperature : dict
        Defines a default temperature and method for treating intermediate
        temperatures at which nuclear data doesn't exist. Accepted keys are
        'default', 'method', 'range', 'tolerance', and 'multipole'. The value
        for 'default' should be a float representing the default temperature in
        Kelvin. The value for 'method' should be 'nearest' or 'interpolation'.
        If the method is 'nearest', 'tolerance' indicates a range of
        temperature within which cross sections may be used. If the method is
        'interpolation', 'tolerance' indicates the range of temperatures outside
        of the available cross section temperatures where cross sections will
        evaluate to the nearer bound. The value for 'range' should be a pair of
        minimum and maximum temperatures which are used to indicate that cross
        sections be loaded at all temperatures within the range. 'multipole' is
        a boolean indicating whether or not the windowed multipole method should
        be used to evaluate resolved resonance cross sections.
    trace : tuple or list
        Show detailed information about a single particle, indicated by three
        integers: the batch number, generation number, and particle number
    track : tuple or list
        Specify particles for which track files should be written. Each particle
        is identified by a tuple with the batch number, generation number, and
        particle number.
    trigger_active : bool
        Indicate whether tally triggers are used
    trigger_batch_interval : int
        Number of batches in between convergence checks
    trigger_max_batches : int
        Maximum number of batches simulated. If this is set, the number of
        batches specified via ``batches`` is interpreted as the minimum number
        of batches
    ufs_mesh : openmc.RegularMesh
        Mesh to be used for redistributing source sites via the uniform fission
        site (UFS) method.
    verbosity : int
        Verbosity during simulation between 1 and 10. Verbosity levels are
        described in :ref:`verbosity`.
    volume_calculations : VolumeCalculation or iterable of VolumeCalculation
        Stochastic volume calculation specifications
    weight_windows : WeightWindows or iterable of WeightWindows
        Weight windows to use for variance reduction

        .. versionadded:: 0.13
    weight_window_generators : WeightWindowGenerator or iterable of WeightWindowGenerator
        Weight windows generation parameters to apply during simulation

        .. versionadded:: 0.13.4

    create_delayed_neutrons : bool
        Whether delayed neutrons are created in fission.

        .. versionadded:: 0.13.3
    weight_windows_on : bool
        Whether weight windows are enabled

        .. versionadded:: 0.13

    weight_windows_file: Pathlike
        Path to a weight window file to load during simulation initialization

        .. versionadded::0.13.4
    write_initial_source : bool
        Indicate whether to write the initial source distribution to file
    """

    def __init__(self, **kwargs):
        self._run_mode = RunMode.EIGENVALUE
        self._batches = None
        self._generations_per_batch = None
        self._inactive = None
        self._max_lost_particles = None
        self._rel_max_lost_particles = None
        self._particles = None
        self._keff_trigger = None

        # Energy mode subelement
        self._energy_mode = None
        self._max_order = None

        # Source subelement
        self._source = cv.CheckedList(SourceBase, 'source distributions')

        self._confidence_intervals = None
        self._electron_treatment = None
        self._photon_transport = None
        self._ptables = None
        self._seed = None
        self._survival_biasing = None

        # Shannon entropy mesh
        self._entropy_mesh = None

        # Trigger subelement
        self._trigger_active = None
        self._trigger_max_batches = None
        self._trigger_batch_interval = None

        self._output = None

        # Output options
        self._statepoint = {}
        self._sourcepoint = {}

        self._surf_source_read = {}
        self._surf_source_write = {}

        self._no_reduce = None

        self._verbosity = None

        self._trace = None
        self._track = None

        self._tabular_legendre = {}

        self._temperature = {}

        # Cutoff subelement
        self._cutoff = None

        # Uniform fission source subelement
        self._ufs_mesh = None

        self._resonance_scattering = {}
        self._volume_calculations = cv.CheckedList(
            VolumeCalculation, 'volume calculations')

        self._create_fission_neutrons = None
        self._create_delayed_neutrons = None
        self._delayed_photon_scaling = None
        self._material_cell_offsets = None
        self._log_grid_bins = None

        self._event_based = None
        self._max_particles_in_flight = None
        self._write_initial_source = None
        self._weight_windows = cv.CheckedList(WeightWindows, 'weight windows')
        self._weight_window_generators = cv.CheckedList(WeightWindowGenerator, 'weight window generators')
        self._weight_windows_on = None
        self._weight_windows_file = None
        self._max_splits = None
        self._max_tracks = None

        for key, value in kwargs.items():
            setattr(self, key, value)

    @property
    def run_mode(self) -> str:
        return self._run_mode.value

<<<<<<< HEAD
    @property
    def batches(self) -> int:
        return self._batches

    @property
    def generations_per_batch(self) -> int:
        return self._generations_per_batch

    @property
    def inactive(self) -> int:
        return self._inactive

    @property
    def max_lost_particles(self) -> int:
        return self._max_lost_particles

    @property
    def rel_max_lost_particles(self) -> float:
        return self._rel_max_lost_particles

    @property
    def particles(self) -> int:
        return self._particles

    @property
    def keff_trigger(self) -> dict:
        return self._keff_trigger

    @property
    def energy_mode(self) -> str:
        return self._energy_mode

    @property
    def max_order(self) -> int:
        return self._max_order

    @property
    def source(self) -> typing.List[SourceBase]:
        return self._source

    @property
    def confidence_intervals(self) -> bool:
        return self._confidence_intervals

    @property
    def electron_treatment(self) -> str:
        return self._electron_treatment

    @property
    def ptables(self) -> bool:
        return self._ptables

    @property
    def photon_transport(self) -> bool:
        return self._photon_transport

    @property
    def seed(self) -> int:
        return self._seed

    @property
    def survival_biasing(self) -> bool:
        return self._survival_biasing

    @property
    def entropy_mesh(self) -> RegularMesh:
        return self._entropy_mesh

    @property
    def trigger_active(self) -> bool:
        return self._trigger_active

    @property
    def trigger_max_batches(self) -> int:
        return self._trigger_max_batches

    @property
    def trigger_batch_interval(self) -> int:
        return self._trigger_batch_interval

    @property
    def output(self) -> dict:
        return self._output

    @property
    def sourcepoint(self) -> dict:
        return self._sourcepoint

    @property
    def statepoint(self) -> dict:
        return self._statepoint

    @property
    def surf_source_read(self) -> dict:
        return self._surf_source_read

    @property
    def surf_source_write(self) -> dict:
        return self._surf_source_write

    @property
    def no_reduce(self) -> bool:
        return self._no_reduce

    @property
    def verbosity(self) -> int:
        return self._verbosity

    @property
    def tabular_legendre(self) -> dict:
        return self._tabular_legendre

    @property
    def temperature(self) -> dict:
        return self._temperature

    @property
    def trace(self) -> typing.Iterable:
        return self._trace

    @property
    def track(self) -> typing.Iterable[typing.Iterable[int]]:
        return self._track

    @property
    def cutoff(self) -> dict:
        return self._cutoff

    @property
    def ufs_mesh(self) -> RegularMesh:
        return self._ufs_mesh

    @property
    def resonance_scattering(self) -> dict:
        return self._resonance_scattering

    @property
    def volume_calculations(self) -> typing.List[VolumeCalculation]:
        return self._volume_calculations

    @property
    def create_fission_neutrons(self) -> bool:
        return self._create_fission_neutrons

    @property
    def create_delayed_neutrons(self) -> bool:
        return self._create_delayed_neutrons

    @property
    def delayed_photon_scaling(self) -> bool:
        return self._delayed_photon_scaling

    @property
    def material_cell_offsets(self) -> bool:
        return self._material_cell_offsets

    @property
    def log_grid_bins(self) -> int:
        return self._log_grid_bins

    @property
    def event_based(self) -> bool:
        return self._event_based

    @property
    def max_particles_in_flight(self) -> int:
        return self._max_particles_in_flight

    @property
    def write_initial_source(self) -> bool:
        return self._write_initial_source

    @property
    def weight_windows(self) -> typing.List[WeightWindows]:
        return self._weight_windows

    @property
    def weight_windows_on(self) -> bool:
        return self._weight_windows_on

    @property
    def weight_windows_file(self) -> Optional[PathLike]:
        return self._weight_windows_file

    @weight_windows_file.setter
    def weight_windows_file(self, value: PathLike):
        cv.check_type('weight windows file', value, (str, Path))
        self._weight_windows_file = value

    @property
    def weight_window_generators(self) -> typing.List[WeightWindowGenerator]:
        return self._weight_window_generators

    @weight_window_generators.setter
    def weight_window_generators(self, wwgs):
        if not isinstance(wwgs, MutableSequence):
            wwgs = [wwgs]
        self._weight_window_generators = cv.CheckedList(WeightWindowGenerator, 'weight window generators', wwgs)

    @property
    def max_splits(self) -> int:
        return self._max_splits

    @property
    def max_tracks(self) -> int:
        return self._max_tracks

=======
>>>>>>> ee7b9524
    @run_mode.setter
    def run_mode(self, run_mode: str):
        cv.check_value('run mode', run_mode, {x.value for x in RunMode})
        for mode in RunMode:
            if mode.value == run_mode:
                self._run_mode = mode

    @property
    def batches(self) -> int:
        return self._batches

    @batches.setter
    def batches(self, batches: int):
        cv.check_type('batches', batches, Integral)
        cv.check_greater_than('batches', batches, 0)
        self._batches = batches

    @property
    def generations_per_batch(self) -> int:
        return self._generations_per_batch

    @generations_per_batch.setter
    def generations_per_batch(self, generations_per_batch: int):
        cv.check_type('generations per patch', generations_per_batch, Integral)
        cv.check_greater_than('generations per batch', generations_per_batch, 0)
        self._generations_per_batch = generations_per_batch

    @property
    def inactive(self) -> int:
        return self._inactive

    @inactive.setter
    def inactive(self, inactive: int):
        cv.check_type('inactive batches', inactive, Integral)
        cv.check_greater_than('inactive batches', inactive, 0, True)
        self._inactive = inactive

    @property
    def max_lost_particles(self) -> int:
        return self._max_lost_particles

    @max_lost_particles.setter
    def max_lost_particles(self, max_lost_particles: int):
        cv.check_type('max_lost_particles', max_lost_particles, Integral)
        cv.check_greater_than('max_lost_particles', max_lost_particles, 0)
        self._max_lost_particles = max_lost_particles

    @property
    def rel_max_lost_particles(self) -> float:
        return self._rel_max_lost_particles

    @rel_max_lost_particles.setter
    def rel_max_lost_particles(self, rel_max_lost_particles: float):
        cv.check_type('rel_max_lost_particles', rel_max_lost_particles, Real)
        cv.check_greater_than('rel_max_lost_particles', rel_max_lost_particles, 0)
        cv.check_less_than('rel_max_lost_particles', rel_max_lost_particles, 1)
        self._rel_max_lost_particles = rel_max_lost_particles

    @property
    def particles(self) -> int:
        return self._particles

    @particles.setter
    def particles(self, particles: int):
        cv.check_type('particles', particles, Integral)
        cv.check_greater_than('particles', particles, 0)
        self._particles = particles

    @property
    def keff_trigger(self) -> dict:
        return self._keff_trigger

    @keff_trigger.setter
    def keff_trigger(self, keff_trigger: dict):
        if not isinstance(keff_trigger, dict):
            msg = f'Unable to set a trigger on keff from "{keff_trigger}" ' \
                  'which is not a Python dictionary'
            raise ValueError(msg)

        elif 'type' not in keff_trigger:
            msg = f'Unable to set a trigger on keff from "{keff_trigger}" ' \
                  'which does not have a "type" key'
            raise ValueError(msg)

        elif keff_trigger['type'] not in ['variance', 'std_dev', 'rel_err']:
            msg = 'Unable to set a trigger on keff with ' \
                  'type "{0}"'.format(keff_trigger['type'])
            raise ValueError(msg)

        elif 'threshold' not in keff_trigger:
            msg = f'Unable to set a trigger on keff from "{keff_trigger}" ' \
                  'which does not have a "threshold" key'
            raise ValueError(msg)

        elif not isinstance(keff_trigger['threshold'], Real):
            msg = 'Unable to set a trigger on keff with ' \
                  'threshold "{0}"'.format(keff_trigger['threshold'])
            raise ValueError(msg)

        self._keff_trigger = keff_trigger

    @property
    def energy_mode(self) -> str:
        return self._energy_mode

    @energy_mode.setter
    def energy_mode(self, energy_mode: str):
        cv.check_value('energy mode', energy_mode,
                    ['continuous-energy', 'multi-group'])
        self._energy_mode = energy_mode

    @property
    def max_order(self) -> int:
        return self._max_order

    @max_order.setter
    def max_order(self, max_order: Optional[int]):
        if max_order is not None:
            cv.check_type('maximum scattering order', max_order, Integral)
            cv.check_greater_than('maximum scattering order', max_order, 0,
                                  True)
        self._max_order = max_order

    @property
    def source(self) -> typing.List[Source]:
        return self._source

    @source.setter
    def source(self, source: typing.Union[SourceBase, typing.Iterable[SourceBase]]):
        if not isinstance(source, MutableSequence):
            source = [source]
        self._source = cv.CheckedList(SourceBase, 'source distributions', source)

    @property
    def confidence_intervals(self) -> bool:
        return self._confidence_intervals

    @confidence_intervals.setter
    def confidence_intervals(self, confidence_intervals: bool):
        cv.check_type('confidence interval', confidence_intervals, bool)
        self._confidence_intervals = confidence_intervals

    @property
    def electron_treatment(self) -> str:
        return self._electron_treatment

    @electron_treatment.setter
    def electron_treatment(self, electron_treatment: str):
        cv.check_value('electron treatment', electron_treatment, ['led', 'ttb'])
        self._electron_treatment = electron_treatment

    @property
    def ptables(self) -> bool:
        return self._ptables

    @ptables.setter
    def ptables(self, ptables: bool):
        cv.check_type('probability tables', ptables, bool)
        self._ptables = ptables

    @property
    def photon_transport(self) -> bool:
        return self._photon_transport

    @photon_transport.setter
    def photon_transport(self, photon_transport: bool):
        cv.check_type('photon transport', photon_transport, bool)
        self._photon_transport = photon_transport

    @property
    def seed(self) -> int:
        return self._seed

    @seed.setter
    def seed(self, seed: int):
        cv.check_type('random number generator seed', seed, Integral)
        cv.check_greater_than('random number generator seed', seed, 0)
        self._seed = seed

    @property
    def survival_biasing(self) -> bool:
        return self._survival_biasing

    @survival_biasing.setter
    def survival_biasing(self, survival_biasing: bool):
        cv.check_type('survival biasing', survival_biasing, bool)
        self._survival_biasing = survival_biasing

    @property
    def entropy_mesh(self) -> RegularMesh:
        return self._entropy_mesh

    @entropy_mesh.setter
    def entropy_mesh(self, entropy: RegularMesh):
        cv.check_type('entropy mesh', entropy, RegularMesh)
        self._entropy_mesh = entropy

    @property
    def trigger_active(self) -> bool:
        return self._trigger_active

    @trigger_active.setter
    def trigger_active(self, trigger_active: bool):
        cv.check_type('trigger active', trigger_active, bool)
        self._trigger_active = trigger_active

    @property
    def trigger_max_batches(self) -> int:
        return self._trigger_max_batches

    @trigger_max_batches.setter
    def trigger_max_batches(self, trigger_max_batches: int):
        cv.check_type('trigger maximum batches', trigger_max_batches, Integral)
        cv.check_greater_than('trigger maximum batches', trigger_max_batches, 0)
        self._trigger_max_batches = trigger_max_batches

    @property
    def trigger_batch_interval(self) -> int:
        return self._trigger_batch_interval

    @trigger_batch_interval.setter
    def trigger_batch_interval(self, trigger_batch_interval: int):
        cv.check_type('trigger batch interval', trigger_batch_interval, Integral)
        cv.check_greater_than('trigger batch interval', trigger_batch_interval, 0)
        self._trigger_batch_interval = trigger_batch_interval

    @property
    def output(self) -> dict:
        return self._output

    @output.setter
    def output(self, output: dict):
        cv.check_type('output', output, Mapping)
        for key, value in output.items():
            cv.check_value('output key', key, ('summary', 'tallies', 'path'))
            if key in ('summary', 'tallies'):
                cv.check_type(f"output['{key}']", value, bool)
            else:
                cv.check_type("output['path']", value, str)
        self._output = output

    @property
    def sourcepoint(self) -> dict:
        return self._sourcepoint

    @sourcepoint.setter
    def sourcepoint(self, sourcepoint: dict):
        cv.check_type('sourcepoint options', sourcepoint, Mapping)
        for key, value in sourcepoint.items():
            if key == 'batches':
                cv.check_type('sourcepoint batches', value, Iterable, Integral)
                for batch in value:
                    cv.check_greater_than('sourcepoint batch', batch, 0)
            elif key == 'separate':
                cv.check_type('sourcepoint separate', value, bool)
            elif key == 'write':
                cv.check_type('sourcepoint write', value, bool)
            elif key == 'overwrite':
                cv.check_type('sourcepoint overwrite', value, bool)
            elif key == 'mcpl':
                cv.check_type('sourcepoint mcpl', value, bool)
            else:
                raise ValueError(f"Unknown key '{key}' encountered when "
                                 "setting sourcepoint options.")
        self._sourcepoint = sourcepoint

    @property
    def statepoint(self) -> dict:
        return self._statepoint

    @statepoint.setter
    def statepoint(self, statepoint: dict):
        cv.check_type('statepoint options', statepoint, Mapping)
        for key, value in statepoint.items():
            if key == 'batches':
                cv.check_type('statepoint batches', value, Iterable, Integral)
                for batch in value:
                    cv.check_greater_than('statepoint batch', batch, 0)
            else:
                raise ValueError(f"Unknown key '{key}' encountered when "
                                 "setting statepoint options.")
        self._statepoint = statepoint

    @property
    def surf_source_read(self) -> dict:
        return self._surf_source_read

    @surf_source_read.setter
    def surf_source_read(self, surf_source_read: dict):
        cv.check_type('surface source reading options', surf_source_read, Mapping)
        for key, value in surf_source_read.items():
            cv.check_value('surface source reading key', key,
                           ('path'))
            if key == 'path':
                cv.check_type('path to surface source file', value, str)
        self._surf_source_read = surf_source_read

    @property
    def surf_source_write(self) -> dict:
        return self._surf_source_write

    @surf_source_write.setter
    def surf_source_write(self, surf_source_write: dict):
        cv.check_type('surface source writing options', surf_source_write, Mapping)
        for key, value in surf_source_write.items():
            cv.check_value('surface source writing key', key,
                           ('surface_ids', 'max_particles', 'mcpl'))
            if key == 'surface_ids':
                cv.check_type('surface ids for source banking', value,
                              Iterable, Integral)
                for surf_id in value:
                    cv.check_greater_than('surface id for source banking',
                                          surf_id, 0)
            elif key == 'max_particles':
                cv.check_type('maximum particle banks on surfaces per process',
                              value, Integral)
                cv.check_greater_than('maximum particle banks on surfaces per process',
                                      value, 0)
            elif key == 'mcpl':
                cv.check_type('write to an MCPL-format file', value, bool)

        self._surf_source_write = surf_source_write

    @property
    def no_reduce(self) -> bool:
        return self._no_reduce

    @no_reduce.setter
    def no_reduce(self, no_reduce: bool):
        cv.check_type('no reduction option', no_reduce, bool)
        self._no_reduce = no_reduce

    @property
    def verbosity(self) -> int:
        return self._verbosity

    @verbosity.setter
    def verbosity(self, verbosity: int):
        cv.check_type('verbosity', verbosity, Integral)
        cv.check_greater_than('verbosity', verbosity, 1, True)
        cv.check_less_than('verbosity', verbosity, 10, True)
        self._verbosity = verbosity

    @property
    def tabular_legendre(self) -> dict:
        return self._tabular_legendre

    @tabular_legendre.setter
    def tabular_legendre(self, tabular_legendre: dict):
        cv.check_type('tabular_legendre settings', tabular_legendre, Mapping)
        for key, value in tabular_legendre.items():
            cv.check_value('tabular_legendre key', key,
                           ['enable', 'num_points'])
            if key == 'enable':
                cv.check_type('enable tabular_legendre', value, bool)
            elif key == 'num_points':
                cv.check_type('num_points tabular_legendre', value, Integral)
                cv.check_greater_than('num_points tabular_legendre', value, 0)
        self._tabular_legendre = tabular_legendre

    @property
    def temperature(self) -> dict:
        return self._temperature

    @temperature.setter
    def temperature(self, temperature: dict):

        cv.check_type('temperature settings', temperature, Mapping)
        for key, value in temperature.items():
            cv.check_value('temperature key', key,
                           ['default', 'method', 'tolerance', 'multipole',
                            'range'])
            if key == 'default':
                cv.check_type('default temperature', value, Real)
            elif key == 'method':
                cv.check_value('temperature method', value,
                               ['nearest', 'interpolation'])
            elif key == 'tolerance':
                cv.check_type('temperature tolerance', value, Real)
            elif key == 'multipole':
                cv.check_type('temperature multipole', value, bool)
            elif key == 'range':
                cv.check_length('temperature range', value, 2)
                for T in value:
                    cv.check_type('temperature', T, Real)

        self._temperature = temperature

    @property
    def trace(self) -> typing.Iterable:
        return self._trace

    @trace.setter
    def trace(self, trace: Iterable):
        cv.check_type('trace', trace, Iterable, Integral)
        cv.check_length('trace', trace, 3)
        cv.check_greater_than('trace batch', trace[0], 0)
        cv.check_greater_than('trace generation', trace[1], 0)
        cv.check_greater_than('trace particle', trace[2], 0)
        self._trace = trace

    @property
    def track(self) -> typing.Iterable[typing.Iterable[int]]:
        return self._track

    @track.setter
    def track(self, track: typing.Iterable[typing.Iterable[int]]):
        cv.check_type('track', track, Iterable)
        for t in track:
            if len(t) != 3:
                msg = f'Unable to set the track to "{t}" since its length is not 3'
                raise ValueError(msg)
            cv.check_greater_than('track batch', t[0], 0)
            cv.check_greater_than('track generation', t[1], 0)
            cv.check_greater_than('track particle', t[2], 0)
            cv.check_type('track batch', t[0], Integral)
            cv.check_type('track generation', t[1], Integral)
            cv.check_type('track particle', t[2], Integral)
        self._track = track

    @property
    def cutoff(self) -> dict:
        return self._cutoff

    @cutoff.setter
    def cutoff(self, cutoff: dict):
        if not isinstance(cutoff, Mapping):
            msg = f'Unable to set cutoff from "{cutoff}" which is not a '\
                  'Python dictionary'
            raise ValueError(msg)
        for key in cutoff:
            if key == 'weight':
                cv.check_type('weight cutoff', cutoff[key], Real)
                cv.check_greater_than('weight cutoff', cutoff[key], 0.0)
            elif key == 'weight_avg':
                cv.check_type('average survival weight', cutoff[key], Real)
                cv.check_greater_than('average survival weight',
                                      cutoff[key], 0.0)
            elif key in ['energy_neutron', 'energy_photon', 'energy_electron',
                         'energy_positron']:
                cv.check_type('energy cutoff', cutoff[key], Real)
                cv.check_greater_than('energy cutoff', cutoff[key], 0.0)
            else:
                msg = f'Unable to set cutoff to "{key}" which is unsupported ' \
                      'by OpenMC'

        self._cutoff = cutoff

    @property
    def ufs_mesh(self) -> RegularMesh:
        return self._ufs_mesh

    @ufs_mesh.setter
    def ufs_mesh(self, ufs_mesh: RegularMesh):
        cv.check_type('UFS mesh', ufs_mesh, RegularMesh)
        cv.check_length('UFS mesh dimension', ufs_mesh.dimension, 3)
        cv.check_length('UFS mesh lower-left corner', ufs_mesh.lower_left, 3)
        cv.check_length('UFS mesh upper-right corner', ufs_mesh.upper_right, 3)
        self._ufs_mesh = ufs_mesh

    @property
    def resonance_scattering(self) -> dict:
        return self._resonance_scattering

    @resonance_scattering.setter
    def resonance_scattering(self, res: dict):
        cv.check_type('resonance scattering settings', res, Mapping)
        keys = ('enable', 'method', 'energy_min', 'energy_max', 'nuclides')
        for key, value in res.items():
            cv.check_value('resonance scattering dictionary key', key, keys)
            if key == 'enable':
                cv.check_type('resonance scattering enable', value, bool)
            elif key == 'method':
                cv.check_value('resonance scattering method', value,
                               _RES_SCAT_METHODS)
            elif key == 'energy_min':
                name = 'resonance scattering minimum energy'
                cv.check_type(name, value, Real)
                cv.check_greater_than(name, value, 0)
            elif key == 'energy_max':
                name = 'resonance scattering minimum energy'
                cv.check_type(name, value, Real)
                cv.check_greater_than(name, value, 0)
            elif key == 'nuclides':
                cv.check_type('resonance scattering nuclides', value,
                              Iterable, str)
        self._resonance_scattering = res

    @property
    def volume_calculations(self) -> typing.List[VolumeCalculation]:
        return self._volume_calculations

    @volume_calculations.setter
    def volume_calculations(
        self, vol_calcs: typing.Union[VolumeCalculation, typing.Iterable[VolumeCalculation]]
    ):
        if not isinstance(vol_calcs, MutableSequence):
            vol_calcs = [vol_calcs]
        self._volume_calculations = cv.CheckedList(
            VolumeCalculation, 'stochastic volume calculations', vol_calcs)

    @property
    def create_fission_neutrons(self) -> bool:
        return self._create_fission_neutrons

    @create_fission_neutrons.setter
    def create_fission_neutrons(self, create_fission_neutrons: bool):
        cv.check_type('Whether create fission neutrons',
                      create_fission_neutrons, bool)
        self._create_fission_neutrons = create_fission_neutrons

    @property
    def create_delayed_neutrons(self) -> bool:
        return self._create_delayed_neutrons

    @create_delayed_neutrons.setter
    def create_delayed_neutrons(self, create_delayed_neutrons: bool):
        cv.check_type('Whether create only prompt neutrons',
                      create_delayed_neutrons, bool)
        self._create_delayed_neutrons = create_delayed_neutrons

    @property
    def delayed_photon_scaling(self) -> bool:
        return self._delayed_photon_scaling

    @delayed_photon_scaling.setter
    def delayed_photon_scaling(self, value: bool):
        cv.check_type('delayed photon scaling', value, bool)
        self._delayed_photon_scaling = value

    @property
    def material_cell_offsets(self) -> bool:
        return self._material_cell_offsets

    @material_cell_offsets.setter
    def material_cell_offsets(self, value: bool):
        cv.check_type('material cell offsets', value, bool)
        self._material_cell_offsets = value

    @property
    def log_grid_bins(self) -> int:
        return self._log_grid_bins

    @log_grid_bins.setter
    def log_grid_bins(self, log_grid_bins: int):
        cv.check_type('log grid bins', log_grid_bins, Real)
        cv.check_greater_than('log grid bins', log_grid_bins, 0)
        self._log_grid_bins = log_grid_bins

    @property
    def event_based(self) -> bool:
        return self._event_based

    @event_based.setter
    def event_based(self, value: bool):
        cv.check_type('event based', value, bool)
        self._event_based = value

    @property
    def max_particles_in_flight(self) -> int:
        return self._max_particles_in_flight

    @max_particles_in_flight.setter
    def max_particles_in_flight(self, value: int):
        cv.check_type('max particles in flight', value, Integral)
        cv.check_greater_than('max particles in flight', value, 0)
        self._max_particles_in_flight = value

    @property
    def write_initial_source(self) -> bool:
        return self._write_initial_source

    @write_initial_source.setter
    def write_initial_source(self, value: bool):
        cv.check_type('write initial source', value, bool)
        self._write_initial_source = value

    @property
    def weight_windows(self) -> typing.List[WeightWindows]:
        return self._weight_windows

    @weight_windows.setter
    def weight_windows(self, value: typing.Union[WeightWindows, typing.Iterable[WeightWindows]]):
        if not isinstance(value, MutableSequence):
            value = [value]
        self._weight_windows = cv.CheckedList(WeightWindows, 'weight windows', value)

    @property
    def weight_windows_on(self) -> bool:
        return self._weight_windows_on

    @weight_windows_on.setter
    def weight_windows_on(self, value: bool):
        cv.check_type('weight windows on', value, bool)
        self._weight_windows_on = value

    @property
    def max_splits(self) -> int:
        return self._max_splits

    @max_splits.setter
    def max_splits(self, value: int):
        cv.check_type('maximum particle splits', value, Integral)
        cv.check_greater_than('max particle splits', value, 0)
        self._max_splits = value

    @property
    def max_tracks(self) -> int:
        return self._max_tracks

    @max_tracks.setter
    def max_tracks(self, value: int):
        cv.check_type('maximum particle tracks', value, Integral)
        cv.check_greater_than('maximum particle tracks', value, 0, True)
        self._max_tracks = value

    @property
    def weight_windows_file(self) -> Optional[PathLike]:
        return self._weight_windows_file

    @weight_windows_file.setter
    def weight_windows_file(self, value: PathLike):
        cv.check_type('weight windows file', value, (str, Path))
        self._weight_windows_file = value

    @property
    def weight_window_generators(self) -> typing.List[WeightWindowGenerator]:
        return self._weight_window_generators

    @weight_window_generators.setter
    def weight_window_generators(self, wwgs):
        if not isinstance(wwgs, MutableSequence):
            wwgs = [wwgs]
        self._weight_window_generators = cv.CheckedList(WeightWindowGenerator, 'weight window generators', wwgs)
        
    def _create_run_mode_subelement(self, root):
        elem = ET.SubElement(root, "run_mode")
        elem.text = self._run_mode.value

    def _create_batches_subelement(self, root):
        if self._batches is not None:
            element = ET.SubElement(root, "batches")
            element.text = str(self._batches)

    def _create_generations_per_batch_subelement(self, root):
        if self._generations_per_batch is not None:
            element = ET.SubElement(root, "generations_per_batch")
            element.text = str(self._generations_per_batch)

    def _create_inactive_subelement(self, root):
        if self._inactive is not None:
            element = ET.SubElement(root, "inactive")
            element.text = str(self._inactive)

    def _create_max_lost_particles_subelement(self, root):
        if self._max_lost_particles is not None:
            element = ET.SubElement(root, "max_lost_particles")
            element.text = str(self._max_lost_particles)

    def _create_rel_max_lost_particles_subelement(self, root):
        if self._rel_max_lost_particles is not None:
            element = ET.SubElement(root, "rel_max_lost_particles")
            element.text = str(self._rel_max_lost_particles)

    def _create_particles_subelement(self, root):
        if self._particles is not None:
            element = ET.SubElement(root, "particles")
            element.text = str(self._particles)

    def _create_keff_trigger_subelement(self, root):
        if self._keff_trigger is not None:
            element = ET.SubElement(root, "keff_trigger")
            for key, value in sorted(self._keff_trigger.items()):
                subelement = ET.SubElement(element, key)
                subelement.text = str(value).lower()

    def _create_energy_mode_subelement(self, root):
        if self._energy_mode is not None:
            element = ET.SubElement(root, "energy_mode")
            element.text = str(self._energy_mode)

    def _create_max_order_subelement(self, root):
        if self._max_order is not None:
            element = ET.SubElement(root, "max_order")
            element.text = str(self._max_order)

    def _create_source_subelement(self, root):
        for source in self.source:
            root.append(source.to_xml_element())
            if isinstance(source, IndependentSource) and isinstance(source.space, MeshSpatial):
                path = f"./mesh[@id='{source.space.mesh.id}']"
                if root.find(path) is None:
                    root.append(source.space.mesh.to_xml_element())

    def _create_volume_calcs_subelement(self, root):
        for calc in self.volume_calculations:
            root.append(calc.to_xml_element())

    def _create_output_subelement(self, root):
        if self._output is not None:
            element = ET.SubElement(root, "output")
            for key, value in sorted(self._output.items()):
                subelement = ET.SubElement(element, key)
                if key in ('summary', 'tallies'):
                    subelement.text = str(value).lower()
                else:
                    subelement.text = value

    def _create_verbosity_subelement(self, root):
        if self._verbosity is not None:
            element = ET.SubElement(root, "verbosity")
            element.text = str(self._verbosity)

    def _create_statepoint_subelement(self, root):
        if self._statepoint:
            element = ET.SubElement(root, "state_point")
            if 'batches' in self._statepoint:
                subelement = ET.SubElement(element, "batches")
                subelement.text = ' '.join(
                    str(x) for x in self._statepoint['batches'])

    def _create_sourcepoint_subelement(self, root):
        if self._sourcepoint:
            element = ET.SubElement(root, "source_point")

            if 'batches' in self._sourcepoint:
                subelement = ET.SubElement(element, "batches")
                subelement.text = ' '.join(
                    str(x) for x in self._sourcepoint['batches'])

            if 'separate' in self._sourcepoint:
                subelement = ET.SubElement(element, "separate")
                subelement.text = str(self._sourcepoint['separate']).lower()

            if 'write' in self._sourcepoint:
                subelement = ET.SubElement(element, "write")
                subelement.text = str(self._sourcepoint['write']).lower()

            # Overwrite latest subelement
            if 'overwrite' in self._sourcepoint:
                subelement = ET.SubElement(element, "overwrite_latest")
                subelement.text = str(self._sourcepoint['overwrite']).lower()

            if 'mcpl' in self._sourcepoint:
                subelement = ET.SubElement(element, "mcpl")
                subelement.text = str(self._sourcepoint['mcpl']).lower()

    def _create_surf_source_read_subelement(self, root):
        if self._surf_source_read:
            element = ET.SubElement(root, "surf_source_read")
            if 'path' in self._surf_source_read:
                subelement = ET.SubElement(element, "path")
                subelement.text = self._surf_source_read['path']

    def _create_surf_source_write_subelement(self, root):
        if self._surf_source_write:
            element = ET.SubElement(root, "surf_source_write")
            if 'surface_ids' in self._surf_source_write:
                subelement = ET.SubElement(element, "surface_ids")
                subelement.text = ' '.join(
                    str(x) for x in self._surf_source_write['surface_ids'])
            if 'max_particles' in self._surf_source_write:
                subelement = ET.SubElement(element, "max_particles")
                subelement.text = str(self._surf_source_write['max_particles'])
            if 'mcpl' in self._surf_source_write:
                subelement = ET.SubElement(element, "mcpl")
                subelement.text = str(self._surf_source_write['mcpl']).lower()

    def _create_confidence_intervals(self, root):
        if self._confidence_intervals is not None:
            element = ET.SubElement(root, "confidence_intervals")
            element.text = str(self._confidence_intervals).lower()

    def _create_electron_treatment_subelement(self, root):
        if self._electron_treatment is not None:
            element = ET.SubElement(root, "electron_treatment")
            element.text = str(self._electron_treatment)

    def _create_photon_transport_subelement(self, root):
        if self._photon_transport is not None:
            element = ET.SubElement(root, "photon_transport")
            element.text = str(self._photon_transport).lower()

    def _create_ptables_subelement(self, root):
        if self._ptables is not None:
            element = ET.SubElement(root, "ptables")
            element.text = str(self._ptables).lower()

    def _create_seed_subelement(self, root):
        if self._seed is not None:
            element = ET.SubElement(root, "seed")
            element.text = str(self._seed)

    def _create_survival_biasing_subelement(self, root):
        if self._survival_biasing is not None:
            element = ET.SubElement(root, "survival_biasing")
            element.text = str(self._survival_biasing).lower()

    def _create_cutoff_subelement(self, root):
        if self._cutoff is not None:
            element = ET.SubElement(root, "cutoff")
            for key, value in self._cutoff.items():
                subelement = ET.SubElement(element, key)
                subelement.text = str(value)

    def _create_entropy_mesh_subelement(self, root, mesh_memo=None):
        if self.entropy_mesh is None:
            return

        # use default heuristic for entropy mesh if not set by user
        if self.entropy_mesh.dimension is None:
            if self.particles is None:
                raise RuntimeError("Number of particles must be set in order to " \
                    "use entropy mesh dimension heuristic")
            else:
                n = ceil((self.particles / 20.0)**(1.0 / 3.0))
                d = len(self.entropy_mesh.lower_left)
                self.entropy_mesh.dimension = (n,)*d

        # add mesh ID to this element
        subelement = ET.SubElement(root, "entropy_mesh")
        subelement.text = str(self.entropy_mesh.id)

        # If this mesh has already been written outside the
        # settings element, skip writing it again
        if mesh_memo and self.entropy_mesh.id in mesh_memo:
            return

        # See if a <mesh> element already exists -- if not, add it
        path = f"./mesh[@id='{self.entropy_mesh.id}']"
        if root.find(path) is None:
            root.append(self.entropy_mesh.to_xml_element())
            if mesh_memo is not None:
                mesh_memo.add(self.entropy_mesh.id)

    def _create_trigger_subelement(self, root):
        if self._trigger_active is not None:
            trigger_element = ET.SubElement(root, "trigger")
            element = ET.SubElement(trigger_element, "active")
            element.text = str(self._trigger_active).lower()

            if self._trigger_max_batches is not None:
                element = ET.SubElement(trigger_element, "max_batches")
                element.text = str(self._trigger_max_batches)

            if self._trigger_batch_interval is not None:
                element = ET.SubElement(trigger_element, "batch_interval")
                element.text = str(self._trigger_batch_interval)

    def _create_no_reduce_subelement(self, root):
        if self._no_reduce is not None:
            element = ET.SubElement(root, "no_reduce")
            element.text = str(self._no_reduce).lower()

    def _create_tabular_legendre_subelements(self, root):
        if self.tabular_legendre:
            element = ET.SubElement(root, "tabular_legendre")
            subelement = ET.SubElement(element, "enable")
            subelement.text = str(self._tabular_legendre['enable']).lower()
            if 'num_points' in self._tabular_legendre:
                subelement = ET.SubElement(element, "num_points")
                subelement.text = str(self._tabular_legendre['num_points'])

    def _create_temperature_subelements(self, root):
        if self.temperature:
            for key, value in sorted(self.temperature.items()):
                element = ET.SubElement(root, f"temperature_{key}")
                if isinstance(value, bool):
                    element.text = str(value).lower()
                elif key == 'range':
                    element.text = ' '.join(str(T) for T in value)
                else:
                    element.text = str(value)

    def _create_trace_subelement(self, root):
        if self._trace is not None:
            element = ET.SubElement(root, "trace")
            element.text = ' '.join(map(str, self._trace))

    def _create_track_subelement(self, root):
        if self._track is not None:
            element = ET.SubElement(root, "track")
            element.text = ' '.join(map(str, itertools.chain(*self._track)))

    def _create_ufs_mesh_subelement(self, root, mesh_memo=None):
        if self.ufs_mesh is None:
            return

        subelement = ET.SubElement(root, "ufs_mesh")
        subelement.text = str(self.ufs_mesh.id)

        if mesh_memo and self.ufs_mesh.id in mesh_memo:
            return

        # See if a <mesh> element already exists -- if not, add it
        path = f"./mesh[@id='{self.ufs_mesh.id}']"
        if root.find(path) is None:
            root.append(self.ufs_mesh.to_xml_element())
            if mesh_memo is not None: mesh_memo.add(self.ufs_mesh.id)

    def _create_resonance_scattering_subelement(self, root):
        res = self.resonance_scattering
        if res:
            elem = ET.SubElement(root, 'resonance_scattering')
            if 'enable' in res:
                subelem = ET.SubElement(elem, 'enable')
                subelem.text = str(res['enable']).lower()
            if 'method' in res:
                subelem = ET.SubElement(elem, 'method')
                subelem.text = res['method']
            if 'energy_min' in res:
                subelem = ET.SubElement(elem, 'energy_min')
                subelem.text = str(res['energy_min'])
            if 'energy_max' in res:
                subelem = ET.SubElement(elem, 'energy_max')
                subelem.text = str(res['energy_max'])
            if 'nuclides' in res:
                subelem = ET.SubElement(elem, 'nuclides')
                subelem.text = ' '.join(res['nuclides'])

    def _create_create_fission_neutrons_subelement(self, root):
        if self._create_fission_neutrons is not None:
            elem = ET.SubElement(root, "create_fission_neutrons")
            elem.text = str(self._create_fission_neutrons).lower()

    def _create_create_delayed_neutrons_subelement(self, root):
       if self._create_delayed_neutrons is not None:
           elem = ET.SubElement(root, "create_delayed_neutrons")
           elem.text = str(self._create_delayed_neutrons).lower()

    def _create_delayed_photon_scaling_subelement(self, root):
        if self._delayed_photon_scaling is not None:
            elem = ET.SubElement(root, "delayed_photon_scaling")
            elem.text = str(self._delayed_photon_scaling).lower()

    def _create_event_based_subelement(self, root):
        if self._event_based is not None:
            elem = ET.SubElement(root, "event_based")
            elem.text = str(self._event_based).lower()

    def _create_max_particles_in_flight_subelement(self, root):
        if self._max_particles_in_flight is not None:
            elem = ET.SubElement(root, "max_particles_in_flight")
            elem.text = str(self._max_particles_in_flight).lower()

    def _create_material_cell_offsets_subelement(self, root):
        if self._material_cell_offsets is not None:
            elem = ET.SubElement(root, "material_cell_offsets")
            elem.text = str(self._material_cell_offsets).lower()

    def _create_log_grid_bins_subelement(self, root):
        if self._log_grid_bins is not None:
            elem = ET.SubElement(root, "log_grid_bins")
            elem.text = str(self._log_grid_bins)

    def _create_write_initial_source_subelement(self, root):
        if self._write_initial_source is not None:
            elem = ET.SubElement(root, "write_initial_source")
            elem.text = str(self._write_initial_source).lower()

    def _create_weight_windows_subelement(self, root, mesh_memo=None):
        for ww in self._weight_windows:
            # Add weight window information
            root.append(ww.to_xml_element())

            # if this mesh has already been written,
            # skip writing the mesh element
            if mesh_memo and ww.mesh.id in mesh_memo:
                continue

            # See if a <mesh> element already exists -- if not, add it
            path = f"./mesh[@id='{ww.mesh.id}']"
            if root.find(path) is None:
                root.append(ww.mesh.to_xml_element())
                if mesh_memo is not None: mesh_memo.add(ww.mesh.id)

        if self._weight_windows_on is not None:
            elem = ET.SubElement(root, "weight_windows_on")
            elem.text = str(self._weight_windows_on).lower()

    def _create_weight_window_generators_subelement(self, root, mesh_memo=None):
        if not self.weight_window_generators:
            return
        elem = ET.SubElement(root, 'weight_window_generators')
        for wwg in self.weight_window_generators:
            elem.append(wwg.to_xml_element())

        # ensure that mesh elements are created if needed
        for wwg in self.weight_window_generators:
            if mesh_memo is not None and wwg.mesh.id in mesh_memo:
                continue

            root.append(wwg.mesh.to_xml_element())
            if mesh_memo is not None:
                mesh_memo.add(wwg.mesh)

    def _create_weight_windows_file_element(self, root):
        if self.weight_windows_file is not None:
            element = ET.Element("weight_windows_file")
            element.text = self.weight_windows_file
            root.append(element)

    def _create_max_splits_subelement(self, root):
        if self._max_splits is not None:
            elem = ET.SubElement(root, "max_splits")
            elem.text = str(self._max_splits)

    def _create_max_tracks_subelement(self, root):
        if self._max_tracks is not None:
            elem = ET.SubElement(root, "max_tracks")
            elem.text = str(self._max_tracks)

    def _eigenvalue_from_xml_element(self, root):
        elem = root.find('eigenvalue')
        if elem is not None:
            self._run_mode_from_xml_element(elem)
            self._particles_from_xml_element(elem)
            self._batches_from_xml_element(elem)
            self._inactive_from_xml_element(elem)
            self._max_lost_particles_from_xml_element(elem)
            self._rel_max_lost_particles_from_xml_element(elem)
            self._generations_per_batch_from_xml_element(elem)

    def _run_mode_from_xml_element(self, root):
        text = get_text(root, 'run_mode')
        if text is not None:
            self.run_mode = text

    def _particles_from_xml_element(self, root):
        text = get_text(root, 'particles')
        if text is not None:
            self.particles = int(text)

    def _batches_from_xml_element(self, root):
        text = get_text(root, 'batches')
        if text is not None:
            self.batches = int(text)

    def _inactive_from_xml_element(self, root):
        text = get_text(root, 'inactive')
        if text is not None:
            self.inactive = int(text)

    def _max_lost_particles_from_xml_element(self, root):
        text = get_text(root, 'max_lost_particles')
        if text is not None:
            self.max_lost_particles = int(text)

    def _rel_max_lost_particles_from_xml_element(self, root):
        text = get_text(root, 'rel_max_lost_particles')
        if text is not None:
            self.rel_max_lost_particles = float(text)

    def _generations_per_batch_from_xml_element(self, root):
        text = get_text(root, 'generations_per_batch')
        if text is not None:
            self.generations_per_batch = int(text)

    def _keff_trigger_from_xml_element(self, root):
        elem = root.find('keff_trigger')
        if elem is not None:
            trigger = get_text(elem, 'type')
            threshold = float(get_text(elem, 'threshold'))
            self.keff_trigger = {'type': trigger, 'threshold': threshold}

    def _source_from_xml_element(self, root, meshes=None):
        for elem in root.findall('source'):
            src = SourceBase.from_xml_element(elem, meshes)
            # add newly constructed source object to the list
            self.source.append(src)

    def _volume_calcs_from_xml_element(self, root):
        volume_elems = root.findall("volume_calc")
        if volume_elems:
            self.volume_calculations = [VolumeCalculation.from_xml_element(elem)
                                        for elem in volume_elems]

    def _output_from_xml_element(self, root):
        elem = root.find('output')
        if elem is not None:
            self.output = {}
            for key in ('summary', 'tallies', 'path'):
                value = get_text(elem, key)
                if value is not None:
                    if key in ('summary', 'tallies'):
                        value = value in ('true', '1')
                    self.output[key] = value

    def _statepoint_from_xml_element(self, root):
        elem = root.find('state_point')
        if elem is not None:
            text = get_text(elem, 'batches')
            if text is not None:
                self.statepoint['batches'] = [int(x) for x in text.split()]

    def _sourcepoint_from_xml_element(self, root):
        elem = root.find('source_point')
        if elem is not None:
            for key in ('separate', 'write', 'overwrite_latest', 'batches', 'mcpl'):
                value = get_text(elem, key)
                if value is not None:
                    if key in ('separate', 'write', 'mcpl'):
                        value = value in ('true', '1')
                    elif key == 'overwrite_latest':
                        value = value in ('true', '1')
                        key = 'overwrite'
                    else:
                        value = [int(x) for x in value.split()]
                    self.sourcepoint[key] = value

    def _surf_source_read_from_xml_element(self, root):
        elem = root.find('surf_source_read')
        if elem is not None:
            value = get_text(elem, 'path')
            if value is not None:
                self.surf_source_read['path'] = value

    def _surf_source_write_from_xml_element(self, root):
        elem = root.find('surf_source_write')
        if elem is not None:
            for key in ('surface_ids', 'max_particles','mcpl'):
                value = get_text(elem, key)
                if value is not None:
                    if key == 'surface_ids':
                        value = [int(x) for x in value.split()]
                    elif key in ('max_particles'):
                        value = int(value)
                    elif key == 'mcpl':
                        value = value in ('true', '1')
                    self.surf_source_write[key] = value

    def _confidence_intervals_from_xml_element(self, root):
        text = get_text(root, 'confidence_intervals')
        if text is not None:
            self.confidence_intervals = text in ('true', '1')

    def _electron_treatment_from_xml_element(self, root):
        text = get_text(root, 'electron_treatment')
        if text is not None:
            self.electron_treatment = text

    def _energy_mode_from_xml_element(self, root):
        text = get_text(root, 'energy_mode')
        if text is not None:
            self.energy_mode = text

    def _max_order_from_xml_element(self, root):
        text = get_text(root, 'max_order')
        if text is not None:
            self.max_order = int(text)

    def _photon_transport_from_xml_element(self, root):
        text = get_text(root, 'photon_transport')
        if text is not None:
            self.photon_transport = text in ('true', '1')

    def _ptables_from_xml_element(self, root):
        text = get_text(root, 'ptables')
        if text is not None:
            self.ptables = text in ('true', '1')

    def _seed_from_xml_element(self, root):
        text = get_text(root, 'seed')
        if text is not None:
            self.seed = int(text)

    def _survival_biasing_from_xml_element(self, root):
        text = get_text(root, 'survival_biasing')
        if text is not None:
            self.survival_biasing = text in ('true', '1')

    def _cutoff_from_xml_element(self, root):
        elem = root.find('cutoff')
        if elem is not None:
            self.cutoff = {}
            for key in ('energy_neutron', 'energy_photon', 'energy_electron',
                        'energy_positron', 'weight', 'weight_avg'):
                value = get_text(elem, key)
                if value is not None:
                    self.cutoff[key] = float(value)

    def _entropy_mesh_from_xml_element(self, root, meshes=None):
        text = get_text(root, 'entropy_mesh')
        if text is not None:
            path = f"./mesh[@id='{int(text)}']"
            elem = root.find(path)
            if elem is not None:
                self.entropy_mesh = RegularMesh.from_xml_element(elem)
        if meshes is not None and self.entropy_mesh is not None:
            meshes[self.entropy_mesh.id] = self.entropy_mesh

    def _trigger_from_xml_element(self, root):
        elem = root.find('trigger')
        if elem is not None:
            self.trigger_active = get_text(elem, 'active') in ('true', '1')
            text = get_text(elem, 'max_batches')
            if text is not None:
                self.trigger_max_batches = int(text)
            text = get_text(elem, 'batch_interval')
            if text is not None:
                self.trigger_batch_interval = int(text)

    def _no_reduce_from_xml_element(self, root):
        text = get_text(root, 'no_reduce')
        if text is not None:
            self.no_reduce = text in ('true', '1')

    def _verbosity_from_xml_element(self, root):
        text = get_text(root, 'verbosity')
        if text is not None:
            self.verbosity = int(text)

    def _tabular_legendre_from_xml_element(self, root):
        elem = root.find('tabular_legendre')
        if elem is not None:
            text = get_text(elem, 'enable')
            self.tabular_legendre['enable'] = text in ('true', '1')
            text = get_text(elem, 'num_points')
            if text is not None:
                self.tabular_legendre['num_points'] = int(text)

    def _temperature_from_xml_element(self, root):
        text = get_text(root, 'temperature_default')
        if text is not None:
            self.temperature['default'] = float(text)
        text = get_text(root, 'temperature_tolerance')
        if text is not None:
            self.temperature['tolerance'] = float(text)
        text = get_text(root, 'temperature_method')
        if text is not None:
            self.temperature['method'] = text
        text = get_text(root, 'temperature_range')
        if text is not None:
            self.temperature['range'] = [float(x) for x in text.split()]
        text = get_text(root, 'temperature_multipole')
        if text is not None:
            self.temperature['multipole'] = text in ('true', '1')

    def _trace_from_xml_element(self, root):
        text = get_text(root, 'trace')
        if text is not None:
            self.trace = [int(x) for x in text.split()]

    def _track_from_xml_element(self, root):
        text = get_text(root, 'track')
        if text is not None:
            values = [int(x) for x in text.split()]
            self.track = list(zip(values[::3], values[1::3], values[2::3]))

    def _ufs_mesh_from_xml_element(self, root, meshes=None):
        text = get_text(root, 'ufs_mesh')
        if text is not None:
            path = f"./mesh[@id='{int(text)}']"
            elem = root.find(path)
            if elem is not None:
                self.ufs_mesh = RegularMesh.from_xml_element(elem)
        if meshes is not None and self.ufs_mesh is not None:
            meshes[self.ufs_mesh.id] = self.ufs_mesh

    def _resonance_scattering_from_xml_element(self, root):
        elem = root.find('resonance_scattering')
        if elem is not None:
            keys = ('enable', 'method', 'energy_min', 'energy_max', 'nuclides')
            for key in keys:
                value = get_text(elem, key)
                if value is not None:
                    if key == 'enable':
                        value = value in ('true', '1')
                    elif key in ('energy_min', 'energy_max'):
                        value = float(value)
                    elif key == 'nuclides':
                        value = value.split()
                    self.resonance_scattering[key] = value

    def _create_fission_neutrons_from_xml_element(self, root):
        text = get_text(root, 'create_fission_neutrons')
        if text is not None:
            self.create_fission_neutrons = text in ('true', '1')

    def _create_delayed_neutrons_from_xml_element(self, root):
        text = get_text(root, 'create_delayed_neutrons')
        if text is not None:
            self.create_delayed_neutrons = text in ('true', '1')

    def _delayed_photon_scaling_from_xml_element(self, root):
        text = get_text(root, 'delayed_photon_scaling')
        if text is not None:
            self.delayed_photon_scaling = text in ('true', '1')

    def _event_based_from_xml_element(self, root):
        text = get_text(root, 'event_based')
        if text is not None:
            self.event_based = text in ('true', '1')

    def _max_particles_in_flight_from_xml_element(self, root):
        text = get_text(root, 'max_particles_in_flight')
        if text is not None:
            self.max_particles_in_flight = int(text)

    def _material_cell_offsets_from_xml_element(self, root):
        text = get_text(root, 'material_cell_offsets')
        if text is not None:
            self.material_cell_offsets = text in ('true', '1')

    def _log_grid_bins_from_xml_element(self, root):
        text = get_text(root, 'log_grid_bins')
        if text is not None:
            self.log_grid_bins = int(text)

    def _write_initial_source_from_xml_element(self, root):
        text = get_text(root, 'write_initial_source')
        if text is not None:
            self.write_initial_source = text in ('true', '1')

    def _weight_window_generators_from_xml_element(self, root, meshes=None):
        for elem in root.iter('weight_windows_generator'):
            wwg = WeightWindowGenerator.from_xml_element(elem, meshes)
            self.weight_window_generators.append(wwg)

    def _weight_windows_from_xml_element(self, root, meshes=None):
        for elem in root.findall('weight_windows'):
            ww = WeightWindows.from_xml_element(elem, root)
            self.weight_windows.append(ww)

        text = get_text(root, 'weight_windows_on')
        if text is not None:
            self.weight_windows_on = text in ('true', '1')

        if meshes is not None and self.weight_windows:
            meshes.update({ww.mesh.id: ww.mesh for ww in self.weight_windows})

    def _max_splits_from_xml_element(self, root):
        text = get_text(root, 'max_splits')
        if text is not None:
            self.max_splits = int(text)

    def _max_tracks_from_xml_element(self, root):
        text = get_text(root, 'max_tracks')
        if text is not None:
            self.max_tracks = int(text)

    def to_xml_element(self, mesh_memo=None):
        """Create a 'settings' element to be written to an XML file.

        Parameters
        ----------
        mesh_memo : set of ints
            A set of mesh IDs to keep track of whether a mesh has already been written.
        """
        # Reset xml element tree
        element = ET.Element("settings")

        self._create_run_mode_subelement(element)
        self._create_particles_subelement(element)
        self._create_batches_subelement(element)
        self._create_inactive_subelement(element)
        self._create_max_lost_particles_subelement(element)
        self._create_rel_max_lost_particles_subelement(element)
        self._create_generations_per_batch_subelement(element)
        self._create_keff_trigger_subelement(element)
        self._create_source_subelement(element)
        self._create_output_subelement(element)
        self._create_statepoint_subelement(element)
        self._create_sourcepoint_subelement(element)
        self._create_surf_source_read_subelement(element)
        self._create_surf_source_write_subelement(element)
        self._create_confidence_intervals(element)
        self._create_electron_treatment_subelement(element)
        self._create_energy_mode_subelement(element)
        self._create_max_order_subelement(element)
        self._create_photon_transport_subelement(element)
        self._create_ptables_subelement(element)
        self._create_seed_subelement(element)
        self._create_survival_biasing_subelement(element)
        self._create_cutoff_subelement(element)
        self._create_entropy_mesh_subelement(element, mesh_memo)
        self._create_trigger_subelement(element)
        self._create_no_reduce_subelement(element)
        self._create_verbosity_subelement(element)
        self._create_tabular_legendre_subelements(element)
        self._create_temperature_subelements(element)
        self._create_trace_subelement(element)
        self._create_track_subelement(element)
        self._create_ufs_mesh_subelement(element, mesh_memo)
        self._create_resonance_scattering_subelement(element)
        self._create_volume_calcs_subelement(element)
        self._create_create_fission_neutrons_subelement(element)
        self._create_create_delayed_neutrons_subelement(element)
        self._create_delayed_photon_scaling_subelement(element)
        self._create_event_based_subelement(element)
        self._create_max_particles_in_flight_subelement(element)
        self._create_material_cell_offsets_subelement(element)
        self._create_log_grid_bins_subelement(element)
        self._create_write_initial_source_subelement(element)
        self._create_weight_windows_subelement(element, mesh_memo)
        self._create_weight_window_generators_subelement(element, mesh_memo)
        self._create_weight_windows_file_element(element)
        self._create_max_splits_subelement(element)
        self._create_max_tracks_subelement(element)

        # Clean the indentation in the file to be user-readable
        clean_indentation(element)
        reorder_attributes(element)  # TODO: Remove when support is Python 3.8+

        return element

    def export_to_xml(self, path: PathLike = 'settings.xml'):
        """Export simulation settings to an XML file.

        Parameters
        ----------
        path : str
            Path to file to write. Defaults to 'settings.xml'.

        """
        root_element = self.to_xml_element()

        # Check if path is a directory
        p = Path(path)
        if p.is_dir():
            p /= 'settings.xml'

        # Write the XML Tree to the settings.xml file
        tree = ET.ElementTree(root_element)
        tree.write(str(p), xml_declaration=True, encoding='utf-8')

    @classmethod
    def from_xml_element(cls, elem, meshes=None):
        """Generate settings from XML element

        Parameters
        ----------
        elem : lxml.etree._Element
            XML element
        meshes : dict or None
            A dictionary with mesh IDs as keys and mesh instances as values that
            have already been read from XML. Pre-existing meshes are used
            and new meshes are added to when creating tally objects.

        Returns
        -------
        openmc.Settings
            Settings object

        """
        settings = cls()
        settings._eigenvalue_from_xml_element(elem)
        settings._run_mode_from_xml_element(elem)
        settings._particles_from_xml_element(elem)
        settings._batches_from_xml_element(elem)
        settings._inactive_from_xml_element(elem)
        settings._max_lost_particles_from_xml_element(elem)
        settings._rel_max_lost_particles_from_xml_element(elem)
        settings._generations_per_batch_from_xml_element(elem)
        settings._keff_trigger_from_xml_element(elem)
        settings._source_from_xml_element(elem, meshes)
        settings._volume_calcs_from_xml_element(elem)
        settings._output_from_xml_element(elem)
        settings._statepoint_from_xml_element(elem)
        settings._sourcepoint_from_xml_element(elem)
        settings._surf_source_read_from_xml_element(elem)
        settings._surf_source_write_from_xml_element(elem)
        settings._confidence_intervals_from_xml_element(elem)
        settings._electron_treatment_from_xml_element(elem)
        settings._energy_mode_from_xml_element(elem)
        settings._max_order_from_xml_element(elem)
        settings._photon_transport_from_xml_element(elem)
        settings._ptables_from_xml_element(elem)
        settings._seed_from_xml_element(elem)
        settings._survival_biasing_from_xml_element(elem)
        settings._cutoff_from_xml_element(elem)
        settings._entropy_mesh_from_xml_element(elem, meshes)
        settings._trigger_from_xml_element(elem)
        settings._no_reduce_from_xml_element(elem)
        settings._verbosity_from_xml_element(elem)
        settings._tabular_legendre_from_xml_element(elem)
        settings._temperature_from_xml_element(elem)
        settings._trace_from_xml_element(elem)
        settings._track_from_xml_element(elem)
        settings._ufs_mesh_from_xml_element(elem, meshes)
        settings._resonance_scattering_from_xml_element(elem)
        settings._create_fission_neutrons_from_xml_element(elem)
        settings._create_delayed_neutrons_from_xml_element(elem)
        settings._delayed_photon_scaling_from_xml_element(elem)
        settings._event_based_from_xml_element(elem)
        settings._max_particles_in_flight_from_xml_element(elem)
        settings._material_cell_offsets_from_xml_element(elem)
        settings._log_grid_bins_from_xml_element(elem)
        settings._write_initial_source_from_xml_element(elem)
        settings._weight_windows_from_xml_element(elem, meshes)
        settings._weight_window_generators_from_xml_element(elem, meshes)
        settings._max_splits_from_xml_element(elem)
        settings._max_tracks_from_xml_element(elem)

        # TODO: Get volume calculations
        return settings

    @classmethod
    def from_xml(cls, path: PathLike = 'settings.xml'):
        """Generate settings from XML file

        .. versionadded:: 0.13.0

        Parameters
        ----------
        path : str, optional
            Path to settings XML file

        Returns
        -------
        openmc.Settings
            Settings object

        """
        tree = ET.parse(path)
        root = tree.getroot()
        meshes = _read_meshes(root)
        return cls.from_xml_element(root, meshes)<|MERGE_RESOLUTION|>--- conflicted
+++ resolved
@@ -335,7 +335,6 @@
     def run_mode(self) -> str:
         return self._run_mode.value
 
-<<<<<<< HEAD
     @property
     def batches(self) -> int:
         return self._batches
@@ -543,8 +542,6 @@
     def max_tracks(self) -> int:
         return self._max_tracks
 
-=======
->>>>>>> ee7b9524
     @run_mode.setter
     def run_mode(self, run_mode: str):
         cv.check_value('run mode', run_mode, {x.value for x in RunMode})
@@ -1179,7 +1176,7 @@
         if not isinstance(wwgs, MutableSequence):
             wwgs = [wwgs]
         self._weight_window_generators = cv.CheckedList(WeightWindowGenerator, 'weight window generators', wwgs)
-        
+
     def _create_run_mode_subelement(self, root):
         elem = ET.SubElement(root, "run_mode")
         elem.text = self._run_mode.value
