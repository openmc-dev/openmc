--- conflicted
+++ resolved
@@ -440,14 +440,8 @@
         self._max_particles_in_flight = None
         self._max_particle_events = None
         self._write_initial_source = None
-<<<<<<< HEAD
-        self._weight_windows = cv.CheckedList(WeightWindows, 'weight windows')
-        self._weight_window_generators = cv.CheckedList(
-            WeightWindowGenerator, 'weight window generators')
-=======
         self._weight_windows = WeightWindowsList()
         self._weight_window_generators = cv.CheckedList(WeightWindowGenerator, 'weight window generators')
->>>>>>> 25d64c9b
         self._weight_windows_on = None
         self._weight_windows_file = None
         self._weight_window_checkpoints = {}
@@ -1192,12 +1186,7 @@
     def weight_windows(self, value: WeightWindows | Sequence[WeightWindows]):
         if not isinstance(value, Sequence):
             value = [value]
-<<<<<<< HEAD
-        self._weight_windows = cv.CheckedList(
-            WeightWindows, 'weight windows', value)
-=======
         self._weight_windows = WeightWindowsList(value)
->>>>>>> 25d64c9b
 
     @property
     def weight_windows_on(self) -> bool:
