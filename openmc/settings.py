--- conflicted
+++ resolved
@@ -136,10 +136,6 @@
         Coordinates of the lower-left point of the UFS mesh
     ufs_upper_right : tuple or list
         Coordinates of the upper-right point of the UFS mesh
-<<<<<<< HEAD
-    use_windowed_multipole : bool
-        Whether or not windowed multipole can be used to evaluate resolved
-        resonance cross sections.
     dd_mesh_dimension : tuple or list
         Number of domain decomposition (DD) mesh cells in the x, y, and z
         directions, respectively
@@ -153,8 +149,6 @@
         Whether or not to allow particles leaking out of the mesh
     dd_count_interactions : bool
         Whether or not to counts all particle interactions in all domains
-=======
->>>>>>> fe9c97c0
     resonance_scattering : ResonanceScattering or iterable of ResonanceScattering
         The elastic scattering model to use for resonant isotopes
     volume_calculations : VolumeCalculation or iterable of VolumeCalculation
