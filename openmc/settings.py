--- conflicted
+++ resolved
@@ -346,106 +346,8 @@
         self._max_splits = None
         self._max_tracks = None
 
-<<<<<<< HEAD
-    @property
-    def run_mode(self):
-        return self._run_mode.value
-
-    @property
-    def alpha_mode(self):
-        return self._alpha_mode
-
-    @property
-    def batches(self):
-        return self._batches
-
-    @property
-    def generations_per_batch(self):
-        return self._generations_per_batch
-
-    @property
-    def inactive(self):
-        return self._inactive
-
-    @property
-    def max_lost_particles(self):
-        return self._max_lost_particles
-
-    @property
-    def rel_max_lost_particles(self):
-        return self._rel_max_lost_particles
-
-    @property
-    def particles(self):
-        return self._particles
-
-    @property
-    def keff_trigger(self):
-        return self._keff_trigger
-
-    @property
-    def energy_mode(self):
-        return self._energy_mode
-
-    @property
-    def max_order(self):
-        return self._max_order
-
-    @property
-    def source(self):
-        return self._source
-
-    @property
-    def confidence_intervals(self):
-        return self._confidence_intervals
-
-    @property
-    def electron_treatment(self):
-        return self._electron_treatment
-
-    @property
-    def ptables(self):
-        return self._ptables
-
-    @property
-    def photon_transport(self):
-        return self._photon_transport
-
-    @property
-    def seed(self):
-        return self._seed
-
-    @property
-    def survival_biasing(self):
-        return self._survival_biasing
-
-    @property
-    def entropy_mesh(self):
-        return self._entropy_mesh
-
-    @property
-    def trigger_active(self):
-        return self._trigger_active
-
-    @property
-    def trigger_max_batches(self):
-        return self._trigger_max_batches
-
-    @property
-    def trigger_batch_interval(self):
-        return self._trigger_batch_interval
-
-    @property
-    def output(self):
-        return self._output
-
-    @property
-    def sourcepoint(self):
-        return self._sourcepoint
-=======
         for key, value in kwargs.items():
             setattr(self, key, value)
->>>>>>> 53363da3
 
     @property
     def run_mode(self) -> str:
@@ -458,16 +360,18 @@
             if mode.value == run_mode:
                 self._run_mode = mode
 
-<<<<<<< HEAD
+    @property
+    def alpha_mode(self) -> bool:
+        return self._alpha_mode
+
     @alpha_mode.setter
-    def alpha_mode(self, alpha_mode):
+    def alpha_mode(self, alpha_mode: bool):
         cv.check_type('alpha mode', alpha_mode, bool)
         self._alpha_mode = alpha_mode
-=======
+
     @property
     def batches(self) -> int:
         return self._batches
->>>>>>> 53363da3
 
     @batches.setter
     def batches(self, batches: int):
@@ -1893,6 +1797,7 @@
         element = ET.Element("settings")
 
         self._create_run_mode_subelement(element)
+        self._create_alpha_mode_subelement(element)
         self._create_particles_subelement(element)
         self._create_batches_subelement(element)
         self._create_inactive_subelement(element)
@@ -1958,61 +1863,7 @@
             Path to file to write. Defaults to 'settings.xml'.
 
         """
-<<<<<<< HEAD
-
-        # Reset xml element tree
-        root_element = ET.Element("settings")
-
-        self._create_run_mode_subelement(root_element)
-        self._create_alpha_mode_subelement(root_element)
-        self._create_particles_subelement(root_element)
-        self._create_batches_subelement(root_element)
-        self._create_inactive_subelement(root_element)
-        self._create_max_lost_particles_subelement(root_element)
-        self._create_rel_max_lost_particles_subelement(root_element)
-        self._create_generations_per_batch_subelement(root_element)
-        self._create_keff_trigger_subelement(root_element)
-        self._create_source_subelement(root_element)
-        self._create_output_subelement(root_element)
-        self._create_statepoint_subelement(root_element)
-        self._create_sourcepoint_subelement(root_element)
-        self._create_surf_source_read_subelement(root_element)
-        self._create_surf_source_write_subelement(root_element)
-        self._create_confidence_intervals(root_element)
-        self._create_electron_treatment_subelement(root_element)
-        self._create_energy_mode_subelement(root_element)
-        self._create_max_order_subelement(root_element)
-        self._create_photon_transport_subelement(root_element)
-        self._create_ptables_subelement(root_element)
-        self._create_seed_subelement(root_element)
-        self._create_survival_biasing_subelement(root_element)
-        self._create_cutoff_subelement(root_element)
-        self._create_entropy_mesh_subelement(root_element)
-        self._create_trigger_subelement(root_element)
-        self._create_no_reduce_subelement(root_element)
-        self._create_verbosity_subelement(root_element)
-        self._create_tabular_legendre_subelements(root_element)
-        self._create_temperature_subelements(root_element)
-        self._create_trace_subelement(root_element)
-        self._create_track_subelement(root_element)
-        self._create_ufs_mesh_subelement(root_element)
-        self._create_resonance_scattering_subelement(root_element)
-        self._create_volume_calcs_subelement(root_element)
-        self._create_create_fission_neutrons_subelement(root_element)
-        self._create_delayed_photon_scaling_subelement(root_element)
-        self._create_event_based_subelement(root_element)
-        self._create_max_particles_in_flight_subelement(root_element)
-        self._create_material_cell_offsets_subelement(root_element)
-        self._create_log_grid_bins_subelement(root_element)
-        self._create_write_initial_source_subelement(root_element)
-        self._create_weight_windows_subelement(root_element)
-        self._create_max_splits_subelement(root_element)
-
-        # Clean the indentation in the file to be user-readable
-        clean_indentation(root_element)
-=======
         root_element = self.to_xml_element()
->>>>>>> 53363da3
 
         # Check if path is a directory
         p = Path(path)
