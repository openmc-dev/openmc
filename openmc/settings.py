from collections.abc import Iterable, Mapping, MutableSequence, Sequence
from enum import Enum
import itertools
from math import ceil
from numbers import Integral, Real
from pathlib import Path

import lxml.etree as ET

import openmc.checkvalue as cv
from openmc.checkvalue import PathLike
from openmc.stats.multivariate import MeshSpatial
from ._xml import clean_indentation, get_text, reorder_attributes
from .mesh import _read_meshes, RegularMesh
from .source import SourceBase, MeshSource, IndependentSource
from .utility_funcs import input_path
from .volume import VolumeCalculation
from .weight_windows import WeightWindows, WeightWindowGenerator


class RunMode(Enum):
    EIGENVALUE = 'eigenvalue'
    FIXED_SOURCE = 'fixed source'
    PLOT = 'plot'
    VOLUME = 'volume'
    PARTICLE_RESTART = 'particle restart'


_RES_SCAT_METHODS = {'dbrc', 'rvs'}


class Settings:
    """Settings used for an OpenMC simulation.

    Parameters
    ----------
    **kwargs : dict, optional
        Any keyword arguments are used to set attributes on the instance.

    Attributes
    ----------
    batches : int
        Number of batches to simulate
    confidence_intervals : bool
        If True, uncertainties on tally results will be reported as the
        half-width of the 95% two-sided confidence interval. If False,
        uncertainties on tally results will be reported as the sample standard
        deviation.
    create_fission_neutrons : bool
        Indicate whether fission neutrons should be created or not.
    cutoff : dict
        Dictionary defining weight cutoff, energy cutoff and time cutoff. The
        dictionary may have ten keys, 'weight', 'weight_avg', 'energy_neutron',
        'energy_photon', 'energy_electron', 'energy_positron', 'time_neutron',
        'time_photon', 'time_electron', and 'time_positron'. Value for 'weight'
        should be a float indicating weight cutoff below which particle undergo
        Russian roulette. Value for 'weight_avg' should be a float indicating
        weight assigned to particles that are not killed after Russian roulette.
        Value of energy should be a float indicating energy in eV below which
        particle type will be killed. Value of time should be a float in
        seconds. Particles will be killed exactly at the specified time.
    delayed_photon_scaling : bool
        Indicate whether to scale the fission photon yield by (EGP + EGD)/EGP
        where EGP is the energy release of prompt photons and EGD is the energy
        release of delayed photons.

        .. versionadded:: 0.12
    electron_treatment : {'led', 'ttb'}
        Whether to deposit all energy from electrons locally ('led') or create
        secondary bremsstrahlung photons ('ttb').
    energy_mode : {'continuous-energy', 'multi-group'}
        Set whether the calculation should be continuous-energy or multi-group.
    entropy_mesh : openmc.RegularMesh
        Mesh to be used to calculate Shannon entropy. If the mesh dimensions are
        not specified, OpenMC assigns a mesh such that 20 source sites per mesh
        cell are to be expected on average.
    event_based : bool
        Indicate whether to use event-based parallelism instead of the default
        history-based parallelism.

        .. versionadded:: 0.12
    generations_per_batch : int
        Number of generations per batch
    max_lost_particles : int
        Maximum number of lost particles

        .. versionadded:: 0.12
    rel_max_lost_particles : float
        Maximum number of lost particles, relative to the total number of
        particles

        .. versionadded:: 0.12
    inactive : int
        Number of inactive batches
    keff_trigger : dict
        Dictionary defining a trigger on eigenvalue. The dictionary must have
        two keys, 'type' and 'threshold'. Acceptable values corresponding to
        type are 'variance', 'std_dev', and 'rel_err'. The threshold value
        should be a float indicating the variance, standard deviation, or
        relative error used.
    log_grid_bins : int
        Number of bins for logarithmic energy grid search
    material_cell_offsets : bool
        Generate an "offset table" for material cells by default. These tables
        are necessary when a particular instance of a cell needs to be tallied.

        .. versionadded:: 0.12
    max_particles_in_flight : int
        Number of neutrons to run concurrently when using event-based
        parallelism.

        .. versionadded:: 0.12
    max_particle_events : int
        Maximum number of allowed particle events per source particle.

        .. versionadded:: 0.15.0
    max_order : None or int
        Maximum scattering order to apply globally when in multi-group mode.
    max_history_splits : int
        Maximum number of times a particle can split during a history

        .. versionadded:: 0.13
    max_tracks : int
        Maximum number of tracks written to a track file (per MPI process).

        .. versionadded:: 0.13.1
    max_write_lost_particles : int
        Maximum number of particle restart files (per MPI process) to write for
        lost particles.

        .. versionadded:: 0.14.0
    no_reduce : bool
        Indicate that all user-defined and global tallies should not be reduced
        across processes in a parallel calculation.
    output : dict
        Dictionary indicating what files to output. Acceptable keys are:

        :path: String indicating a directory where output files should be
               written
        :summary: Whether the 'summary.h5' file should be written (bool)
        :tallies: Whether the 'tallies.out' file should be written (bool)
    particles : int
        Number of particles per generation
    photon_transport : bool
        Whether to use photon transport.
    plot_seed : int
       Initial seed for randomly generated plot colors.
    ptables : bool
        Determine whether probability tables are used.
    random_ray : dict
        Options for configuring the random ray solver. Acceptable keys are:

        :distance_inactive:
            Indicates the total active distance in [cm] a ray should travel
        :distance_active:
            Indicates the total active distance in [cm] a ray should travel
        :ray_source:
            Starting ray distribution (must be uniform in space and angle) as
            specified by a :class:`openmc.SourceBase` object.
        :volume_estimator:
            Choice of volume estimator for the random ray solver. Options are
            'naive', 'simulation_averaged', or 'hybrid'.
            The default is 'hybrid'.
        :source_shape:
            Assumed shape of the source distribution within each source
            region. Options are 'flat' (default), 'linear', or 'linear_xy'.
        :volume_normalized_flux_tallies:
            Whether to normalize flux tallies by volume (bool). The default
            is 'False'. When enabled, flux tallies will be reported in units of
            cm/cm^3. When disabled, flux tallies will be reported in units
            of cm (i.e., total distance traveled by neutrons in the spatial
            tally region).
        :adjoint:
            Whether to run the random ray solver in adjoint mode (bool). The
            default is 'False'.
        :sample_method:
            Sampling method for the ray starting location and direction of travel.
            Options are `prng` (default) or 'halton`.

        .. versionadded:: 0.15.0
    resonance_scattering : dict
        Settings for resonance elastic scattering. Accepted keys are 'enable'
        (bool), 'method' (str), 'energy_min' (float), 'energy_max' (float), and
        'nuclides' (list). The 'method' can be set to 'dbrc' (Doppler broadening
        rejection correction) or 'rvs' (relative velocity sampling). If not
        specified, 'rvs' is the default method. The 'energy_min' and
        'energy_max' values indicate the minimum and maximum energies above and
        below which the resonance elastic scattering method is to be applied.
        The 'nuclides' list indicates what nuclides the method should be applied
        to. In its absence, the method will be applied to all nuclides with 0 K
        elastic scattering data present.
    run_mode : {'eigenvalue', 'fixed source', 'plot', 'volume', 'particle restart'}
        The type of calculation to perform (default is 'eigenvalue')
    seed : int
        Seed for the linear congruential pseudorandom number generator
    source : Iterable of openmc.SourceBase
        Distribution of source sites in space, angle, and energy
    sourcepoint : dict
        Options for writing source points. Acceptable keys are:

        :batches: list of batches at which to write source
        :overwrite: bool indicating whether to overwrite
        :separate: bool indicating whether the source should be written as a
                   separate file
        :write: bool indicating whether or not to write the source
        :mcpl: bool indicating whether to write the source as an MCPL file
    statepoint : dict
        Options for writing state points. Acceptable keys are:

        :batches: list of batches at which to write statepoint files
    surf_source_read : dict
        Options for reading surface source points. Acceptable keys are:

        :path: Path to surface source file (str).
    surf_source_write : dict
        Options for writing surface source points. Acceptable keys are:

        :surface_ids: List of surface ids at which crossing particles are to be
                   banked (int)
        :max_particles: Maximum number of particles to be banked on surfaces per
                   process (int)
        :max_source_files: Maximum number of surface source files to be created (int)
        :mcpl: Output in the form of an MCPL-file (bool)
        :cell: Cell ID used to determine if particles crossing identified
               surfaces are to be banked. Particles coming from or going to this
               declared cell will be banked (int)
        :cellfrom: Cell ID used to determine if particles crossing identified
                   surfaces are to be banked. Particles coming from this
                   declared cell will be banked (int)
        :cellto: Cell ID used to determine if particles crossing identified
                 surfaces are to be banked. Particles going to this declared
                 cell will be banked (int)
    survival_biasing : bool
        Indicate whether survival biasing is to be used
    tabular_legendre : dict
        Determines if a multi-group scattering moment kernel expanded via
        Legendre polynomials is to be converted to a tabular distribution or
        not. Accepted keys are 'enable' and 'num_points'. The value for 'enable'
        is a bool stating whether the conversion to tabular is performed; the
        value for 'num_points' sets the number of points to use in the tabular
        distribution, should 'enable' be True.
    temperature : dict
        Defines a default temperature and method for treating intermediate
        temperatures at which nuclear data doesn't exist. Accepted keys are
        'default', 'method', 'range', 'tolerance', and 'multipole'. The value
        for 'default' should be a float representing the default temperature in
        Kelvin. The value for 'method' should be 'nearest' or 'interpolation'.
        If the method is 'nearest', 'tolerance' indicates a range of temperature
        within which cross sections may be used. If the method is
        'interpolation', 'tolerance' indicates the range of temperatures outside
        of the available cross section temperatures where cross sections will
        evaluate to the nearer bound. The value for 'range' should be a pair of
        minimum and maximum temperatures which are used to indicate that cross
        sections be loaded at all temperatures within the range. 'multipole' is
        a boolean indicating whether or not the windowed multipole method should
        be used to evaluate resolved resonance cross sections.
    trace : tuple or list
        Show detailed information about a single particle, indicated by three
        integers: the batch number, generation number, and particle number
    track : tuple or list
        Specify particles for which track files should be written. Each particle
        is identified by a tuple with the batch number, generation number, and
        particle number.
    trigger_active : bool
        Indicate whether tally triggers are used
    trigger_batch_interval : int
        Number of batches in between convergence checks
    trigger_max_batches : int
        Maximum number of batches simulated. If this is set, the number of
        batches specified via ``batches`` is interpreted as the minimum number
        of batches
    uniform_source_sampling : bool
        Whether to sampling among multiple sources uniformly, applying their
        strengths as weights to sampled particles.
    ufs_mesh : openmc.RegularMesh
        Mesh to be used for redistributing source sites via the uniform fission
        site (UFS) method.
    verbosity : int
        Verbosity during simulation between 1 and 10. Verbosity levels are
        described in :ref:`verbosity`.
    volume_calculations : VolumeCalculation or iterable of VolumeCalculation
        Stochastic volume calculation specifications
    weight_windows : WeightWindows or iterable of WeightWindows
        Weight windows to use for variance reduction

        .. versionadded:: 0.13
    weight_window_checkpoints : dict
        Indicates the checkpoints for weight window split/roulettes. Valid keys
        include "collision" and "surface". Values must be of type bool.

        .. versionadded:: 0.14.0
    weight_window_generators : WeightWindowGenerator or iterable of WeightWindowGenerator
        Weight windows generation parameters to apply during simulation

        .. versionadded:: 0.14.0

    create_delayed_neutrons : bool
        Whether delayed neutrons are created in fission.

        .. versionadded:: 0.13.3
    weight_windows_on : bool
        Whether weight windows are enabled

        .. versionadded:: 0.13

    weight_windows_file: Pathlike
        Path to a weight window file to load during simulation initialization

        .. versionadded::0.14.0
    write_initial_source : bool
        Indicate whether to write the initial source distribution to file
    """

    def __init__(self, **kwargs):
        self._run_mode = RunMode.EIGENVALUE
        self._batches = None
        self._generations_per_batch = None
        self._inactive = None
        self._max_lost_particles = None
        self._rel_max_lost_particles = None
        self._max_write_lost_particles = None
        self._particles = None
        self._keff_trigger = None

        # Energy mode subelement
        self._energy_mode = None
        self._max_order = None

        # Source subelement
        self._source = cv.CheckedList(SourceBase, 'source distributions')

        self._confidence_intervals = None
        self._electron_treatment = None
        self._photon_transport = None
        self._plot_seed = None
        self._ptables = None
        self._uniform_source_sampling = None
        self._seed = None
        self._survival_biasing = None

        # Shannon entropy mesh
        self._entropy_mesh = None

        # Trigger subelement
        self._trigger_active = None
        self._trigger_max_batches = None
        self._trigger_batch_interval = None

        self._output = None

        # Output options
        self._statepoint = {}
        self._sourcepoint = {}

        self._surf_source_read = {}
        self._surf_source_write = {}

        self._no_reduce = None

        self._verbosity = None

        self._trace = None
        self._track = None

        self._tabular_legendre = {}

        self._temperature = {}

        # Cutoff subelement
        self._cutoff = None

        # Uniform fission source subelement
        self._ufs_mesh = None

        self._resonance_scattering = {}
        self._volume_calculations = cv.CheckedList(
            VolumeCalculation, 'volume calculations')

        self._create_fission_neutrons = None
        self._create_delayed_neutrons = None
        self._delayed_photon_scaling = None
        self._material_cell_offsets = None
        self._log_grid_bins = None

        self._event_based = None
        self._max_particles_in_flight = None
        self._max_particle_events = None
        self._write_initial_source = None
        self._weight_windows = cv.CheckedList(WeightWindows, 'weight windows')
        self._weight_window_generators = cv.CheckedList(WeightWindowGenerator, 'weight window generators')
        self._weight_windows_on = None
        self._weight_windows_file = None
        self._weight_window_checkpoints = {}
        self._max_history_splits = None
        self._max_tracks = None

        self._random_ray = {}

        for key, value in kwargs.items():
            setattr(self, key, value)

    @property
    def run_mode(self) -> str:
        return self._run_mode.value

    @run_mode.setter
    def run_mode(self, run_mode: str):
        cv.check_value('run mode', run_mode, {x.value for x in RunMode})
        for mode in RunMode:
            if mode.value == run_mode:
                self._run_mode = mode

    @property
    def batches(self) -> int:
        return self._batches

    @batches.setter
    def batches(self, batches: int):
        cv.check_type('batches', batches, Integral)
        cv.check_greater_than('batches', batches, 0)
        self._batches = batches

    @property
    def generations_per_batch(self) -> int:
        return self._generations_per_batch

    @generations_per_batch.setter
    def generations_per_batch(self, generations_per_batch: int):
        cv.check_type('generations per patch', generations_per_batch, Integral)
        cv.check_greater_than('generations per batch', generations_per_batch, 0)
        self._generations_per_batch = generations_per_batch

    @property
    def inactive(self) -> int:
        return self._inactive

    @inactive.setter
    def inactive(self, inactive: int):
        cv.check_type('inactive batches', inactive, Integral)
        cv.check_greater_than('inactive batches', inactive, 0, True)
        self._inactive = inactive

    @property
    def max_lost_particles(self) -> int:
        return self._max_lost_particles

    @max_lost_particles.setter
    def max_lost_particles(self, max_lost_particles: int):
        cv.check_type('max_lost_particles', max_lost_particles, Integral)
        cv.check_greater_than('max_lost_particles', max_lost_particles, 0)
        self._max_lost_particles = max_lost_particles

    @property
    def rel_max_lost_particles(self) -> float:
        return self._rel_max_lost_particles

    @rel_max_lost_particles.setter
    def rel_max_lost_particles(self, rel_max_lost_particles: float):
        cv.check_type('rel_max_lost_particles', rel_max_lost_particles, Real)
        cv.check_greater_than('rel_max_lost_particles', rel_max_lost_particles, 0)
        cv.check_less_than('rel_max_lost_particles', rel_max_lost_particles, 1)
        self._rel_max_lost_particles = rel_max_lost_particles

    @property
    def max_write_lost_particles(self) -> int:
        return self._max_write_lost_particles

    @max_write_lost_particles.setter
    def max_write_lost_particles(self, max_write_lost_particles: int):
        cv.check_type('max_write_lost_particles', max_write_lost_particles, Integral)
        cv.check_greater_than('max_write_lost_particles', max_write_lost_particles, 0)
        self._max_write_lost_particles = max_write_lost_particles

    @property
    def particles(self) -> int:
        return self._particles

    @particles.setter
    def particles(self, particles: int):
        cv.check_type('particles', particles, Integral)
        cv.check_greater_than('particles', particles, 0)
        self._particles = particles

    @property
    def keff_trigger(self) -> dict:
        return self._keff_trigger

    @keff_trigger.setter
    def keff_trigger(self, keff_trigger: dict):
        if not isinstance(keff_trigger, dict):
            msg = f'Unable to set a trigger on keff from "{keff_trigger}" ' \
                  'which is not a Python dictionary'
            raise ValueError(msg)

        elif 'type' not in keff_trigger:
            msg = f'Unable to set a trigger on keff from "{keff_trigger}" ' \
                  'which does not have a "type" key'
            raise ValueError(msg)

        elif keff_trigger['type'] not in ['variance', 'std_dev', 'rel_err']:
            msg = 'Unable to set a trigger on keff with ' \
                  'type "{0}"'.format(keff_trigger['type'])
            raise ValueError(msg)

        elif 'threshold' not in keff_trigger:
            msg = f'Unable to set a trigger on keff from "{keff_trigger}" ' \
                  'which does not have a "threshold" key'
            raise ValueError(msg)

        elif not isinstance(keff_trigger['threshold'], Real):
            msg = 'Unable to set a trigger on keff with ' \
                  'threshold "{0}"'.format(keff_trigger['threshold'])
            raise ValueError(msg)

        self._keff_trigger = keff_trigger

    @property
    def energy_mode(self) -> str:
        return self._energy_mode

    @energy_mode.setter
    def energy_mode(self, energy_mode: str):
        cv.check_value('energy mode', energy_mode,
                    ['continuous-energy', 'multi-group'])
        self._energy_mode = energy_mode

    @property
    def max_order(self) -> int:
        return self._max_order

    @max_order.setter
    def max_order(self, max_order: int | None):
        if max_order is not None:
            cv.check_type('maximum scattering order', max_order, Integral)
            cv.check_greater_than('maximum scattering order', max_order, 0,
                                  True)
        self._max_order = max_order

    @property
    def source(self) -> list[SourceBase]:
        return self._source

    @source.setter
    def source(self, source: SourceBase | Iterable[SourceBase]):
        if not isinstance(source, MutableSequence):
            source = [source]
        self._source = cv.CheckedList(SourceBase, 'source distributions', source)

    @property
    def confidence_intervals(self) -> bool:
        return self._confidence_intervals

    @confidence_intervals.setter
    def confidence_intervals(self, confidence_intervals: bool):
        cv.check_type('confidence interval', confidence_intervals, bool)
        self._confidence_intervals = confidence_intervals

    @property
    def electron_treatment(self) -> str:
        return self._electron_treatment

    @electron_treatment.setter
    def electron_treatment(self, electron_treatment: str):
        cv.check_value('electron treatment', electron_treatment, ['led', 'ttb'])
        self._electron_treatment = electron_treatment

    @property
    def ptables(self) -> bool:
        return self._ptables

    @ptables.setter
    def ptables(self, ptables: bool):
        cv.check_type('probability tables', ptables, bool)
        self._ptables = ptables

    @property
    def photon_transport(self) -> bool:
        return self._photon_transport

    @photon_transport.setter
    def photon_transport(self, photon_transport: bool):
        cv.check_type('photon transport', photon_transport, bool)
        self._photon_transport = photon_transport

    @property
    def uniform_source_sampling(self) -> bool:
        return self._uniform_source_sampling

    @uniform_source_sampling.setter
    def uniform_source_sampling(self, uniform_source_sampling: bool):
        cv.check_type('strength as weights', uniform_source_sampling, bool)
        self._uniform_source_sampling = uniform_source_sampling

    @property
    def plot_seed(self):
        return self._plot_seed

    @plot_seed.setter
    def plot_seed(self, seed):
        cv.check_type('random plot color seed', seed, Integral)
        cv.check_greater_than('random plot color seed', seed, 0)
        self._plot_seed = seed

    @property
    def seed(self) -> int:
        return self._seed

    @seed.setter
    def seed(self, seed: int):
        cv.check_type('random number generator seed', seed, Integral)
        cv.check_greater_than('random number generator seed', seed, 0)
        self._seed = seed

    @property
    def survival_biasing(self) -> bool:
        return self._survival_biasing

    @survival_biasing.setter
    def survival_biasing(self, survival_biasing: bool):
        cv.check_type('survival biasing', survival_biasing, bool)
        self._survival_biasing = survival_biasing

    @property
    def entropy_mesh(self) -> RegularMesh:
        return self._entropy_mesh

    @entropy_mesh.setter
    def entropy_mesh(self, entropy: RegularMesh):
        cv.check_type('entropy mesh', entropy, RegularMesh)
        self._entropy_mesh = entropy

    @property
    def trigger_active(self) -> bool:
        return self._trigger_active

    @trigger_active.setter
    def trigger_active(self, trigger_active: bool):
        cv.check_type('trigger active', trigger_active, bool)
        self._trigger_active = trigger_active

    @property
    def trigger_max_batches(self) -> int:
        return self._trigger_max_batches

    @trigger_max_batches.setter
    def trigger_max_batches(self, trigger_max_batches: int):
        cv.check_type('trigger maximum batches', trigger_max_batches, Integral)
        cv.check_greater_than('trigger maximum batches', trigger_max_batches, 0)
        self._trigger_max_batches = trigger_max_batches

    @property
    def trigger_batch_interval(self) -> int:
        return self._trigger_batch_interval

    @trigger_batch_interval.setter
    def trigger_batch_interval(self, trigger_batch_interval: int):
        cv.check_type('trigger batch interval', trigger_batch_interval, Integral)
        cv.check_greater_than('trigger batch interval', trigger_batch_interval, 0)
        self._trigger_batch_interval = trigger_batch_interval

    @property
    def output(self) -> dict:
        return self._output

    @output.setter
    def output(self, output: dict):
        cv.check_type('output', output, Mapping)
        for key, value in output.items():
            cv.check_value('output key', key, ('summary', 'tallies', 'path'))
            if key in ('summary', 'tallies'):
                cv.check_type(f"output['{key}']", value, bool)
            else:
                cv.check_type("output['path']", value, str)
        self._output = output

    @property
    def sourcepoint(self) -> dict:
        return self._sourcepoint

    @sourcepoint.setter
    def sourcepoint(self, sourcepoint: dict):
        cv.check_type('sourcepoint options', sourcepoint, Mapping)
        for key, value in sourcepoint.items():
            if key == 'batches':
                cv.check_type('sourcepoint batches', value, Iterable, Integral)
                for batch in value:
                    cv.check_greater_than('sourcepoint batch', batch, 0)
            elif key == 'separate':
                cv.check_type('sourcepoint separate', value, bool)
            elif key == 'write':
                cv.check_type('sourcepoint write', value, bool)
            elif key == 'overwrite':
                cv.check_type('sourcepoint overwrite', value, bool)
            elif key == 'mcpl':
                cv.check_type('sourcepoint mcpl', value, bool)
            else:
                raise ValueError(f"Unknown key '{key}' encountered when "
                                 "setting sourcepoint options.")
        self._sourcepoint = sourcepoint

    @property
    def statepoint(self) -> dict:
        return self._statepoint

    @statepoint.setter
    def statepoint(self, statepoint: dict):
        cv.check_type('statepoint options', statepoint, Mapping)
        for key, value in statepoint.items():
            if key == 'batches':
                cv.check_type('statepoint batches', value, Iterable, Integral)
                for batch in value:
                    cv.check_greater_than('statepoint batch', batch, 0)
            else:
                raise ValueError(f"Unknown key '{key}' encountered when "
                                 "setting statepoint options.")
        self._statepoint = statepoint

    @property
    def surf_source_read(self) -> dict:
        return self._surf_source_read

    @surf_source_read.setter
    def surf_source_read(self, ssr: dict):
        cv.check_type('surface source reading options', ssr, Mapping)
        for key, value in ssr.items():
            cv.check_value('surface source reading key', key,
                           ('path'))
            if key == 'path':
                cv.check_type('path to surface source file', value, PathLike)
        self._surf_source_read = dict(ssr)

        # Resolve path to surface source file
        if 'path' in ssr:
            self._surf_source_read['path'] = input_path(ssr['path'])

    @property
    def surf_source_write(self) -> dict:
        return self._surf_source_write

    @surf_source_write.setter
    def surf_source_write(self, surf_source_write: dict):
        cv.check_type("surface source writing options", surf_source_write, Mapping)
        for key, value in surf_source_write.items():
            cv.check_value(
                "surface source writing key",
                key,
                ("surface_ids", "max_particles", "max_source_files", "mcpl", "cell", "cellfrom", "cellto"),
            )
            if key == "surface_ids":
                cv.check_type(
                    "surface ids for source banking", value, Iterable, Integral
                )
                for surf_id in value:
                    cv.check_greater_than("surface id for source banking", surf_id, 0)

            elif key == "mcpl":
                cv.check_type("write to an MCPL-format file", value, bool)
            elif key in ("max_particles", "max_source_files", "cell", "cellfrom", "cellto"):
                name = {
                    "max_particles": "maximum particle banks on surfaces per process",
                    "max_source_files": "maximun surface source files to be written",
                    "cell": "Cell ID for source banking (from or to)",
                    "cellfrom": "Cell ID for source banking (from only)",
                    "cellto": "Cell ID for source banking (to only)",
                }[key]
                cv.check_type(name, value, Integral)
                cv.check_greater_than(name, value, 0)

        self._surf_source_write = surf_source_write

    @property
    def no_reduce(self) -> bool:
        return self._no_reduce

    @no_reduce.setter
    def no_reduce(self, no_reduce: bool):
        cv.check_type('no reduction option', no_reduce, bool)
        self._no_reduce = no_reduce

    @property
    def verbosity(self) -> int:
        return self._verbosity

    @verbosity.setter
    def verbosity(self, verbosity: int):
        cv.check_type('verbosity', verbosity, Integral)
        cv.check_greater_than('verbosity', verbosity, 1, True)
        cv.check_less_than('verbosity', verbosity, 10, True)
        self._verbosity = verbosity

    @property
    def tabular_legendre(self) -> dict:
        return self._tabular_legendre

    @tabular_legendre.setter
    def tabular_legendre(self, tabular_legendre: dict):
        cv.check_type('tabular_legendre settings', tabular_legendre, Mapping)
        for key, value in tabular_legendre.items():
            cv.check_value('tabular_legendre key', key,
                           ['enable', 'num_points'])
            if key == 'enable':
                cv.check_type('enable tabular_legendre', value, bool)
            elif key == 'num_points':
                cv.check_type('num_points tabular_legendre', value, Integral)
                cv.check_greater_than('num_points tabular_legendre', value, 0)
        self._tabular_legendre = tabular_legendre

    @property
    def temperature(self) -> dict:
        return self._temperature

    @temperature.setter
    def temperature(self, temperature: dict):

        cv.check_type('temperature settings', temperature, Mapping)
        for key, value in temperature.items():
            cv.check_value('temperature key', key,
                           ['default', 'method', 'tolerance', 'multipole',
                            'range'])
            if key == 'default':
                cv.check_type('default temperature', value, Real)
            elif key == 'method':
                cv.check_value('temperature method', value,
                               ['nearest', 'interpolation'])
            elif key == 'tolerance':
                cv.check_type('temperature tolerance', value, Real)
            elif key == 'multipole':
                cv.check_type('temperature multipole', value, bool)
            elif key == 'range':
                cv.check_length('temperature range', value, 2)
                for T in value:
                    cv.check_type('temperature', T, Real)

        self._temperature = temperature

    @property
    def trace(self) -> Iterable:
        return self._trace

    @trace.setter
    def trace(self, trace: Iterable):
        cv.check_type('trace', trace, Iterable, Integral)
        cv.check_length('trace', trace, 3)
        cv.check_greater_than('trace batch', trace[0], 0)
        cv.check_greater_than('trace generation', trace[1], 0)
        cv.check_greater_than('trace particle', trace[2], 0)
        self._trace = trace

    @property
    def track(self) -> Iterable[Iterable[int]]:
        return self._track

    @track.setter
    def track(self, track: Iterable[Iterable[int]]):
        cv.check_type('track', track, Sequence)
        for t in track:
            if len(t) != 3:
                msg = f'Unable to set the track to "{t}" since its length is not 3'
                raise ValueError(msg)
            cv.check_greater_than('track batch', t[0], 0)
            cv.check_greater_than('track generation', t[1], 0)
            cv.check_greater_than('track particle', t[2], 0)
            cv.check_type('track batch', t[0], Integral)
            cv.check_type('track generation', t[1], Integral)
            cv.check_type('track particle', t[2], Integral)
        self._track = track

    @property
    def cutoff(self) -> dict:
        return self._cutoff

    @cutoff.setter
    def cutoff(self, cutoff: dict):
        if not isinstance(cutoff, Mapping):
            msg = f'Unable to set cutoff from "{cutoff}" which is not a '\
                  'Python dictionary'
            raise ValueError(msg)
        for key in cutoff:
            if key == 'weight':
                cv.check_type('weight cutoff', cutoff[key], Real)
                cv.check_greater_than('weight cutoff', cutoff[key], 0.0)
            elif key == 'weight_avg':
                cv.check_type('average survival weight', cutoff[key], Real)
                cv.check_greater_than('average survival weight',
                                      cutoff[key], 0.0)
            elif key in ['energy_neutron', 'energy_photon', 'energy_electron',
                         'energy_positron']:
                cv.check_type('energy cutoff', cutoff[key], Real)
                cv.check_greater_than('energy cutoff', cutoff[key], 0.0)
            else:
                msg = f'Unable to set cutoff to "{key}" which is unsupported ' \
                      'by OpenMC'

        self._cutoff = cutoff

    @property
    def ufs_mesh(self) -> RegularMesh:
        return self._ufs_mesh

    @ufs_mesh.setter
    def ufs_mesh(self, ufs_mesh: RegularMesh):
        cv.check_type('UFS mesh', ufs_mesh, RegularMesh)
        cv.check_length('UFS mesh dimension', ufs_mesh.dimension, 3)
        cv.check_length('UFS mesh lower-left corner', ufs_mesh.lower_left, 3)
        cv.check_length('UFS mesh upper-right corner', ufs_mesh.upper_right, 3)
        self._ufs_mesh = ufs_mesh

    @property
    def resonance_scattering(self) -> dict:
        return self._resonance_scattering

    @resonance_scattering.setter
    def resonance_scattering(self, res: dict):
        cv.check_type('resonance scattering settings', res, Mapping)
        keys = ('enable', 'method', 'energy_min', 'energy_max', 'nuclides')
        for key, value in res.items():
            cv.check_value('resonance scattering dictionary key', key, keys)
            if key == 'enable':
                cv.check_type('resonance scattering enable', value, bool)
            elif key == 'method':
                cv.check_value('resonance scattering method', value,
                               _RES_SCAT_METHODS)
            elif key == 'energy_min':
                name = 'resonance scattering minimum energy'
                cv.check_type(name, value, Real)
                cv.check_greater_than(name, value, 0)
            elif key == 'energy_max':
                name = 'resonance scattering minimum energy'
                cv.check_type(name, value, Real)
                cv.check_greater_than(name, value, 0)
            elif key == 'nuclides':
                cv.check_type('resonance scattering nuclides', value,
                              Iterable, str)
        self._resonance_scattering = res

    @property
    def volume_calculations(self) -> list[VolumeCalculation]:
        return self._volume_calculations

    @volume_calculations.setter
    def volume_calculations(
        self, vol_calcs: VolumeCalculation | Iterable[VolumeCalculation]
    ):
        if not isinstance(vol_calcs, MutableSequence):
            vol_calcs = [vol_calcs]
        self._volume_calculations = cv.CheckedList(
            VolumeCalculation, 'stochastic volume calculations', vol_calcs)

    @property
    def create_fission_neutrons(self) -> bool:
        return self._create_fission_neutrons

    @create_fission_neutrons.setter
    def create_fission_neutrons(self, create_fission_neutrons: bool):
        cv.check_type('Whether create fission neutrons',
                      create_fission_neutrons, bool)
        self._create_fission_neutrons = create_fission_neutrons

    @property
    def create_delayed_neutrons(self) -> bool:
        return self._create_delayed_neutrons

    @create_delayed_neutrons.setter
    def create_delayed_neutrons(self, create_delayed_neutrons: bool):
        cv.check_type('Whether create only prompt neutrons',
                      create_delayed_neutrons, bool)
        self._create_delayed_neutrons = create_delayed_neutrons

    @property
    def delayed_photon_scaling(self) -> bool:
        return self._delayed_photon_scaling

    @delayed_photon_scaling.setter
    def delayed_photon_scaling(self, value: bool):
        cv.check_type('delayed photon scaling', value, bool)
        self._delayed_photon_scaling = value

    @property
    def material_cell_offsets(self) -> bool:
        return self._material_cell_offsets

    @material_cell_offsets.setter
    def material_cell_offsets(self, value: bool):
        cv.check_type('material cell offsets', value, bool)
        self._material_cell_offsets = value

    @property
    def log_grid_bins(self) -> int:
        return self._log_grid_bins

    @log_grid_bins.setter
    def log_grid_bins(self, log_grid_bins: int):
        cv.check_type('log grid bins', log_grid_bins, Real)
        cv.check_greater_than('log grid bins', log_grid_bins, 0)
        self._log_grid_bins = log_grid_bins

    @property
    def event_based(self) -> bool:
        return self._event_based

    @event_based.setter
    def event_based(self, value: bool):
        cv.check_type('event based', value, bool)
        self._event_based = value

    @property
    def max_particles_in_flight(self) -> int:
        return self._max_particles_in_flight

    @max_particles_in_flight.setter
    def max_particles_in_flight(self, value: int):
        cv.check_type('max particles in flight', value, Integral)
        cv.check_greater_than('max particles in flight', value, 0)
        self._max_particles_in_flight = value

    @property
    def max_particle_events(self) -> int:
        return self._max_particle_events

    @max_particle_events.setter
    def max_particle_events(self, value: int):
        cv.check_type('max particle events', value, Integral)
        cv.check_greater_than('max particle events', value, 0)
        self._max_particle_events = value

    @property
    def write_initial_source(self) -> bool:
        return self._write_initial_source

    @write_initial_source.setter
    def write_initial_source(self, value: bool):
        cv.check_type('write initial source', value, bool)
        self._write_initial_source = value

    @property
    def weight_windows(self) -> list[WeightWindows]:
        return self._weight_windows

    @weight_windows.setter
    def weight_windows(self, value: WeightWindows | Iterable[WeightWindows]):
        if not isinstance(value, MutableSequence):
            value = [value]
        self._weight_windows = cv.CheckedList(WeightWindows, 'weight windows', value)

    @property
    def weight_windows_on(self) -> bool:
        return self._weight_windows_on

    @weight_windows_on.setter
    def weight_windows_on(self, value: bool):
        cv.check_type('weight windows on', value, bool)
        self._weight_windows_on = value

    @property
    def weight_window_checkpoints(self) -> dict:
        return self._weight_window_checkpoints

    @weight_window_checkpoints.setter
    def weight_window_checkpoints(self, weight_window_checkpoints: dict):
        for key in weight_window_checkpoints.keys():
            cv.check_value('weight_window_checkpoints', key, ('collision', 'surface'))
        self._weight_window_checkpoints = weight_window_checkpoints

    @property
    def max_splits(self):
        raise AttributeError('max_splits has been deprecated. Please use max_history_splits instead')

    @property
    def max_history_splits(self) -> int:
        return self._max_history_splits

    @max_history_splits.setter
    def max_history_splits(self, value: int):
        cv.check_type('maximum particle splits', value, Integral)
        cv.check_greater_than('max particle splits', value, 0)
        self._max_history_splits = value

    @property
    def max_tracks(self) -> int:
        return self._max_tracks

    @max_tracks.setter
    def max_tracks(self, value: int):
        cv.check_type('maximum particle tracks', value, Integral)
        cv.check_greater_than('maximum particle tracks', value, 0, True)
        self._max_tracks = value

    @property
    def weight_windows_file(self) -> PathLike | None:
        return self._weight_windows_file

    @weight_windows_file.setter
    def weight_windows_file(self, value: PathLike):
        cv.check_type('weight windows file', value, PathLike)
        self._weight_windows_file = input_path(value)

    @property
    def weight_window_generators(self) -> list[WeightWindowGenerator]:
        return self._weight_window_generators

    @weight_window_generators.setter
    def weight_window_generators(self, wwgs):
        if not isinstance(wwgs, MutableSequence):
            wwgs = [wwgs]
        self._weight_window_generators = cv.CheckedList(WeightWindowGenerator, 'weight window generators', wwgs)

    @property
    def random_ray(self) -> dict:
        return self._random_ray

    @random_ray.setter
    def random_ray(self, random_ray: dict):
        if not isinstance(random_ray, Mapping):
            raise ValueError(f'Unable to set random_ray from "{random_ray}" '
                             'which is not a dict.')
        for key, value in random_ray.items():
            if key == 'distance_active':
                cv.check_type('active ray length', value, Real)
                cv.check_greater_than('active ray length', value, 0.0)
            elif key == 'distance_inactive':
                cv.check_type('inactive ray length', value, Real)
                cv.check_greater_than('inactive ray length',
                                      value, 0.0, True)
            elif key == 'ray_source':
                cv.check_type('random ray source', value, SourceBase)
            elif key == 'volume_estimator':
                cv.check_value('volume estimator', value,
                               ('naive', 'simulation_averaged',
                                'hybrid'))
            elif key == 'source_shape':
                cv.check_value('source shape', value,
                               ('flat', 'linear', 'linear_xy'))
            elif key == 'volume_normalized_flux_tallies':
                cv.check_type('volume normalized flux tallies', value, bool)
            elif key == 'adjoint':
<<<<<<< HEAD
                cv.check_type('adjoint', random_ray[key], bool)
            elif key == 'sample_method':
                cv.check_value('sample method', random_ray[key],
                               ('prng', 'halton'))
=======
                cv.check_type('adjoint', value, bool)
>>>>>>> a5b26de0
            else:
                raise ValueError(f'Unable to set random ray to "{key}" which is '
                                 'unsupported by OpenMC')

        self._random_ray = random_ray

    def _create_run_mode_subelement(self, root):
        elem = ET.SubElement(root, "run_mode")
        elem.text = self._run_mode.value

    def _create_batches_subelement(self, root):
        if self._batches is not None:
            element = ET.SubElement(root, "batches")
            element.text = str(self._batches)

    def _create_generations_per_batch_subelement(self, root):
        if self._generations_per_batch is not None:
            element = ET.SubElement(root, "generations_per_batch")
            element.text = str(self._generations_per_batch)

    def _create_inactive_subelement(self, root):
        if self._inactive is not None:
            element = ET.SubElement(root, "inactive")
            element.text = str(self._inactive)

    def _create_max_lost_particles_subelement(self, root):
        if self._max_lost_particles is not None:
            element = ET.SubElement(root, "max_lost_particles")
            element.text = str(self._max_lost_particles)

    def _create_rel_max_lost_particles_subelement(self, root):
        if self._rel_max_lost_particles is not None:
            element = ET.SubElement(root, "rel_max_lost_particles")
            element.text = str(self._rel_max_lost_particles)

    def _create_max_write_lost_particles_subelement(self, root):
        if self._max_write_lost_particles is not None:
            element = ET.SubElement(root, "max_write_lost_particles")
            element.text = str(self._max_write_lost_particles)

    def _create_particles_subelement(self, root):
        if self._particles is not None:
            element = ET.SubElement(root, "particles")
            element.text = str(self._particles)

    def _create_keff_trigger_subelement(self, root):
        if self._keff_trigger is not None:
            element = ET.SubElement(root, "keff_trigger")
            for key, value in sorted(self._keff_trigger.items()):
                subelement = ET.SubElement(element, key)
                subelement.text = str(value).lower()

    def _create_energy_mode_subelement(self, root):
        if self._energy_mode is not None:
            element = ET.SubElement(root, "energy_mode")
            element.text = str(self._energy_mode)

    def _create_max_order_subelement(self, root):
        if self._max_order is not None:
            element = ET.SubElement(root, "max_order")
            element.text = str(self._max_order)

    def _create_source_subelement(self, root, mesh_memo=None):
        for source in self.source:
            root.append(source.to_xml_element())
            if isinstance(source, IndependentSource) and isinstance(source.space, MeshSpatial):
                path = f"./mesh[@id='{source.space.mesh.id}']"
                if root.find(path) is None:
                    root.append(source.space.mesh.to_xml_element())
            if isinstance(source, MeshSource):
                path = f"./mesh[@id='{source.mesh.id}']"
                if root.find(path) is None:
                    root.append(source.mesh.to_xml_element())
                    if mesh_memo is not None:
                        mesh_memo.add(source.mesh.id)

    def _create_volume_calcs_subelement(self, root):
        for calc in self.volume_calculations:
            root.append(calc.to_xml_element())

    def _create_output_subelement(self, root):
        if self._output is not None:
            element = ET.SubElement(root, "output")
            for key, value in sorted(self._output.items()):
                subelement = ET.SubElement(element, key)
                if key in ('summary', 'tallies'):
                    subelement.text = str(value).lower()
                else:
                    subelement.text = value

    def _create_verbosity_subelement(self, root):
        if self._verbosity is not None:
            element = ET.SubElement(root, "verbosity")
            element.text = str(self._verbosity)

    def _create_statepoint_subelement(self, root):
        if self._statepoint:
            element = ET.SubElement(root, "state_point")
            if 'batches' in self._statepoint:
                subelement = ET.SubElement(element, "batches")
                subelement.text = ' '.join(
                    str(x) for x in self._statepoint['batches'])

    def _create_uniform_source_sampling_subelement(self, root):
        if self._uniform_source_sampling is not None:
            element = ET.SubElement(root, "uniform_source_sampling")
            element.text = str(self._uniform_source_sampling).lower()

    def _create_sourcepoint_subelement(self, root):
        if self._sourcepoint:
            element = ET.SubElement(root, "source_point")

            if 'batches' in self._sourcepoint:
                subelement = ET.SubElement(element, "batches")
                subelement.text = ' '.join(
                    str(x) for x in self._sourcepoint['batches'])

            if 'separate' in self._sourcepoint:
                subelement = ET.SubElement(element, "separate")
                subelement.text = str(self._sourcepoint['separate']).lower()

            if 'write' in self._sourcepoint:
                subelement = ET.SubElement(element, "write")
                subelement.text = str(self._sourcepoint['write']).lower()

            # Overwrite latest subelement
            if 'overwrite' in self._sourcepoint:
                subelement = ET.SubElement(element, "overwrite_latest")
                subelement.text = str(self._sourcepoint['overwrite']).lower()

            if 'mcpl' in self._sourcepoint:
                subelement = ET.SubElement(element, "mcpl")
                subelement.text = str(self._sourcepoint['mcpl']).lower()

    def _create_surf_source_read_subelement(self, root):
        if self._surf_source_read:
            element = ET.SubElement(root, "surf_source_read")
            if 'path' in self._surf_source_read:
                subelement = ET.SubElement(element, "path")
                subelement.text = str(self._surf_source_read['path'])

    def _create_surf_source_write_subelement(self, root):
        if self._surf_source_write:
            element = ET.SubElement(root, "surf_source_write")
            if "surface_ids" in self._surf_source_write:
                subelement = ET.SubElement(element, "surface_ids")
                subelement.text = " ".join(
                    str(x) for x in self._surf_source_write["surface_ids"]
                )
            if "mcpl" in self._surf_source_write:
                subelement = ET.SubElement(element, "mcpl")
                subelement.text = str(self._surf_source_write["mcpl"]).lower()
            for key in ("max_particles", "max_source_files", "cell", "cellfrom", "cellto"):
                if key in self._surf_source_write:
                    subelement = ET.SubElement(element, key)
                    subelement.text = str(self._surf_source_write[key])

    def _create_confidence_intervals(self, root):
        if self._confidence_intervals is not None:
            element = ET.SubElement(root, "confidence_intervals")
            element.text = str(self._confidence_intervals).lower()

    def _create_electron_treatment_subelement(self, root):
        if self._electron_treatment is not None:
            element = ET.SubElement(root, "electron_treatment")
            element.text = str(self._electron_treatment)

    def _create_photon_transport_subelement(self, root):
        if self._photon_transport is not None:
            element = ET.SubElement(root, "photon_transport")
            element.text = str(self._photon_transport).lower()

    def _create_plot_seed_subelement(self, root):
        if self._plot_seed is not None:
            element = ET.SubElement(root, "plot_seed")
            element.text = str(self._plot_seed)

    def _create_ptables_subelement(self, root):
        if self._ptables is not None:
            element = ET.SubElement(root, "ptables")
            element.text = str(self._ptables).lower()

    def _create_seed_subelement(self, root):
        if self._seed is not None:
            element = ET.SubElement(root, "seed")
            element.text = str(self._seed)

    def _create_survival_biasing_subelement(self, root):
        if self._survival_biasing is not None:
            element = ET.SubElement(root, "survival_biasing")
            element.text = str(self._survival_biasing).lower()

    def _create_cutoff_subelement(self, root):
        if self._cutoff is not None:
            element = ET.SubElement(root, "cutoff")
            for key, value in self._cutoff.items():
                subelement = ET.SubElement(element, key)
                subelement.text = str(value)

    def _create_entropy_mesh_subelement(self, root, mesh_memo=None):
        if self.entropy_mesh is None:
            return

        # use default heuristic for entropy mesh if not set by user
        if self.entropy_mesh.dimension is None:
            if self.particles is None:
                raise RuntimeError("Number of particles must be set in order to " \
                    "use entropy mesh dimension heuristic")
            else:
                n = ceil((self.particles / 20.0)**(1.0 / 3.0))
                d = len(self.entropy_mesh.lower_left)
                self.entropy_mesh.dimension = (n,)*d

        # add mesh ID to this element
        subelement = ET.SubElement(root, "entropy_mesh")
        subelement.text = str(self.entropy_mesh.id)

        # If this mesh has already been written outside the
        # settings element, skip writing it again
        if mesh_memo and self.entropy_mesh.id in mesh_memo:
            return

        # See if a <mesh> element already exists -- if not, add it
        path = f"./mesh[@id='{self.entropy_mesh.id}']"
        if root.find(path) is None:
            root.append(self.entropy_mesh.to_xml_element())
            if mesh_memo is not None:
                mesh_memo.add(self.entropy_mesh.id)

    def _create_trigger_subelement(self, root):
        if self._trigger_active is not None:
            trigger_element = ET.SubElement(root, "trigger")
            element = ET.SubElement(trigger_element, "active")
            element.text = str(self._trigger_active).lower()

            if self._trigger_max_batches is not None:
                element = ET.SubElement(trigger_element, "max_batches")
                element.text = str(self._trigger_max_batches)

            if self._trigger_batch_interval is not None:
                element = ET.SubElement(trigger_element, "batch_interval")
                element.text = str(self._trigger_batch_interval)

    def _create_no_reduce_subelement(self, root):
        if self._no_reduce is not None:
            element = ET.SubElement(root, "no_reduce")
            element.text = str(self._no_reduce).lower()

    def _create_tabular_legendre_subelements(self, root):
        if self.tabular_legendre:
            element = ET.SubElement(root, "tabular_legendre")
            subelement = ET.SubElement(element, "enable")
            subelement.text = str(self._tabular_legendre['enable']).lower()
            if 'num_points' in self._tabular_legendre:
                subelement = ET.SubElement(element, "num_points")
                subelement.text = str(self._tabular_legendre['num_points'])

    def _create_temperature_subelements(self, root):
        if self.temperature:
            for key, value in sorted(self.temperature.items()):
                element = ET.SubElement(root, f"temperature_{key}")
                if isinstance(value, bool):
                    element.text = str(value).lower()
                elif key == 'range':
                    element.text = ' '.join(str(T) for T in value)
                else:
                    element.text = str(value)

    def _create_trace_subelement(self, root):
        if self._trace is not None:
            element = ET.SubElement(root, "trace")
            element.text = ' '.join(map(str, self._trace))

    def _create_track_subelement(self, root):
        if self._track is not None:
            element = ET.SubElement(root, "track")
            element.text = ' '.join(map(str, itertools.chain(*self._track)))

    def _create_ufs_mesh_subelement(self, root, mesh_memo=None):
        if self.ufs_mesh is None:
            return

        subelement = ET.SubElement(root, "ufs_mesh")
        subelement.text = str(self.ufs_mesh.id)

        if mesh_memo and self.ufs_mesh.id in mesh_memo:
            return

        # See if a <mesh> element already exists -- if not, add it
        path = f"./mesh[@id='{self.ufs_mesh.id}']"
        if root.find(path) is None:
            root.append(self.ufs_mesh.to_xml_element())
            if mesh_memo is not None: mesh_memo.add(self.ufs_mesh.id)

    def _create_resonance_scattering_subelement(self, root):
        res = self.resonance_scattering
        if res:
            elem = ET.SubElement(root, 'resonance_scattering')
            if 'enable' in res:
                subelem = ET.SubElement(elem, 'enable')
                subelem.text = str(res['enable']).lower()
            if 'method' in res:
                subelem = ET.SubElement(elem, 'method')
                subelem.text = res['method']
            if 'energy_min' in res:
                subelem = ET.SubElement(elem, 'energy_min')
                subelem.text = str(res['energy_min'])
            if 'energy_max' in res:
                subelem = ET.SubElement(elem, 'energy_max')
                subelem.text = str(res['energy_max'])
            if 'nuclides' in res:
                subelem = ET.SubElement(elem, 'nuclides')
                subelem.text = ' '.join(res['nuclides'])

    def _create_create_fission_neutrons_subelement(self, root):
        if self._create_fission_neutrons is not None:
            elem = ET.SubElement(root, "create_fission_neutrons")
            elem.text = str(self._create_fission_neutrons).lower()

    def _create_create_delayed_neutrons_subelement(self, root):
        if self._create_delayed_neutrons is not None:
            elem = ET.SubElement(root, "create_delayed_neutrons")
            elem.text = str(self._create_delayed_neutrons).lower()

    def _create_delayed_photon_scaling_subelement(self, root):
        if self._delayed_photon_scaling is not None:
            elem = ET.SubElement(root, "delayed_photon_scaling")
            elem.text = str(self._delayed_photon_scaling).lower()

    def _create_event_based_subelement(self, root):
        if self._event_based is not None:
            elem = ET.SubElement(root, "event_based")
            elem.text = str(self._event_based).lower()

    def _create_max_particles_in_flight_subelement(self, root):
        if self._max_particles_in_flight is not None:
            elem = ET.SubElement(root, "max_particles_in_flight")
            elem.text = str(self._max_particles_in_flight).lower()

    def _create_max_events_subelement(self, root):
        if self._max_particle_events is not None:
            elem = ET.SubElement(root, "max_particle_events")
            elem.text = str(self._max_particle_events).lower()

    def _create_material_cell_offsets_subelement(self, root):
        if self._material_cell_offsets is not None:
            elem = ET.SubElement(root, "material_cell_offsets")
            elem.text = str(self._material_cell_offsets).lower()

    def _create_log_grid_bins_subelement(self, root):
        if self._log_grid_bins is not None:
            elem = ET.SubElement(root, "log_grid_bins")
            elem.text = str(self._log_grid_bins)

    def _create_write_initial_source_subelement(self, root):
        if self._write_initial_source is not None:
            elem = ET.SubElement(root, "write_initial_source")
            elem.text = str(self._write_initial_source).lower()

    def _create_weight_windows_subelement(self, root, mesh_memo=None):
        for ww in self._weight_windows:
            # Add weight window information
            root.append(ww.to_xml_element())

            # if this mesh has already been written,
            # skip writing the mesh element
            if mesh_memo and ww.mesh.id in mesh_memo:
                continue

            # See if a <mesh> element already exists -- if not, add it
            path = f"./mesh[@id='{ww.mesh.id}']"
            if root.find(path) is None:
                root.append(ww.mesh.to_xml_element())
                if mesh_memo is not None:
                    mesh_memo.add(ww.mesh.id)

        if self._weight_windows_on is not None:
            elem = ET.SubElement(root, "weight_windows_on")
            elem.text = str(self._weight_windows_on).lower()

    def _create_weight_window_generators_subelement(self, root, mesh_memo=None):
        if not self.weight_window_generators:
            return
        elem = ET.SubElement(root, 'weight_window_generators')
        for wwg in self.weight_window_generators:
            elem.append(wwg.to_xml_element())

        # ensure that mesh elements are created if needed
        for wwg in self.weight_window_generators:
            if mesh_memo is not None and wwg.mesh.id in mesh_memo:
                continue

            root.append(wwg.mesh.to_xml_element())
            if mesh_memo is not None:
                mesh_memo.add(wwg.mesh)

    def _create_weight_windows_file_element(self, root):
        if self.weight_windows_file is not None:
            element = ET.Element("weight_windows_file")
            element.text = str(self.weight_windows_file)
            root.append(element)

    def _create_weight_window_checkpoints_subelement(self, root):
        if not self._weight_window_checkpoints:
            return
        element = ET.SubElement(root, "weight_window_checkpoints")

        if 'collision' in self._weight_window_checkpoints:
            subelement = ET.SubElement(element, "collision")
            subelement.text = str(self._weight_window_checkpoints['collision']).lower()

        if 'surface' in self._weight_window_checkpoints:
            subelement = ET.SubElement(element, "surface")
            subelement.text = str(self._weight_window_checkpoints['surface']).lower()

    def _create_max_history_splits_subelement(self, root):
        if self._max_history_splits is not None:
            elem = ET.SubElement(root, "max_history_splits")
            elem.text = str(self._max_history_splits)

    def _create_max_tracks_subelement(self, root):
        if self._max_tracks is not None:
            elem = ET.SubElement(root, "max_tracks")
            elem.text = str(self._max_tracks)

    def _create_random_ray_subelement(self, root):
        if self._random_ray:
            element = ET.SubElement(root, "random_ray")
            for key, value in self._random_ray.items():
                if key == 'ray_source' and isinstance(value, SourceBase):
                    source_element = value.to_xml_element()
                    element.append(source_element)
                else:
                    subelement = ET.SubElement(element, key)
                    subelement.text = str(value)

    def _eigenvalue_from_xml_element(self, root):
        elem = root.find('eigenvalue')
        if elem is not None:
            self._run_mode_from_xml_element(elem)
            self._particles_from_xml_element(elem)
            self._batches_from_xml_element(elem)
            self._inactive_from_xml_element(elem)
            self._max_lost_particles_from_xml_element(elem)
            self._rel_max_lost_particles_from_xml_element(elem)
            self._max_write_lost_particles_from_xml_element(elem)
            self._generations_per_batch_from_xml_element(elem)

    def _run_mode_from_xml_element(self, root):
        text = get_text(root, 'run_mode')
        if text is not None:
            self.run_mode = text

    def _particles_from_xml_element(self, root):
        text = get_text(root, 'particles')
        if text is not None:
            self.particles = int(text)

    def _batches_from_xml_element(self, root):
        text = get_text(root, 'batches')
        if text is not None:
            self.batches = int(text)

    def _inactive_from_xml_element(self, root):
        text = get_text(root, 'inactive')
        if text is not None:
            self.inactive = int(text)

    def _max_lost_particles_from_xml_element(self, root):
        text = get_text(root, 'max_lost_particles')
        if text is not None:
            self.max_lost_particles = int(text)

    def _rel_max_lost_particles_from_xml_element(self, root):
        text = get_text(root, 'rel_max_lost_particles')
        if text is not None:
            self.rel_max_lost_particles = float(text)

    def _max_write_lost_particles_from_xml_element(self, root):
        text = get_text(root, 'max_write_lost_particles')
        if text is not None:
            self.max_write_lost_particles = int(text)

    def _generations_per_batch_from_xml_element(self, root):
        text = get_text(root, 'generations_per_batch')
        if text is not None:
            self.generations_per_batch = int(text)

    def _keff_trigger_from_xml_element(self, root):
        elem = root.find('keff_trigger')
        if elem is not None:
            trigger = get_text(elem, 'type')
            threshold = float(get_text(elem, 'threshold'))
            self.keff_trigger = {'type': trigger, 'threshold': threshold}

    def _source_from_xml_element(self, root, meshes=None):
        for elem in root.findall('source'):
            src = SourceBase.from_xml_element(elem, meshes)
            # add newly constructed source object to the list
            self.source.append(src)

    def _volume_calcs_from_xml_element(self, root):
        volume_elems = root.findall("volume_calc")
        if volume_elems:
            self.volume_calculations = [VolumeCalculation.from_xml_element(elem)
                                        for elem in volume_elems]

    def _output_from_xml_element(self, root):
        elem = root.find('output')
        if elem is not None:
            self.output = {}
            for key in ('summary', 'tallies', 'path'):
                value = get_text(elem, key)
                if value is not None:
                    if key in ('summary', 'tallies'):
                        value = value in ('true', '1')
                    self.output[key] = value

    def _statepoint_from_xml_element(self, root):
        elem = root.find('state_point')
        if elem is not None:
            text = get_text(elem, 'batches')
            if text is not None:
                self.statepoint['batches'] = [int(x) for x in text.split()]

    def _sourcepoint_from_xml_element(self, root):
        elem = root.find('source_point')
        if elem is not None:
            for key in ('separate', 'write', 'overwrite_latest', 'batches', 'mcpl'):
                value = get_text(elem, key)
                if value is not None:
                    if key in ('separate', 'write', 'mcpl'):
                        value = value in ('true', '1')
                    elif key == 'overwrite_latest':
                        value = value in ('true', '1')
                        key = 'overwrite'
                    else:
                        value = [int(x) for x in value.split()]
                    self.sourcepoint[key] = value

    def _surf_source_read_from_xml_element(self, root):
        elem = root.find('surf_source_read')
        if elem is not None:
            ssr = {}
            value = get_text(elem, 'path')
            if value is not None:
                ssr['path'] = value
            self.surf_source_read = ssr

    def _surf_source_write_from_xml_element(self, root):
        elem = root.find('surf_source_write')
        if elem is None:
            return
        for key in ('surface_ids', 'max_particles', 'max_source_files', 'mcpl', 'cell', 'cellto', 'cellfrom'):
            value = get_text(elem, key)
            if value is not None:
                if key == 'surface_ids':
                    value = [int(x) for x in value.split()]
                elif key == 'mcpl':
                    value = value in ('true', '1')
                elif key in ('max_particles', 'max_source_files', 'cell', 'cellfrom', 'cellto'):
                    value = int(value)
                self.surf_source_write[key] = value

    def _confidence_intervals_from_xml_element(self, root):
        text = get_text(root, 'confidence_intervals')
        if text is not None:
            self.confidence_intervals = text in ('true', '1')

    def _electron_treatment_from_xml_element(self, root):
        text = get_text(root, 'electron_treatment')
        if text is not None:
            self.electron_treatment = text

    def _energy_mode_from_xml_element(self, root):
        text = get_text(root, 'energy_mode')
        if text is not None:
            self.energy_mode = text

    def _max_order_from_xml_element(self, root):
        text = get_text(root, 'max_order')
        if text is not None:
            self.max_order = int(text)

    def _photon_transport_from_xml_element(self, root):
        text = get_text(root, 'photon_transport')
        if text is not None:
            self.photon_transport = text in ('true', '1')

    def _uniform_source_sampling_from_xml_element(self, root):
        text = get_text(root, 'uniform_source_sampling')
        if text is not None:
            self.uniform_source_sampling = text in ('true', '1')

    def _plot_seed_from_xml_element(self, root):
        text = get_text(root, 'plot_seed')
        if text is not None:
            self.plot_seed = int(text)

    def _ptables_from_xml_element(self, root):
        text = get_text(root, 'ptables')
        if text is not None:
            self.ptables = text in ('true', '1')

    def _seed_from_xml_element(self, root):
        text = get_text(root, 'seed')
        if text is not None:
            self.seed = int(text)

    def _survival_biasing_from_xml_element(self, root):
        text = get_text(root, 'survival_biasing')
        if text is not None:
            self.survival_biasing = text in ('true', '1')

    def _cutoff_from_xml_element(self, root):
        elem = root.find('cutoff')
        if elem is not None:
            self.cutoff = {}
            for key in ('energy_neutron', 'energy_photon', 'energy_electron',
                        'energy_positron', 'weight', 'weight_avg', 'time_neutron',
                        'time_photon', 'time_electron', 'time_positron'):
                value = get_text(elem, key)
                if value is not None:
                    self.cutoff[key] = float(value)

    def _entropy_mesh_from_xml_element(self, root, meshes):
        text = get_text(root, 'entropy_mesh')
        if text is None:
            return
        mesh_id = int(text)
        if mesh_id not in meshes:
            raise ValueError(f'Could not locate mesh with ID "{mesh_id}"')
        self.entropy_mesh = meshes[mesh_id]

    def _trigger_from_xml_element(self, root):
        elem = root.find('trigger')
        if elem is not None:
            self.trigger_active = get_text(elem, 'active') in ('true', '1')
            text = get_text(elem, 'max_batches')
            if text is not None:
                self.trigger_max_batches = int(text)
            text = get_text(elem, 'batch_interval')
            if text is not None:
                self.trigger_batch_interval = int(text)

    def _no_reduce_from_xml_element(self, root):
        text = get_text(root, 'no_reduce')
        if text is not None:
            self.no_reduce = text in ('true', '1')

    def _verbosity_from_xml_element(self, root):
        text = get_text(root, 'verbosity')
        if text is not None:
            self.verbosity = int(text)

    def _tabular_legendre_from_xml_element(self, root):
        elem = root.find('tabular_legendre')
        if elem is not None:
            text = get_text(elem, 'enable')
            self.tabular_legendre['enable'] = text in ('true', '1')
            text = get_text(elem, 'num_points')
            if text is not None:
                self.tabular_legendre['num_points'] = int(text)

    def _temperature_from_xml_element(self, root):
        text = get_text(root, 'temperature_default')
        if text is not None:
            self.temperature['default'] = float(text)
        text = get_text(root, 'temperature_tolerance')
        if text is not None:
            self.temperature['tolerance'] = float(text)
        text = get_text(root, 'temperature_method')
        if text is not None:
            self.temperature['method'] = text
        text = get_text(root, 'temperature_range')
        if text is not None:
            self.temperature['range'] = [float(x) for x in text.split()]
        text = get_text(root, 'temperature_multipole')
        if text is not None:
            self.temperature['multipole'] = text in ('true', '1')

    def _trace_from_xml_element(self, root):
        text = get_text(root, 'trace')
        if text is not None:
            self.trace = [int(x) for x in text.split()]

    def _track_from_xml_element(self, root):
        text = get_text(root, 'track')
        if text is not None:
            values = [int(x) for x in text.split()]
            self.track = list(zip(values[::3], values[1::3], values[2::3]))

    def _ufs_mesh_from_xml_element(self, root, meshes):
        text = get_text(root, 'ufs_mesh')
        if text is None:
            return
        mesh_id = int(text)
        if mesh_id not in meshes:
            raise ValueError(f'Could not locate mesh with ID "{mesh_id}"')
        self.ufs_mesh = meshes[mesh_id]

    def _resonance_scattering_from_xml_element(self, root):
        elem = root.find('resonance_scattering')
        if elem is not None:
            keys = ('enable', 'method', 'energy_min', 'energy_max', 'nuclides')
            for key in keys:
                value = get_text(elem, key)
                if value is not None:
                    if key == 'enable':
                        value = value in ('true', '1')
                    elif key in ('energy_min', 'energy_max'):
                        value = float(value)
                    elif key == 'nuclides':
                        value = value.split()
                    self.resonance_scattering[key] = value

    def _create_fission_neutrons_from_xml_element(self, root):
        text = get_text(root, 'create_fission_neutrons')
        if text is not None:
            self.create_fission_neutrons = text in ('true', '1')

    def _create_delayed_neutrons_from_xml_element(self, root):
        text = get_text(root, 'create_delayed_neutrons')
        if text is not None:
            self.create_delayed_neutrons = text in ('true', '1')

    def _delayed_photon_scaling_from_xml_element(self, root):
        text = get_text(root, 'delayed_photon_scaling')
        if text is not None:
            self.delayed_photon_scaling = text in ('true', '1')

    def _event_based_from_xml_element(self, root):
        text = get_text(root, 'event_based')
        if text is not None:
            self.event_based = text in ('true', '1')

    def _max_particles_in_flight_from_xml_element(self, root):
        text = get_text(root, 'max_particles_in_flight')
        if text is not None:
            self.max_particles_in_flight = int(text)

    def _max_particle_events_from_xml_element(self, root):
        text = get_text(root, 'max_particle_events')
        if text is not None:
            self.max_particle_events = int(text)

    def _material_cell_offsets_from_xml_element(self, root):
        text = get_text(root, 'material_cell_offsets')
        if text is not None:
            self.material_cell_offsets = text in ('true', '1')

    def _log_grid_bins_from_xml_element(self, root):
        text = get_text(root, 'log_grid_bins')
        if text is not None:
            self.log_grid_bins = int(text)

    def _write_initial_source_from_xml_element(self, root):
        text = get_text(root, 'write_initial_source')
        if text is not None:
            self.write_initial_source = text in ('true', '1')

    def _weight_window_generators_from_xml_element(self, root, meshes=None):
        for elem in root.iter('weight_windows_generator'):
            wwg = WeightWindowGenerator.from_xml_element(elem, meshes)
            self.weight_window_generators.append(wwg)

    def _weight_windows_from_xml_element(self, root, meshes=None):
        for elem in root.findall('weight_windows'):
            ww = WeightWindows.from_xml_element(elem, meshes)
            self.weight_windows.append(ww)

        text = get_text(root, 'weight_windows_on')
        if text is not None:
            self.weight_windows_on = text in ('true', '1')

    def _weight_window_checkpoints_from_xml_element(self, root):
        elem = root.find('weight_window_checkpoints')
        if elem is None:
            return
        for key in ('collision', 'surface'):
            value = get_text(elem, key)
            if value is not None:
                value = value in ('true', '1')
                self.weight_window_checkpoints[key] = value

    def _max_history_splits_from_xml_element(self, root):
        text = get_text(root, 'max_history_splits')
        if text is not None:
            self.max_history_splits = int(text)

    def _max_tracks_from_xml_element(self, root):
        text = get_text(root, 'max_tracks')
        if text is not None:
            self.max_tracks = int(text)

    def _random_ray_from_xml_element(self, root):
        elem = root.find('random_ray')
        if elem is not None:
            self.random_ray = {}
            for child in elem:
                if child.tag in ('distance_inactive', 'distance_active'):
                    self.random_ray[child.tag] = float(child.text)
                elif child.tag == 'source':
                    source = SourceBase.from_xml_element(child)
                    self.random_ray['ray_source'] = source
                elif child.tag == 'volume_estimator':
                    self.random_ray['volume_estimator'] = child.text
                elif child.tag == 'source_shape':
                    self.random_ray['source_shape'] = child.text
                elif child.tag == 'volume_normalized_flux_tallies':
                    self.random_ray['volume_normalized_flux_tallies'] = (
                        child.text in ('true', '1')
                    )
                elif child.tag == 'adjoint':
                    self.random_ray['adjoint'] = (
                        child.text in ('true', '1')
                    )
                elif child.tag == 'sample_method':
                    self.random_ray['sample_method'] = child.text

    def to_xml_element(self, mesh_memo=None):
        """Create a 'settings' element to be written to an XML file.

        Parameters
        ----------
        mesh_memo : set of ints
            A set of mesh IDs to keep track of whether a mesh has already been written.
        """
        # Reset xml element tree
        element = ET.Element("settings")

        self._create_run_mode_subelement(element)
        self._create_particles_subelement(element)
        self._create_batches_subelement(element)
        self._create_inactive_subelement(element)
        self._create_max_lost_particles_subelement(element)
        self._create_rel_max_lost_particles_subelement(element)
        self._create_max_write_lost_particles_subelement(element)
        self._create_generations_per_batch_subelement(element)
        self._create_keff_trigger_subelement(element)
        self._create_source_subelement(element, mesh_memo)
        self._create_output_subelement(element)
        self._create_statepoint_subelement(element)
        self._create_sourcepoint_subelement(element)
        self._create_surf_source_read_subelement(element)
        self._create_surf_source_write_subelement(element)
        self._create_confidence_intervals(element)
        self._create_electron_treatment_subelement(element)
        self._create_energy_mode_subelement(element)
        self._create_max_order_subelement(element)
        self._create_photon_transport_subelement(element)
        self._create_uniform_source_sampling_subelement(element)
        self._create_plot_seed_subelement(element)
        self._create_ptables_subelement(element)
        self._create_seed_subelement(element)
        self._create_survival_biasing_subelement(element)
        self._create_cutoff_subelement(element)
        self._create_entropy_mesh_subelement(element, mesh_memo)
        self._create_trigger_subelement(element)
        self._create_no_reduce_subelement(element)
        self._create_verbosity_subelement(element)
        self._create_tabular_legendre_subelements(element)
        self._create_temperature_subelements(element)
        self._create_trace_subelement(element)
        self._create_track_subelement(element)
        self._create_ufs_mesh_subelement(element, mesh_memo)
        self._create_resonance_scattering_subelement(element)
        self._create_volume_calcs_subelement(element)
        self._create_create_fission_neutrons_subelement(element)
        self._create_create_delayed_neutrons_subelement(element)
        self._create_delayed_photon_scaling_subelement(element)
        self._create_event_based_subelement(element)
        self._create_max_particles_in_flight_subelement(element)
        self._create_max_events_subelement(element)
        self._create_material_cell_offsets_subelement(element)
        self._create_log_grid_bins_subelement(element)
        self._create_write_initial_source_subelement(element)
        self._create_weight_windows_subelement(element, mesh_memo)
        self._create_weight_window_generators_subelement(element, mesh_memo)
        self._create_weight_windows_file_element(element)
        self._create_weight_window_checkpoints_subelement(element)
        self._create_max_history_splits_subelement(element)
        self._create_max_tracks_subelement(element)
        self._create_random_ray_subelement(element)

        # Clean the indentation in the file to be user-readable
        clean_indentation(element)
        reorder_attributes(element)  # TODO: Remove when support is Python 3.8+

        return element

    def export_to_xml(self, path: PathLike = 'settings.xml'):
        """Export simulation settings to an XML file.

        Parameters
        ----------
        path : str
            Path to file to write. Defaults to 'settings.xml'.

        """
        root_element = self.to_xml_element()

        # Check if path is a directory
        p = Path(path)
        if p.is_dir():
            p /= 'settings.xml'

        # Write the XML Tree to the settings.xml file
        tree = ET.ElementTree(root_element)
        tree.write(str(p), xml_declaration=True, encoding='utf-8')

    @classmethod
    def from_xml_element(cls, elem, meshes=None):
        """Generate settings from XML element

        Parameters
        ----------
        elem : lxml.etree._Element
            XML element
        meshes : dict or None
            A dictionary with mesh IDs as keys and mesh instances as values that
            have already been read from XML. Pre-existing meshes are used
            and new meshes are added to when creating tally objects.

        Returns
        -------
        openmc.Settings
            Settings object

        """
        # read all meshes under the settings node and update
        settings_meshes = _read_meshes(elem)
        meshes = {} if meshes is None else meshes
        meshes.update(settings_meshes)

        settings = cls()
        settings._eigenvalue_from_xml_element(elem)
        settings._run_mode_from_xml_element(elem)
        settings._particles_from_xml_element(elem)
        settings._batches_from_xml_element(elem)
        settings._inactive_from_xml_element(elem)
        settings._max_lost_particles_from_xml_element(elem)
        settings._rel_max_lost_particles_from_xml_element(elem)
        settings._max_write_lost_particles_from_xml_element(elem)
        settings._generations_per_batch_from_xml_element(elem)
        settings._keff_trigger_from_xml_element(elem)
        settings._source_from_xml_element(elem, meshes)
        settings._volume_calcs_from_xml_element(elem)
        settings._output_from_xml_element(elem)
        settings._statepoint_from_xml_element(elem)
        settings._sourcepoint_from_xml_element(elem)
        settings._surf_source_read_from_xml_element(elem)
        settings._surf_source_write_from_xml_element(elem)
        settings._confidence_intervals_from_xml_element(elem)
        settings._electron_treatment_from_xml_element(elem)
        settings._energy_mode_from_xml_element(elem)
        settings._max_order_from_xml_element(elem)
        settings._photon_transport_from_xml_element(elem)
        settings._uniform_source_sampling_from_xml_element(elem)
        settings._plot_seed_from_xml_element(elem)
        settings._ptables_from_xml_element(elem)
        settings._seed_from_xml_element(elem)
        settings._survival_biasing_from_xml_element(elem)
        settings._cutoff_from_xml_element(elem)
        settings._entropy_mesh_from_xml_element(elem, meshes)
        settings._trigger_from_xml_element(elem)
        settings._no_reduce_from_xml_element(elem)
        settings._verbosity_from_xml_element(elem)
        settings._tabular_legendre_from_xml_element(elem)
        settings._temperature_from_xml_element(elem)
        settings._trace_from_xml_element(elem)
        settings._track_from_xml_element(elem)
        settings._ufs_mesh_from_xml_element(elem, meshes)
        settings._resonance_scattering_from_xml_element(elem)
        settings._create_fission_neutrons_from_xml_element(elem)
        settings._create_delayed_neutrons_from_xml_element(elem)
        settings._delayed_photon_scaling_from_xml_element(elem)
        settings._event_based_from_xml_element(elem)
        settings._max_particles_in_flight_from_xml_element(elem)
        settings._max_particle_events_from_xml_element(elem)
        settings._material_cell_offsets_from_xml_element(elem)
        settings._log_grid_bins_from_xml_element(elem)
        settings._write_initial_source_from_xml_element(elem)
        settings._weight_windows_from_xml_element(elem, meshes)
        settings._weight_window_generators_from_xml_element(elem, meshes)
        settings._weight_window_checkpoints_from_xml_element(elem)
        settings._max_history_splits_from_xml_element(elem)
        settings._max_tracks_from_xml_element(elem)
        settings._random_ray_from_xml_element(elem)

        # TODO: Get volume calculations
        return settings

    @classmethod
    def from_xml(cls, path: PathLike = 'settings.xml'):
        """Generate settings from XML file

        .. versionadded:: 0.13.0

        Parameters
        ----------
        path : str, optional
            Path to settings XML file

        Returns
        -------
        openmc.Settings
            Settings object

        """
        parser = ET.XMLParser(huge_tree=True)
        tree = ET.parse(path, parser=parser)
        root = tree.getroot()
        meshes = _read_meshes(root)
        return cls.from_xml_element(root, meshes)<|MERGE_RESOLUTION|>--- conflicted
+++ resolved
@@ -1133,14 +1133,10 @@
             elif key == 'volume_normalized_flux_tallies':
                 cv.check_type('volume normalized flux tallies', value, bool)
             elif key == 'adjoint':
-<<<<<<< HEAD
-                cv.check_type('adjoint', random_ray[key], bool)
+                cv.check_type('adjoint', value, bool)
             elif key == 'sample_method':
-                cv.check_value('sample method', random_ray[key],
+                cv.check_value('sample method', value,
                                ('prng', 'halton'))
-=======
-                cv.check_type('adjoint', value, bool)
->>>>>>> a5b26de0
             else:
                 raise ValueError(f'Unable to set random ray to "{key}" which is '
                                  'unsupported by OpenMC')
