from collections.abc import Iterable, Mapping, MutableSequence, Sequence
from enum import Enum
import itertools
from math import ceil
from numbers import Integral, Real
from pathlib import Path

import lxml.etree as ET
import warnings
import openmc
import openmc.checkvalue as cv
from openmc.checkvalue import PathLike
from openmc.stats.multivariate import MeshSpatial
from ._xml import clean_indentation, get_elem_list, get_text
from .mesh import _read_meshes, RegularMesh, MeshBase
from .source import SourceBase, MeshSource, IndependentSource
from .utility_funcs import input_path
from .volume import VolumeCalculation
from .weight_windows import WeightWindows, WeightWindowGenerator, WeightWindowsList


class RunMode(Enum):
    EIGENVALUE = 'eigenvalue'
    FIXED_SOURCE = 'fixed source'
    PLOT = 'plot'
    VOLUME = 'volume'
    PARTICLE_RESTART = 'particle restart'


_RES_SCAT_METHODS = {'dbrc', 'rvs'}


class Settings:
    """Settings used for an OpenMC simulation.

    Parameters
    ----------
    **kwargs : dict, optional
        Any keyword arguments are used to set attributes on the instance.

    Attributes
    ----------
    batches : int
        Number of batches to simulate
    confidence_intervals : bool
        If True, uncertainties on tally results will be reported as the
        half-width of the 95% two-sided confidence interval. If False,
        uncertainties on tally results will be reported as the sample standard
        deviation.
    collision_track : dict
        Options for writing collision information. Acceptable keys are:

        :max_collisions: Maximum number of collisions to be banked per file. (int)
        :max_collision_track_files: Maximum number of collision_track files. (int)
        :mcpl: Output in the form of an MCPL-file. (bool)
        :cell_ids: List of cell IDs to define cells in which collisions should be banked. (list of int)
        :universe_ids: List of universe IDs to define universes in which collisions should be banked. (list of int)
        :material_ids: List of material IDs to define materials in which collisions should be banked. (list of int)
        :nuclide_ids: List of nuclide to define nuclides in which collisions should be banked. 
                    (ex: ["I135m", "U233"] ). (list of str)
        :reactions: List of reaction to define specific reactions that should be banked
                    (ex: ["(n,fission)", 2, "(n,2n)"] ). (list of str or int)
        :deposited_E_threshold: Number to define the minimum deposited energy during
                     per collision to trigger banking. (float)
    create_fission_neutrons : bool
        Indicate whether fission neutrons should be created or not.
    cutoff : dict
        Dictionary defining weight cutoff, energy cutoff and time cutoff. The
        dictionary may have the following keys, 'weight', 'weight_avg',
        'survival_normalization', 'energy_neutron', 'energy_photon',
        'energy_electron', 'energy_positron', 'time_neutron', 'time_photon',
        'time_electron', and 'time_positron'. Value for 'weight' should be a
        float indicating weight cutoff below which particle undergo Russian
        roulette. Value for 'weight_avg' should be a float indicating weight
        assigned to particles that are not killed after Russian roulette. Value
        of energy should be a float indicating energy in eV below which particle
        type will be killed. Value of time should be a float in seconds.
        Particles will be killed exactly at the specified time. Value for
        'survival_normalization' is a bool indicating whether or not the weight
        cutoff parameters will be applied relative to the particle's starting
        weight or to its current weight.
    delayed_photon_scaling : bool
        Indicate whether to scale the fission photon yield by (EGP + EGD)/EGP
        where EGP is the energy release of prompt photons and EGD is the energy
        release of delayed photons.

        .. versionadded:: 0.12
    electron_treatment : {'led', 'ttb'}
        Whether to deposit all energy from electrons locally ('led') or create
        secondary bremsstrahlung photons ('ttb').
    energy_mode : {'continuous-energy', 'multi-group'}
        Set whether the calculation should be continuous-energy or multi-group.
    entropy_mesh : openmc.RegularMesh
        Mesh to be used to calculate Shannon entropy. If the mesh dimensions are
        not specified, OpenMC assigns a mesh such that 20 source sites per mesh
        cell are to be expected on average.
    event_based : bool
        Indicate whether to use event-based parallelism instead of the default
        history-based parallelism.

        .. versionadded:: 0.12
    free_gas_threshold : float
        Energy multiplier (in units of :math:`kT`) below which the free gas
        scattering treatment is applied for elastic scattering. If not
        specified, a value of 400.0 is used.
    generations_per_batch : int
        Number of generations per batch
    ifp_n_generation : int
        Number of generations to consider for the Iterated Fission Probability
        method.
    max_lost_particles : int
        Maximum number of lost particles

        .. versionadded:: 0.12
    rel_max_lost_particles : float
        Maximum number of lost particles, relative to the total number of
        particles

        .. versionadded:: 0.12
    inactive : int
        Number of inactive batches
    keff_trigger : dict
        Dictionary defining a trigger on eigenvalue. The dictionary must have
        two keys, 'type' and 'threshold'. Acceptable values corresponding to
        type are 'variance', 'std_dev', and 'rel_err'. The threshold value
        should be a float indicating the variance, standard deviation, or
        relative error used.
    log_grid_bins : int
        Number of bins for logarithmic energy grid search
    material_cell_offsets : bool
        Generate an "offset table" for material cells by default. These tables
        are necessary when a particular instance of a cell needs to be tallied.

        .. versionadded:: 0.12
    max_particles_in_flight : int
        Number of neutrons to run concurrently when using event-based
        parallelism.

        .. versionadded:: 0.12
    max_particle_events : int
        Maximum number of allowed particle events per source particle.

        .. versionadded:: 0.15.0
    max_order : None or int
        Maximum scattering order to apply globally when in multi-group mode.
    max_history_splits : int
        Maximum number of times a particle can split during a history

        .. versionadded:: 0.13
    max_secondaries : int
        Maximum secondary bank size

        .. versionadded:: 0.15.3
    max_tracks : int
        Maximum number of tracks written to a track file (per MPI process).

        .. versionadded:: 0.13.1
    max_write_lost_particles : int
        Maximum number of particle restart files (per MPI process) to write for
        lost particles.

        .. versionadded:: 0.14.0
    no_reduce : bool
        Indicate that all user-defined and global tallies should not be reduced
        across processes in a parallel calculation.
    output : dict
        Dictionary indicating what files to output. Acceptable keys are:

        :path: String indicating a directory where output files should be
               written
        :summary: Whether the 'summary.h5' file should be written (bool)
        :tallies: Whether the 'tallies.out' file should be written (bool)
    particles : int
        Number of particles per generation
    photon_transport : bool
        Whether to use photon transport.
    plot_seed : int
       Initial seed for randomly generated plot colors.
    ptables : bool
        Determine whether probability tables are used.
    random_ray : dict
        Options for configuring the random ray solver. Acceptable keys are:

        :distance_inactive:
            Indicates the total active distance in [cm] a ray should travel
        :distance_active:
            Indicates the total active distance in [cm] a ray should travel
        :ray_source:
            Starting ray distribution (must be uniform in space and angle) as
            specified by a :class:`openmc.SourceBase` object.
        :volume_estimator:
            Choice of volume estimator for the random ray solver. Options are
            'naive', 'simulation_averaged', or 'hybrid'.
            The default is 'hybrid'.
        :source_shape:
            Assumed shape of the source distribution within each source region.
            Options are 'flat' (default), 'linear', or 'linear_xy'.
        :volume_normalized_flux_tallies:
            Whether to normalize flux tallies by volume (bool). The default is
            'False'. When enabled, flux tallies will be reported in units of
            cm/cm^3. When disabled, flux tallies will be reported in units of cm
            (i.e., total distance traveled by neutrons in the spatial tally
            region).
        :adjoint:
            Whether to run the random ray solver in adjoint mode (bool). The
            default is 'False'.
        :sample_method:
            Sampling method for the ray starting location and direction of
            travel. Options are `prng` (default) or 'halton`.
        :source_region_meshes:
            List of tuples where each tuple contains a mesh and a list of
            domains. Each domain is an instance of openmc.Material, openmc.Cell,
            or openmc.Universe. The mesh will be applied to the listed domains
            to subdivide source regions so as to improve accuracy and/or conform
            with tally meshes.
        :diagonal_stabilization_rho:
            The rho factor for use with diagonal stabilization. This technique is
            applied when negative diagonal (in-group) elements are detected in
            the scattering matrix of input MGXS data, which is a common feature
            of transport corrected MGXS data. The default is 1.0, which ensures
            no negative diagonal elements are present in the iteration matrix and
            thus stabilizes the simulation. A value of 0.0 will disable diagonal
            stabilization. Values between 0.0 and 1.0 will apply a degree of
            stabilization, which may be desirable as stronger diagonal stabilization
            also tends to dampen the convergence rate of the solver, thus requiring
            more iterations to converge.

        .. versionadded:: 0.15.0
    resonance_scattering : dict
        Settings for resonance elastic scattering. Accepted keys are 'enable'
        (bool), 'method' (str), 'energy_min' (float), 'energy_max' (float), and
        'nuclides' (list). The 'method' can be set to 'dbrc' (Doppler broadening
        rejection correction) or 'rvs' (relative velocity sampling). If not
        specified, 'rvs' is the default method. The 'energy_min' and
        'energy_max' values indicate the minimum and maximum energies above and
        below which the resonance elastic scattering method is to be applied.
        The 'nuclides' list indicates what nuclides the method should be applied
        to. In its absence, the method will be applied to all nuclides with 0 K
        elastic scattering data present.
    run_mode : {'eigenvalue', 'fixed source', 'plot', 'volume', 'particle restart'}
        The type of calculation to perform (default is 'eigenvalue')
    seed : int
        Seed for the linear congruential pseudorandom number generator
    stride : int
        Number of random numbers allocated for each source particle history
    source : Iterable of openmc.SourceBase
        Distribution of source sites in space, angle, and energy
    source_rejection_fraction : float
        Minimum fraction of source sites that must be accepted when applying
        rejection sampling based on constraints. If not specified, the default
        value is 0.05.
    sourcepoint : dict
        Options for writing source points. Acceptable keys are:

        :batches: list of batches at which to write source
        :overwrite: bool indicating whether to overwrite
        :separate: bool indicating whether the source should be written as a
                   separate file
        :write: bool indicating whether or not to write the source
        :mcpl: bool indicating whether to write the source as an MCPL file
    statepoint : dict
        Options for writing state points. Acceptable keys are:

        :batches: list of batches at which to write statepoint files
    surf_source_read : dict
        Options for reading surface source points. Acceptable keys are:

        :path: Path to surface source file (str).
    surf_source_write : dict
        Options for writing surface source points. Acceptable keys are:

        :surface_ids: List of surface ids at which crossing particles are to be
                   banked (int)
        :max_particles: Maximum number of particles to be banked on surfaces per
                   process (int)
        :max_source_files: Maximum number of surface source files to be created (int)
        :mcpl: Output in the form of an MCPL-file (bool)
        :cell: Cell ID used to determine if particles crossing identified
               surfaces are to be banked. Particles coming from or going to this
               declared cell will be banked (int)
        :cellfrom: Cell ID used to determine if particles crossing identified
                   surfaces are to be banked. Particles coming from this
                   declared cell will be banked (int)
        :cellto: Cell ID used to determine if particles crossing identified
                 surfaces are to be banked. Particles going to this declared
                 cell will be banked (int)
    survival_biasing : bool
        Indicate whether survival biasing is to be used
    tabular_legendre : dict
        Determines if a multi-group scattering moment kernel expanded via
        Legendre polynomials is to be converted to a tabular distribution or
        not. Accepted keys are 'enable' and 'num_points'. The value for 'enable'
        is a bool stating whether the conversion to tabular is performed; the
        value for 'num_points' sets the number of points to use in the tabular
        distribution, should 'enable' be True.
    temperature : dict
        Defines a default temperature and method for treating intermediate
        temperatures at which nuclear data doesn't exist. Accepted keys are
        'default', 'method', 'range', 'tolerance', and 'multipole'. The value
        for 'default' should be a float representing the default temperature in
        Kelvin. The value for 'method' should be 'nearest' or 'interpolation'.
        If the method is 'nearest', 'tolerance' indicates a range of temperature
        within which cross sections may be used. If the method is
        'interpolation', 'tolerance' indicates the range of temperatures outside
        of the available cross section temperatures where cross sections will
        evaluate to the nearer bound. The value for 'range' should be a pair of
        minimum and maximum temperatures which are used to indicate that cross
        sections be loaded at all temperatures within the range. 'multipole' is
        a boolean indicating whether or not the windowed multipole method should
        be used to evaluate resolved resonance cross sections.
    trace : tuple or list
        Show detailed information about a single particle, indicated by three
        integers: the batch number, generation number, and particle number
    track : tuple or list
        Specify particles for which track files should be written. Each particle
        is identified by a tuple with the batch number, generation number, and
        particle number.
    trigger_active : bool
        Indicate whether tally triggers are used
    trigger_batch_interval : int
        Number of batches in between convergence checks
    trigger_max_batches : int
        Maximum number of batches simulated. If this is set, the number of
        batches specified via ``batches`` is interpreted as the minimum number
        of batches
    uniform_source_sampling : bool
        Whether to sampling among multiple sources uniformly, applying their
        strengths as weights to sampled particles.
    ufs_mesh : openmc.RegularMesh
        Mesh to be used for redistributing source sites via the uniform fission
        site (UFS) method.
    use_decay_photons : bool
        Produce decay photons from neutron reactions instead of prompt
    verbosity : int
        Verbosity during simulation between 1 and 10. Verbosity levels are
        described in :ref:`verbosity`.
    volume_calculations : VolumeCalculation or iterable of VolumeCalculation
        Stochastic volume calculation specifications
    weight_windows : WeightWindowsList
        Weight windows to use for variance reduction

        .. versionadded:: 0.13
    weight_window_checkpoints : dict
        Indicates the checkpoints for weight window split/roulettes. Valid keys
        include "collision" and "surface". Values must be of type bool.

        .. versionadded:: 0.14.0
    weight_window_generators : WeightWindowGenerator or iterable of WeightWindowGenerator
        Weight windows generation parameters to apply during simulation

        .. versionadded:: 0.14.0

    create_delayed_neutrons : bool
        Whether delayed neutrons are created in fission.

        .. versionadded:: 0.13.3
    weight_windows_on : bool
        Whether weight windows are enabled

        .. versionadded:: 0.13

    weight_windows_file: Pathlike
        Path to a weight window file to load during simulation initialization

        .. versionadded::0.14.0
    write_initial_source : bool
        Indicate whether to write the initial source distribution to file
    """

    def __init__(self, **kwargs):
        self._run_mode = RunMode.EIGENVALUE
        self._batches = None
        self._generations_per_batch = None
        self._inactive = None
        self._max_lost_particles = None
        self._rel_max_lost_particles = None
        self._max_write_lost_particles = None
        self._particles = None
        self._keff_trigger = None

        # Energy mode subelement
        self._energy_mode = None
        self._max_order = None

        # Source subelement
        self._source = cv.CheckedList(SourceBase, 'source distributions')
        self._source_rejection_fraction = None

        self._confidence_intervals = None
        self._electron_treatment = None
        self._photon_transport = None
        self._plot_seed = None
        self._ptables = None
        self._uniform_source_sampling = None
        self._seed = None
        self._stride = None
        self._survival_biasing = None
        self._free_gas_threshold = None

        # Shannon entropy mesh
        self._entropy_mesh = None

        # Trigger subelement
        self._trigger_active = None
        self._trigger_max_batches = None
        self._trigger_batch_interval = None

        self._output = None

        # Iterated Fission Probability
        self._ifp_n_generation = None

        # Collision track feature
        self._collision_track = {}

        # Output options
        self._statepoint = {}
        self._sourcepoint = {}

        self._surf_source_read = {}
        self._surf_source_write = {}

        self._no_reduce = None

        self._verbosity = None

        self._trace = None
        self._track = None

        self._tabular_legendre = {}

        self._temperature = {}

        # Cutoff subelement
        self._cutoff = None

        # Uniform fission source subelement
        self._ufs_mesh = None

        self._resonance_scattering = {}
        self._volume_calculations = cv.CheckedList(
            VolumeCalculation, 'volume calculations')

        self._create_fission_neutrons = None
        self._create_delayed_neutrons = None
        self._delayed_photon_scaling = None
        self._material_cell_offsets = None
        self._log_grid_bins = None

        self._event_based = None
        self._max_particles_in_flight = None
        self._max_particle_events = None
        self._write_initial_source = None
        self._weight_windows = WeightWindowsList()
        self._weight_window_generators = cv.CheckedList(
            WeightWindowGenerator, 'weight window generators')
        self._weight_windows_on = None
        self._weight_windows_file = None
        self._weight_window_checkpoints = {}
        self._max_history_splits = None
        self._max_tracks = None
        self._max_secondaries = None
        self._use_decay_photons = None

        self._random_ray = {}

        for key, value in kwargs.items():
            setattr(self, key, value)

    @property
    def run_mode(self) -> str:
        return self._run_mode.value

    @run_mode.setter
    def run_mode(self, run_mode: str):
        cv.check_value('run mode', run_mode, {x.value for x in RunMode})
        for mode in RunMode:
            if mode.value == run_mode:
                self._run_mode = mode

    @property
    def batches(self) -> int:
        return self._batches

    @batches.setter
    def batches(self, batches: int):
        cv.check_type('batches', batches, Integral)
        cv.check_greater_than('batches', batches, 0)
        self._batches = batches

    @property
    def generations_per_batch(self) -> int:
        return self._generations_per_batch

    @generations_per_batch.setter
    def generations_per_batch(self, generations_per_batch: int):
        cv.check_type('generations per batch', generations_per_batch, Integral)
        cv.check_greater_than('generations per batch',
                              generations_per_batch, 0)
        self._generations_per_batch = generations_per_batch

    @property
    def inactive(self) -> int:
        return self._inactive

    @inactive.setter
    def inactive(self, inactive: int):
        cv.check_type('inactive batches', inactive, Integral)
        cv.check_greater_than('inactive batches', inactive, 0, True)
        self._inactive = inactive

    @property
    def max_lost_particles(self) -> int:
        return self._max_lost_particles

    @max_lost_particles.setter
    def max_lost_particles(self, max_lost_particles: int):
        cv.check_type('max_lost_particles', max_lost_particles, Integral)
        cv.check_greater_than('max_lost_particles', max_lost_particles, 0)
        self._max_lost_particles = max_lost_particles

    @property
    def rel_max_lost_particles(self) -> float:
        return self._rel_max_lost_particles

    @rel_max_lost_particles.setter
    def rel_max_lost_particles(self, rel_max_lost_particles: float):
        cv.check_type('rel_max_lost_particles', rel_max_lost_particles, Real)
        cv.check_greater_than('rel_max_lost_particles',
                              rel_max_lost_particles, 0)
        cv.check_less_than('rel_max_lost_particles', rel_max_lost_particles, 1)
        self._rel_max_lost_particles = rel_max_lost_particles

    @property
    def max_write_lost_particles(self) -> int:
        return self._max_write_lost_particles

    @max_write_lost_particles.setter
    def max_write_lost_particles(self, max_write_lost_particles: int):
        cv.check_type('max_write_lost_particles',
                      max_write_lost_particles, Integral)
        cv.check_greater_than('max_write_lost_particles',
                              max_write_lost_particles, 0)
        self._max_write_lost_particles = max_write_lost_particles

    @property
    def particles(self) -> int:
        return self._particles

    @particles.setter
    def particles(self, particles: int):
        cv.check_type('particles', particles, Integral)
        cv.check_greater_than('particles', particles, 0)
        self._particles = particles

    @property
    def keff_trigger(self) -> dict:
        return self._keff_trigger

    @keff_trigger.setter
    def keff_trigger(self, keff_trigger: dict):
        if not isinstance(keff_trigger, dict):
            msg = f'Unable to set a trigger on keff from "{keff_trigger}" ' \
                'which is not a Python dictionary'
            raise ValueError(msg)

        elif 'type' not in keff_trigger:
            msg = f'Unable to set a trigger on keff from "{keff_trigger}" ' \
                'which does not have a "type" key'
            raise ValueError(msg)

        elif keff_trigger['type'] not in ['variance', 'std_dev', 'rel_err']:
            msg = 'Unable to set a trigger on keff with ' \
                  'type "{0}"'.format(keff_trigger['type'])
            raise ValueError(msg)

        elif 'threshold' not in keff_trigger:
            msg = f'Unable to set a trigger on keff from "{keff_trigger}" ' \
                'which does not have a "threshold" key'
            raise ValueError(msg)

        elif not isinstance(keff_trigger['threshold'], Real):
            msg = 'Unable to set a trigger on keff with ' \
                  'threshold "{0}"'.format(keff_trigger['threshold'])
            raise ValueError(msg)

        self._keff_trigger = keff_trigger

    @property
    def energy_mode(self) -> str:
        return self._energy_mode

    @energy_mode.setter
    def energy_mode(self, energy_mode: str):
        cv.check_value('energy mode', energy_mode,
                       ['continuous-energy', 'multi-group'])
        self._energy_mode = energy_mode

    @property
    def max_order(self) -> int:
        return self._max_order

    @max_order.setter
    def max_order(self, max_order: int | None):
        if max_order is not None:
            cv.check_type('maximum scattering order', max_order, Integral)
            cv.check_greater_than('maximum scattering order', max_order, 0,
                                  True)
        self._max_order = max_order

    @property
    def source(self) -> list[SourceBase]:
        return self._source

    @source.setter
    def source(self, source: SourceBase | Iterable[SourceBase]):
        if not isinstance(source, MutableSequence):
            source = [source]
        self._source = cv.CheckedList(
            SourceBase, 'source distributions', source)

    @property
    def confidence_intervals(self) -> bool:
        return self._confidence_intervals

    @confidence_intervals.setter
    def confidence_intervals(self, confidence_intervals: bool):
        cv.check_type('confidence interval', confidence_intervals, bool)
        self._confidence_intervals = confidence_intervals

    @property
    def electron_treatment(self) -> str:
        return self._electron_treatment

    @electron_treatment.setter
    def electron_treatment(self, electron_treatment: str):
        cv.check_value('electron treatment',
                       electron_treatment, ['led', 'ttb'])
        self._electron_treatment = electron_treatment

    @property
    def ptables(self) -> bool:
        return self._ptables

    @ptables.setter
    def ptables(self, ptables: bool):
        cv.check_type('probability tables', ptables, bool)
        self._ptables = ptables

    @property
    def photon_transport(self) -> bool:
        return self._photon_transport

    @photon_transport.setter
    def photon_transport(self, photon_transport: bool):
        cv.check_type('photon transport', photon_transport, bool)
        self._photon_transport = photon_transport

    @property
    def uniform_source_sampling(self) -> bool:
        return self._uniform_source_sampling

    @uniform_source_sampling.setter
    def uniform_source_sampling(self, uniform_source_sampling: bool):
        cv.check_type('strength as weights', uniform_source_sampling, bool)
        self._uniform_source_sampling = uniform_source_sampling

    @property
    def plot_seed(self):
        return self._plot_seed

    @plot_seed.setter
    def plot_seed(self, seed):
        cv.check_type('random plot color seed', seed, Integral)
        cv.check_greater_than('random plot color seed', seed, 0)
        self._plot_seed = seed

    @property
    def seed(self) -> int:
        return self._seed

    @seed.setter
    def seed(self, seed: int):
        cv.check_type('random number generator seed', seed, Integral)
        cv.check_greater_than('random number generator seed', seed, 0)
        self._seed = seed

    @property
    def stride(self) -> int:
        return self._stride

    @stride.setter
    def stride(self, stride: int):
        cv.check_type('random number generator stride', stride, Integral)
        cv.check_greater_than('random number generator stride', stride, 0)
        self._stride = stride

    @property
    def survival_biasing(self) -> bool:
        return self._survival_biasing

    @survival_biasing.setter
    def survival_biasing(self, survival_biasing: bool):
        cv.check_type('survival biasing', survival_biasing, bool)
        self._survival_biasing = survival_biasing

    @property
    def entropy_mesh(self) -> RegularMesh:
        return self._entropy_mesh

    @entropy_mesh.setter
    def entropy_mesh(self, entropy: RegularMesh):
        cv.check_type('entropy mesh', entropy, RegularMesh)
        self._entropy_mesh = entropy

    @property
    def trigger_active(self) -> bool:
        return self._trigger_active

    @trigger_active.setter
    def trigger_active(self, trigger_active: bool):
        cv.check_type('trigger active', trigger_active, bool)
        self._trigger_active = trigger_active

    @property
    def trigger_max_batches(self) -> int:
        return self._trigger_max_batches

    @trigger_max_batches.setter
    def trigger_max_batches(self, trigger_max_batches: int):
        cv.check_type('trigger maximum batches', trigger_max_batches, Integral)
        cv.check_greater_than('trigger maximum batches',
                              trigger_max_batches, 0)
        self._trigger_max_batches = trigger_max_batches

    @property
    def trigger_batch_interval(self) -> int:
        return self._trigger_batch_interval

    @trigger_batch_interval.setter
    def trigger_batch_interval(self, trigger_batch_interval: int):
        cv.check_type('trigger batch interval',
                      trigger_batch_interval, Integral)
        cv.check_greater_than('trigger batch interval',
                              trigger_batch_interval, 0)
        self._trigger_batch_interval = trigger_batch_interval

    @property
    def output(self) -> dict:
        return self._output

    @output.setter
    def output(self, output: dict):
        cv.check_type('output', output, Mapping)
        for key, value in output.items():
            cv.check_value('output key', key, ('summary', 'tallies', 'path'))
            if key in ('summary', 'tallies'):
                cv.check_type(f"output['{key}']", value, bool)
            else:
                cv.check_type("output['path']", value, str)
        self._output = output

    @property
    def sourcepoint(self) -> dict:
        return self._sourcepoint

    @sourcepoint.setter
    def sourcepoint(self, sourcepoint: dict):
        cv.check_type('sourcepoint options', sourcepoint, Mapping)
        for key, value in sourcepoint.items():
            if key == 'batches':
                cv.check_type('sourcepoint batches', value, Iterable, Integral)
                for batch in value:
                    cv.check_greater_than('sourcepoint batch', batch, 0)
            elif key == 'separate':
                cv.check_type('sourcepoint separate', value, bool)
            elif key == 'write':
                cv.check_type('sourcepoint write', value, bool)
            elif key == 'overwrite':
                cv.check_type('sourcepoint overwrite', value, bool)
            elif key == 'mcpl':
                cv.check_type('sourcepoint mcpl', value, bool)
            else:
                raise ValueError(f"Unknown key '{key}' encountered when "
                                 "setting sourcepoint options.")
        self._sourcepoint = sourcepoint

    @property
    def statepoint(self) -> dict:
        return self._statepoint

    @statepoint.setter
    def statepoint(self, statepoint: dict):
        cv.check_type('statepoint options', statepoint, Mapping)
        for key, value in statepoint.items():
            if key == 'batches':
                cv.check_type('statepoint batches', value, Iterable, Integral)
                for batch in value:
                    cv.check_greater_than('statepoint batch', batch, 0)
            else:
                raise ValueError(f"Unknown key '{key}' encountered when "
                                 "setting statepoint options.")
        self._statepoint = statepoint

    @property
    def surf_source_read(self) -> dict:
        return self._surf_source_read

    @surf_source_read.setter
    def surf_source_read(self, ssr: dict):
        cv.check_type('surface source reading options', ssr, Mapping)
        for key, value in ssr.items():
            cv.check_value('surface source reading key', key,
                           ('path'))
            if key == 'path':
                cv.check_type('path to surface source file', value, PathLike)
        self._surf_source_read = dict(ssr)

        # Resolve path to surface source file
        if 'path' in ssr:
            self._surf_source_read['path'] = input_path(ssr['path'])

    @property
    def surf_source_write(self) -> dict:
        return self._surf_source_write

    @surf_source_write.setter
    def surf_source_write(self, surf_source_write: dict):
        cv.check_type("surface source writing options",
                      surf_source_write, Mapping)
        for key, value in surf_source_write.items():
            cv.check_value(
                "surface source writing key",
                key,
                ("surface_ids", "max_particles", "max_source_files",
                 "mcpl", "cell", "cellfrom", "cellto"),
            )
            if key == "surface_ids":
                cv.check_type(
                    "surface ids for source banking", value, Iterable, Integral
                )
                for surf_id in value:
                    cv.check_greater_than(
                        "surface id for source banking", surf_id, 0)

            elif key == "mcpl":
                cv.check_type("write to an MCPL-format file", value, bool)
            elif key in ("max_particles", "max_source_files", "cell", "cellfrom", "cellto"):
                name = {
                    "max_particles": "maximum particle banks on surfaces per process",
                    "max_source_files": "maximun surface source files to be written",
                    "cell": "Cell ID for source banking (from or to)",
                    "cellfrom": "Cell ID for source banking (from only)",
                    "cellto": "Cell ID for source banking (to only)",
                }[key]
                cv.check_type(name, value, Integral)
                cv.check_greater_than(name, value, 0)

        self._surf_source_write = surf_source_write

    @property
    def collision_track(self) -> dict:
        return self._collision_track

    @collision_track.setter
    def collision_track(self, collision_track: dict):
        cv.check_type('Collision tracking options', collision_track, Mapping)
        for key, value in collision_track.items():
            cv.check_value('collision_track key', key,
                           ('cell_ids', 'reactions', 'universe_ids', 'material_ids', 'nuclide_ids',
                            'deposited_E_threshold', 'max_collisions', 'max_collision_track_files', 'mcpl'))
            if key == 'cell_ids':
                cv.check_type('cell ids for collision tracking data banking', value,
                              Iterable, Integral)
                for cell_id in value:
                    cv.check_greater_than('cell id for collision tracking data banking',
                                          cell_id, 0)
            elif key == 'reactions':
                cv.check_type('MT numbers for collision tracking data banking', value,
                              Iterable)
                for reaction in value:
                    if isinstance(reaction, int):
                        cv.check_greater_than(
                            'MT number for collision tracking data banking', reaction, 0
                        )
                    elif isinstance(reaction, str):
                        # check against allowed strings? so far let C++ code handle it
                        pass
                    else:
                        raise TypeError(
                            f"MT number for collision tracking data banking must be a positive int or string, "
                            f"got {type(reaction).__name__}")
            elif key == 'universe_ids':
                cv.check_type('universe ids for collision tracking data banking', value,
                              Iterable, Integral)
                for universe_id in value:
                    cv.check_greater_than('universe id for collision tracking data banking',
                                          universe_id, 0)
            elif key == 'material_ids':
                cv.check_type('material ids for collision tracking data banking', value,
                              Iterable, Integral)
                for material_id in value:
                    cv.check_greater_than('material id for collision tracking data banking',
                                          material_id, 0)
            elif key == 'nuclide_ids':
                cv.check_type('nuclide ids for collision tracking data banking', value,
                              Iterable, str)
                for nuclide_id in value:
                    cv.check_type('nuclide ids for collision  banking',
                                  nuclide_id, str)
                    # If nuclide name doesn't look valid, give a warning
                    try:
                        Z, _, _ = openmc.data.zam(nuclide_id)
                    except ValueError as e:
                        warnings.warn(
                            "this nuclide id {} is not valid".format(nuclide_id))
            elif key == 'deposited_E_threshold':
                cv.check_type('Deposited Energy Threshold for collision tracking data banking',
                              value, Real)
                cv.check_greater_than('Deposited Energy Threshold for collision tracking data banking',
                                      value, 0)
            elif key == 'max_collisions':
                cv.check_type('maximum collisions banks per file',
                              value, Integral)
                cv.check_greater_than('maximum collisions banks in collision tracking',
                                      value, 0)
            elif key == 'max_collision_track_files':
                cv.check_type('maximum collisions banks',
                              value, Integral)
                cv.check_greater_than('maximum number of collision_track files ',
                                      value, 0)
            elif key == 'mcpl':
                cv.check_type('write to an MCPL-format file', value, bool)

        self._collision_track = collision_track

    @property
    def no_reduce(self) -> bool:
        return self._no_reduce

    @no_reduce.setter
    def no_reduce(self, no_reduce: bool):
        cv.check_type('no reduction option', no_reduce, bool)
        self._no_reduce = no_reduce

    @property
    def verbosity(self) -> int:
        return self._verbosity

    @verbosity.setter
    def verbosity(self, verbosity: int):
        cv.check_type('verbosity', verbosity, Integral)
        cv.check_greater_than('verbosity', verbosity, 1, True)
        cv.check_less_than('verbosity', verbosity, 10, True)
        self._verbosity = verbosity

    @property
    def ifp_n_generation(self) -> int:
        return self._ifp_n_generation

    @ifp_n_generation.setter
    def ifp_n_generation(self, ifp_n_generation: int):
        if ifp_n_generation is not None:
            cv.check_type("number of generations", ifp_n_generation, Integral)
            cv.check_greater_than("number of generations", ifp_n_generation, 0)
        self._ifp_n_generation = ifp_n_generation

    @property
    def tabular_legendre(self) -> dict:
        return self._tabular_legendre

    @tabular_legendre.setter
    def tabular_legendre(self, tabular_legendre: dict):
        cv.check_type('tabular_legendre settings', tabular_legendre, Mapping)
        for key, value in tabular_legendre.items():
            cv.check_value('tabular_legendre key', key,
                           ['enable', 'num_points'])
            if key == 'enable':
                cv.check_type('enable tabular_legendre', value, bool)
            elif key == 'num_points':
                cv.check_type('num_points tabular_legendre', value, Integral)
                cv.check_greater_than('num_points tabular_legendre', value, 0)
        self._tabular_legendre = tabular_legendre

    @property
    def temperature(self) -> dict:
        return self._temperature

    @temperature.setter
    def temperature(self, temperature: dict):

        cv.check_type('temperature settings', temperature, Mapping)
        for key, value in temperature.items():
            cv.check_value('temperature key', key,
                           ['default', 'method', 'tolerance', 'multipole',
                            'range'])
            if key == 'default':
                cv.check_type('default temperature', value, Real)
            elif key == 'method':
                cv.check_value('temperature method', value,
                               ['nearest', 'interpolation'])
            elif key == 'tolerance':
                cv.check_type('temperature tolerance', value, Real)
            elif key == 'multipole':
                cv.check_type('temperature multipole', value, bool)
            elif key == 'range':
                cv.check_length('temperature range', value, 2)
                for T in value:
                    cv.check_type('temperature', T, Real)

        self._temperature = temperature

    @property
    def trace(self) -> Iterable:
        return self._trace

    @trace.setter
    def trace(self, trace: Iterable):
        cv.check_type('trace', trace, Iterable, Integral)
        cv.check_length('trace', trace, 3)
        cv.check_greater_than('trace batch', trace[0], 0)
        cv.check_greater_than('trace generation', trace[1], 0)
        cv.check_greater_than('trace particle', trace[2], 0)
        self._trace = trace

    @property
    def track(self) -> Iterable[Iterable[int]]:
        return self._track

    @track.setter
    def track(self, track: Iterable[Iterable[int]]):
        cv.check_type('track', track, Sequence)
        for t in track:
            if len(t) != 3:
                msg = f'Unable to set the track to "{t}" since its length is not 3'
                raise ValueError(msg)
            cv.check_greater_than('track batch', t[0], 0)
            cv.check_greater_than('track generation', t[1], 0)
            cv.check_greater_than('track particle', t[2], 0)
            cv.check_type('track batch', t[0], Integral)
            cv.check_type('track generation', t[1], Integral)
            cv.check_type('track particle', t[2], Integral)
        self._track = track

    @property
    def cutoff(self) -> dict:
        return self._cutoff

    @cutoff.setter
    def cutoff(self, cutoff: dict):
        if not isinstance(cutoff, Mapping):
            msg = f'Unable to set cutoff from "{cutoff}" which is not a '\
                'Python dictionary'
            raise ValueError(msg)
        for key in cutoff:
            if key == 'weight':
                cv.check_type('weight cutoff', cutoff[key], Real)
                cv.check_greater_than('weight cutoff', cutoff[key], 0.0)
            elif key == 'weight_avg':
                cv.check_type('average survival weight', cutoff[key], Real)
                cv.check_greater_than('average survival weight',
                                      cutoff[key], 0.0)
            elif key == 'survival_normalization':
                cv.check_type('survival normalization', cutoff[key], bool)
            elif key in ['energy_neutron', 'energy_photon', 'energy_electron',
                         'energy_positron']:
                cv.check_type('energy cutoff', cutoff[key], Real)
                cv.check_greater_than('energy cutoff', cutoff[key], 0.0)
            else:
                msg = f'Unable to set cutoff to "{key}" which is unsupported ' \
                    'by OpenMC'

        self._cutoff = cutoff

    @property
    def ufs_mesh(self) -> RegularMesh:
        return self._ufs_mesh

    @ufs_mesh.setter
    def ufs_mesh(self, ufs_mesh: RegularMesh):
        cv.check_type('UFS mesh', ufs_mesh, RegularMesh)
        cv.check_length('UFS mesh dimension', ufs_mesh.dimension, 3)
        cv.check_length('UFS mesh lower-left corner', ufs_mesh.lower_left, 3)
        cv.check_length('UFS mesh upper-right corner', ufs_mesh.upper_right, 3)
        self._ufs_mesh = ufs_mesh

    @property
    def resonance_scattering(self) -> dict:
        return self._resonance_scattering

    @resonance_scattering.setter
    def resonance_scattering(self, res: dict):
        cv.check_type('resonance scattering settings', res, Mapping)
        keys = ('enable', 'method', 'energy_min', 'energy_max', 'nuclides')
        for key, value in res.items():
            cv.check_value('resonance scattering dictionary key', key, keys)
            if key == 'enable':
                cv.check_type('resonance scattering enable', value, bool)
            elif key == 'method':
                cv.check_value('resonance scattering method', value,
                               _RES_SCAT_METHODS)
            elif key == 'energy_min':
                name = 'resonance scattering minimum energy'
                cv.check_type(name, value, Real)
                cv.check_greater_than(name, value, 0)
            elif key == 'energy_max':
                name = 'resonance scattering minimum energy'
                cv.check_type(name, value, Real)
                cv.check_greater_than(name, value, 0)
            elif key == 'nuclides':
                cv.check_type('resonance scattering nuclides', value,
                              Iterable, str)
        self._resonance_scattering = res

    @property
    def volume_calculations(self) -> list[VolumeCalculation]:
        return self._volume_calculations

    @volume_calculations.setter
    def volume_calculations(
        self, vol_calcs: VolumeCalculation | Iterable[VolumeCalculation]
    ):
        if not isinstance(vol_calcs, MutableSequence):
            vol_calcs = [vol_calcs]
        self._volume_calculations = cv.CheckedList(
            VolumeCalculation, 'stochastic volume calculations', vol_calcs)

    @property
    def create_fission_neutrons(self) -> bool:
        return self._create_fission_neutrons

    @create_fission_neutrons.setter
    def create_fission_neutrons(self, create_fission_neutrons: bool):
        cv.check_type('Whether create fission neutrons',
                      create_fission_neutrons, bool)
        self._create_fission_neutrons = create_fission_neutrons

    @property
    def create_delayed_neutrons(self) -> bool:
        return self._create_delayed_neutrons

    @create_delayed_neutrons.setter
    def create_delayed_neutrons(self, create_delayed_neutrons: bool):
        cv.check_type('Whether create only prompt neutrons',
                      create_delayed_neutrons, bool)
        self._create_delayed_neutrons = create_delayed_neutrons

    @property
    def delayed_photon_scaling(self) -> bool:
        return self._delayed_photon_scaling

    @delayed_photon_scaling.setter
    def delayed_photon_scaling(self, value: bool):
        cv.check_type('delayed photon scaling', value, bool)
        self._delayed_photon_scaling = value

    @property
    def material_cell_offsets(self) -> bool:
        return self._material_cell_offsets

    @material_cell_offsets.setter
    def material_cell_offsets(self, value: bool):
        cv.check_type('material cell offsets', value, bool)
        self._material_cell_offsets = value

    @property
    def log_grid_bins(self) -> int:
        return self._log_grid_bins

    @log_grid_bins.setter
    def log_grid_bins(self, log_grid_bins: int):
        cv.check_type('log grid bins', log_grid_bins, Real)
        cv.check_greater_than('log grid bins', log_grid_bins, 0)
        self._log_grid_bins = log_grid_bins

    @property
    def event_based(self) -> bool:
        return self._event_based

    @event_based.setter
    def event_based(self, value: bool):
        cv.check_type('event based', value, bool)
        self._event_based = value

    @property
    def max_particles_in_flight(self) -> int:
        return self._max_particles_in_flight

    @max_particles_in_flight.setter
    def max_particles_in_flight(self, value: int):
        cv.check_type('max particles in flight', value, Integral)
        cv.check_greater_than('max particles in flight', value, 0)
        self._max_particles_in_flight = value

    @property
    def max_particle_events(self) -> int:
        return self._max_particle_events

    @max_particle_events.setter
    def max_particle_events(self, value: int):
        cv.check_type('max particle events', value, Integral)
        cv.check_greater_than('max particle events', value, 0)
        self._max_particle_events = value

    @property
    def write_initial_source(self) -> bool:
        return self._write_initial_source

    @write_initial_source.setter
    def write_initial_source(self, value: bool):
        cv.check_type('write initial source', value, bool)
        self._write_initial_source = value

    @property
    def weight_windows(self) -> WeightWindowsList:
        return self._weight_windows

    @weight_windows.setter
    def weight_windows(self, value: WeightWindows | Sequence[WeightWindows]):
        if not isinstance(value, Sequence):
            value = [value]
        self._weight_windows = WeightWindowsList(value)

    @property
    def weight_windows_on(self) -> bool:
        return self._weight_windows_on

    @weight_windows_on.setter
    def weight_windows_on(self, value: bool):
        cv.check_type('weight windows on', value, bool)
        self._weight_windows_on = value

    @property
    def weight_window_checkpoints(self) -> dict:
        return self._weight_window_checkpoints

    @weight_window_checkpoints.setter
    def weight_window_checkpoints(self, weight_window_checkpoints: dict):
        for key in weight_window_checkpoints.keys():
            cv.check_value('weight_window_checkpoints',
                           key, ('collision', 'surface'))
        self._weight_window_checkpoints = weight_window_checkpoints

    @property
    def max_splits(self):
        raise AttributeError(
            'max_splits has been deprecated. Please use max_history_splits instead')

    @property
    def max_history_splits(self) -> int:
        return self._max_history_splits

    @max_history_splits.setter
    def max_history_splits(self, value: int):
        cv.check_type('maximum particle splits', value, Integral)
        cv.check_greater_than('max particle splits', value, 0)
        self._max_history_splits = value

    @property
    def max_secondaries(self) -> int:
        return self._max_secondaries

    @max_secondaries.setter
    def max_secondaries(self, value: int):
        cv.check_type('maximum secondary bank size', value, Integral)
        cv.check_greater_than('max secondary bank size', value, 0)
        self._max_secondaries = value

    @property
    def max_tracks(self) -> int:
        return self._max_tracks

    @max_tracks.setter
    def max_tracks(self, value: int):
        cv.check_type('maximum particle tracks', value, Integral)
        cv.check_greater_than('maximum particle tracks', value, 0, True)
        self._max_tracks = value

    @property
    def weight_windows_file(self) -> PathLike | None:
        return self._weight_windows_file

    @weight_windows_file.setter
    def weight_windows_file(self, value: PathLike):
        cv.check_type('weight windows file', value, PathLike)
        self._weight_windows_file = input_path(value)

    @property
    def weight_window_generators(self) -> list[WeightWindowGenerator]:
        return self._weight_window_generators

    @weight_window_generators.setter
    def weight_window_generators(self, wwgs):
        if not isinstance(wwgs, MutableSequence):
            wwgs = [wwgs]
        self._weight_window_generators = cv.CheckedList(
            WeightWindowGenerator, 'weight window generators', wwgs)

    @property
    def random_ray(self) -> dict:
        return self._random_ray

    @random_ray.setter
    def random_ray(self, random_ray: dict):
        if not isinstance(random_ray, Mapping):
            raise ValueError(f'Unable to set random_ray from "{random_ray}" '
                             'which is not a dict.')
        for key, value in random_ray.items():
            if key == 'distance_active':
                cv.check_type('active ray length', value, Real)
                cv.check_greater_than('active ray length', value, 0.0)
            elif key == 'distance_inactive':
                cv.check_type('inactive ray length', value, Real)
                cv.check_greater_than('inactive ray length',
                                      value, 0.0, True)
            elif key == 'ray_source':
                cv.check_type('random ray source', value, SourceBase)
            elif key == 'volume_estimator':
                cv.check_value('volume estimator', value,
                               ('naive', 'simulation_averaged',
                                'hybrid'))
            elif key == 'source_shape':
                cv.check_value('source shape', value,
                               ('flat', 'linear', 'linear_xy'))
            elif key == 'volume_normalized_flux_tallies':
                cv.check_type('volume normalized flux tallies', value, bool)
            elif key == 'adjoint':
                cv.check_type('adjoint', value, bool)
            elif key == 'source_region_meshes':
                cv.check_type('source region meshes', value, Iterable)
                for mesh, domains in value:
                    cv.check_type('mesh', mesh, MeshBase)
                    cv.check_type('domains', domains, Iterable)
                    valid_types = (openmc.Material,
                                   openmc.Cell, openmc.Universe)
                    for domain in domains:
                        if not isinstance(domain, valid_types):
                            raise ValueError(
                                f'Invalid domain type: {type(domain)}. Expected '
                                'openmc.Material, openmc.Cell, or openmc.Universe.')
            elif key == 'sample_method':
                cv.check_value('sample method', value,
                               ('prng', 'halton'))
            elif key == 'diagonal_stabilization_rho':
                cv.check_type('diagonal stabilization rho', value, Real)
                cv.check_greater_than('diagonal stabilization rho',
                                      value, 0.0, True)
            else:
                raise ValueError(f'Unable to set random ray to "{key}" which is '
                                 'unsupported by OpenMC')

        self._random_ray = random_ray

    @property
    def use_decay_photons(self) -> bool:
        return self._use_decay_photons

    @use_decay_photons.setter
    def use_decay_photons(self, value):
        cv.check_type('use decay photons', value, bool)
        self._use_decay_photons = value

    @property
    def source_rejection_fraction(self) -> float:
        return self._source_rejection_fraction

    @source_rejection_fraction.setter
    def source_rejection_fraction(self, source_rejection_fraction: float):
        cv.check_type('source_rejection_fraction',
                      source_rejection_fraction, Real)
        cv.check_greater_than('source_rejection_fraction',
                              source_rejection_fraction, 0)
        cv.check_less_than('source_rejection_fraction',
                           source_rejection_fraction, 1)
        self._source_rejection_fraction = source_rejection_fraction

    @property
    def free_gas_threshold(self) -> float | None:
        return self._free_gas_threshold

    @free_gas_threshold.setter
    def free_gas_threshold(self, free_gas_threshold: float | None):
        if free_gas_threshold is not None:
            cv.check_type('free gas threshold', free_gas_threshold, Real)
            cv.check_greater_than('free gas threshold', free_gas_threshold, 0.0)
        self._free_gas_threshold = free_gas_threshold

    def _create_run_mode_subelement(self, root):
        elem = ET.SubElement(root, "run_mode")
        elem.text = self._run_mode.value

    def _create_batches_subelement(self, root):
        if self._batches is not None:
            element = ET.SubElement(root, "batches")
            element.text = str(self._batches)

    def _create_generations_per_batch_subelement(self, root):
        if self._generations_per_batch is not None:
            element = ET.SubElement(root, "generations_per_batch")
            element.text = str(self._generations_per_batch)

    def _create_inactive_subelement(self, root):
        if self._inactive is not None:
            element = ET.SubElement(root, "inactive")
            element.text = str(self._inactive)

    def _create_max_lost_particles_subelement(self, root):
        if self._max_lost_particles is not None:
            element = ET.SubElement(root, "max_lost_particles")
            element.text = str(self._max_lost_particles)

    def _create_rel_max_lost_particles_subelement(self, root):
        if self._rel_max_lost_particles is not None:
            element = ET.SubElement(root, "rel_max_lost_particles")
            element.text = str(self._rel_max_lost_particles)

    def _create_max_write_lost_particles_subelement(self, root):
        if self._max_write_lost_particles is not None:
            element = ET.SubElement(root, "max_write_lost_particles")
            element.text = str(self._max_write_lost_particles)

    def _create_particles_subelement(self, root):
        if self._particles is not None:
            element = ET.SubElement(root, "particles")
            element.text = str(self._particles)

    def _create_keff_trigger_subelement(self, root):
        if self._keff_trigger is not None:
            element = ET.SubElement(root, "keff_trigger")
            for key, value in sorted(self._keff_trigger.items()):
                subelement = ET.SubElement(element, key)
                subelement.text = str(value).lower()

    def _create_energy_mode_subelement(self, root):
        if self._energy_mode is not None:
            element = ET.SubElement(root, "energy_mode")
            element.text = str(self._energy_mode)

    def _create_max_order_subelement(self, root):
        if self._max_order is not None:
            element = ET.SubElement(root, "max_order")
            element.text = str(self._max_order)

    def _create_source_subelement(self, root, mesh_memo=None):
        for source in self.source:
            root.append(source.to_xml_element())
            if isinstance(source, IndependentSource) and isinstance(source.space, MeshSpatial):
                path = f"./mesh[@id='{source.space.mesh.id}']"
                if root.find(path) is None:
                    root.append(source.space.mesh.to_xml_element())
            if isinstance(source, MeshSource):
                path = f"./mesh[@id='{source.mesh.id}']"
                if root.find(path) is None:
                    root.append(source.mesh.to_xml_element())
                    if mesh_memo is not None:
                        mesh_memo.add(source.mesh.id)

    def _create_volume_calcs_subelement(self, root):
        for calc in self.volume_calculations:
            root.append(calc.to_xml_element())

    def _create_output_subelement(self, root):
        if self._output is not None:
            element = ET.SubElement(root, "output")
            for key, value in sorted(self._output.items()):
                subelement = ET.SubElement(element, key)
                if key in ('summary', 'tallies'):
                    subelement.text = str(value).lower()
                else:
                    subelement.text = value

    def _create_verbosity_subelement(self, root):
        if self._verbosity is not None:
            element = ET.SubElement(root, "verbosity")
            element.text = str(self._verbosity)

    def _create_statepoint_subelement(self, root):
        if self._statepoint:
            element = ET.SubElement(root, "state_point")
            if 'batches' in self._statepoint:
                subelement = ET.SubElement(element, "batches")
                subelement.text = ' '.join(
                    str(x) for x in self._statepoint['batches'])

    def _create_uniform_source_sampling_subelement(self, root):
        if self._uniform_source_sampling is not None:
            element = ET.SubElement(root, "uniform_source_sampling")
            element.text = str(self._uniform_source_sampling).lower()

    def _create_sourcepoint_subelement(self, root):
        if self._sourcepoint:
            element = ET.SubElement(root, "source_point")

            if 'batches' in self._sourcepoint:
                subelement = ET.SubElement(element, "batches")
                subelement.text = ' '.join(
                    str(x) for x in self._sourcepoint['batches'])

            if 'separate' in self._sourcepoint:
                subelement = ET.SubElement(element, "separate")
                subelement.text = str(self._sourcepoint['separate']).lower()

            if 'write' in self._sourcepoint:
                subelement = ET.SubElement(element, "write")
                subelement.text = str(self._sourcepoint['write']).lower()

            # Overwrite latest subelement
            if 'overwrite' in self._sourcepoint:
                subelement = ET.SubElement(element, "overwrite_latest")
                subelement.text = str(self._sourcepoint['overwrite']).lower()

            if 'mcpl' in self._sourcepoint:
                subelement = ET.SubElement(element, "mcpl")
                subelement.text = str(self._sourcepoint['mcpl']).lower()

    def _create_surf_source_read_subelement(self, root):
        if self._surf_source_read:
            element = ET.SubElement(root, "surf_source_read")
            if 'path' in self._surf_source_read:
                subelement = ET.SubElement(element, "path")
                subelement.text = str(self._surf_source_read['path'])

    def _create_surf_source_write_subelement(self, root):
        if self._surf_source_write:
            element = ET.SubElement(root, "surf_source_write")
            if "surface_ids" in self._surf_source_write:
                subelement = ET.SubElement(element, "surface_ids")
                subelement.text = " ".join(
                    str(x) for x in self._surf_source_write["surface_ids"]
                )
            if "mcpl" in self._surf_source_write:
                subelement = ET.SubElement(element, "mcpl")
                subelement.text = str(self._surf_source_write["mcpl"]).lower()
            for key in ("max_particles", "max_source_files", "cell", "cellfrom", "cellto"):
                if key in self._surf_source_write:
                    subelement = ET.SubElement(element, key)
                    subelement.text = str(self._surf_source_write[key])

    def _create_collision_track_subelement(self, root):
        if self._collision_track:
            element = ET.SubElement(root, "collision_track")
            if 'cell_ids' in self._collision_track:
                subelement = ET.SubElement(element, "cell_ids")
                subelement.text = ' '.join(
                    str(x) for x in self._collision_track['cell_ids'])
            if 'reactions' in self._collision_track:
                subelement = ET.SubElement(element, "reactions")
                subelement.text = ' '.join(
                    str(x) for x in self._collision_track['reactions'])
            if 'universe_ids' in self._collision_track:
                subelement = ET.SubElement(element, "universe_ids")
                subelement.text = ' '.join(
                    str(x) for x in self._collision_track['universe_ids'])
            if 'material_ids' in self._collision_track:
                subelement = ET.SubElement(element, "material_ids")
                subelement.text = ' '.join(
                    str(x) for x in self._collision_track['material_ids'])
            if 'nuclide_ids' in self._collision_track:
                subelement = ET.SubElement(element, "nuclide_ids")
                subelement.text = ' '.join(
                    str(x) for x in self._collision_track['nuclide_ids'])
            if 'deposited_E_threshold' in self._collision_track:
                subelement = ET.SubElement(element, "deposited_E_threshold")
                subelement.text = str(
                    self._collision_track['deposited_E_threshold'])
            if 'max_collisions' in self._collision_track:
                subelement = ET.SubElement(element, "max_collisions")
                subelement.text = str(self._collision_track['max_collisions'])
            if 'max_collision_track_files' in self._collision_track:
                subelement = ET.SubElement(
                    element, "max_collision_track_files")
                subelement.text = str(
                    self._collision_track['max_collision_track_files'])
            if 'mcpl' in self._collision_track:
                subelement = ET.SubElement(element, "mcpl")
                subelement.text = str(self._collision_track['mcpl']).lower()

    def _create_confidence_intervals(self, root):
        if self._confidence_intervals is not None:
            element = ET.SubElement(root, "confidence_intervals")
            element.text = str(self._confidence_intervals).lower()

    def _create_electron_treatment_subelement(self, root):
        if self._electron_treatment is not None:
            element = ET.SubElement(root, "electron_treatment")
            element.text = str(self._electron_treatment)

    def _create_photon_transport_subelement(self, root):
        if self._photon_transport is not None:
            element = ET.SubElement(root, "photon_transport")
            element.text = str(self._photon_transport).lower()

    def _create_plot_seed_subelement(self, root):
        if self._plot_seed is not None:
            element = ET.SubElement(root, "plot_seed")
            element.text = str(self._plot_seed)

    def _create_ptables_subelement(self, root):
        if self._ptables is not None:
            element = ET.SubElement(root, "ptables")
            element.text = str(self._ptables).lower()

    def _create_seed_subelement(self, root):
        if self._seed is not None:
            element = ET.SubElement(root, "seed")
            element.text = str(self._seed)

    def _create_stride_subelement(self, root):
        if self._stride is not None:
            element = ET.SubElement(root, "stride")
            element.text = str(self._stride)

    def _create_survival_biasing_subelement(self, root):
        if self._survival_biasing is not None:
            element = ET.SubElement(root, "survival_biasing")
            element.text = str(self._survival_biasing).lower()

    def _create_cutoff_subelement(self, root):
        if self._cutoff is not None:
            element = ET.SubElement(root, "cutoff")
            for key, value in self._cutoff.items():
                subelement = ET.SubElement(element, key)
                subelement.text = str(value) if key != 'survival_normalization' \
                    else str(value).lower()

    def _create_entropy_mesh_subelement(self, root, mesh_memo=None):
        if self.entropy_mesh is None:
            return

        # use default heuristic for entropy mesh if not set by user
        if self.entropy_mesh.dimension is None:
            if self.particles is None:
                raise RuntimeError("Number of particles must be set in order to "
                                   "use entropy mesh dimension heuristic")
            else:
                n = ceil((self.particles / 20.0)**(1.0 / 3.0))
                d = len(self.entropy_mesh.lower_left)
                self.entropy_mesh.dimension = (n,)*d

        # add mesh ID to this element
        subelement = ET.SubElement(root, "entropy_mesh")
        subelement.text = str(self.entropy_mesh.id)

        # If this mesh has already been written outside the
        # settings element, skip writing it again
        if mesh_memo and self.entropy_mesh.id in mesh_memo:
            return

        # See if a <mesh> element already exists -- if not, add it
        path = f"./mesh[@id='{self.entropy_mesh.id}']"
        if root.find(path) is None:
            root.append(self.entropy_mesh.to_xml_element())
            if mesh_memo is not None:
                mesh_memo.add(self.entropy_mesh.id)

    def _create_trigger_subelement(self, root):
        if self._trigger_active is not None:
            trigger_element = ET.SubElement(root, "trigger")
            element = ET.SubElement(trigger_element, "active")
            element.text = str(self._trigger_active).lower()

            if self._trigger_max_batches is not None:
                element = ET.SubElement(trigger_element, "max_batches")
                element.text = str(self._trigger_max_batches)

            if self._trigger_batch_interval is not None:
                element = ET.SubElement(trigger_element, "batch_interval")
                element.text = str(self._trigger_batch_interval)

    def _create_no_reduce_subelement(self, root):
        if self._no_reduce is not None:
            element = ET.SubElement(root, "no_reduce")
            element.text = str(self._no_reduce).lower()

    def _create_ifp_n_generation_subelement(self, root):
        if self._ifp_n_generation is not None:
            element = ET.SubElement(root, "ifp_n_generation")
            element.text = str(self._ifp_n_generation)

    def _create_tabular_legendre_subelements(self, root):
        if self.tabular_legendre:
            element = ET.SubElement(root, "tabular_legendre")
            subelement = ET.SubElement(element, "enable")
            subelement.text = str(self._tabular_legendre['enable']).lower()
            if 'num_points' in self._tabular_legendre:
                subelement = ET.SubElement(element, "num_points")
                subelement.text = str(self._tabular_legendre['num_points'])

    def _create_temperature_subelements(self, root):
        if self.temperature:
            for key, value in sorted(self.temperature.items()):
                element = ET.SubElement(root, f"temperature_{key}")
                if isinstance(value, bool):
                    element.text = str(value).lower()
                elif key == 'range':
                    element.text = ' '.join(str(T) for T in value)
                else:
                    element.text = str(value)

    def _create_trace_subelement(self, root):
        if self._trace is not None:
            element = ET.SubElement(root, "trace")
            element.text = ' '.join(map(str, self._trace))

    def _create_track_subelement(self, root):
        if self._track is not None:
            element = ET.SubElement(root, "track")
            element.text = ' '.join(map(str, itertools.chain(*self._track)))

    def _create_ufs_mesh_subelement(self, root, mesh_memo=None):
        if self.ufs_mesh is None:
            return

        subelement = ET.SubElement(root, "ufs_mesh")
        subelement.text = str(self.ufs_mesh.id)

        if mesh_memo and self.ufs_mesh.id in mesh_memo:
            return

        # See if a <mesh> element already exists -- if not, add it
        path = f"./mesh[@id='{self.ufs_mesh.id}']"
        if root.find(path) is None:
            root.append(self.ufs_mesh.to_xml_element())
            if mesh_memo is not None:
                mesh_memo.add(self.ufs_mesh.id)

    def _create_use_decay_photons_subelement(self, root):
        if self._use_decay_photons is not None:
            element = ET.SubElement(root, "use_decay_photons")
            element.text = str(self._use_decay_photons).lower()

    def _create_resonance_scattering_subelement(self, root):
        res = self.resonance_scattering
        if res:
            elem = ET.SubElement(root, 'resonance_scattering')
            if 'enable' in res:
                subelem = ET.SubElement(elem, 'enable')
                subelem.text = str(res['enable']).lower()
            if 'method' in res:
                subelem = ET.SubElement(elem, 'method')
                subelem.text = res['method']
            if 'energy_min' in res:
                subelem = ET.SubElement(elem, 'energy_min')
                subelem.text = str(res['energy_min'])
            if 'energy_max' in res:
                subelem = ET.SubElement(elem, 'energy_max')
                subelem.text = str(res['energy_max'])
            if 'nuclides' in res:
                subelem = ET.SubElement(elem, 'nuclides')
                subelem.text = ' '.join(res['nuclides'])

    def _create_create_fission_neutrons_subelement(self, root):
        if self._create_fission_neutrons is not None:
            elem = ET.SubElement(root, "create_fission_neutrons")
            elem.text = str(self._create_fission_neutrons).lower()

    def _create_create_delayed_neutrons_subelement(self, root):
        if self._create_delayed_neutrons is not None:
            elem = ET.SubElement(root, "create_delayed_neutrons")
            elem.text = str(self._create_delayed_neutrons).lower()

    def _create_delayed_photon_scaling_subelement(self, root):
        if self._delayed_photon_scaling is not None:
            elem = ET.SubElement(root, "delayed_photon_scaling")
            elem.text = str(self._delayed_photon_scaling).lower()

    def _create_event_based_subelement(self, root):
        if self._event_based is not None:
            elem = ET.SubElement(root, "event_based")
            elem.text = str(self._event_based).lower()

    def _create_max_particles_in_flight_subelement(self, root):
        if self._max_particles_in_flight is not None:
            elem = ET.SubElement(root, "max_particles_in_flight")
            elem.text = str(self._max_particles_in_flight).lower()

    def _create_max_events_subelement(self, root):
        if self._max_particle_events is not None:
            elem = ET.SubElement(root, "max_particle_events")
            elem.text = str(self._max_particle_events).lower()

    def _create_material_cell_offsets_subelement(self, root):
        if self._material_cell_offsets is not None:
            elem = ET.SubElement(root, "material_cell_offsets")
            elem.text = str(self._material_cell_offsets).lower()

    def _create_log_grid_bins_subelement(self, root):
        if self._log_grid_bins is not None:
            elem = ET.SubElement(root, "log_grid_bins")
            elem.text = str(self._log_grid_bins)

    def _create_write_initial_source_subelement(self, root):
        if self._write_initial_source is not None:
            elem = ET.SubElement(root, "write_initial_source")
            elem.text = str(self._write_initial_source).lower()

    def _create_weight_windows_subelement(self, root, mesh_memo=None):
        for ww in self._weight_windows:
            # Add weight window information
            root.append(ww.to_xml_element())

            # if this mesh has already been written,
            # skip writing the mesh element
            if mesh_memo and ww.mesh.id in mesh_memo:
                continue

            # See if a <mesh> element already exists -- if not, add it
            path = f"./mesh[@id='{ww.mesh.id}']"
            if root.find(path) is None:
                root.append(ww.mesh.to_xml_element())
                if mesh_memo is not None:
                    mesh_memo.add(ww.mesh.id)

    def _create_weight_windows_on_subelement(self, root):
        if self._weight_windows_on is not None:
            elem = ET.SubElement(root, "weight_windows_on")
            elem.text = str(self._weight_windows_on).lower()

    def _create_weight_window_generators_subelement(self, root, mesh_memo=None):
        if not self.weight_window_generators:
            return
        elem = ET.SubElement(root, 'weight_window_generators')
        for wwg in self.weight_window_generators:
            elem.append(wwg.to_xml_element())

        # ensure that mesh elements are created if needed
        for wwg in self.weight_window_generators:
            if mesh_memo is not None and wwg.mesh.id in mesh_memo:
                continue

            # See if a <mesh> element already exists -- if not, add it
            path = f"./mesh[@id='{wwg.mesh.id}']"
            if root.find(path) is None:
                root.append(wwg.mesh.to_xml_element())
                if mesh_memo is not None:
                    mesh_memo.add(wwg.mesh.id)

    def _create_weight_windows_file_element(self, root):
        if self.weight_windows_file is not None:
            element = ET.Element("weight_windows_file")
            element.text = str(self.weight_windows_file)
            root.append(element)

    def _create_weight_window_checkpoints_subelement(self, root):
        if not self._weight_window_checkpoints:
            return
        element = ET.SubElement(root, "weight_window_checkpoints")

        if 'collision' in self._weight_window_checkpoints:
            subelement = ET.SubElement(element, "collision")
            subelement.text = str(
                self._weight_window_checkpoints['collision']).lower()

        if 'surface' in self._weight_window_checkpoints:
            subelement = ET.SubElement(element, "surface")
            subelement.text = str(
                self._weight_window_checkpoints['surface']).lower()

    def _create_max_history_splits_subelement(self, root):
        if self._max_history_splits is not None:
            elem = ET.SubElement(root, "max_history_splits")
            elem.text = str(self._max_history_splits)

    def _create_max_secondaries_subelement(self, root):
        if self._max_secondaries is not None:
            elem = ET.SubElement(root, "max_secondaries")
            elem.text = str(self._max_secondaries)

    def _create_max_tracks_subelement(self, root):
        if self._max_tracks is not None:
            elem = ET.SubElement(root, "max_tracks")
            elem.text = str(self._max_tracks)

    def _create_random_ray_subelement(self, root, mesh_memo=None):
        if self._random_ray:
            element = ET.SubElement(root, "random_ray")
            for key, value in self._random_ray.items():
                if key == 'ray_source' and isinstance(value, SourceBase):
                    source_element = value.to_xml_element()
                    element.append(source_element)
                elif key == 'source_region_meshes':
                    subelement = ET.SubElement(element, 'source_region_meshes')
                    for mesh, domains in value:
                        mesh_elem = ET.SubElement(subelement, 'mesh')
                        mesh_elem.set('id', str(mesh.id))
                        for domain in domains:
                            domain_elem = ET.SubElement(mesh_elem, 'domain')
                            domain_elem.set('id', str(domain.id))
<<<<<<< HEAD
                            domain_elem.set(
                                'type', domain.__class__.__name__.lower())
                        if mesh_memo is not None and mesh.id not in mesh_memo:
=======
                            domain_elem.set('type', domain.__class__.__name__.lower())
                        # See if a <mesh> element already exists -- if not, add it
                        path = f"./mesh[@id='{mesh.id}']"
                        if root.find(path) is None:
>>>>>>> 2c15480c
                            root.append(mesh.to_xml_element())
                            if mesh_memo is not None:
                                mesh_memo.add(mesh.id)
                elif isinstance(value, bool):
                    subelement = ET.SubElement(element, key)
                    subelement.text = str(value).lower()
                else:
                    subelement = ET.SubElement(element, key)
                    subelement.text = str(value)

    def _create_source_rejection_fraction_subelement(self, root):
        if self._source_rejection_fraction is not None:
            element = ET.SubElement(root, "source_rejection_fraction")
            element.text = str(self._source_rejection_fraction)

    def _create_free_gas_threshold_subelement(self, root):
        if self._free_gas_threshold is not None:
            element = ET.SubElement(root, "free_gas_threshold")
            element.text = str(self._free_gas_threshold)

    def _eigenvalue_from_xml_element(self, root):
        elem = root.find('eigenvalue')
        if elem is not None:
            self._run_mode_from_xml_element(elem)
            self._particles_from_xml_element(elem)
            self._batches_from_xml_element(elem)
            self._inactive_from_xml_element(elem)
            self._max_lost_particles_from_xml_element(elem)
            self._rel_max_lost_particles_from_xml_element(elem)
            self._max_write_lost_particles_from_xml_element(elem)
            self._generations_per_batch_from_xml_element(elem)

    def _run_mode_from_xml_element(self, root):
        text = get_text(root, 'run_mode')
        if text is not None:
            self.run_mode = text

    def _particles_from_xml_element(self, root):
        text = get_text(root, 'particles')
        if text is not None:
            self.particles = int(text)

    def _batches_from_xml_element(self, root):
        text = get_text(root, 'batches')
        if text is not None:
            self.batches = int(text)

    def _inactive_from_xml_element(self, root):
        text = get_text(root, 'inactive')
        if text is not None:
            self.inactive = int(text)

    def _max_lost_particles_from_xml_element(self, root):
        text = get_text(root, 'max_lost_particles')
        if text is not None:
            self.max_lost_particles = int(text)

    def _rel_max_lost_particles_from_xml_element(self, root):
        text = get_text(root, 'rel_max_lost_particles')
        if text is not None:
            self.rel_max_lost_particles = float(text)

    def _max_write_lost_particles_from_xml_element(self, root):
        text = get_text(root, 'max_write_lost_particles')
        if text is not None:
            self.max_write_lost_particles = int(text)

    def _generations_per_batch_from_xml_element(self, root):
        text = get_text(root, 'generations_per_batch')
        if text is not None:
            self.generations_per_batch = int(text)

    def _keff_trigger_from_xml_element(self, root):
        elem = root.find('keff_trigger')
        if elem is not None:
            trigger = get_text(elem, 'type')
            threshold = float(get_text(elem, 'threshold'))
            self.keff_trigger = {'type': trigger, 'threshold': threshold}

    def _source_from_xml_element(self, root, meshes=None):
        for elem in root.findall('source'):
            src = SourceBase.from_xml_element(elem, meshes)
            # add newly constructed source object to the list
            self.source.append(src)

    def _volume_calcs_from_xml_element(self, root):
        volume_elems = root.findall("volume_calc")
        if volume_elems:
            self.volume_calculations = [VolumeCalculation.from_xml_element(elem)
                                        for elem in volume_elems]

    def _output_from_xml_element(self, root):
        elem = root.find('output')
        if elem is not None:
            self.output = {}
            for key in ('summary', 'tallies', 'path'):
                value = get_text(elem, key)
                if value is not None:
                    if key in ('summary', 'tallies'):
                        value = value in ('true', '1')
                    self.output[key] = value

    def _statepoint_from_xml_element(self, root):
        elem = root.find('state_point')
        if elem is not None:
            batches = get_elem_list(elem, "batches", int)
            if batches is not None:
                self.statepoint['batches'] = batches

    def _sourcepoint_from_xml_element(self, root):
        elem = root.find('source_point')
        if elem is not None:
            for key in ('separate', 'write', 'overwrite_latest', 'batches', 'mcpl'):
                if key in ('separate', 'write', 'mcpl', 'overwrite_latest'):
                    value = get_text(elem, key) in ('true', '1')
                    if key == 'overwrite_latest':
                        key = 'overwrite'
                else:
                    value = get_elem_list(elem, key, int)
                if value is not None:
                    self.sourcepoint[key] = value

    def _surf_source_read_from_xml_element(self, root):
        elem = root.find('surf_source_read')
        if elem is not None:
            ssr = {}
            value = get_text(elem, 'path')
            if value is not None:
                ssr['path'] = value
            self.surf_source_read = ssr

    def _surf_source_write_from_xml_element(self, root):
        elem = root.find('surf_source_write')
        if elem is None:
            return
        for key in ('surface_ids', 'max_particles', 'max_source_files', 'mcpl', 'cell', 'cellto', 'cellfrom'):
            if key == 'surface_ids':
                value = get_elem_list(elem, key, int)
            else:
                value = get_text(elem, key)
            if value is not None:
                if key == 'mcpl':
                    value = value in ('true', '1')
                elif key in ('max_particles', 'max_source_files', 'cell', 'cellfrom', 'cellto'):
                    value = int(value)
                self.surf_source_write[key] = value

    def _collision_track_from_xml_element(self, root):
        elem = root.find('collision_track')
        if elem is not None:
            for key in ('cell_ids', 'reactions', 'universe_ids', 'material_ids', 'nuclide_ids',
                        'deposited_E_threshold', 'max_collisions', "max_collision_track_files", 'mcpl'):
                value = get_text(elem, key)
                if value is not None:
                    if key == 'cell_ids':
                        value = [int(x) for x in value.split()]
                    elif key == 'reactions':
                        value = value.split()
                    elif key == 'universe_ids':
                        value = [int(x) for x in value.split()]
                    elif key == 'material_ids':
                        value = [int(x) for x in value.split()]
                    elif key == 'nuclide_ids':
                        value = value.split()
                    elif key in ('deposited_E_threshold'):
                        value = float(value)
                    elif key in ('max_collisions'):
                        value = int(value)
                    elif key in ('max_collision_track_files'):
                        value = int(value)
                    elif key == 'mcpl':
                        value = value in ('true', '1')
                    self.collision_track[key] = value

    def _confidence_intervals_from_xml_element(self, root):
        text = get_text(root, 'confidence_intervals')
        if text is not None:
            self.confidence_intervals = text in ('true', '1')

    def _electron_treatment_from_xml_element(self, root):
        text = get_text(root, 'electron_treatment')
        if text is not None:
            self.electron_treatment = text

    def _energy_mode_from_xml_element(self, root):
        text = get_text(root, 'energy_mode')
        if text is not None:
            self.energy_mode = text

    def _max_order_from_xml_element(self, root):
        text = get_text(root, 'max_order')
        if text is not None:
            self.max_order = int(text)

    def _photon_transport_from_xml_element(self, root):
        text = get_text(root, 'photon_transport')
        if text is not None:
            self.photon_transport = text in ('true', '1')

    def _uniform_source_sampling_from_xml_element(self, root):
        text = get_text(root, 'uniform_source_sampling')
        if text is not None:
            self.uniform_source_sampling = text in ('true', '1')

    def _plot_seed_from_xml_element(self, root):
        text = get_text(root, 'plot_seed')
        if text is not None:
            self.plot_seed = int(text)

    def _ptables_from_xml_element(self, root):
        text = get_text(root, 'ptables')
        if text is not None:
            self.ptables = text in ('true', '1')

    def _seed_from_xml_element(self, root):
        text = get_text(root, 'seed')
        if text is not None:
            self.seed = int(text)

    def _stride_from_xml_element(self, root):
        text = get_text(root, 'stride')
        if text is not None:
            self.stride = int(text)

    def _survival_biasing_from_xml_element(self, root):
        text = get_text(root, 'survival_biasing')
        if text is not None:
            self.survival_biasing = text in ('true', '1')

    def _cutoff_from_xml_element(self, root):
        elem = root.find('cutoff')
        if elem is not None:
            self.cutoff = {}
            for key in ('energy_neutron', 'energy_photon', 'energy_electron',
                        'energy_positron', 'weight', 'weight_avg', 'time_neutron',
                        'time_photon', 'time_electron', 'time_positron',
                        'survival_normalization'):
                value = get_text(elem, key)
                if value is not None:
                    if key == 'survival_normalization':
                        self.cutoff[key] = value in ('true', '1')
                    else:
                        self.cutoff[key] = float(value)

    def _entropy_mesh_from_xml_element(self, root, meshes):
        text = get_text(root, 'entropy_mesh')
        if text is None:
            return
        mesh_id = int(text)
        if mesh_id not in meshes:
            raise ValueError(f'Could not locate mesh with ID "{mesh_id}"')
        self.entropy_mesh = meshes[mesh_id]

    def _trigger_from_xml_element(self, root):
        elem = root.find('trigger')
        if elem is not None:
            self.trigger_active = get_text(elem, 'active') in ('true', '1')
            text = get_text(elem, 'max_batches')
            if text is not None:
                self.trigger_max_batches = int(text)
            text = get_text(elem, 'batch_interval')
            if text is not None:
                self.trigger_batch_interval = int(text)

    def _no_reduce_from_xml_element(self, root):
        text = get_text(root, 'no_reduce')
        if text is not None:
            self.no_reduce = text in ('true', '1')

    def _verbosity_from_xml_element(self, root):
        text = get_text(root, 'verbosity')
        if text is not None:
            self.verbosity = int(text)

    def _ifp_n_generation_from_xml_element(self, root):
        text = get_text(root, 'ifp_n_generation')
        if text is not None:
            self.ifp_n_generation = int(text)

    def _tabular_legendre_from_xml_element(self, root):
        elem = root.find('tabular_legendre')
        if elem is not None:
            text = get_text(elem, 'enable')
            self.tabular_legendre['enable'] = text in ('true', '1')
            text = get_text(elem, 'num_points')
            if text is not None:
                self.tabular_legendre['num_points'] = int(text)

    def _temperature_from_xml_element(self, root):
        text = get_text(root, 'temperature_default')
        if text is not None:
            self.temperature['default'] = float(text)
        text = get_text(root, 'temperature_tolerance')
        if text is not None:
            self.temperature['tolerance'] = float(text)
        text = get_text(root, 'temperature_method')
        if text is not None:
            self.temperature['method'] = text
        text = get_elem_list(root, "temperature_range", float)
        if text is not None:
            self.temperature['range'] = text
        text = get_text(root, 'temperature_multipole')
        if text is not None:
            self.temperature['multipole'] = text in ('true', '1')

    def _trace_from_xml_element(self, root):
        text = get_elem_list(root, "trace", int)
        if text is not None:
            self.trace = text

    def _track_from_xml_element(self, root):
        values = get_elem_list(root, "track", int)
        if values is not None:
            self.track = list(zip(values[::3], values[1::3], values[2::3]))

    def _ufs_mesh_from_xml_element(self, root, meshes):
        text = get_text(root, 'ufs_mesh')
        if text is None:
            return
        mesh_id = int(text)
        if mesh_id not in meshes:
            raise ValueError(f'Could not locate mesh with ID "{mesh_id}"')
        self.ufs_mesh = meshes[mesh_id]

    def _resonance_scattering_from_xml_element(self, root):
        elem = root.find('resonance_scattering')
        if elem is not None:
            keys = ('enable', 'method', 'energy_min', 'energy_max', 'nuclides')
            for key in keys:
                if key == 'nuclides':
                    value = get_elem_list(elem, key, str)
                else:
                    value = get_text(elem, key)
                if value is not None:
                    if key == 'enable':
                        value = value in ('true', '1')
                    elif key in ('energy_min', 'energy_max'):
                        value = float(value)
                    self.resonance_scattering[key] = value

    def _create_fission_neutrons_from_xml_element(self, root):
        text = get_text(root, 'create_fission_neutrons')
        if text is not None:
            self.create_fission_neutrons = text in ('true', '1')

    def _create_delayed_neutrons_from_xml_element(self, root):
        text = get_text(root, 'create_delayed_neutrons')
        if text is not None:
            self.create_delayed_neutrons = text in ('true', '1')

    def _delayed_photon_scaling_from_xml_element(self, root):
        text = get_text(root, 'delayed_photon_scaling')
        if text is not None:
            self.delayed_photon_scaling = text in ('true', '1')

    def _event_based_from_xml_element(self, root):
        text = get_text(root, 'event_based')
        if text is not None:
            self.event_based = text in ('true', '1')

    def _max_particles_in_flight_from_xml_element(self, root):
        text = get_text(root, 'max_particles_in_flight')
        if text is not None:
            self.max_particles_in_flight = int(text)

    def _max_particle_events_from_xml_element(self, root):
        text = get_text(root, 'max_particle_events')
        if text is not None:
            self.max_particle_events = int(text)

    def _material_cell_offsets_from_xml_element(self, root):
        text = get_text(root, 'material_cell_offsets')
        if text is not None:
            self.material_cell_offsets = text in ('true', '1')

    def _log_grid_bins_from_xml_element(self, root):
        text = get_text(root, 'log_grid_bins')
        if text is not None:
            self.log_grid_bins = int(text)

    def _write_initial_source_from_xml_element(self, root):
        text = get_text(root, 'write_initial_source')
        if text is not None:
            self.write_initial_source = text in ('true', '1')

    def _weight_window_generators_from_xml_element(self, root, meshes=None):
        for elem in root.iter('weight_windows_generator'):
            wwg = WeightWindowGenerator.from_xml_element(elem, meshes)
            self.weight_window_generators.append(wwg)

    def _weight_windows_from_xml_element(self, root, meshes=None):
        for elem in root.findall('weight_windows'):
            ww = WeightWindows.from_xml_element(elem, meshes)
            self.weight_windows.append(ww)

    def _weight_windows_on_from_xml_element(self, root):
        text = get_text(root, 'weight_windows_on')
        if text is not None:
            self.weight_windows_on = text in ('true', '1')

    def _weight_windows_file_from_xml_element(self, root):
        text = get_text(root, 'weight_windows_file')
        if text is not None:
            self.weight_windows_file = text

    def _weight_window_checkpoints_from_xml_element(self, root):
        elem = root.find('weight_window_checkpoints')
        if elem is None:
            return
        for key in ('collision', 'surface'):
            value = get_text(elem, key)
            if value is not None:
                value = value in ('true', '1')
                self.weight_window_checkpoints[key] = value

    def _max_history_splits_from_xml_element(self, root):
        text = get_text(root, 'max_history_splits')
        if text is not None:
            self.max_history_splits = int(text)

    def _max_secondaries_from_xml_element(self, root):
        text = get_text(root, 'max_secondaries')
        if text is not None:
            self.max_secondaries = int(text)

    def _max_tracks_from_xml_element(self, root):
        text = get_text(root, 'max_tracks')
        if text is not None:
            self.max_tracks = int(text)

    def _random_ray_from_xml_element(self, root, meshes=None):
        elem = root.find('random_ray')
        if elem is not None:
            self.random_ray = {}
            for child in elem:
                if child.tag in ('distance_inactive', 'distance_active', 'diagonal_stabilization_rho'):
                    self.random_ray[child.tag] = float(child.text)
                elif child.tag == 'source':
                    source = SourceBase.from_xml_element(child)
                    self.random_ray['ray_source'] = source
                elif child.tag == 'volume_estimator':
                    self.random_ray['volume_estimator'] = child.text
                elif child.tag == 'source_shape':
                    self.random_ray['source_shape'] = child.text
                elif child.tag == 'volume_normalized_flux_tallies':
                    self.random_ray['volume_normalized_flux_tallies'] = (
                        child.text in ('true', '1')
                    )
                elif child.tag == 'adjoint':
                    self.random_ray['adjoint'] = (
                        child.text in ('true', '1')
                    )
                elif child.tag == 'sample_method':
                    self.random_ray['sample_method'] = child.text
                elif child.tag == 'source_region_meshes':
                    self.random_ray['source_region_meshes'] = []
                    for mesh_elem in child.findall('mesh'):
                        mesh_id = int(get_text(mesh_elem, 'id'))
                        if meshes and mesh_id in meshes:
                            mesh = meshes[mesh_id]
                        else:
                            mesh = MeshBase.from_xml_element(mesh_elem)
                        domains = []
                        for domain_elem in mesh_elem.findall('domain'):
                            domain_id = int(get_text(domain_elem, "id"))
                            domain_type = get_text(domain_elem, "type")
                            if domain_type == 'material':
                                domain = openmc.Material(domain_id)
                            elif domain_type == 'cell':
                                domain = openmc.Cell(domain_id)
                            elif domain_type == 'universe':
                                domain = openmc.Universe(domain_id)
                            domains.append(domain)
                        self.random_ray['source_region_meshes'].append(
                            (mesh, domains))

    def _use_decay_photons_from_xml_element(self, root):
        text = get_text(root, 'use_decay_photons')
        if text is not None:
            self.use_decay_photons = text in ('true', '1')

    def _source_rejection_fraction_from_xml_element(self, root):
        text = get_text(root, 'source_rejection_fraction')
        if text is not None:
            self.source_rejection_fraction = float(text)

    def _free_gas_threshold_from_xml_element(self, root):
        text = get_text(root, 'free_gas_threshold')
        if text is not None:
            self.free_gas_threshold = float(text)

    def to_xml_element(self, mesh_memo=None):
        """Create a 'settings' element to be written to an XML file.

        Parameters
        ----------
        mesh_memo : set of ints
            A set of mesh IDs to keep track of whether a mesh has already been written.
        """
        # Reset xml element tree
        element = ET.Element("settings")

        self._create_run_mode_subelement(element)
        self._create_particles_subelement(element)
        self._create_batches_subelement(element)
        self._create_inactive_subelement(element)
        self._create_max_lost_particles_subelement(element)
        self._create_rel_max_lost_particles_subelement(element)
        self._create_max_write_lost_particles_subelement(element)
        self._create_generations_per_batch_subelement(element)
        self._create_keff_trigger_subelement(element)
        self._create_source_subelement(element, mesh_memo)
        self._create_output_subelement(element)
        self._create_statepoint_subelement(element)
        self._create_sourcepoint_subelement(element)
        self._create_surf_source_read_subelement(element)
        self._create_surf_source_write_subelement(element)
        self._create_collision_track_subelement(element)
        self._create_confidence_intervals(element)
        self._create_electron_treatment_subelement(element)
        self._create_energy_mode_subelement(element)
        self._create_max_order_subelement(element)
        self._create_photon_transport_subelement(element)
        self._create_uniform_source_sampling_subelement(element)
        self._create_plot_seed_subelement(element)
        self._create_ptables_subelement(element)
        self._create_seed_subelement(element)
        self._create_stride_subelement(element)
        self._create_survival_biasing_subelement(element)
        self._create_cutoff_subelement(element)
        self._create_entropy_mesh_subelement(element, mesh_memo)
        self._create_trigger_subelement(element)
        self._create_no_reduce_subelement(element)
        self._create_verbosity_subelement(element)
        self._create_ifp_n_generation_subelement(element)
        self._create_tabular_legendre_subelements(element)
        self._create_temperature_subelements(element)
        self._create_trace_subelement(element)
        self._create_track_subelement(element)
        self._create_ufs_mesh_subelement(element, mesh_memo)
        self._create_resonance_scattering_subelement(element)
        self._create_volume_calcs_subelement(element)
        self._create_create_fission_neutrons_subelement(element)
        self._create_create_delayed_neutrons_subelement(element)
        self._create_delayed_photon_scaling_subelement(element)
        self._create_event_based_subelement(element)
        self._create_max_particles_in_flight_subelement(element)
        self._create_max_events_subelement(element)
        self._create_material_cell_offsets_subelement(element)
        self._create_log_grid_bins_subelement(element)
        self._create_write_initial_source_subelement(element)
        self._create_weight_windows_subelement(element, mesh_memo)
        self._create_weight_windows_on_subelement(element)
        self._create_weight_window_generators_subelement(element, mesh_memo)
        self._create_weight_windows_file_element(element)
        self._create_weight_window_checkpoints_subelement(element)
        self._create_max_history_splits_subelement(element)
        self._create_max_tracks_subelement(element)
        self._create_max_secondaries_subelement(element)
        self._create_random_ray_subelement(element, mesh_memo)
        self._create_use_decay_photons_subelement(element)
        self._create_source_rejection_fraction_subelement(element)
        self._create_free_gas_threshold_subelement(element)

        # Clean the indentation in the file to be user-readable
        clean_indentation(element)

        return element

    def export_to_xml(self, path: PathLike = 'settings.xml'):
        """Export simulation settings to an XML file.

        Parameters
        ----------
        path : str
            Path to file to write. Defaults to 'settings.xml'.

        """
        root_element = self.to_xml_element()

        # Check if path is a directory
        p = Path(path)
        if p.is_dir():
            p /= 'settings.xml'

        # Write the XML Tree to the settings.xml file
        tree = ET.ElementTree(root_element)
        tree.write(str(p), xml_declaration=True, encoding='utf-8')

    @classmethod
    def from_xml_element(cls, elem, meshes=None):
        """Generate settings from XML element

        Parameters
        ----------
        elem : lxml.etree._Element
            XML element
        meshes : dict or None
            A dictionary with mesh IDs as keys and mesh instances as values that
            have already been read from XML. Pre-existing meshes are used
            and new meshes are added to when creating tally objects.

        Returns
        -------
        openmc.Settings
            Settings object

        """
        # read all meshes under the settings node and update
        settings_meshes = _read_meshes(elem)
        meshes = {} if meshes is None else meshes
        meshes.update(settings_meshes)

        settings = cls()
        settings._eigenvalue_from_xml_element(elem)
        settings._run_mode_from_xml_element(elem)
        settings._particles_from_xml_element(elem)
        settings._batches_from_xml_element(elem)
        settings._inactive_from_xml_element(elem)
        settings._max_lost_particles_from_xml_element(elem)
        settings._rel_max_lost_particles_from_xml_element(elem)
        settings._max_write_lost_particles_from_xml_element(elem)
        settings._generations_per_batch_from_xml_element(elem)
        settings._keff_trigger_from_xml_element(elem)
        settings._source_from_xml_element(elem, meshes)
        settings._volume_calcs_from_xml_element(elem)
        settings._output_from_xml_element(elem)
        settings._statepoint_from_xml_element(elem)
        settings._sourcepoint_from_xml_element(elem)
        settings._surf_source_read_from_xml_element(elem)
        settings._surf_source_write_from_xml_element(elem)
        settings._collision_track_from_xml_element(elem)
        settings._confidence_intervals_from_xml_element(elem)
        settings._electron_treatment_from_xml_element(elem)
        settings._energy_mode_from_xml_element(elem)
        settings._max_order_from_xml_element(elem)
        settings._photon_transport_from_xml_element(elem)
        settings._uniform_source_sampling_from_xml_element(elem)
        settings._plot_seed_from_xml_element(elem)
        settings._ptables_from_xml_element(elem)
        settings._seed_from_xml_element(elem)
        settings._stride_from_xml_element(elem)
        settings._survival_biasing_from_xml_element(elem)
        settings._cutoff_from_xml_element(elem)
        settings._entropy_mesh_from_xml_element(elem, meshes)
        settings._trigger_from_xml_element(elem)
        settings._no_reduce_from_xml_element(elem)
        settings._verbosity_from_xml_element(elem)
        settings._ifp_n_generation_from_xml_element(elem)
        settings._tabular_legendre_from_xml_element(elem)
        settings._temperature_from_xml_element(elem)
        settings._trace_from_xml_element(elem)
        settings._track_from_xml_element(elem)
        settings._ufs_mesh_from_xml_element(elem, meshes)
        settings._resonance_scattering_from_xml_element(elem)
        settings._create_fission_neutrons_from_xml_element(elem)
        settings._create_delayed_neutrons_from_xml_element(elem)
        settings._delayed_photon_scaling_from_xml_element(elem)
        settings._event_based_from_xml_element(elem)
        settings._max_particles_in_flight_from_xml_element(elem)
        settings._max_particle_events_from_xml_element(elem)
        settings._material_cell_offsets_from_xml_element(elem)
        settings._log_grid_bins_from_xml_element(elem)
        settings._write_initial_source_from_xml_element(elem)
        settings._weight_windows_from_xml_element(elem, meshes)
        settings._weight_windows_on_from_xml_element(elem)
        settings._weight_windows_file_from_xml_element(elem)
        settings._weight_window_generators_from_xml_element(elem, meshes)
        settings._weight_window_checkpoints_from_xml_element(elem)
        settings._max_history_splits_from_xml_element(elem)
        settings._max_tracks_from_xml_element(elem)
        settings._max_secondaries_from_xml_element(elem)
        settings._random_ray_from_xml_element(elem, meshes)
        settings._use_decay_photons_from_xml_element(elem)
        settings._source_rejection_fraction_from_xml_element(elem)
        settings._free_gas_threshold_from_xml_element(elem)

        return settings

    @classmethod
    def from_xml(cls, path: PathLike = 'settings.xml'):
        """Generate settings from XML file

        .. versionadded:: 0.13.0

        Parameters
        ----------
        path : str, optional
            Path to settings XML file

        Returns
        -------
        openmc.Settings
            Settings object

        """
        parser = ET.XMLParser(huge_tree=True)
        tree = ET.parse(path, parser=parser)
        root = tree.getroot()
        meshes = _read_meshes(root)
        return cls.from_xml_element(root, meshes)<|MERGE_RESOLUTION|>--- conflicted
+++ resolved
@@ -1886,16 +1886,13 @@
                         for domain in domains:
                             domain_elem = ET.SubElement(mesh_elem, 'domain')
                             domain_elem.set('id', str(domain.id))
-<<<<<<< HEAD
                             domain_elem.set(
                                 'type', domain.__class__.__name__.lower())
                         if mesh_memo is not None and mesh.id not in mesh_memo:
-=======
                             domain_elem.set('type', domain.__class__.__name__.lower())
                         # See if a <mesh> element already exists -- if not, add it
                         path = f"./mesh[@id='{mesh.id}']"
                         if root.find(path) is None:
->>>>>>> 2c15480c
                             root.append(mesh.to_xml_element())
                             if mesh_memo is not None:
                                 mesh_memo.add(mesh.id)
