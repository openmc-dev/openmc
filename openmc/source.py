--- conflicted
+++ resolved
@@ -506,11 +506,12 @@
     ----------
     mesh : openmc.MeshBase
         The mesh over which source sites will be generated.
-<<<<<<< HEAD
-    sources : iterable of openmc.SourceBase
-        Sources for each element in the mesh. If spatial distributions are set
-        on any of the source objects, they will be ignored during source site
-        sampling.
+    sources : sequence of openmc.SourceBase
+        Sources for each element in the mesh. Sources must be specified as
+        either a 1-D array in the order of the mesh indices or a
+        multidimensional array whose shape matches the mesh shape. If spatial
+        distributions are set on any of the source objects, they will be ignored
+        during source site sampling.
     domains : iterable of openmc.Cell, openmc.Material, or openmc.Universe
         Domains to reject based on, i.e., if a sampled spatial location is not
         within one of these domains, it will be rejected.
@@ -521,14 +522,6 @@
     rejection_strategy : {'resample', 'kill'}
         Strategy when a particle is rejected. Pick a new particle ('resample')
         or accept and terminate ('kill').
-=======
-    sources : sequence of openmc.SourceBase
-        Sources for each element in the mesh. Sources must be specified as
-        either a 1-D array in the order of the mesh indices or a
-        multidimensional array whose shape matches the mesh shape. If spatial
-        distributions are set on any of the source objects, they will be ignored
-        during source site sampling.
->>>>>>> cfe210da
 
     Attributes
     ----------
@@ -679,13 +672,8 @@
         mesh = meshes[mesh_id]
 
         sources = [SourceBase.from_xml_element(e) for e in elem.iterchildren('source')]
-<<<<<<< HEAD
-        sources = np.asarray(sources).reshape(mesh.dimension, order='F')
         kwargs = cls._get_common_arguments(elem)
         return cls(mesh, sources, **kwargs)
-=======
-        return cls(mesh, sources)
->>>>>>> cfe210da
 
 
 def Source(*args, **kwargs):
