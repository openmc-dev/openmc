--- conflicted
+++ resolved
@@ -382,7 +382,6 @@
         return source
 
 
-<<<<<<< HEAD
 def Source(*args, **kwargs):
     """
     A function for backward compatibility of sources. Will be removed in the
@@ -587,14 +586,11 @@
         return source
 
 
-class ParticleType(Enum):
-=======
 class ParticleType(IntEnum):
     """
     IntEnum class representing a particle type. Type
     values mirror those found in the C++ class.
     """
->>>>>>> bc4e9512
     NEUTRON = 0
     PHOTON = 1
     ELECTRON = 2
