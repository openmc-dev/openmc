--- conflicted
+++ resolved
@@ -548,8 +548,7 @@
             Uniform distribution generated from XML element
 
         """
-<<<<<<< HEAD
-        params = get_text(elem, 'parameters').split()
+        params = get_elem_list(elem, "parameters", float)
 
         bias_elem = elem.find('bias')
         if bias_elem is not None:
@@ -557,11 +556,7 @@
         else:
             bias_dist = None
 
-        return cls(*map(float, params), bias=bias_dist)
-=======
-        params = get_elem_list(elem, "parameters", float)
-        return cls(*params)
->>>>>>> d1df80a2
+        return cls(*params, bias=bias_dist)
 
 
 class PowerLaw(Univariate):
@@ -712,8 +707,7 @@
             Distribution generated from XML element
 
         """
-<<<<<<< HEAD
-        params = get_text(elem, 'parameters').split()
+        params = get_elem_list(elem, "parameters", float)
 
         bias_elem = elem.find('bias')
         if bias_elem is not None:
@@ -722,10 +716,6 @@
             bias_dist = None
 
         return cls(*map(float, params), bias=bias_dist)
-=======
-        params = get_elem_list(elem, "parameters", float)
-        return cls(*params)
->>>>>>> d1df80a2
 
 
 class Maxwell(Univariate):
@@ -979,9 +969,8 @@
             Watt distribution generated from XML element
 
         """
-<<<<<<< HEAD
-        params = get_text(elem, 'parameters').split()
-
+        params = get_elem_list(elem, "parameters", float)
+        
         bias_elem = elem.find('bias')
         if bias_elem is not None:
             bias_dist = Univariate.from_xml_element(bias_elem)
@@ -989,10 +978,6 @@
             bias_dist = None
 
         return cls(*map(float, params), bias=bias_dist)
-=======
-        params = get_elem_list(elem, "parameters", float)
-        return cls(*params)
->>>>>>> d1df80a2
 
 
 class Normal(Univariate):
@@ -1114,8 +1099,7 @@
             Normal distribution generated from XML element
 
         """
-<<<<<<< HEAD
-        params = get_text(elem, 'parameters').split()
+        params = get_elem_list(elem, "parameters", float)
 
         bias_elem = elem.find('bias')
         if bias_elem is not None:
@@ -1124,10 +1108,6 @@
             bias_dist = None
 
         return cls(*map(float, params), bias=bias_dist)
-=======
-        params = get_elem_list(elem, "parameters", float)
-        return cls(*params)
->>>>>>> d1df80a2
 
 
 def muir(e0: float, m_rat: float, kt: float, bias: Univariate = None):
