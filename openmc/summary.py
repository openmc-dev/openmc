from collections import Iterable
import numpy as np
import re

import openmc
from openmc.region import Region


class Summary(object):
    """Information summarizing the geometry, materials, and tallies used in a
    simulation.

    Attributes
    ----------
    openmc_geometry : openmc.Geometry
        An OpenMC geometry object reconstructed from the summary file
    opencg_geometry : opencg.Geometry
        An OpenCG geometry object equivalent to the OpenMC geometry
        encapsulated by the summary file. Use of this attribute requires
        installation of the OpenCG Python module.

    """

    def __init__(self, filename):
        # A user may not have h5py, but they can still use the rest of the
        # Python API so we'll only try to import h5py if the user actually inits
        # a Summary object.
        import h5py

        openmc.reset_auto_ids()

        if not filename.endswith(('.h5', '.hdf5')):
            msg = 'Unable to open "{0}" which is not an HDF5 summary file'
            raise ValueError(msg)

        self._f = h5py.File(filename, 'r')
        self._openmc_geometry = None
        self._opencg_geometry = None

        self._read_metadata()
        self._read_nuclides()
        self._read_geometry()
        self._read_tallies()
        self._f.close()

    @property
    def openmc_geometry(self):
        return self._openmc_geometry

    @property
    def opencg_geometry(self):
        if self._opencg_geometry is None:
            from openmc.opencg_compatible import get_opencg_geometry
            self._opencg_geometry = get_opencg_geometry(self.openmc_geometry)
        return self._opencg_geometry

    def _read_metadata(self):
        # Read OpenMC version
        self.version = [self._f['version_major'].value,
                        self._f['version_minor'].value,
                        self._f['version_release'].value]
        # Read date and time
        self.date_and_time = self._f['date_and_time'][...]

        # Read if continuous-energy or multi-group
        self.run_CE = (self._f['run_CE'].value == 1)

        self.n_batches = self._f['n_batches'].value
        self.n_particles = self._f['n_particles'].value
        if 'n_inactive' in self._f:
            self.n_active = self._f['n_active'].value
            self.n_inactive = self._f['n_inactive'].value
            self.gen_per_batch = self._f['gen_per_batch'].value
        self.n_procs = self._f['n_procs'].value

    def _read_nuclides(self):
        self.nuclides = {}
        n_nuclides = self._f['nuclides/n_nuclides_total'].value
        names = self._f['nuclides/names'].value
        awrs = self._f['nuclides/awrs'].value
        zaids = self._f['nuclides/zaids'].value
        for n in range(n_nuclides):
            name = names[n].decode()
            name = name[:name.find('.')]
            self.nuclides[name] = (zaids[n], awrs[n])

    def _read_geometry(self):
        # Read in and initialize the Materials and Geometry
        self._read_materials()
        self._read_surfaces()
        self._read_cells()
        self._read_universes()
        self._read_lattices()
        self._finalize_geometry()

    def _read_materials(self):
        self.n_materials = self._f['n_materials'].value

        # Initialize dictionary for each Material
        # Keys     - Material keys
        # Values   - Material objects
        self.materials = {}

        for key in self._f['materials'].keys():
            if key == 'n_materials':
                continue

            material_id = int(key.lstrip('material '))
            index = self._f['materials'][key]['index'].value
            name = self._f['materials'][key]['name'].value.decode()
            density = self._f['materials'][key]['atom_density'].value
            nuc_densities = self._f['materials'][key]['nuclide_densities'][...]
            nuclides = self._f['materials'][key]['nuclides'].value

            # Create the Material
            material = openmc.Material(material_id=material_id, name=name)

            # Read the names of the S(a,b) tables for this Material and add them
            if 'sab_names' in self._f['materials'][key]:
                sab_tables = self._f['materials'][key]['sab_names'].value
                for sab_table in sab_tables:
                    name, xs = sab_table.decode().split('.')
                    material.add_s_alpha_beta(name, xs)

            # Set the Material's density to atom/b-cm as used by OpenMC
            material.set_density(density=density, units='atom/b-cm')

            # Add all nuclides to the Material
            for fullname, density in zip(nuclides, nuc_densities):
                fullname = fullname.decode().strip()
                name, xs = fullname.split('.')

                if 'nat' in name:
                    material.add_element(openmc.Element(name=name, xs=xs),
                                         percent=density, percent_type='ao')
                else:
                    material.add_nuclide(openmc.Nuclide(name=name, xs=xs),
                                         percent=density, percent_type='ao')

            # Add the Material to the global dictionary of all Materials
            self.materials[index] = material

    def _read_surfaces(self):
        self.n_surfaces = self._f['geometry/n_surfaces'].value

        # Initialize dictionary for each Surface
        # Keys     - Surface keys
        # Values   - Surfacee objects
        self.surfaces = {}

        for key in self._f['geometry/surfaces'].keys():
            if key == 'n_surfaces':
                continue

            surface_id = int(key.lstrip('surface '))
            index = self._f['geometry/surfaces'][key]['index'].value
            name = self._f['geometry/surfaces'][key]['name'].value.decode()
            surf_type = self._f['geometry/surfaces'][key]['type'].value.decode()
            bc = self._f['geometry/surfaces'][key]['boundary_condition'].value.decode()
            coeffs = self._f['geometry/surfaces'][key]['coefficients'][...]

            # Create the Surface based on its type
            if surf_type == 'x-plane':
                x0 = coeffs[0]
                surface = openmc.XPlane(surface_id, bc, x0, name)

            elif surf_type == 'y-plane':
                y0 = coeffs[0]
                surface = openmc.YPlane(surface_id, bc, y0, name)

            elif surf_type == 'z-plane':
                z0 = coeffs[0]
                surface = openmc.ZPlane(surface_id, bc, z0, name)

            elif surf_type == 'plane':
                A = coeffs[0]
                B = coeffs[1]
                C = coeffs[2]
                D = coeffs[3]
                surface = openmc.Plane(surface_id, bc, A, B, C, D, name)

            elif surf_type == 'x-cylinder':
                y0 = coeffs[0]
                z0 = coeffs[1]
                R = coeffs[2]
                surface = openmc.XCylinder(surface_id, bc, y0, z0, R, name)

            elif surf_type == 'y-cylinder':
                x0 = coeffs[0]
                z0 = coeffs[1]
                R = coeffs[2]
                surface = openmc.YCylinder(surface_id, bc, x0, z0, R, name)

            elif surf_type == 'z-cylinder':
                x0 = coeffs[0]
                y0 = coeffs[1]
                R = coeffs[2]
                surface = openmc.ZCylinder(surface_id, bc, x0, y0, R, name)

            elif surf_type == 'sphere':
                x0 = coeffs[0]
                y0 = coeffs[1]
                z0 = coeffs[2]
                R = coeffs[3]
                surface = openmc.Sphere(surface_id, bc, x0, y0, z0, R, name)

            elif surf_type in ['x-cone', 'y-cone', 'z-cone']:
                x0 = coeffs[0]
                y0 = coeffs[1]
                z0 = coeffs[2]
                R2 = coeffs[3]

                if surf_type == 'x-cone':
                    surface = openmc.XCone(surface_id, bc, x0, y0, z0, R2, name)
                if surf_type == 'y-cone':
                    surface = openmc.YCone(surface_id, bc, x0, y0, z0, R2, name)
                if surf_type == 'z-cone':
                    surface = openmc.ZCone(surface_id, bc, x0, y0, z0, R2, name)

            elif surf_type == 'quadric':
                a, b, c, d, e, f, g, h, j, k = coeffs
                surface = openmc.Quadric(surface_id, bc, a, b, c, d, e, f,
                                         g, h, j, k, name)

            # Add Surface to global dictionary of all Surfaces
            self.surfaces[index] = surface

    def _read_cells(self):
        self.n_cells = self._f['geometry/n_cells'].value

        # Initialize dictionary for each Cell
        # Keys     - Cell keys
        # Values   - Cell objects
        self.cells = {}

        # Initialize dictionary for each Cell's fill
        # (e.g., Material, Universe or Lattice ID)
        # This dictionary is used later to link the fills with
        # the corresponding objects
        # Keys     - Cell keys
        # Values   - Filling Material, Universe or Lattice ID
        self._cell_fills = {}

        for key in self._f['geometry/cells'].keys():
            if key == 'n_cells':
                continue

            cell_id = int(key.lstrip('cell '))
            index = self._f['geometry/cells'][key]['index'].value
            name = self._f['geometry/cells'][key]['name'].value.decode()
            fill_type = self._f['geometry/cells'][key]['fill_type'].value.decode()

            if fill_type == 'normal':
                fill = self._f['geometry/cells'][key]['material'].value
            elif fill_type == 'universe':
                fill = self._f['geometry/cells'][key]['fill'].value
            else:
                fill = self._f['geometry/cells'][key]['lattice'].value

            if 'region' in self._f['geometry/cells'][key].keys():
                region = self._f['geometry/cells'][key]['region'].value.decode()
            else:
                region = []

            # Create this Cell
            cell = openmc.Cell(cell_id=cell_id, name=name)

            if fill_type == 'universe':
                if 'offset' in self._f['geometry/cells'][key]:
                    offset = self._f['geometry/cells'][key]['offset'][...]
                    cell.offsets = offset

                if 'translation' in self._f['geometry/cells'][key]:
                    translation = \
                      self._f['geometry/cells'][key]['translation'][...]
                    translation = np.asarray(translation, dtype=np.float64)
                    cell.translation = translation

                if 'rotation' in self._f['geometry/cells'][key]:
                    rotation = \
                      self._f['geometry/cells'][key]['rotation'][...]
                    rotation = np.asarray(rotation, dtype=np.int)
<<<<<<< HEAD
                    cell.rotation = rotation
            elif fill_type == 'normal':
                cell.temperature = \
                  self._f['geometry/cells'][key]['temperature'][...]
=======
                    cell._rotation = rotation
>>>>>>> 959bcda3

            # Store Cell fill information for after Universe/Lattice creation
            self._cell_fills[index] = (fill_type, fill)

            # Generate Region object given infix expression
            if region:
                cell.region = Region.from_expression(
                    region, {s.id: s for s in self.surfaces.values()})

            # Get the distribcell index
            ind = self._f['geometry/cells'][key]['distribcell_index'].value
            if ind != 0:
               cell.distribcell_index = ind

            # Add the Cell to the global dictionary of all Cells
            self.cells[index] = cell

    def _read_universes(self):
        self.n_universes = self._f['geometry/n_universes'].value

        # Initialize dictionary for each Universe
        # Keys     - Universe keys
        # Values   - Universe objects
        self.universes = {}

        for key in self._f['geometry/universes'].keys():
            if key == 'n_universes':
                continue

            universe_id = int(key.lstrip('universe '))
            index = self._f['geometry/universes'][key]['index'].value
            cells = self._f['geometry/universes'][key]['cells'][...]

            # Create this Universe
            universe = openmc.Universe(universe_id=universe_id)

            # Add each Cell to the Universe
            for cell_id in cells:
                cell = self.cells[cell_id]
                universe.add_cell(cell)

            # Add the Universe to the global list of Universes
            self.universes[index] = universe

    def _read_lattices(self):
        self.n_lattices = self._f['geometry/n_lattices'].value

        # Initialize lattices for each Lattice
        # Keys     - Lattice keys
        # Values   - Lattice objects
        self.lattices = {}

        for key in self._f['geometry/lattices'].keys():
            if key == 'n_lattices':
                continue

            lattice_id = int(key.lstrip('lattice '))
            index = self._f['geometry/lattices'][key]['index'].value
            name = self._f['geometry/lattices'][key]['name'].value.decode()
            lattice_type = self._f['geometry/lattices'][key]['type'].value.decode()

            if 'offsets' in self._f['geometry/lattices'][key]:
                offsets = self._f['geometry/lattices'][key]['offsets'][...]
            else:
                offsets = None

            if lattice_type == 'rectangular':
                dimension = self._f['geometry/lattices'][key]['dimension'][...]
                lower_left = \
                     self._f['geometry/lattices'][key]['lower_left'][...]
                pitch = self._f['geometry/lattices'][key]['pitch'][...]
                outer = self._f['geometry/lattices'][key]['outer'].value
                universe_ids = \
                    self._f['geometry/lattices'][key]['universes'][...]

                # Create the Lattice
                lattice = openmc.RectLattice(lattice_id=lattice_id, name=name)
                lattice.dimension = tuple(dimension)
                lattice.lower_left = lower_left
                lattice.pitch = pitch

                # If the Universe specified outer the Lattice is not void (-22)
                if outer != -22:
                    lattice.outer = self.universes[outer]

                # Build array of Universe pointers for the Lattice
                universes = \
                    np.ndarray(tuple(universe_ids.shape), dtype=openmc.Universe)

                for z in range(universe_ids.shape[0]):
                    for y in range(universe_ids.shape[1]):
                        for x in range(universe_ids.shape[2]):
                            universes[z, y, x] = \
                                 self.get_universe_by_id(universe_ids[z, y, x])

                # Use 2D NumPy array to store lattice universes for 2D lattices
                if len(dimension) == 2:
                    universes = np.squeeze(universes)
                    universes = np.atleast_2d(universes)

                # Set the universes for the lattice
                lattice.universes = universes

                # Set the distribcell offsets for the lattice
                if offsets is not None:
                    lattice.offsets = offsets[:, ::-1, :]

                # Add the Lattice to the global dictionary of all Lattices
                self.lattices[index] = lattice

            if lattice_type == 'hexagonal':
                n_rings = self._f['geometry/lattices'][key]['n_rings'].value
                n_axial = self._f['geometry/lattices'][key]['n_axial'].value
                center = self._f['geometry/lattices'][key]['center'][...]
                pitch = self._f['geometry/lattices'][key]['pitch'][...]
                outer = self._f['geometry/lattices'][key]['outer'].value

                universe_ids = self._f[
                    'geometry/lattices'][key]['universes'][...]

                # Create the Lattice
                lattice = openmc.HexLattice(lattice_id=lattice_id, name=name)
                lattice.num_rings = n_rings
                lattice.num_axial = n_axial
                lattice.center = center
                lattice.pitch = pitch

                # If the Universe specified outer the Lattice is not void (-22)
                if outer != -22:
                    lattice.outer = self.universes[outer]

                # Build array of Universe pointers for the Lattice.  Note that
                # we need to convert between the HDF5's square array of
                # (x, alpha, z) to the Python API's format of a ragged nested
                # list of (z, ring, theta).
                universes = []
                for z in range(lattice.num_axial):
                    # Add a list for this axial level.
                    universes.append([])
                    x = lattice.num_rings - 1
                    a = 2*lattice.num_rings - 2
                    for r in range(lattice.num_rings - 1, 0, -1):
                        # Add a list for this ring.
                        universes[-1].append([])

                        # Climb down the top-right.
                        for i in range(r):
                            universes[-1][-1].append(universe_ids[z, a, x])
                            x += 1
                            a -= 1

                        # Climb down the right.
                        for i in range(r):
                            universes[-1][-1].append(universe_ids[z, a, x])
                            a -= 1

                        # Climb down the bottom-right.
                        for i in range(r):
                            universes[-1][-1].append(universe_ids[z, a, x])
                            x -= 1

                        # Climb up the bottom-left.
                        for i in range(r):
                            universes[-1][-1].append(universe_ids[z, a, x])
                            x -= 1
                            a += 1

                        # Climb up the left.
                        for i in range(r):
                            universes[-1][-1].append(universe_ids[z, a, x])
                            a += 1

                        # Climb up the top-left.
                        for i in range(r):
                            universes[-1][-1].append(universe_ids[z, a, x])
                            x += 1

                        # Move down to the next ring.
                        a -= 1

                        # Convert the ids into Universe objects.
                        universes[-1][-1] = [self.get_universe_by_id(u_id)
                                             for u_id in universes[-1][-1]]

                    # Handle the degenerate center ring separately.
                    u_id = universe_ids[z, a, x]
                    universes[-1].append([self.get_universe_by_id(u_id)])

                # Add the universes to the lattice.
                if len(pitch) == 2:
                    # Lattice is 3D
                    lattice.universes = universes
                else:
                    # Lattice is 2D; extract the only axial level
                    lattice.universes = universes[0]

                if offsets is not None:
                    lattice.offsets = offsets

                # Add the Lattice to the global dictionary of all Lattices
                self.lattices[index] = lattice

    def _finalize_geometry(self):
        # Initialize Geometry object
        self._openmc_geometry = openmc.Geometry()

        # Iterate over all Cells and add fill Materials, Universes and Lattices
        for cell_key in self._cell_fills.keys():
            # Determine fill type ('normal', 'universe', or 'lattice') and ID
            fill_type = self._cell_fills[cell_key][0]
            fill_id = self._cell_fills[cell_key][1]

            # Retrieve the object corresponding to the fill type and ID
            if fill_type == 'normal':
                if isinstance(fill_id, Iterable):
                    fill = [self.get_material_by_id(mat) if mat > 0 else 'void'
                            for mat in fill_id]
                else:
                    if fill_id > 0:
                        fill = self.get_material_by_id(fill_id)
                    else:
                        fill = 'void'
            elif fill_type == 'universe':
                fill = self.get_universe_by_id(fill_id)
            else:
                fill = self.get_lattice_by_id(fill_id)

            # Set the fill for the Cell
            self.cells[cell_key].fill = fill

        # Set the root universe for the Geometry
        root_universe = self.get_universe_by_id(0)
        self.openmc_geometry.root_universe = root_universe

    def _read_tallies(self):
        # Initialize dictionaries for the Tallies
        # Keys     - Tally IDs
        # Values   - Tally objects
        self.tallies = {}

        # Read the number of tallies
        if 'tallies' not in self._f:
            self.n_tallies = 0
            return

        self.n_tallies = self._f['tallies/n_tallies'].value

        # OpenMC Tally keys
        all_keys = self._f['tallies/'].keys()
        tally_keys = [key for key in all_keys if 'tally' in key]

        base = 'tallies/tally '

        # Iterate over all Tallies
        for tally_key in tally_keys:
            tally_id = int(tally_key.strip('tally '))
            subbase = '{0}{1}'.format(base, tally_id)

            # Read Tally name metadata
            tally_name = self._f['{0}/name'.format(subbase)].value.decode()

            # Create Tally object and assign basic properties
            tally = openmc.Tally(tally_id, tally_name)

            # Read scattering moment order strings (e.g., P3, Y1,2, etc.)
            moments = self._f['{0}/moment_orders'.format(subbase)].value

            # Read score metadata
            scores = self._f['{0}/score_bins'.format(subbase)].value
            for j, score in enumerate(scores):
                score = score.decode()

                # If this is a moment, use generic moment order
                pattern = r'-n$|-pn$|-yn$'
                score = re.sub(pattern, '-' + moments[j].decode(), score)
                tally.scores.append(score)

            # Read filter metadata
            num_filters = self._f['{0}/n_filters'.format(subbase)].value

            # Initialize all Filters
            for j in range(1, num_filters+1):
                subsubbase = '{0}/filter {1}'.format(subbase, j)

                # Read filter type (e.g., "cell", "energy", etc.)
                filter_type = self._f['{0}/type'.format(subsubbase)].value.decode()

                # Read the filter bins
                num_bins = self._f['{0}/n_bins'.format(subsubbase)].value
                bins = self._f['{0}/bins'.format(subsubbase)][...]

                # Create Filter object
                new_filter = openmc.Filter(filter_type, bins)
                new_filter.num_bins = num_bins

                # Read in distribcell paths
                if filter_type == 'distribcell':
                    paths = self._f['{0}/paths'.format(subsubbase)][...]
                    paths = [str(path.decode()) for path in paths]
                    new_filter.distribcell_paths = paths

                # Add Filter to the Tally
                tally.filters.append(new_filter)

            # Add Tally to the global dictionary of all Tallies
            self.tallies[tally_id] = tally

    def get_material_by_id(self, material_id):
        """Return a Material object given the material id

        Parameters
        ----------
        id : int
            Unique identifier for the material

        Returns
        -------
        material : openmc.Material
            Material with given id

        """

        for index, material in self.materials.items():
            if material.id == material_id:
                return material

        return None

    def get_surface_by_id(self, surface_id):
        """Return a Surface object given the surface id

        Parameters
        ----------
        id : int
            Unique identifier for the surface

        Returns
        -------
        surface : openmc.Surface
            Surface with given id

        """

        for index, surface in self.surfaces.items():
            if surface.id == surface_id:
                return surface

        return None

    def get_cell_by_id(self, cell_id):
        """Return a Cell object given the cell id

        Parameters
        ----------
        id : int
            Unique identifier for the cell

        Returns
        -------
        cell : openmc.Cell
            Cell with given id

        """

        for index, cell in self.cells.items():
            if cell.id == cell_id:
                return cell

        return None

    def get_universe_by_id(self, universe_id):
        """Return a Universe object given the universe id

        Parameters
        ----------
        id : int
            Unique identifier for the universe

        Returns
        -------
        universe : openmc.Universe
            Universe with given id

        """

        for index, universe in self.universes.items():
            if universe.id == universe_id:
                return universe

        return None

    def get_lattice_by_id(self, lattice_id):
        """Return a Lattice object given the lattice id

        Parameters
        ----------
        id : int
            Unique identifier for the lattice

        Returns
        -------
        lattice : openmc.Lattice
            Lattice with given id

        """

        for index, lattice in self.lattices.items():
            if lattice.id == lattice_id:
                return lattice

        return None<|MERGE_RESOLUTION|>--- conflicted
+++ resolved
@@ -280,14 +280,11 @@
                     rotation = \
                       self._f['geometry/cells'][key]['rotation'][...]
                     rotation = np.asarray(rotation, dtype=np.int)
-<<<<<<< HEAD
-                    cell.rotation = rotation
+                    cell._rotation = rotation
+
             elif fill_type == 'normal':
                 cell.temperature = \
                   self._f['geometry/cells'][key]['temperature'][...]
-=======
-                    cell._rotation = rotation
->>>>>>> 959bcda3
 
             # Store Cell fill information for after Universe/Lattice creation
             self._cell_fills[index] = (fill_type, fill)
