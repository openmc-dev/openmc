from collections.abc import Iterable, MutableSequence
import copy
from functools import partial, reduce
from itertools import product
from numbers import Integral, Real
import operator
from pathlib import Path
import lxml.etree as ET

import h5py
import numpy as np
import pandas as pd
import scipy.sparse as sps

import openmc
import openmc.checkvalue as cv
from ._xml import clean_indentation, reorder_attributes, get_text
from .mixin import IDManagerMixin
from .mesh import MeshBase


# The tally arithmetic product types. The tensor product performs the full
# cross product of the data in two tallies with respect to a specified axis
# (filters, nuclides, or scores). The entrywise product performs the arithmetic
# operation entrywise across the entries in two tallies with respect to a
# specified axis.
_PRODUCT_TYPES = ['tensor', 'entrywise']

# The following indicate acceptable types when setting Tally.scores,
# Tally.nuclides, and Tally.filters
_SCORE_CLASSES = (str, openmc.CrossScore, openmc.AggregateScore)
_NUCLIDE_CLASSES = (str, openmc.CrossNuclide, openmc.AggregateNuclide)
_FILTER_CLASSES = (openmc.Filter, openmc.CrossFilter, openmc.AggregateFilter)

# Valid types of estimators
ESTIMATOR_TYPES = ['tracklength', 'collision', 'analog']


class Tally(IDManagerMixin):
    """A tally defined by a set of scores that are accumulated for a list of
    nuclides given a set of filters.

    Parameters
    ----------
    tally_id : int, optional
        Unique identifier for the tally. If none is specified, an identifier
        will automatically be assigned
    name : str, optional
        Name of the tally. If not specified, the name is the empty string.

    Attributes
    ----------
    id : int
        Unique identifier for the tally
    name : str
        Name of the tally
    multiply_density : bool
        Whether reaction rates should be multiplied by atom density

<<<<<<< HEAD
        .. versionadded:: 0.13.4
    gaussian_broadening : 3-tuple of float
        Parameters for applying Gaussian energy broadening to the tally. The
        parameters have units of eV, eV^(1/2), and eV^(-1), respectively.

        .. versionadded:: 0.13.4
=======
        .. versionadded:: 0.14.0
>>>>>>> fa233010
    filters : list of openmc.Filter
        List of specified filters for the tally
    nuclides : list of str
        List of nuclides to score results for
    scores : list of str
        List of defined scores, e.g. 'flux', 'fission', etc.
    estimator : {'analog', 'tracklength', 'collision'}
        Type of estimator for the tally
    triggers : list of openmc.Trigger
        List of tally triggers
    num_scores : int
        Total number of scores
    num_filter_bins : int
        Total number of filter bins accounting for all filters
    num_bins : int
        Total number of bins for the tally
    shape : 3-tuple of int
        The shape of the tally data array ordered as the number of filter bins,
        nuclide bins and score bins
    filter_strides : list of int
        Stride in memory for each filter
    num_realizations : int
        Total number of realizations
    with_summary : bool
        Whether or not a Summary has been linked
    sum : numpy.ndarray
        An array containing the sum of each independent realization for each bin
    sum_sq : numpy.ndarray
        An array containing the sum of each independent realization squared for
        each bin
    mean : numpy.ndarray
        An array containing the sample mean for each bin
    std_dev : numpy.ndarray
        An array containing the sample standard deviation for each bin
    derived : bool
        Whether or not the tally is derived from one or more other tallies
    sparse : bool
        Whether or not the tally uses SciPy's LIL sparse matrix format for
        compressed data storage
    derivative : openmc.TallyDerivative
        A material perturbation derivative to apply to all scores in the tally.

    """

    next_id = 1
    used_ids = set()

    def __init__(self, tally_id=None, name=''):
        # Initialize Tally class attributes
        self.id = tally_id
        self.name = name
        self._filters = cv.CheckedList(_FILTER_CLASSES, 'tally filters')
        self._nuclides = cv.CheckedList(_NUCLIDE_CLASSES, 'tally nuclides')
        self._scores = cv.CheckedList(_SCORE_CLASSES, 'tally scores')
        self._estimator = None
        self._triggers = cv.CheckedList(openmc.Trigger, 'tally triggers')
        self._derivative = None
        self._multiply_density = True
        self._gaussian_broadening = None

        self._num_realizations = 0
        self._with_summary = False

        self._sum = None
        self._sum_sq = None
        self._mean = None
        self._std_dev = None
        self._with_batch_statistics = False
        self._derived = False
        self._sparse = False

        self._sp_filename = None
        self._results_read = False

    def __repr__(self):
        parts = ['Tally']
        parts.append('{: <15}=\t{}'.format('ID', self.id))
        parts.append('{: <15}=\t{}'.format('Name', self.name))
        if self.derivative is not None:
            parts.append('{: <15}=\t{}'.format('Derivative ID', self.derivative.id))
        filters = ', '.join(type(f).__name__ for f in self.filters)
        parts.append('{: <15}=\t{}'.format('Filters', filters))
        nuclides = ' '.join(str(nuclide) for nuclide in self.nuclides)
        parts.append('{: <15}=\t{}'.format('Nuclides', nuclides))
        parts.append('{: <15}=\t{}'.format('Scores', self.scores))
        parts.append('{: <15}=\t{}'.format('Estimator', self.estimator))
        parts.append('{: <15}=\t{}'.format('Multiply dens.', self.multiply_density))
        return '\n\t'.join(parts)

    @property
    def name(self):
        return self._name

    @name.setter
    def name(self, name):
        cv.check_type('tally name', name, str, none_ok=True)
        self._name = name

    @property
    def multiply_density(self):
        return self._multiply_density

    @multiply_density.setter
    def multiply_density(self, value):
        cv.check_type('multiply density', value, bool)
        self._multiply_density = value

    @property
    def gaussian_broadening(self):
        return self._gaussian_broadening

    @gaussian_broadening.setter
    def gaussian_broadening(self, geb):
        if not isinstance(geb, tuple):
            raise TypeError(f'Gaussian broadening on Tally must be a '
                            f'3-tuple of floats.')
        elif len(geb) != 3:
            raise TypeError(f'Gaussian broadening on Tally must be a '
                            f'3-tuple of floats.')
        for p in geb:
            if p < 0.:
                raise ValueError(f'All Gaussian broadening parameters '
                                 f'on a Tally must be >= 0.')
        self._gaussian_broadening = geb

    @property
    def filters(self):
        return self._filters

    @filters.setter
    def filters(self, filters):
        cv.check_type('tally filters', filters, MutableSequence)

        # If the filter is already in the Tally, raise an error
        visited_filters = set()
        for f in filters:
            if f in visited_filters:
                msg = (f'Unable to add a duplicate filter "{f}" to Tally '
                       f'ID="{self.id}" since duplicate filters are not '
                       'supported in the OpenMC Python API')
                raise ValueError(msg)
            visited_filters.add(f)

        self._filters = cv.CheckedList(_FILTER_CLASSES, 'tally filters', filters)

    @property
    def nuclides(self):
        return self._nuclides

    @nuclides.setter
    def nuclides(self, nuclides):
        cv.check_type('tally nuclides', nuclides, MutableSequence)

        # If the nuclide is already in the Tally, raise an error
        visited_nuclides = set()
        for nuc in nuclides:
            if nuc in visited_nuclides:
                msg = (f'Unable to add a duplicate nuclide "{nuc}" to Tally ID='
                       f'"{self.id}" since duplicate nuclides are not supported '
                       'in the OpenMC Python API')
                raise ValueError(msg)
            visited_nuclides.add(nuc)

        self._nuclides = cv.CheckedList(_NUCLIDE_CLASSES, 'tally nuclides',
                                        nuclides)

    @property
    def num_nuclides(self):
        return len(self._nuclides)

    @property
    def scores(self):
        return self._scores

    @scores.setter
    def scores(self, scores):
        cv.check_type('tally scores', scores, MutableSequence)

        visited_scores = set()
        for i, score in enumerate(scores):
            # If the score is already in the Tally, raise an error
            if score in visited_scores:
                msg = (f'Unable to add a duplicate score "{score}" to Tally '
                       f'ID="{self.id}" since duplicate scores are not '
                       'supported in the OpenMC Python API')
                raise ValueError(msg)
            visited_scores.add(score)

            # If score is a string, strip whitespace
            if isinstance(score, str):
                # Check to see if scores are deprecated before storing
                for deprecated in ['scatter-', 'nu-scatter-', 'scatter-p',
                                   'nu-scatter-p', 'scatter-y', 'nu-scatter-y',
                                    'flux-y', 'total-y']:
                    if score.strip().startswith(deprecated):
                        msg = score.strip() + ' is no longer supported.'
                        raise ValueError(msg)
                scores[i] = score.strip()

        self._scores = cv.CheckedList(_SCORE_CLASSES, 'tally scores', scores)

    @property
    def num_scores(self):
        return len(self._scores)

    @property
    def num_filters(self):
        return len(self.filters)

    @property
    def num_filter_bins(self):
        return reduce(operator.mul, (f.num_bins for f in self.filters), 1)

    @property
    def num_bins(self):
        return self.num_filter_bins * self.num_nuclides * self.num_scores

    @property
    def shape(self):
        return (self.num_filter_bins, self.num_nuclides, self.num_scores)

    @property
    def estimator(self):
        return self._estimator

    @estimator.setter
    def estimator(self, estimator):
        cv.check_value('estimator', estimator, ESTIMATOR_TYPES)
        self._estimator = estimator

    @property
    def triggers(self):
        return self._triggers

    @triggers.setter
    def triggers(self, triggers):
        cv.check_type('tally triggers', triggers, MutableSequence)
        self._triggers = cv.CheckedList(openmc.Trigger, 'tally triggers',
                                        triggers)

    @property
    def num_realizations(self):
        return self._num_realizations

    @num_realizations.setter
    def num_realizations(self, num_realizations):
        cv.check_type('number of realizations', num_realizations, Integral)
        cv.check_greater_than('number of realizations', num_realizations, 0, True)
        self._num_realizations = num_realizations

    @property
    def with_summary(self):
        return self._with_summary

    @with_summary.setter
    def with_summary(self, with_summary):
        cv.check_type('with_summary', with_summary, bool)
        self._with_summary = with_summary

    def _read_results(self):
        if self._results_read:
            return

        # Open the HDF5 statepoint file
        with h5py.File(self._sp_filename, 'r') as f:
            # Extract Tally data from the file
            data = f[f'tallies/tally {self.id}/results']
            sum_ = data[:, :, 0]
            sum_sq = data[:, :, 1]

            # Reshape the results arrays
            sum_ = np.reshape(sum_, self.shape)
            sum_sq = np.reshape(sum_sq, self.shape)

            # Set the data for this Tally
            self._sum = sum_
            self._sum_sq = sum_sq

            # Convert NumPy arrays to SciPy sparse LIL matrices
            if self.sparse:
                self._sum = sps.lil_matrix(self._sum.flatten(), self._sum.shape)
                self._sum_sq = sps.lil_matrix(self._sum_sq.flatten(), self._sum_sq.shape)

        # Indicate that Tally results have been read
        self._results_read = True

    @property
    def sum(self):
        if not self._sp_filename or self.derived:
            return None

        # Make sure results have been read
        self._read_results()

        if self.sparse:
            return np.reshape(self._sum.toarray(), self.shape)
        else:
            return self._sum

    @sum.setter
    def sum(self, sum):
        cv.check_type('sum', sum, Iterable)
        self._sum = sum

    @property
    def sum_sq(self):
        if not self._sp_filename or self.derived:
            return None

        # Make sure results have been read
        self._read_results()

        if self.sparse:
            return np.reshape(self._sum_sq.toarray(), self.shape)
        else:
            return self._sum_sq

    @sum_sq.setter
    def sum_sq(self, sum_sq):
        cv.check_type('sum_sq', sum_sq, Iterable)
        self._sum_sq = sum_sq

    @property
    def mean(self):
        if self._mean is None:
            if not self._sp_filename:
                return None

            self._mean = self.sum / self.num_realizations

            # Convert NumPy array to SciPy sparse LIL matrix
            if self.sparse:
                self._mean = sps.lil_matrix(self._mean.flatten(),
                                            self._mean.shape)

        if self.sparse:
            return np.reshape(self._mean.toarray(), self.shape)
        else:
            return self._mean

    @property
    def std_dev(self):
        if self._std_dev is None:
            if not self._sp_filename:
                return None

            n = self.num_realizations
            nonzero = np.abs(self.mean) > 0
            self._std_dev = np.zeros_like(self.mean)
            self._std_dev[nonzero] = np.sqrt((self.sum_sq[nonzero]/n -
                                              self.mean[nonzero]**2)/(n - 1))

            # Convert NumPy array to SciPy sparse LIL matrix
            if self.sparse:
                self._std_dev = sps.lil_matrix(self._std_dev.flatten(),
                                               self._std_dev.shape)

            self.with_batch_statistics = True

        if self.sparse:
            return np.reshape(self._std_dev.toarray(), self.shape)
        else:
            return self._std_dev

    @property
    def with_batch_statistics(self):
        return self._with_batch_statistics

    @with_batch_statistics.setter
    def with_batch_statistics(self, with_batch_statistics):
        cv.check_type('with_batch_statistics', with_batch_statistics, bool)
        self._with_batch_statistics = with_batch_statistics

    @property
    def derived(self):
        return self._derived

    @property
    def derivative(self):
        return self._derivative

    @derivative.setter
    def derivative(self, deriv):
        cv.check_type('tally derivative', deriv, openmc.TallyDerivative,
                      none_ok=True)
        self._derivative = deriv

    @property
    def sparse(self):
        return self._sparse

    @sparse.setter
    def sparse(self, sparse):
        """Convert tally data from NumPy arrays to SciPy list of lists (LIL)
        sparse matrices, and vice versa.

        This property may be used to reduce the amount of data in memory during
        tally data processing. The tally data will be stored as SciPy LIL
        matrices internally within the Tally object. All tally data access
        properties and methods will return data as a dense NumPy array.

        """

        cv.check_type('sparse', sparse, bool)

        # Convert NumPy arrays to SciPy sparse LIL matrices
        if sparse and not self.sparse:
            if self._sum is not None:
                self._sum = sps.lil_matrix(self._sum.flatten(), self._sum.shape)
            if self._sum_sq is not None:
                self._sum_sq = sps.lil_matrix(self._sum_sq.flatten(),
                                              self._sum_sq.shape)
            if self._mean is not None:
                self._mean = sps.lil_matrix(self._mean.flatten(),
                                            self._mean.shape)
            if self._std_dev is not None:
                self._std_dev = sps.lil_matrix(self._std_dev.flatten(),
                                               self._std_dev.shape)

            self._sparse = True

        # Convert SciPy sparse LIL matrices to NumPy arrays
        elif not sparse and self.sparse:
            if self._sum is not None:
                self._sum = np.reshape(self._sum.toarray(), self.shape)
            if self._sum_sq is not None:
                self._sum_sq = np.reshape(self._sum_sq.toarray(), self.shape)
            if self._mean is not None:
                self._mean = np.reshape(self._mean.toarray(), self.shape)
            if self._std_dev is not None:
                self._std_dev = np.reshape(self._std_dev.toarray(), self.shape)
            self._sparse = False

    def remove_score(self, score):
        """Remove a score from the tally

        Parameters
        ----------
        score : str
            Score to remove

        """

        if score not in self.scores:
            msg = f'Unable to remove score "{score}" from Tally ' \
                  f'ID="{self.id}" since the Tally does not contain this score'
            raise ValueError(msg)

        self._scores.remove(score)

    def remove_filter(self, old_filter):
        """Remove a filter from the tally

        Parameters
        ----------
        old_filter : openmc.Filter
            Filter to remove

        """

        if old_filter not in self.filters:
            msg = f'Unable to remove filter "{old_filter}" from Tally ' \
                  f'ID="{self.id}" since the Tally does not contain this filter'
            raise ValueError(msg)

        self._filters.remove(old_filter)

    def remove_nuclide(self, nuclide):
        """Remove a nuclide from the tally

        Parameters
        ----------
        nuclide : openmc.Nuclide
            Nuclide to remove

        """

        if nuclide not in self.nuclides:
            msg = f'Unable to remove nuclide "{nuclide}" from Tally ' \
                  f'ID="{self.id}" since the Tally does not contain this nuclide'
            raise ValueError(msg)

        self._nuclides.remove(nuclide)

    def _can_merge_filters(self, other):
        """Determine if another tally's filters can be merged with this one's

        The types of filters between the two tallies must match identically.
        The bins in all of the filters must match identically, or be mergeable
        in only one filter. This is a helper method for the can_merge(...)
        and merge(...) methods.

        Parameters
        ----------
        other : openmc.Tally
            Tally to check for mergeable filters

        """

        # Two tallies must have the same number of filters
        if len(self.filters) != len(other.filters):
            return False

        # Return False if only one tally has a delayed group filter
        tally1_dg = self.contains_filter(openmc.DelayedGroupFilter)
        tally2_dg = other.contains_filter(openmc.DelayedGroupFilter)
        if tally1_dg != tally2_dg:
            return False

        # Look to see if all filters are the same, or one or more can be merged
        for filter1 in self.filters:
            mergeable = False

            for filter2 in other.filters:
                if filter1 == filter2 or filter1.can_merge(filter2):
                    mergeable = True
                    break

            # If no mergeable filter was found, the tallies are not mergeable
            if not mergeable:
                return False

        # Tally filters are mergeable if all conditional checks passed
        return True

    def _can_merge_nuclides(self, other):
        """Determine if another tally's nuclides can be merged with this one's

        The nuclides between the two tallies must be mutually exclusive or
        identically matching. This is a helper method for the can_merge(...)
        and merge(...) methods.

        Parameters
        ----------
        other : openmc.Tally
            Tally to check for mergeable nuclides

        """

        no_nuclides_match = True
        all_nuclides_match = True

        # Search for each of this tally's nuclides in the other tally
        for nuclide in self.nuclides:
            if nuclide not in other.nuclides:
                all_nuclides_match = False
            else:
                no_nuclides_match = False

        # Search for each of the other tally's nuclides in this tally
        for nuclide in other.nuclides:
            if nuclide not in self.nuclides:
                all_nuclides_match = False
            else:
                no_nuclides_match = False

        # Either all nuclides should match, or none should
        return no_nuclides_match or all_nuclides_match

    def _can_merge_scores(self, other):
        """Determine if another tally's scores can be merged with this one's

        The scores between the two tallies must be mutually exclusive or
        identically matching. This is a helper method for the can_merge(...)
        and merge(...) methods.

        Parameters
        ----------
        other : openmc.Tally
            Tally to check for mergeable scores

        """

        no_scores_match = True
        all_scores_match = True

        # Search for each of this tally's scores in the other tally
        for score in self.scores:
            if score in other.scores:
                no_scores_match = False

        # Search for each of the other tally's scores in this tally
        for score in other.scores:
            if score not in self.scores:
                all_scores_match = False
            else:
                no_scores_match = False

            if score == 'current' and score not in self.scores:
                return False

        # Nuclides cannot be specified on 'flux' scores
        if 'flux' in self.scores or 'flux' in other.scores:
            if self.nuclides != other.nuclides:
                return False

        # Either all scores should match, or none should
        return no_scores_match or all_scores_match

    def can_merge(self, other):
        """Determine if another tally can be merged with this one

        If results have been loaded from a statepoint, then tallies are only
        mergeable along one and only one of filter bins, nuclides or scores.

        Parameters
        ----------
        other : openmc.Tally
            Tally to check for merging

        """

        if not isinstance(other, Tally):
            return False

        # Must have same estimator
        if self.estimator != other.estimator:
            return False

        equal_filters = sorted(self.filters) == sorted(other.filters)
        equal_nuclides = sorted(self.nuclides) == sorted(other.nuclides)
        equal_scores = sorted(self.scores) == sorted(other.scores)
        equality = [equal_filters, equal_nuclides, equal_scores]

        # If all filters, nuclides and scores match then tallies are mergeable
        if all(equality):
            return True

        # Variables to indicate filter bins, nuclides, and scores that can be merged
        can_merge_filters = self._can_merge_filters(other)
        can_merge_nuclides = self._can_merge_nuclides(other)
        can_merge_scores = self._can_merge_scores(other)
        mergeability = [can_merge_filters, can_merge_nuclides, can_merge_scores]

        if not all(mergeability):
            return False

        # If the tally results have been read from the statepoint, at least two
        # of filters, nuclides and scores must match
        else:
            return not self._results_read or sum(equality) >= 2

    def merge(self, other):
        """Merge another tally with this one

        If results have been loaded from a statepoint, then tallies are only
        mergeable along one and only one of filter bins, nuclides or scores.

        Parameters
        ----------
        other : openmc.Tally
            Tally to merge with this one

        Returns
        -------
        merged_tally : openmc.Tally
            Merged tallies

        """

        if not self.can_merge(other):
            msg = f'Unable to merge tally ID="{other.id}" with "{self.id}"'
            raise ValueError(msg)

        # Create deep copy of tally to return as merged tally
        merged_tally = copy.deepcopy(self)

        # Differentiate Tally with a new auto-generated Tally ID
        merged_tally.id = None

        # Create deep copy of other tally to use for array concatenation
        other_copy = copy.deepcopy(other)

        # Identify if filters, nuclides and scores are mergeable and/or equal
        merge_filters = self._can_merge_filters(other)
        merge_nuclides = self._can_merge_nuclides(other)
        merge_scores = self._can_merge_scores(other)
        equal_filters = sorted(self.filters) == sorted(other.filters)
        equal_nuclides = sorted(self.nuclides) == sorted(other.nuclides)
        equal_scores = sorted(self.scores) == sorted(other.scores)

        # If two tallies can be merged along a filter's bins
        if merge_filters and not equal_filters:

            # Search for mergeable filters
            for i, filter1 in enumerate(self.filters):
                for filter2 in other.filters:
                    if filter1 != filter2 and filter1.can_merge(filter2):
                        other_copy._swap_filters(other_copy.filters[i], filter2)
                        merged_tally.filters[i] = filter1.merge(filter2)
                        join_right = filter1 < filter2
                        merge_axis = i
                        break

        # If two tallies can be merged along nuclide bins
        if merge_nuclides and not equal_nuclides:
            merge_axis = self.num_filters
            join_right = True

            # Add unique nuclides from other tally to merged tally
            for nuclide in other.nuclides:
                if nuclide not in merged_tally.nuclides:
                    merged_tally.nuclides.append(nuclide)

        # If two tallies can be merged along score bins
        if merge_scores and not equal_scores:
            merge_axis = self.num_filters + 1
            join_right = True

            # Add unique scores from other tally to merged tally
            for score in other.scores:
                if score not in merged_tally.scores:
                    merged_tally.scores.append(score)

        # Add triggers from other tally to merged tally
        for trigger in other.triggers:
            merged_tally.triggers.append(trigger)

        # If results have not been read, then return tally for input generation
        if self._results_read is None:
            return merged_tally
        # Otherwise, this is a derived tally which needs merged results arrays
        else:
            self._derived = True

        # Concatenate sum arrays if present in both tallies
        if self.sum is not None and other_copy.sum is not None:
            self_sum = self.get_reshaped_data(value='sum')
            other_sum = other_copy.get_reshaped_data(value='sum')

            if join_right:
                merged_sum = np.concatenate((self_sum, other_sum),
                                            axis=merge_axis)
            else:
                merged_sum = np.concatenate((other_sum, self_sum),
                                            axis=merge_axis)

            merged_tally._sum = np.reshape(merged_sum, merged_tally.shape)

        # Concatenate sum_sq arrays if present in both tallies
        if self.sum_sq is not None and other.sum_sq is not None:
            self_sum_sq = self.get_reshaped_data(value='sum_sq')
            other_sum_sq = other_copy.get_reshaped_data(value='sum_sq')

            if join_right:
                merged_sum_sq = np.concatenate((self_sum_sq, other_sum_sq),
                                               axis=merge_axis)
            else:
                merged_sum_sq = np.concatenate((other_sum_sq, self_sum_sq),
                                               axis=merge_axis)

            merged_tally._sum_sq = np.reshape(merged_sum_sq, merged_tally.shape)

        # Concatenate mean arrays if present in both tallies
        if self.mean is not None and other.mean is not None:
            self_mean = self.get_reshaped_data(value='mean')
            other_mean = other_copy.get_reshaped_data(value='mean')

            if join_right:
                merged_mean = np.concatenate((self_mean, other_mean),
                                             axis=merge_axis)
            else:
                merged_mean = np.concatenate((other_mean, self_mean),
                                             axis=merge_axis)

            merged_tally._mean = np.reshape(merged_mean, merged_tally.shape)

        # Concatenate std. dev. arrays if present in both tallies
        if self.std_dev is not None and other.std_dev is not None:
            self_std_dev = self.get_reshaped_data(value='std_dev')
            other_std_dev = other_copy.get_reshaped_data(value='std_dev')

            if join_right:
                merged_std_dev = np.concatenate((self_std_dev, other_std_dev),
                                                axis=merge_axis)
            else:
                merged_std_dev = np.concatenate((other_std_dev, self_std_dev),
                                                axis=merge_axis)

            merged_tally._std_dev = np.reshape(merged_std_dev, merged_tally.shape)

        # Sparsify merged tally if both tallies are sparse
        merged_tally.sparse = self.sparse and other.sparse

        return merged_tally

    def to_xml_element(self):
        """Return XML representation of the tally

        Returns
        -------
        element : lxml.etree._Element
            XML element containing tally data

        """

        element = ET.Element("tally")

        # Tally ID
        element.set("id", str(self.id))

        # Optional Tally name
        if self.name != '':
            element.set("name", self.name)

        # Multiply by density
        if not self.multiply_density:
            element.set("multiply_density", str(self.multiply_density).lower())

        # Gaussian Energy Broadenning
        if self.gaussian_broadening is not None:
            subelement = ET.SubElement(element, "gaussian-energy-broadening")
            subelement.text = ' '.join(str(p) for p in self.gaussian_broadening)

        # Optional Tally filters
        if len(self.filters) > 0:
            subelement = ET.SubElement(element, "filters")
            subelement.text = ' '.join(str(f.id) for f in self.filters)

        # Optional Nuclides
        if self.nuclides:
            subelement = ET.SubElement(element, "nuclides")
            subelement.text = ' '.join(str(n) for n in self.nuclides)

        # Scores
        if len(self.scores) == 0:
            msg = f'Unable to get XML for Tally ID="{self.id}" since it does ' \
                  'not contain any scores'
            raise ValueError(msg)

        subelement = ET.SubElement(element, "scores")
        subelement.text = ' '.join(str(x) for x in self.scores)

        # Tally estimator type
        if self.estimator is not None:
            subelement = ET.SubElement(element, "estimator")
            subelement.text = self.estimator

        # Optional Triggers
        for trigger in self.triggers:
            element.append(trigger.to_xml_element())

        # Optional derivatives
        if self.derivative is not None:
            subelement = ET.SubElement(element, "derivative")
            subelement.text = str(self.derivative.id)

        return element

    @classmethod
    def from_xml_element(cls, elem, **kwargs):
        """Generate tally object from an XML element

        .. versionadded:: 0.13.0

        Parameters
        ----------
        elem : lxml.etree._Element
            XML element

        Returns
        -------
        openmc.Tally
            Tally object

        """
        tally_id = int(elem.get('id'))
        name = elem.get('name', '')
        tally = cls(tally_id=tally_id, name=name)

        text = get_text(elem, 'multiply_density')
        if text is not None:
            tally.multiply_density = text in ('true', '1')

        # Read filters
        filters_elem = elem.find('filters')
        if filters_elem is not None:
            filter_ids = [int(x) for x in filters_elem.text.split()]
            tally.filters = [kwargs['filters'][uid] for uid in filter_ids]

        # Read nuclides
        nuclides_elem = elem.find('nuclides')
        if nuclides_elem is not None:
            tally.nuclides = nuclides_elem.text.split()

        # Read scores
        scores_elem = elem.find('scores')
        if scores_elem is not None:
            tally.scores = scores_elem.text.split()

        # Set estimator
        estimator_elem = elem.find('estimator')
        if estimator_elem is not None:
            tally.estimator = estimator_elem.text

        # Read triggers
        tally.triggers = [
            openmc.Trigger.from_xml_element(trigger_elem)
            for trigger_elem in elem.findall('trigger')
        ]

        # Read tally derivative
        deriv_elem = elem.find('derivative')
        if deriv_elem is not None:
            deriv_id = int(deriv_elem.text)
            tally.derivative = kwargs['derivatives'][deriv_id]

        # Read Gaussian Energy Broadening
        geb_elem = elem.find('gaussian-energy-broadening')
        if geb_elem is not None:
            tally.gaussian_broadening = (float(p) for p in geb_elem.text.split())

        return tally

    def contains_filter(self, filter_type):
        """Looks for a filter in the tally that matches a specified type

        Parameters
        ----------
        filter_type : openmc.FilterMeta
            Type of the filter, e.g. MeshFilter

        Returns
        -------
        filter_found : bool
            True if the tally contains a filter of the requested type;
            otherwise false

        """
        for test_filter in self.filters:
            if type(test_filter) is filter_type:
                return True
        return False

    def find_filter(self, filter_type):
        """Return a filter in the tally that matches a specified type

        Parameters
        ----------
        filter_type : openmc.FilterMeta
            Type of the filter, e.g. MeshFilter

        Returns
        -------
        filter_found : openmc.Filter
            Filter from this tally with matching type, or None if no matching
            Filter is found

        Raises
        ------
        ValueError
            If no matching Filter is found

        """

        # Look through all of this Tally's Filters for the type requested
        for test_filter in self.filters:
            if type(test_filter) is filter_type:
                return test_filter

            # Also check to see if the desired filter is wrapped up in an
            # aggregate
            elif isinstance(test_filter, openmc.AggregateFilter):
                if isinstance(test_filter.aggregate_filter, filter_type):
                    return test_filter

        # If we did not find the Filter, throw an Exception
        msg = f'Unable to find filter type "{filter_type}" in Tally ' \
              f'ID="{self.id}"'
        raise ValueError(msg)

    def get_nuclide_index(self, nuclide):
        """Returns the index in the Tally's results array for a Nuclide bin

        Parameters
        ----------
        nuclide : str
            The name of the Nuclide (e.g., 'H1', 'U238')

        Returns
        -------
        nuclide_index : int
            The index in the Tally data array for this nuclide.

        Raises
        ------
        KeyError
            When the argument passed to the 'nuclide' parameter cannot be found
            in the Tally.

        """
        # Look for the user-requested nuclide in all of the Tally's Nuclides
        for i, test_nuclide in enumerate(self.nuclides):
            # If the Summary was linked, then values are Nuclide objects
            if isinstance(test_nuclide, openmc.Nuclide):
                if test_nuclide.name == nuclide:
                    return i

            # If the Summary has not been linked, then values are ZAIDs
            else:
                if test_nuclide == nuclide:
                    return i

        msg = (f'Unable to get the nuclide index for Tally since "{nuclide}" '
               'is not one of the nuclides')
        raise KeyError(msg)

    def get_score_index(self, score):
        """Returns the index in the Tally's results array for a score bin

        Parameters
        ----------
        score : str
            The score string (e.g., 'absorption', 'nu-fission')

        Returns
        -------
        score_index : int
            The index in the Tally data array for this score.

        Raises
        ------
        ValueError
            When the argument passed to the 'score' parameter cannot be found in
            the Tally.

        """

        try:
            score_index = self.scores.index(score)

        except ValueError:
            msg = f'Unable to get the score index for Tally since "{score}" ' \
                  'is not one of the scores'
            raise ValueError(msg)

        return score_index

    def get_filter_indices(self, filters=[], filter_bins=[]):
        """Get indices into the filter axis of this tally's data arrays.

        This is a helper method for the Tally.get_values(...) method to
        extract tally data. This method returns the indices into the filter
        axis of the tally's data array (axis=0) for particular combinations
        of filters and their corresponding bins.

        Parameters
        ----------
        filters : Iterable of openmc.FilterMeta
            An iterable of filter types
            (e.g., [MeshFilter, EnergyFilter]; default is [])
        filter_bins : Iterable of tuple
            A list of tuples of filter bins corresponding to the filter_types
            parameter (e.g., [(1,), ((0., 0.625e-6),)]; default is []). Each
            tuple contains bins for the corresponding filter type in the filters
            parameter. Each bin is an integer ID for Material-, Surface-,
            Cell-, Cellborn-, and Universe- Filters. Each bin is an integer
            for the cell instance ID for DistribcellFilters. Each bin is a
            2-tuple of floats for Energy- and Energyout- Filters corresponding
            to the energy boundaries of the bin of interest. The bin is an
            (x,y,z) 3-tuple for MeshFilters corresponding to the mesh cell
            of interest. The order of the bins in the list must correspond to
            the filter_types parameter.

        Returns
        -------
        numpy.ndarray
            A NumPy array of the filter indices

        """

        cv.check_type('filters', filters, Iterable, openmc.FilterMeta)
        cv.check_type('filter_bins', filter_bins, Iterable, tuple)

        # If user did not specify any specific Filters, use them all
        if not filters:
            return np.arange(self.num_filter_bins)

        # Initialize empty list of indices for each bin in each Filter
        filter_indices = []

        # Loop over all of the Tally's Filters
        for i, self_filter in enumerate(self.filters):
            # If a user-requested Filter, get the user-requested bins
            for j, test_filter in enumerate(filters):
                if type(self_filter) is test_filter:
                    bins = filter_bins[j]
                    indices = np.array([self_filter.get_bin_index(b) for b in bins])
                    break
            else:
                indices = np.arange(self_filter.num_bins)

            filter_indices.append(indices)

            # Account for stride in each of the previous filters
            for indices in filter_indices[:i]:
                indices *= self_filter.num_bins

        # Apply outer product sum between all filter bin indices
        return list(map(sum, product(*filter_indices)))

    def get_nuclide_indices(self, nuclides):
        """Get indices into the nuclide axis of this tally's data arrays.

        This is a helper method for the Tally.get_values(...) method to
        extract tally data. This method returns the indices into the nuclide
        axis of the tally's data array (axis=1) for one or more nuclides.

        Parameters
        ----------
        nuclides : list of str
            A list of nuclide name strings
            (e.g., ['U235', 'U238']; default is [])

        Returns
        -------
        numpy.ndarray
            A NumPy array of the nuclide indices

        """

        cv.check_iterable_type('nuclides', nuclides, str)

        # If user did not specify any specific Nuclides, use them all
        if not nuclides:
            return np.arange(self.num_nuclides)

        # Determine the score indices from any of the requested scores
        nuclide_indices = np.zeros_like(nuclides, dtype=int)
        for i, nuclide in enumerate(nuclides):
            nuclide_indices[i] = self.get_nuclide_index(nuclide)
        return nuclide_indices

    def get_score_indices(self, scores):
        """Get indices into the score axis of this tally's data arrays.

        This is a helper method for the Tally.get_values(...) method to
        extract tally data. This method returns the indices into the score
        axis of the tally's data array (axis=2) for one or more scores.

        Parameters
        ----------
        scores : list of str or openmc.CrossScore
            A list of one or more score strings
            (e.g., ['absorption', 'nu-fission']; default is [])

        Returns
        -------
        numpy.ndarray
            A NumPy array of the score indices

        """

        for score in scores:
            if not isinstance(score, (str, openmc.CrossScore)):
                msg = f'Unable to get score indices for score "{score}" in ' \
                      f'ID="{self.id}" since it is not a string or CrossScore ' \
                      'Tally'
                raise ValueError(msg)

        # Determine the score indices from any of the requested scores
        if scores:
            score_indices = np.zeros(len(scores), dtype=int)
            for i, score in enumerate(scores):
                score_indices[i] = self.get_score_index(score)

        # If user did not specify any specific scores, use them all
        else:
            score_indices = np.arange(self.num_scores)

        return score_indices

    def get_values(self, scores=[], filters=[], filter_bins=[],
                   nuclides=[], value='mean'):
        """Returns one or more tallied values given a list of scores, filters,
        filter bins and nuclides.

        This method constructs a 3D NumPy array for the requested Tally data
        indexed by filter bin, nuclide bin, and score index. The method will
        order the data in the array as specified in the parameter lists.

        Parameters
        ----------
        scores : list of str
            A list of one or more score strings
            (e.g., ['absorption', 'nu-fission']; default is [])
        filters : Iterable of openmc.FilterMeta
            An iterable of filter types
            (e.g., [MeshFilter, EnergyFilter]; default is [])
        filter_bins : list of Iterables
            A list of tuples of filter bins corresponding to the filter_types
            parameter (e.g., [(1,), ((0., 0.625e-6),)]; default is []). Each
            tuple contains bins for the corresponding filter type in the filters
            parameter. Each bins is the integer ID for 'material', 'surface',
            'cell', 'cellborn', and 'universe' Filters. Each bin is an integer
            for the cell instance ID for 'distribcell' Filters. Each bin is a
            2-tuple of floats for 'energy' and 'energyout' filters corresponding
            to the energy boundaries of the bin of interest. The bin is an
            (x,y,z) 3-tuple for 'mesh' filters corresponding to the mesh cell
            of interest. The order of the bins in the list must correspond to
            the filter_types parameter.
        nuclides : list of str
            A list of nuclide name strings
            (e.g., ['U235', 'U238']; default is [])
        value : str
            A string for the type of value to return  - 'mean' (default),
            'std_dev', 'rel_err', 'sum', or 'sum_sq' are accepted

        Returns
        -------
        float or numpy.ndarray
            A scalar or NumPy array of the Tally data indexed in the order
            each filter, nuclide and score is listed in the parameters.

        Raises
        ------
        ValueError
            When this method is called before the Tally is populated with data,
            or the input parameters do not correspond to the Tally's attributes,
            e.g., if the score(s) do not match those in the Tally.

        """

        # Ensure that the tally has data
        if (value == 'mean' and self.mean is None) or \
           (value == 'std_dev' and self.std_dev is None) or \
           (value == 'rel_err' and self.mean is None) or \
           (value == 'sum' and self.sum is None) or \
           (value == 'sum_sq' and self.sum_sq is None):
            msg = f'The Tally ID="{self.id}" has no data to return'
            raise ValueError(msg)

        # Get filter, nuclide and score indices
        filter_indices = self.get_filter_indices(filters, filter_bins)
        nuclide_indices = self.get_nuclide_indices(nuclides)
        score_indices = self.get_score_indices(scores)

        # Construct outer product of all three index types with each other
        indices = np.ix_(filter_indices, nuclide_indices, score_indices)

        # Return the desired result from Tally
        if value == 'mean':
            data = self.mean[indices]
        elif value == 'std_dev':
            data = self.std_dev[indices]
        elif value == 'rel_err':
            data = self.std_dev[indices] / self.mean[indices]
        elif value == 'sum':
            data = self.sum[indices]
        elif value == 'sum_sq':
            data = self.sum_sq[indices]
        else:
            msg = f'Unable to return results from Tally ID="{value}" since ' \
                  f'the requested value "{self.id}" is not \'mean\', ' \
                  '\'std_dev\', \'rel_err\', \'sum\', or \'sum_sq\''
            raise LookupError(msg)

        return data

    def get_pandas_dataframe(self, filters=True, nuclides=True, scores=True,
                             derivative=True, paths=True, float_format='{:.2e}'):
        """Build a Pandas DataFrame for the Tally data.

        This method constructs a Pandas DataFrame object for the Tally data
        with columns annotated by filter, nuclide and score bin information.

        This capability has been tested for Pandas >=0.13.1. However, it is
        recommended to use v0.16 or newer versions of Pandas since this method
        uses the Multi-index Pandas feature.

        Parameters
        ----------
        filters : bool
            Include columns with filter bin information (default is True).
        nuclides : bool
            Include columns with nuclide bin information (default is True).
        scores : bool
            Include columns with score bin information (default is True).
        derivative : bool
            Include columns with differential tally info (default is True).
        paths : bool, optional
            Construct columns for distribcell tally filters (default is True).
            The geometric information in the Summary object is embedded into a
            Multi-index column with a geometric "path" to each distribcell
            instance.
        float_format : str
            All floats in the DataFrame will be formatted using the given
            format string before printing.

        Returns
        -------
        pandas.DataFrame
            A Pandas DataFrame with each column annotated by filter, nuclide and
            score bin information (if these parameters are True), and the mean
            and standard deviation of the Tally's data.

        Raises
        ------
        KeyError
            When this method is called before the Tally is populated with data

        """

        # Ensure that the tally has data
        if self.mean is None or self.std_dev is None:
            msg = f'The Tally ID="{self.id}" has no data to return'
            raise KeyError(msg)

        # Initialize a pandas dataframe for the tally data
        df = pd.DataFrame()

        # Find the total length of the tally data array
        data_size = self.mean.size

        # Build DataFrame columns for filters if user requested them
        if filters:
            # Append each Filter's DataFrame to the overall DataFrame
            for f, stride in zip(self.filters, self.filter_strides):
                filter_df = f.get_pandas_dataframe(
                    data_size, stride, paths=paths)
                df = pd.concat([df, filter_df], axis=1)

        # Include DataFrame column for nuclides if user requested it
        if nuclides:
            nuclides = []
            column_name = 'nuclide'

            for nuclide in self.nuclides:
                if isinstance(nuclide, openmc.Nuclide):
                    nuclides.append(nuclide.name)
                elif isinstance(nuclide, openmc.AggregateNuclide):
                    nuclides.append(nuclide.name)
                    column_name = f'{nuclide.aggregate_op}(nuclide)'
                else:
                    nuclides.append(nuclide)

            # Tile the nuclide bins into a DataFrame column
            nuclides = np.repeat(nuclides, len(self.scores))
            tile_factor = data_size / len(nuclides)
            df[column_name] = np.tile(nuclides, int(tile_factor))

        # Include column for scores if user requested it
        if scores:
            scores = []
            column_name = 'score'

            for score in self.scores:
                if isinstance(score, (str, openmc.CrossScore)):
                    scores.append(str(score))
                elif isinstance(score, openmc.AggregateScore):
                    scores.append(score.name)
                    column_name = f'{score.aggregate_op}(score)'

            tile_factor = data_size / len(self.scores)
            df[column_name] = np.tile(scores, int(tile_factor))

        # Include columns for derivatives if user requested it
        if derivative and (self.derivative is not None):
            df['d_variable'] = self.derivative.variable
            if self.derivative.material is not None:
                df['d_material'] = self.derivative.material
            if self.derivative.nuclide is not None:
                df['d_nuclide'] = self.derivative.nuclide

        # Append columns with mean, std. dev. for each tally bin
        df['mean'] = self.mean.ravel()
        df['std. dev.'] = self.std_dev.ravel()

        df = df.dropna(axis=1)

        # Expand the columns into Pandas MultiIndices for readability
        if pd.__version__ >= '0.16':
            columns = copy.deepcopy(df.columns.values)

            # Convert all elements in columns list to tuples
            for i, column in enumerate(columns):
                if not isinstance(column, tuple):
                    columns[i] = (column,)

            # Make each tuple the same length
            max_len_column = len(max(columns, key=len))
            for i, column in enumerate(columns):
                delta_len = max_len_column - len(column)
                if delta_len > 0:
                    new_column = list(column)
                    new_column.extend(['']*delta_len)
                    columns[i] = tuple(new_column)

            # Create and set a MultiIndex for the DataFrame's columns, but only
            # if any column actually is multi-level (e.g., a mesh filter)
            if any(len(c) > 1 for c in columns):
                df.columns = pd.MultiIndex.from_tuples(columns)

        # Modify the df.to_string method so that it prints formatted strings.
        # Credit to http://stackoverflow.com/users/3657742/chrisb for this trick
        df.to_string = partial(df.to_string, float_format=float_format.format)

        return df

    def get_reshaped_data(self, value='mean', expand_dims=False):
        """Returns an array of tally data with one dimension per filter.

        The tally data in OpenMC is stored as a 3D array with the dimensions
        corresponding to filters, nuclides and scores. As a result, tally data
        can be opaque for a user to directly index (i.e., without use of
        :meth:`openmc.Tally.get_values`) since one must know how to properly use
        the number of bins and strides for each filter to index into the first
        (filter) dimension.

        This builds and returns a reshaped version of the tally data array with
        unique dimensions corresponding to each tally filter. For example,
        suppose this tally has arrays of data with shape (30,5,5) corresponding
        to two filters (2 and 15 bins, respectively), five nuclides and five
        scores. This method will return a version of the data array with the
        with a new shape of (2,15,5,5) such that the first two dimensions
        correspond directly to the two filters with two and fifteen bins. If
        expand_dims is True and our filter above with 15 bins is an instance of
        :class:`openmc.MeshFilter` with a shape of (3,5,1). The resulting tally
        data array will have a new shape of (2,3,5,1,5,5).

        Parameters
        ----------
        value : str
            A string for the type of value to return  - 'mean' (default),
            'std_dev', 'rel_err', 'sum', or 'sum_sq' are accepted
        expand_dims : bool, optional
            Whether or not to expand the dimensions of filters with multiple
            dimensions. This will result in more than one dimension per filter
            for the returned data array.

            .. versionadded:: 0.13.3

        Returns
        -------
        numpy.ndarray
            The tally data array indexed by filters, nuclides and scores.

        """

        # Get the 3D array of data in filters, nuclides and scores
        data = self.get_values(value=value)

        # Build a new array shape with one dimension per filter or expand
        # multidimensional filters if desired
        new_shape = tuple()
        idx0 = None
        for i, f in enumerate(self.filters):
            if expand_dims:
                # Mesh filter indices are backwards so we need to flip them
                if isinstance(f, openmc.MeshFilter):
                    fshape = f.shape[::-1]
                    new_shape += fshape
                    idx0, idx1 = i, i + len(fshape) - 1
                else:
                    new_shape += f.shape
            else:
                new_shape += (np.prod(f.shape),)

        new_shape += (self.num_nuclides, self.num_scores)

        # Reshape the data with one dimension for each filter
        data = np.reshape(data, new_shape)

        # If we had a MeshFilter we should swap the axes to have the same shape
        # for the data and the filter
        if idx0 is not None:
            data = np.swapaxes(data, idx0, idx1)

        return data

    def hybrid_product(self, other, binary_op, filter_product=None,
                       nuclide_product=None, score_product=None):
        """Combines filters, scores and nuclides with another tally.

        This is a helper method for the tally arithmetic operator overloaded
        methods. It is called a "hybrid product" because it performs a
        combination of tensor (or Kronecker) and entrywise (or Hadamard)
        products. The filters from both tallies are combined using an entrywise
        (or Hadamard) product on matching filters. By default, if all nuclides
        are identical in the two tallies, the entrywise product is performed
        across nuclides; else the tensor product is performed. By default, if
        all scores are identical in the two tallies, the entrywise product is
        performed across scores; else the tensor product is performed. Users
        can also call the method explicitly and specify the desired product.

        Parameters
        ----------
        other : openmc.Tally
            The tally on the right hand side of the hybrid product
        binary_op : {'+', '-', '*', '/', '^'}
            The binary operation in the hybrid product
        filter_product : {'tensor', 'entrywise' or None}
            The type of product (tensor or entrywise) to be performed between
            filter data. The default is the entrywise product. Currently only
            the entrywise product is supported since a tally cannot contain
            two of the same filter.
        nuclide_product : {'tensor', 'entrywise' or None}
            The type of product (tensor or entrywise) to be performed between
            nuclide data. The default is the entrywise product if all nuclides
            between the two tallies are the same; otherwise the default is
            the tensor product.
        score_product : {'tensor', 'entrywise' or None}
            The type of product (tensor or entrywise) to be performed between
            score data. The default is the entrywise product if all scores
            between the two tallies are the same; otherwise the default is
            the tensor product.

        Returns
        -------
        openmc.Tally
            A new Tally that is the hybrid product with this one.

        Raises
        ------
        ValueError
            When this method is called before the other tally is populated
            with data.

        """

        # Set default value for filter product if it was not set
        if filter_product is None:
            filter_product = 'entrywise'
        elif filter_product == 'tensor':
            msg = 'Unable to perform Tally arithmetic with a tensor product' \
                  'for the filter data as this is not currently supported.'
            raise ValueError(msg)

        # Set default value for nuclide product if it was not set
        if nuclide_product is None:
            if self.nuclides == other.nuclides:
                nuclide_product = 'entrywise'
            else:
                nuclide_product = 'tensor'

        # Set default value for score product if it was not set
        if score_product is None:
            if self.scores == other.scores:
                score_product = 'entrywise'
            else:
                score_product = 'tensor'

        # Check product types
        cv.check_value('filter product', filter_product, _PRODUCT_TYPES)
        cv.check_value('nuclide product', nuclide_product, _PRODUCT_TYPES)
        cv.check_value('score product', score_product, _PRODUCT_TYPES)

        # Check that results have been read
        if not other.derived and other.sum is None:
            msg = f'Unable to use tally arithmetic with Tally ' \
                  f'ID="{other.id}" since it does not contain any results.'
            raise ValueError(msg)

        new_tally = Tally()
        new_tally._derived = True
        new_tally.with_batch_statistics = True
        new_tally._num_realizations = self.num_realizations
        new_tally._estimator = self.estimator
        new_tally._with_summary = self.with_summary
        new_tally._sp_filename = self._sp_filename

        # Construct a combined derived name from the two tally operands
        if self.name != '' and other.name != '':
            new_name = f'({self.name} {binary_op} {other.name})'
            new_tally.name = new_name

        # Query the mean and std dev so the tally data is read in from file
        # if it has not already been read in.
        self.mean, self.std_dev, other.mean, other.std_dev

        # Create copies of self and other tallies to rearrange for tally
        # arithmetic
        self_copy = copy.deepcopy(self)
        other_copy = copy.deepcopy(other)

        self_copy.sparse = False
        other_copy.sparse = False

        # Align the tally data based on desired hybrid product
        data = self_copy._align_tally_data(other_copy, filter_product,
                                           nuclide_product, score_product)

        # Perform tally arithmetic operation
        if binary_op == '+':
            new_tally._mean = data['self']['mean'] + data['other']['mean']
            new_tally._std_dev = np.sqrt(data['self']['std. dev.']**2 +
                                         data['other']['std. dev.']**2)
        elif binary_op == '-':
            new_tally._mean = data['self']['mean'] - data['other']['mean']
            new_tally._std_dev = np.sqrt(data['self']['std. dev.']**2 +
                                         data['other']['std. dev.']**2)
        elif binary_op == '*':
            with np.errstate(divide='ignore', invalid='ignore'):
                self_rel_err = data['self']['std. dev.'] / data['self']['mean']
                other_rel_err = data['other']['std. dev.'] / data['other']['mean']
            new_tally._mean = data['self']['mean'] * data['other']['mean']
            new_tally._std_dev = np.abs(new_tally.mean) * \
                                 np.sqrt(self_rel_err**2 + other_rel_err**2)
        elif binary_op == '/':
            with np.errstate(divide='ignore', invalid='ignore'):
                self_rel_err = data['self']['std. dev.'] / data['self']['mean']
                other_rel_err = data['other']['std. dev.'] / data['other']['mean']
                new_tally._mean = data['self']['mean'] / data['other']['mean']
            new_tally._std_dev = np.abs(new_tally.mean) * \
                                 np.sqrt(self_rel_err**2 + other_rel_err**2)
        elif binary_op == '^':
            with np.errstate(divide='ignore', invalid='ignore'):
                mean_ratio = data['other']['mean'] / data['self']['mean']
            first_term = mean_ratio * data['self']['std. dev.']
            second_term = \
                np.log(data['self']['mean']) * data['other']['std. dev.']
            new_tally._mean = data['self']['mean'] ** data['other']['mean']
            new_tally._std_dev = np.abs(new_tally.mean) * \
                                 np.sqrt(first_term**2 + second_term**2)

        # Convert any infs and nans to zero
        new_tally._mean[np.isinf(new_tally._mean)] = 0
        new_tally._mean = np.nan_to_num(new_tally._mean)
        new_tally._std_dev[np.isinf(new_tally._std_dev)] = 0
        new_tally._std_dev = np.nan_to_num(new_tally._std_dev)

        # Set tally attributes
        if self_copy.estimator == other_copy.estimator:
            new_tally.estimator = self_copy.estimator
        if self_copy.with_summary and other_copy.with_summary:
            new_tally.with_summary = self_copy.with_summary
        if self_copy.num_realizations == other_copy.num_realizations:
            new_tally.num_realizations = self_copy.num_realizations

        # Add filters to the new tally
        if filter_product == 'entrywise':
            for self_filter in self_copy.filters:
                new_tally.filters.append(self_filter)
        else:
            all_filters = [self_copy.filters, other_copy.filters]
            for self_filter, other_filter in product(*all_filters):
                new_filter = openmc.CrossFilter(self_filter, other_filter,
                                                binary_op)
                new_tally.filters.append(new_filter)

        # Add nuclides to the new tally
        if nuclide_product == 'entrywise':
            for self_nuclide in self_copy.nuclides:
                new_tally.nuclides.append(self_nuclide)
        else:
            all_nuclides = [self_copy.nuclides, other_copy.nuclides]
            for self_nuclide, other_nuclide in product(*all_nuclides):
                new_nuclide = openmc.CrossNuclide(self_nuclide, other_nuclide,
                                                  binary_op)
                new_tally.nuclides.append(new_nuclide)

        # Define helper function that handles score units appropriately
        # depending on the binary operator
        def cross_score(score1, score2, binary_op):
            if binary_op == '+' or binary_op == '-':
                if score1 == score2:
                    return score1
                else:
                    return openmc.CrossScore(score1, score2, binary_op)
            else:
                return openmc.CrossScore(score1, score2, binary_op)

        # Add scores to the new tally
        if score_product == 'entrywise':
            for self_score in self_copy.scores:
                new_score = cross_score(self_score, self_score, binary_op)
                new_tally.scores.append(new_score)
        else:
            all_scores = [self_copy.scores, other_copy.scores]
            for self_score, other_score in product(*all_scores):
                new_score = cross_score(self_score, other_score, binary_op)
                new_tally.scores.append(new_score)

        return new_tally

    @property
    def filter_strides(self):
        all_strides = []
        stride = self.num_nuclides * self.num_scores
        for self_filter in reversed(self.filters):
            all_strides.append(stride)
            stride *= self_filter.num_bins
        return all_strides[::-1]

    def _align_tally_data(self, other, filter_product, nuclide_product,
                          score_product):
        """Aligns data from two tallies for tally arithmetic.

        This is a helper method to construct a dict of dicts of the "aligned"
        data arrays from each tally for tally arithmetic. The method analyzes
        the filters, scores and nuclides in both tallies and determines how to
        appropriately align the data for vectorized arithmetic. For example,
        if the two tallies have different filters, this method will use NumPy
        'tile' and 'repeat' operations to the new data arrays such that all
        possible combinations of the data in each tally's bins will be made
        when the arithmetic operation is applied to the arrays.

        Parameters
        ----------
        other : openmc.Tally
            The tally to outer product with this tally
        filter_product : {'entrywise'}
            The type of product to be performed between filter data. Currently,
            only the entrywise product is supported for the filter product.
        nuclide_product : {'tensor', 'entrywise'}
            The type of product (tensor or entrywise) to be performed between
            nuclide data.
        score_product : {'tensor', 'entrywise'}
            The type of product (tensor or entrywise) to be performed between
            score data.

        Returns
        -------
        dict
            A dictionary of dictionaries to "aligned" 'mean' and 'std. dev'
            NumPy arrays for each tally's data.

        """

        # Get the set of filters that each tally is missing
        other_missing_filters = set(self.filters) - set(other.filters)
        self_missing_filters = set(other.filters) - set(self.filters)

        # Add filters present in self but not in other to other
        for other_filter in other_missing_filters:
            filter_copy = copy.deepcopy(other_filter)
            other._mean = np.repeat(other.mean, filter_copy.num_bins, axis=0)
            other._std_dev = np.repeat(other.std_dev, filter_copy.num_bins, axis=0)
            other.filters.append(filter_copy)

        # Add filters present in other but not in self to self
        for self_filter in self_missing_filters:
            filter_copy = copy.deepcopy(self_filter)
            self._mean = np.repeat(self.mean, filter_copy.num_bins, axis=0)
            self._std_dev = np.repeat(self.std_dev, filter_copy.num_bins, axis=0)
            self.filters.append(filter_copy)

        # Align other filters with self filters
        for i, self_filter in enumerate(self.filters):
            other_index = other.filters.index(self_filter)

            # If necessary, swap other filter
            if other_index != i:
                other._swap_filters(self_filter, other.filters[i])

        # Repeat and tile the data by nuclide in preparation for performing
        # the tensor product across nuclides.
        if nuclide_product == 'tensor':
            self._mean = np.repeat(self.mean, other.num_nuclides, axis=1)
            self._std_dev = np.repeat(self.std_dev, other.num_nuclides, axis=1)
            other._mean = np.tile(other.mean, (1, self.num_nuclides, 1))
            other._std_dev = np.tile(other.std_dev, (1, self.num_nuclides, 1))

        # Add nuclides to each tally such that each tally contains the complete
        # set of nuclides necessary to perform an entrywise product. New
        # nuclides added to a tally will have all their scores set to zero.
        else:

            # Get the set of nuclides that each tally is missing
            other_missing_nuclides = set(self.nuclides) - set(other.nuclides)
            self_missing_nuclides = set(other.nuclides) - set(self.nuclides)

            # Add nuclides present in self but not in other to other
            for nuclide in other_missing_nuclides:
                other._mean = np.insert(other.mean, other.num_nuclides, 0, axis=1)
                other._std_dev = np.insert(other.std_dev, other.num_nuclides, 0,
                                           axis=1)
                other.nuclides.append(nuclide)

            # Add nuclides present in other but not in self to self
            for nuclide in self_missing_nuclides:
                self._mean = np.insert(self.mean, self.num_nuclides, 0, axis=1)
                self._std_dev = np.insert(self.std_dev, self.num_nuclides, 0,
                                          axis=1)
                self.nuclides.append(nuclide)

            # Align other nuclides with self nuclides
            for i, nuclide in enumerate(self.nuclides):
                other_index = other.get_nuclide_index(nuclide)

                # If necessary, swap other nuclide
                if other_index != i:
                    other._swap_nuclides(nuclide, other.nuclides[i])

        # Repeat and tile the data by score in preparation for performing
        # the tensor product across scores.
        if score_product == 'tensor':
            self._mean = np.repeat(self.mean, other.num_scores, axis=2)
            self._std_dev = np.repeat(self.std_dev, other.num_scores, axis=2)
            other._mean = np.tile(other.mean, (1, 1, self.num_scores))
            other._std_dev = np.tile(other.std_dev, (1, 1, self.num_scores))

        # Add scores to each tally such that each tally contains the complete set
        # of scores necessary to perform an entrywise product. New scores added
        # to a tally will be set to zero.
        else:

            # Get the set of scores that each tally is missing
            other_missing_scores = set(self.scores) - set(other.scores)
            self_missing_scores = set(other.scores) - set(self.scores)

            # Add scores present in self but not in other to other
            for score in other_missing_scores:
                other._mean = np.insert(other.mean, other.num_scores, 0, axis=2)
                other._std_dev = np.insert(other.std_dev, other.num_scores, 0, axis=2)
                other.scores.append(score)

            # Add scores present in other but not in self to self
            for score in self_missing_scores:
                self._mean = np.insert(self.mean, self.num_scores, 0, axis=2)
                self._std_dev = np.insert(self.std_dev, self.num_scores, 0, axis=2)
                self.scores.append(score)

            # Align other scores with self scores
            for i, score in enumerate(self.scores):
                other_index = other.scores.index(score)

                # If necessary, swap other score
                if other_index != i:
                    other._swap_scores(score, other.scores[i])

        data = {}
        data['self'] = {}
        data['other'] = {}
        data['self']['mean'] = self.mean
        data['other']['mean'] = other.mean
        data['self']['std. dev.'] = self.std_dev
        data['other']['std. dev.'] = other.std_dev
        return data

    def _swap_filters(self, filter1, filter2):
        """Reverse the ordering of two filters in this tally

        This is a helper method for tally arithmetic which helps align the data
        in two tallies with shared filters. This method reverses the order of
        the two filters in place.

        Parameters
        ----------
        filter1 : Filter
            The filter to swap with filter2
        filter2 : Filter
            The filter to swap with filter1

        Raises
        ------
        ValueError
            If this is a derived tally or this method is called before the tally
            is populated with data.

        """

        cv.check_type('filter1', filter1, _FILTER_CLASSES)
        cv.check_type('filter2', filter2, _FILTER_CLASSES)

        # Check that the filters exist in the tally and are not the same
        if filter1 == filter2:
            return
        elif filter1 not in self.filters:
            msg = f'Unable to swap "{filter1.type}" filter1 in Tally ' \
                  f'ID="{self.id}" since it does not contain such a filter'
            raise ValueError(msg)
        elif filter2 not in self.filters:
            msg = f'Unable to swap "{filter2.type}" filter2 in Tally ' \
                  f'ID="{self.id}" since it does not contain such a filter'
            raise ValueError(msg)

        # Construct lists of tuples for the bins in each of the two filters
        filters = [type(filter1), type(filter2)]
        if isinstance(filter1, openmc.DistribcellFilter):
            filter1_bins = [b for b in range(filter1.num_bins)]
        elif isinstance(filter1, openmc.EnergyFunctionFilter):
            filter1_bins = [None]
        else:
            filter1_bins = filter1.bins

        if isinstance(filter2, openmc.DistribcellFilter):
            filter2_bins = [b for b in range(filter2.num_bins)]
        elif isinstance(filter2, openmc.EnergyFunctionFilter):
            filter2_bins = [None]
        else:
            filter2_bins = filter2.bins

        # Create variables to store views of data in the misaligned structure
        mean = {}
        std_dev = {}

        # Store the data from the misaligned structure
        for i, (bin1, bin2) in enumerate(product(filter1_bins, filter2_bins)):
            filter_bins = [(bin1,), (bin2,)]

            if self.mean is not None:
                mean[i] = self.get_values(
                    filters=filters, filter_bins=filter_bins, value='mean')

            if self.std_dev is not None:
                std_dev[i] = self.get_values(
                    filters=filters, filter_bins=filter_bins, value='std_dev')

        # Swap the filters in the copied version of this Tally
        filter1_index = self.filters.index(filter1)
        filter2_index = self.filters.index(filter2)
        self.filters[filter1_index] = filter2
        self.filters[filter2_index] = filter1

        # Realign the data
        for i, (bin1, bin2) in enumerate(product(filter1_bins, filter2_bins)):
            filter_bins = [(bin1,), (bin2,)]
            indices = self.get_filter_indices(filters, filter_bins)

            if self.mean is not None:
                self.mean[indices, :, :] = mean[i]

            if self.std_dev is not None:
                self.std_dev[indices, :, :] = std_dev[i]

    def _swap_nuclides(self, nuclide1, nuclide2):
        """Reverse the ordering of two nuclides in this tally

        This is a helper method for tally arithmetic which helps align the data
        in two tallies with shared nuclides. This method reverses the order of
        the two nuclides in place.

        Parameters
        ----------
        nuclide1 : Nuclide
            The nuclide to swap with nuclide2

        nuclide2 : Nuclide
            The nuclide to swap with nuclide1

        Raises
        ------
        ValueError
            If this is a derived tally or this method is called before the tally
            is populated with data.

        """

        # Check that results have been read
        if not self.derived and self.sum is None:
            msg = f'Unable to use tally arithmetic with Tally ID="{self.id}" ' \
                  'since it does not contain any results.'
            raise ValueError(msg)

        cv.check_type('nuclide1', nuclide1, _NUCLIDE_CLASSES)
        cv.check_type('nuclide2', nuclide2, _NUCLIDE_CLASSES)

        # Check that the nuclides exist in the tally and are not the same
        if nuclide1 == nuclide2:
            msg = 'Unable to swap a nuclide with itself'
            raise ValueError(msg)
        elif nuclide1 not in self.nuclides:
            msg = f'Unable to swap nuclide1 "{nuclide1.name}" in Tally ' \
                  f'ID="{self.id}" since it does not contain such a nuclide'
            raise ValueError(msg)
        elif nuclide2 not in self.nuclides:
            msg = f'Unable to swap "{nuclide2.name}" nuclide2 in Tally ' \
                  f'ID="{self.id}" since it does not contain such a nuclide'
            raise ValueError(msg)

        # Swap the nuclides in the Tally
        nuclide1_index = self.get_nuclide_index(nuclide1)
        nuclide2_index = self.get_nuclide_index(nuclide2)
        self.nuclides[nuclide1_index] = nuclide2
        self.nuclides[nuclide2_index] = nuclide1

        # Adjust the mean data array to relect the new nuclide order
        if self.mean is not None:
            nuclide1_mean = self.mean[:, nuclide1_index, :].copy()
            nuclide2_mean = self.mean[:, nuclide2_index, :].copy()
            self.mean[:, nuclide2_index, :] = nuclide1_mean
            self.mean[:, nuclide1_index, :] = nuclide2_mean

        # Adjust the std_dev data array to relect the new nuclide order
        if self.std_dev is not None:
            nuclide1_std_dev = self.std_dev[:, nuclide1_index, :].copy()
            nuclide2_std_dev = self.std_dev[:, nuclide2_index, :].copy()
            self.std_dev[:, nuclide2_index, :] = nuclide1_std_dev
            self.std_dev[:, nuclide1_index, :] = nuclide2_std_dev

    def _swap_scores(self, score1, score2):
        """Reverse the ordering of two scores in this tally

        This is a helper method for tally arithmetic which helps align the data
        in two tallies with shared scores. This method reverses the order
        of the two scores in place.

        Parameters
        ----------
        score1 : str or CrossScore
            The score to swap with score2

        score2 : str or CrossScore
            The score to swap with score1

        Raises
        ------
        ValueError
            If this is a derived tally or this method is called before the tally
            is populated with data.

        """

        # Check that results have been read
        if not self.derived and self.sum is None:
            msg = 'Unable to use tally arithmetic with Tally ID="{}" ' \
                  'since it does not contain any results.'.format(self.id)
            raise ValueError(msg)

        # Check that the scores are valid
        if not isinstance(score1, (str, openmc.CrossScore)):
            msg = 'Unable to swap score1 "{}" in Tally ID="{}" since it is ' \
                  'not a string or CrossScore'.format(score1, self.id)
            raise ValueError(msg)
        elif not isinstance(score2, (str, openmc.CrossScore)):
            msg = 'Unable to swap score2 "{}" in Tally ID="{}" since it is ' \
                  'not a string or CrossScore'.format(score2, self.id)
            raise ValueError(msg)

        # Check that the scores exist in the tally and are not the same
        if score1 == score2:
            msg = 'Unable to swap a score with itself'
            raise ValueError(msg)
        elif score1 not in self.scores:
            msg = 'Unable to swap score1 "{}" in Tally ID="{}" since it ' \
                  'does not contain such a score'.format(score1, self.id)
            raise ValueError(msg)
        elif score2 not in self.scores:
            msg = 'Unable to swap score2 "{}" in Tally ID="{}" since it ' \
                  'does not contain such a score'.format(score2, self.id)
            raise ValueError(msg)

        # Swap the scores in the Tally
        score1_index = self.get_score_index(score1)
        score2_index = self.get_score_index(score2)
        self.scores[score1_index] = score2
        self.scores[score2_index] = score1

        # Adjust the mean data array to relect the new nuclide order
        if self.mean is not None:
            score1_mean = self.mean[:, :, score1_index].copy()
            score2_mean = self.mean[:, :, score2_index].copy()
            self.mean[:, :, score2_index] = score1_mean
            self.mean[:, :, score1_index] = score2_mean

        # Adjust the std_dev data array to relect the new nuclide order
        if self.std_dev is not None:
            score1_std_dev = self.std_dev[:, :, score1_index].copy()
            score2_std_dev = self.std_dev[:, :, score2_index].copy()
            self.std_dev[:, :, score2_index] = score1_std_dev
            self.std_dev[:, :, score1_index] = score2_std_dev

    def __add__(self, other):
        """Adds this tally to another tally or scalar value.

        This method builds a new tally with data that is the sum of this
        tally's data and that from the other tally or scalar value. If the
        filters, scores and nuclides in the two tallies are not the same, then
        they are combined in all possible ways in the new derived tally.

        Uncertainty propagation is used to compute the standard deviation
        for the new tally's data. It is important to note that this makes
        the assumption that the tally data is independently distributed.
        In most use cases, this is *not* true and may lead to under-prediction
        of the uncertainty. The uncertainty propagation model is from the
        following source:

        https://en.wikipedia.org/wiki/Propagation_of_uncertainty

        Parameters
        ----------
        other : openmc.Tally or float
            The tally or scalar value to add to this tally

        Returns
        -------
        openmc.Tally
            A new derived tally which is the sum of this tally and the other
            tally or scalar value in the addition.

        Raises
        ------
        ValueError
            When this method is called before the Tally is populated with data.

        """

        # Check that results have been read
        if not self.derived and self.sum is None:
            msg = 'Unable to use tally arithmetic with Tally ID="{}" ' \
                  'since it does not contain any results.'.format(self.id)
            raise ValueError(msg)

        if isinstance(other, Tally):
            new_tally = self.hybrid_product(other, binary_op='+')

            # If both tally operands were sparse, sparsify the new tally
            if self.sparse and other.sparse:
                new_tally.sparse = True

        elif isinstance(other, Real):
            new_tally = Tally(name='derived')
            new_tally._derived = True
            new_tally.with_batch_statistics = True
            new_tally.name = self.name
            new_tally._mean = self.mean + other
            new_tally._std_dev = self.std_dev
            new_tally.estimator = self.estimator
            new_tally.with_summary = self.with_summary
            new_tally.num_realizations = self.num_realizations

            new_tally.filters = copy.deepcopy(self.filters)
            new_tally.nuclides = copy.deepcopy(self.nuclides)
            new_tally.scores = copy.deepcopy(self.scores)

            # If this tally operand is sparse, sparsify the new tally
            new_tally.sparse = self.sparse

        else:
            msg = 'Unable to add "{}" to Tally ID="{}"'.format(other, self.id)
            raise ValueError(msg)

        return new_tally

    def __sub__(self, other):
        """Subtracts another tally or scalar value from this tally.

        This method builds a new tally with data that is the difference of
        this tally's data and that from the other tally or scalar value. If the
        filters, scores and nuclides in the two tallies are not the same, then
        they are combined in all possible ways in the new derived tally.

        Uncertainty propagation is used to compute the standard deviation
        for the new tally's data. It is important to note that this makes
        the assumption that the tally data is independently distributed.
        In most use cases, this is *not* true and may lead to under-prediction
        of the uncertainty. The uncertainty propagation model is from the
        following source:

        https://en.wikipedia.org/wiki/Propagation_of_uncertainty

        Parameters
        ----------
        other : openmc.Tally or float
            The tally or scalar value to subtract from this tally

        Returns
        -------
        openmc.Tally
            A new derived tally which is the difference of this tally and the
            other tally or scalar value in the subtraction.

        Raises
        ------
        ValueError
            When this method is called before the Tally is populated with data.

        """

        # Check that results have been read
        if not self.derived and self.sum is None:
            msg = 'Unable to use tally arithmetic with Tally ID="{}" ' \
                  'since it does not contain any results.'.format(self.id)
            raise ValueError(msg)

        if isinstance(other, Tally):
            new_tally = self.hybrid_product(other, binary_op='-')

            # If both tally operands were sparse, sparsify the new tally
            if self.sparse and other.sparse:
                new_tally.sparse = True

        elif isinstance(other, Real):
            new_tally = Tally(name='derived')
            new_tally._derived = True
            new_tally.name = self.name
            new_tally._mean = self.mean - other
            new_tally._std_dev = self.std_dev
            new_tally.estimator = self.estimator
            new_tally.with_summary = self.with_summary
            new_tally.num_realizations = self.num_realizations

            new_tally.filters = copy.deepcopy(self.filters)
            new_tally.nuclides = copy.deepcopy(self.nuclides)
            new_tally.scores = copy.deepcopy(self.scores)

            # If this tally operand is sparse, sparsify the new tally
            new_tally.sparse = self.sparse

        else:
            msg = 'Unable to subtract "{}" from Tally ID="{}"'.format(other, self.id)
            raise ValueError(msg)

        return new_tally

    def __mul__(self, other):
        """Multiplies this tally with another tally or scalar value.

        This method builds a new tally with data that is the product of
        this tally's data and that from the other tally or scalar value. If the
        filters, scores and nuclides in the two tallies are not the same, then
        they are combined in all possible ways in the new derived tally.

        Uncertainty propagation is used to compute the standard deviation
        for the new tally's data. It is important to note that this makes
        the assumption that the tally data is independently distributed.
        In most use cases, this is *not* true and may lead to under-prediction
        of the uncertainty. The uncertainty propagation model is from the
        following source:

        https://en.wikipedia.org/wiki/Propagation_of_uncertainty

        Parameters
        ----------
        other : openmc.Tally or float
            The tally or scalar value to multiply with this tally

        Returns
        -------
        openmc.Tally
            A new derived tally which is the product of this tally and the
            other tally or scalar value in the multiplication.

        Raises
        ------
        ValueError
            When this method is called before the Tally is populated with data.

        """

        # Check that results have been read
        if not self.derived and self.sum is None:
            msg = 'Unable to use tally arithmetic with Tally ID="{}" ' \
                  'since it does not contain any results.'.format(self.id)
            raise ValueError(msg)

        if isinstance(other, Tally):
            new_tally = self.hybrid_product(other, binary_op='*')

            # If original tally operands were sparse, sparsify the new tally
            if self.sparse and other.sparse:
                new_tally.sparse = True

        elif isinstance(other, Real):
            new_tally = Tally(name='derived')
            new_tally._derived = True
            new_tally.name = self.name
            new_tally._mean = self.mean * other
            new_tally._std_dev = self.std_dev * np.abs(other)
            new_tally.estimator = self.estimator
            new_tally.with_summary = self.with_summary
            new_tally.num_realizations = self.num_realizations

            new_tally.filters = copy.deepcopy(self.filters)
            new_tally.nuclides = copy.deepcopy(self.nuclides)
            new_tally.scores = copy.deepcopy(self.scores)

            # If this tally operand is sparse, sparsify the new tally
            new_tally.sparse = self.sparse

        else:
            msg = 'Unable to multiply Tally ID="{}" by "{}"'.format(self.id, other)
            raise ValueError(msg)

        return new_tally

    def __truediv__(self, other):
        """Divides this tally by another tally or scalar value.

        This method builds a new tally with data that is the dividend of
        this tally's data and that from the other tally or scalar value. If the
        filters, scores and nuclides in the two tallies are not the same, then
        they are combined in all possible ways in the new derived tally.

        Uncertainty propagation is used to compute the standard deviation
        for the new tally's data. It is important to note that this makes
        the assumption that the tally data is independently distributed.
        In most use cases, this is *not* true and may lead to under-prediction
        of the uncertainty. The uncertainty propagation model is from the
        following source:

        https://en.wikipedia.org/wiki/Propagation_of_uncertainty

        Parameters
        ----------
        other : openmc.Tally or float
            The tally or scalar value to divide this tally by

        Returns
        -------
        openmc.Tally
            A new derived tally which is the dividend of this tally and the
            other tally or scalar value in the division.

        Raises
        ------
        ValueError
            When this method is called before the Tally is populated with data.

        """

        # Check that results have been read
        if not self.derived and self.sum is None:
            msg = 'Unable to use tally arithmetic with Tally ID="{}" ' \
                  'since it does not contain any results.'.format(self.id)
            raise ValueError(msg)

        if isinstance(other, Tally):
            new_tally = self.hybrid_product(other, binary_op='/')

            # If original tally operands were sparse, sparsify the new tally
            if self.sparse and other.sparse:
                new_tally.sparse = True

        elif isinstance(other, Real):
            new_tally = Tally(name='derived')
            new_tally._derived = True
            new_tally.name = self.name
            new_tally._mean = self.mean / other
            new_tally._std_dev = self.std_dev * np.abs(1. / other)
            new_tally.estimator = self.estimator
            new_tally.with_summary = self.with_summary
            new_tally.num_realizations = self.num_realizations

            new_tally.filters = copy.deepcopy(self.filters)
            new_tally.nuclides = copy.deepcopy(self.nuclides)
            new_tally.scores = copy.deepcopy(self.scores)

            # If this tally operand is sparse, sparsify the new tally
            new_tally.sparse = self.sparse

        else:
            msg = 'Unable to divide Tally ID="{}" by "{}"'.format(self.id, other)
            raise ValueError(msg)

        return new_tally

    def __div__(self, other):
        return self.__truediv__(other)

    def __pow__(self, power):
        """Raises this tally to another tally or scalar value power.

        This method builds a new tally with data that is the power of
        this tally's data to that from the other tally or scalar value. If the
        filters, scores and nuclides in the two tallies are not the same, then
        they are combined in all possible ways in the new derived tally.

        Uncertainty propagation is used to compute the standard deviation
        for the new tally's data. It is important to note that this makes
        the assumption that the tally data is independently distributed.
        In most use cases, this is *not* true and may lead to under-prediction
        of the uncertainty. The uncertainty propagation model is from the
        following source:

        https://en.wikipedia.org/wiki/Propagation_of_uncertainty

        Parameters
        ----------
        power : openmc.Tally or float
            The tally or scalar value exponent

        Returns
        -------
        openmc.Tally
            A new derived tally which is this tally raised to the power of the
            other tally or scalar value in the exponentiation.

        Raises
        ------
        ValueError
            When this method is called before the Tally is populated with data.

        """

        # Check that results have been read
        if not self.derived and self.sum is None:
            msg = 'Unable to use tally arithmetic with Tally ID="{}" ' \
                  'since it does not contain any results.'.format(self.id)
            raise ValueError(msg)

        if isinstance(power, Tally):
            new_tally = self.hybrid_product(power, binary_op='^')

            # If original tally operand was sparse, sparsify the new tally
            if self.sparse:
                new_tally.sparse = True

        elif isinstance(power, Real):
            new_tally = Tally(name='derived')
            new_tally._derived = True
            new_tally.name = self.name
            new_tally._mean = self._mean ** power
            self_rel_err = self.std_dev / self.mean
            new_tally._std_dev = np.abs(new_tally._mean * power * self_rel_err)
            new_tally.estimator = self.estimator
            new_tally.with_summary = self.with_summary
            new_tally.num_realizations = self.num_realizations

            new_tally.filters = copy.deepcopy(self.filters)
            new_tally.nuclides = copy.deepcopy(self.nuclides)
            new_tally.scores = copy.deepcopy(self.scores)

            # If original tally was sparse, sparsify the exponentiated tally
            new_tally.sparse = self.sparse

        else:
            msg = 'Unable to raise Tally ID="{}" to power "{}"'.format(self.id, power)
            raise ValueError(msg)

        return new_tally

    def __radd__(self, other):
        """Right addition with a scalar value.

        This reverses the operands and calls the __add__ method.

        Parameters
        ----------
        other : float
            The scalar value to add to this tally

        Returns
        -------
        openmc.Tally
            A new derived tally of this tally added with the scalar value.

        """

        return self + other

    def __rsub__(self, other):
        """Right subtraction from a scalar value.

        This reverses the operands and calls the __sub__ method.

        Parameters
        ----------
        other : float
            The scalar value to subtract this tally from

        Returns
        -------
        openmc.Tally
            A new derived tally of this tally subtracted from the scalar value.

        """

        return -1. * self + other

    def __rmul__(self, other):
        """Right multiplication with a scalar value.

        This reverses the operands and calls the __mul__ method.

        Parameters
        ----------
        other : float
            The scalar value to multiply with this tally

        Returns
        -------
        openmc.Tally
            A new derived tally of this tally multiplied by the scalar value.

        """

        return self * other

    def __rdiv__(self, other):
        """Right division with a scalar value.

        This reverses the operands and calls the __div__ method.

        Parameters
        ----------
        other : float
            The scalar value to divide by this tally

        Returns
        -------
        openmc.Tally
            A new derived tally of the scalar value divided by this tally.

        """

        return other * self**-1

    def __abs__(self):
        """The absolute value of this tally.

        Returns
        -------
        openmc.Tally
            A new derived tally which is the absolute value of this tally.

        """

        new_tally = copy.deepcopy(self)
        new_tally._mean = np.abs(new_tally.mean)
        return new_tally

    def __neg__(self):
        """The negated value of this tally.

        Returns
        -------
        openmc.Tally
            A new derived tally which is the negated value of this tally.

        """

        new_tally = self * -1
        return new_tally

    def get_slice(self, scores=[], filters=[], filter_bins=[], nuclides=[],
                  squeeze=False):
        """Build a sliced tally for the specified filters, scores and nuclides.

        This method constructs a new tally to encapsulate a subset of the data
        represented by this tally. The subset of data to include in the tally
        slice is determined by the scores, filters and nuclides specified in
        the input parameters.

        Parameters
        ----------
        scores : list of str
            A list of one or more score strings (e.g., ['absorption',
            'nu-fission']
        filters : Iterable of openmc.FilterMeta
            An iterable of filter types (e.g., [MeshFilter, EnergyFilter])
        filter_bins : list of Iterables
            A list of iterables of filter bins corresponding to the specified
            filter types (e.g., [(1,), ((0., 0.625e-6),)]). Each iterable
            contains bins to slice for the corresponding filter type in the
            filters parameter. Each bin is the integer ID for 'material',
            'surface', 'cell', 'cellborn', and 'universe' Filters. Each bin is
            an integer for the cell instance ID for 'distribcell' Filters. Each
            bin is a 2-tuple of floats for 'energy' and 'energyout' filters
            corresponding to the energy boundaries of the bin of interest. The
            bin is an (x,y,z) 3-tuple for 'mesh' filters corresponding to the
            mesh cell of interest. The order of the bins in the list must
            correspond to the `filters` argument.
        nuclides : list of str
            A list of nuclide name strings (e.g., ['U235', 'U238'])
        squeeze : bool
            Whether to remove filters with only a single bin in the sliced tally

        Returns
        -------
        openmc.Tally
            A new tally which encapsulates the subset of data requested in the
            order each filter, nuclide and score is listed in the parameters.

        Raises
        ------
        ValueError
            When this method is called before the Tally is populated with data.

        """

        # Ensure that the tally has data
        if not self.derived and self.sum is None:
            msg = 'Unable to use tally arithmetic with Tally ID="{}" ' \
                  'since it does not contain any results.'.format(self.id)
            raise ValueError(msg)

        # Create deep copy of tally to return as sliced tally
        new_tally = copy.deepcopy(self)
        new_tally._derived = True

        # Differentiate Tally with a new auto-generated Tally ID
        new_tally.id = None

        new_tally.sparse = False

        if not self.derived and self.sum is not None:
            new_sum = self.get_values(scores, filters, filter_bins,
                                      nuclides, 'sum')
            new_tally.sum = new_sum
        if not self.derived and self.sum_sq is not None:
            new_sum_sq = self.get_values(scores, filters, filter_bins,
                                         nuclides, 'sum_sq')
            new_tally.sum_sq = new_sum_sq
        if self.mean is not None:
            new_mean = self.get_values(scores, filters, filter_bins,
                                       nuclides, 'mean')
            new_tally._mean = new_mean
        if self.std_dev is not None:
            new_std_dev = self.get_values(scores, filters, filter_bins,
                                          nuclides, 'std_dev')
            new_tally._std_dev = new_std_dev

        # SCORES
        if scores:
            score_indices = []

            # Determine the score indices from any of the requested scores
            for score in self.scores:
                if score not in scores:
                    score_index = self.get_score_index(score)
                    score_indices.append(score_index)

            # Loop over indices in reverse to remove excluded scores
            for score_index in reversed(score_indices):
                new_tally.remove_score(self.scores[score_index])

        # NUCLIDES
        if nuclides:
            nuclide_indices = []

            # Determine the nuclide indices from any of the requested nuclides
            for nuclide in self.nuclides:
                if nuclide.name not in nuclides:
                    nuclide_index = self.get_nuclide_index(nuclide.name)
                    nuclide_indices.append(nuclide_index)

            # Loop over indices in reverse to remove excluded Nuclides
            for nuclide_index in reversed(nuclide_indices):
                new_tally.remove_nuclide(self.nuclides[nuclide_index])

        # FILTERS
        if filters:

            # Determine the filter indices from any of the requested filters
            for i, filter_type in enumerate(filters):
                f = new_tally.find_filter(filter_type)

                # Remove filters with only a single bin if requested
                if squeeze:
                    if len(filter_bins[i]) == 1:
                        new_tally.filters.remove(f)
                        continue
                    else:
                        raise RuntimeError('Cannot remove sliced filter with '
                                           'more than one bin.')

                # Remove and/or reorder filter bins to user specifications
                bin_indices = [f.get_bin_index(b)
                               for b in filter_bins[i]]
                bin_indices = np.unique(bin_indices)

                # Set bins for sliced filter
                new_filter = copy.copy(f)
                new_filter.bins = [f.bins[i] for i in bin_indices]

                # Set number of bins manually for mesh/distribcell filters
                if filter_type is openmc.DistribcellFilter:
                    new_filter._num_bins = f._num_bins

                # Replace existing filter with new one
                for j, test_filter in enumerate(new_tally.filters):
                    if isinstance(test_filter, filter_type):
                        new_tally.filters[j] = new_filter

        # If original tally was sparse, sparsify the sliced tally
        new_tally.sparse = self.sparse
        return new_tally

    def summation(self, scores=[], filter_type=None,
                  filter_bins=[], nuclides=[], remove_filter=False):
        """Vectorized sum of tally data across scores, filter bins and/or
        nuclides using tally aggregation.

        This method constructs a new tally to encapsulate the sum of the data
        represented by the summation of the data in this tally. The tally data
        sum is determined by the scores, filter bins and nuclides specified
        in the input parameters.

        Parameters
        ----------
        scores : list of str
            A list of one or more score strings to sum across
            (e.g., ['absorption', 'nu-fission']; default is [])
        filter_type : openmc.FilterMeta
            Type of the filter, e.g. MeshFilter
        filter_bins : Iterable of int or tuple
            A list of the filter bins corresponding to the filter_type parameter
            Each bin in the list is the integer ID for 'material', 'surface',
            'cell', 'cellborn', and 'universe' Filters. Each bin is an integer
            for the cell instance ID for 'distribcell' Filters. Each bin is a
            2-tuple of floats for 'energy' and 'energyout' filters corresponding
            to the energy boundaries of the bin of interest. Each bin is an
            (x,y,z) 3-tuple for 'mesh' filters corresponding to the mesh cell of
            interest.
        nuclides : list of str
            A list of nuclide name strings to sum across
            (e.g., ['U235', 'U238']; default is [])
        remove_filter : bool
            If a filter is being summed over, this bool indicates whether to
            remove that filter in the returned tally. Default is False.

        Returns
        -------
        openmc.Tally
            A new tally which encapsulates the sum of data requested.
        """

        # Create new derived Tally for summation
        tally_sum = Tally()
        tally_sum._derived = True
        tally_sum._estimator = self.estimator
        tally_sum._num_realizations = self.num_realizations
        tally_sum._with_batch_statistics = self.with_batch_statistics
        tally_sum._with_summary = self.with_summary
        tally_sum._sp_filename = self._sp_filename
        tally_sum._results_read = self._results_read

        # Get tally data arrays reshaped with one dimension per filter
        mean = self.get_reshaped_data(value='mean')
        std_dev = self.get_reshaped_data(value='std_dev')

        # Sum across any filter bins specified by the user
        if isinstance(filter_type, openmc.FilterMeta):
            find_filter = self.find_filter(filter_type)

            # If user did not specify filter bins, sum across all bins
            if len(filter_bins) == 0:
                bin_indices = np.arange(find_filter.num_bins)

                if isinstance(find_filter, openmc.DistribcellFilter):
                    filter_bins = np.arange(find_filter.num_bins)
                elif isinstance(find_filter, openmc.EnergyFunctionFilter):
                    filter_bins = [None]
                else:
                    filter_bins = find_filter.bins

            # Only sum across bins specified by the user
            else:
                bin_indices = \
                    [find_filter.get_bin_index(bin) for bin in filter_bins]

            # Sum across the bins in the user-specified filter
            for i, self_filter in enumerate(self.filters):
                if type(self_filter) == filter_type:
                    shape = mean.shape
                    mean = np.take(mean, indices=bin_indices, axis=i)
                    std_dev = np.take(std_dev, indices=bin_indices, axis=i)

                    # NumPy take introduces a new dimension in output array
                    # for some special cases that must be removed
                    if len(mean.shape) > len(shape):
                        mean = np.squeeze(mean, axis=i)
                        std_dev = np.squeeze(std_dev, axis=i)

                    mean = np.sum(mean, axis=i, keepdims=True)
                    std_dev = np.sum(std_dev**2, axis=i, keepdims=True)
                    std_dev = np.sqrt(std_dev)

                    # Add AggregateFilter to the tally sum
                    if not remove_filter:
                        filter_sum = openmc.AggregateFilter(self_filter,
                            [tuple(filter_bins)], 'sum')
                        tally_sum.filters.append(filter_sum)

                # Add a copy of each filter not summed across to the tally sum
                else:
                    tally_sum.filters.append(copy.deepcopy(self_filter))

        # Add a copy of this tally's filters to the tally sum
        else:
            tally_sum._filters = copy.deepcopy(self.filters)

        # Sum across any nuclides specified by the user
        if len(nuclides) != 0:
            nuclide_bins = [self.get_nuclide_index(nuclide) for nuclide in nuclides]
            axis_index = self.num_filters
            mean = np.take(mean, indices=nuclide_bins, axis=axis_index)
            std_dev = np.take(std_dev, indices=nuclide_bins, axis=axis_index)
            mean = np.sum(mean, axis=axis_index, keepdims=True)
            std_dev = np.sum(std_dev**2, axis=axis_index, keepdims=True)
            std_dev = np.sqrt(std_dev)

            # Add AggregateNuclide to the tally sum
            nuclide_sum = openmc.AggregateNuclide(nuclides, 'sum')
            tally_sum.nuclides.append(nuclide_sum)

        # Add a copy of this tally's nuclides to the tally sum
        else:
            tally_sum._nuclides = copy.deepcopy(self.nuclides)

        # Sum across any scores specified by the user
        if len(scores) != 0:
            score_bins = [self.get_score_index(score) for score in scores]
            axis_index = self.num_filters + 1
            mean = np.take(mean, indices=score_bins, axis=axis_index)
            std_dev = np.take(std_dev, indices=score_bins, axis=axis_index)
            mean = np.sum(mean, axis=axis_index, keepdims=True)
            std_dev = np.sum(std_dev**2, axis=axis_index, keepdims=True)
            std_dev = np.sqrt(std_dev)

            # Add AggregateScore to the tally sum
            score_sum = openmc.AggregateScore(scores, 'sum')
            tally_sum.scores.append(score_sum)

        # Add a copy of this tally's scores to the tally sum
        else:
            tally_sum._scores = copy.deepcopy(self.scores)

        # Reshape condensed data arrays with one dimension for all filters
        mean = np.reshape(mean, tally_sum.shape)
        std_dev = np.reshape(std_dev, tally_sum.shape)

        # Assign tally sum's data with the new arrays
        tally_sum._mean = mean
        tally_sum._std_dev = std_dev

        # If original tally was sparse, sparsify the tally summation
        tally_sum.sparse = self.sparse
        return tally_sum

    def average(self, scores=[], filter_type=None,
                filter_bins=[], nuclides=[], remove_filter=False):
        """Vectorized average of tally data across scores, filter bins and/or
        nuclides using tally aggregation.

        This method constructs a new tally to encapsulate the average of the
        data represented by the average of the data in this tally. The tally
        data average is determined by the scores, filter bins and nuclides
        specified in the input parameters.

        Parameters
        ----------
        scores : list of str
            A list of one or more score strings to average across
            (e.g., ['absorption', 'nu-fission']; default is [])
        filter_type : openmc.FilterMeta
            Type of the filter, e.g. MeshFilter
        filter_bins : Iterable of int or tuple
            A list of the filter bins corresponding to the filter_type parameter
            Each bin in the list is the integer ID for 'material', 'surface',
            'cell', 'cellborn', and 'universe' Filters. Each bin is an integer
            for the cell instance ID for 'distribcell' Filters. Each bin is a
            2-tuple of floats for 'energy' and 'energyout' filters corresponding
            to the energy boundaries of the bin of interest. Each bin is an
            (x,y,z) 3-tuple for 'mesh' filters corresponding to the mesh cell of
            interest.
        nuclides : list of str
            A list of nuclide name strings to average across
            (e.g., ['U235', 'U238']; default is [])
        remove_filter : bool
            If a filter is being averaged over, this bool indicates whether to
            remove that filter in the returned tally. Default is False.

        Returns
        -------
        openmc.Tally
            A new tally which encapsulates the average of data requested.
        """

        # Create new derived Tally for average
        tally_avg = Tally()
        tally_avg._derived = True
        tally_avg._estimator = self.estimator
        tally_avg._num_realizations = self.num_realizations
        tally_avg._with_batch_statistics = self.with_batch_statistics
        tally_avg._with_summary = self.with_summary
        tally_avg._sp_filename = self._sp_filename
        tally_avg._results_read = self._results_read

        # Get tally data arrays reshaped with one dimension per filter
        mean = self.get_reshaped_data(value='mean')
        std_dev = self.get_reshaped_data(value='std_dev')

        # Average across any filter bins specified by the user
        if isinstance(filter_type, openmc.FilterMeta):
            find_filter = self.find_filter(filter_type)

            # If user did not specify filter bins, average across all bins
            if len(filter_bins) == 0:
                bin_indices = np.arange(find_filter.num_bins)

                if isinstance(find_filter, openmc.DistribcellFilter):
                    filter_bins = np.arange(find_filter.num_bins)
                elif isinstance(find_filter, openmc.EnergyFunctionFilter):
                    filter_bins = [None]
                else:
                    filter_bins = find_filter.bins

            # Only average across bins specified by the user
            else:
                bin_indices = \
                    [find_filter.get_bin_index(bin) for bin in filter_bins]

            # Average across the bins in the user-specified filter
            for i, self_filter in enumerate(self.filters):
                if isinstance(self_filter, filter_type):
                    shape = mean.shape
                    mean = np.take(mean, indices=bin_indices, axis=i)
                    std_dev = np.take(std_dev, indices=bin_indices, axis=i)

                    # NumPy take introduces a new dimension in output array
                    # for some special cases that must be removed
                    if len(mean.shape) > len(shape):
                        mean = np.squeeze(mean, axis=i)
                        std_dev = np.squeeze(std_dev, axis=i)

                    mean = np.nanmean(mean, axis=i, keepdims=True)
                    std_dev = np.nanmean(std_dev**2, axis=i, keepdims=True)
                    std_dev /= len(bin_indices)
                    std_dev = np.sqrt(std_dev)

                    # Add AggregateFilter to the tally avg
                    if not remove_filter:
                        filter_sum = openmc.AggregateFilter(self_filter,
                            [tuple(filter_bins)], 'avg')
                        tally_avg.filters.append(filter_sum)

                # Add a copy of each filter not averaged across to the tally avg
                else:
                    tally_avg.filters.append(copy.deepcopy(self_filter))

        # Add a copy of this tally's filters to the tally avg
        else:
            tally_avg._filters = copy.deepcopy(self.filters)

        # Sum across any nuclides specified by the user
        if len(nuclides) != 0:
            nuclide_bins = [self.get_nuclide_index(nuclide) for nuclide in nuclides]
            axis_index = self.num_filters
            mean = np.take(mean, indices=nuclide_bins, axis=axis_index)
            std_dev = np.take(std_dev, indices=nuclide_bins, axis=axis_index)
            mean = np.nanmean(mean, axis=axis_index, keepdims=True)
            std_dev = np.nanmean(std_dev**2, axis=axis_index, keepdims=True)
            std_dev /= len(nuclide_bins)
            std_dev = np.sqrt(std_dev)

            # Add AggregateNuclide to the tally avg
            nuclide_avg = openmc.AggregateNuclide(nuclides, 'avg')
            tally_avg.nuclides.append(nuclide_avg)

        # Add a copy of this tally's nuclides to the tally avg
        else:
            tally_avg._nuclides = copy.deepcopy(self.nuclides)

        # Sum across any scores specified by the user
        if len(scores) != 0:
            score_bins = [self.get_score_index(score) for score in scores]
            axis_index = self.num_filters + 1
            mean = np.take(mean, indices=score_bins, axis=axis_index)
            std_dev = np.take(std_dev, indices=score_bins, axis=axis_index)
            mean = np.nanmean(mean, axis=axis_index, keepdims=True)
            std_dev = np.nanmean(std_dev**2, axis=axis_index, keepdims=True)
            std_dev /= len(score_bins)
            std_dev = np.sqrt(std_dev)

            # Add AggregateScore to the tally avg
            score_sum = openmc.AggregateScore(scores, 'avg')
            tally_avg.scores.append(score_sum)

        # Add a copy of this tally's scores to the tally avg
        else:
            tally_avg._scores = copy.deepcopy(self.scores)

        # Reshape condensed data arrays with one dimension for all filters
        mean = np.reshape(mean, tally_avg.shape)
        std_dev = np.reshape(std_dev, tally_avg.shape)

        # Assign tally avg's data with the new arrays
        tally_avg._mean = mean
        tally_avg._std_dev = std_dev

        # If original tally was sparse, sparsify the tally average
        tally_avg.sparse = self.sparse
        return tally_avg

    def diagonalize_filter(self, new_filter, filter_position=-1):
        """Diagonalize the tally data array along a new axis of filter bins.

        This is a helper method for the tally arithmetic methods. This method
        adds the new filter to a derived tally constructed copied from this one.
        The data in the derived tally arrays is "diagonalized" along the bins in
        the new filter. This functionality is used by the openmc.mgxs module; to
        transport-correct scattering matrices by subtracting a 'scatter-P1'
        reaction rate tally with an energy filter from a 'scatter' reaction
        rate tally with both energy and energyout filters.

        Parameters
        ----------
        new_filter : Filter
            The filter along which to diagonalize the data in the new
        filter_position : int
            Where to place the new filter in the Tally.filters list. Defaults
            to last position.

        Returns
        -------
        openmc.Tally
            A new derived Tally with data diagonalized along the new filter.

        """

        cv.check_type('new_filter', new_filter, _FILTER_CLASSES)
        cv.check_type('filter_position', filter_position, Integral)

        if new_filter in self.filters:
            msg = 'Unable to diagonalize Tally ID="{}" which already ' \
                  'contains a "{}" filter'.format(self.id, type(new_filter))
            raise ValueError(msg)

        # Add the new filter to a copy of this Tally
        new_tally = copy.deepcopy(self)
        new_tally.filters.insert(filter_position, new_filter)

        # Determine "base" indices along the new "diagonal", and the factor
        # by which the "base" indices should be repeated to account for all
        # other filter bins in the diagonalized tally
        indices = np.arange(0, new_filter.num_bins**2, new_filter.num_bins+1)
        diag_factor = self.num_filter_bins // new_filter.num_bins
        diag_indices = np.zeros(self.num_filter_bins, dtype=int)

        # Determine the filter indices along the new "diagonal"
        for i in range(diag_factor):
            start = i * new_filter.num_bins
            end = (i+1) * new_filter.num_bins
            diag_indices[start:end] = indices + (i * new_filter.num_bins**2)

        # Inject this Tally's data along the diagonal of the diagonalized Tally
        if not self.derived and self.sum is not None:
            new_tally._sum = np.zeros(new_tally.shape, dtype=np.float64)
            new_tally._sum[diag_indices, :, :] = self.sum
        if not self.derived and self.sum_sq is not None:
            new_tally._sum_sq = np.zeros(new_tally.shape, dtype=np.float64)
            new_tally._sum_sq[diag_indices, :, :] = self.sum_sq
        if self.mean is not None:
            new_tally._mean = np.zeros(new_tally.shape, dtype=np.float64)
            new_tally._mean[diag_indices, :, :] = self.mean
        if self.std_dev is not None:
            new_tally._std_dev = np.zeros(new_tally.shape, dtype=np.float64)
            new_tally._std_dev[diag_indices, :, :] = self.std_dev

        # If original tally was sparse, sparsify the diagonalized tally
        new_tally.sparse = self.sparse
        return new_tally


class Tallies(cv.CheckedList):
    """Collection of Tallies used for an OpenMC simulation.

    This class corresponds directly to the tallies.xml input file. It can be
    thought of as a normal Python list where each member is a :class:`Tally`. It
    behaves like a list as the following example demonstrates:

    >>> t1 = openmc.Tally()
    >>> t2 = openmc.Tally()
    >>> t3 = openmc.Tally()
    >>> tallies = openmc.Tallies([t1])
    >>> tallies.append(t2)
    >>> tallies += [t3]

    Parameters
    ----------
    tallies : Iterable of openmc.Tally
        Tallies to add to the collection

    """

    def __init__(self, tallies=None):
        super().__init__(Tally, 'tallies collection')
        if tallies is not None:
            self += tallies

    def append(self, tally, merge=False):
        """Append tally to collection

        Parameters
        ----------
        tally : openmc.Tally
            Tally to append
        merge : bool
            Indicate whether the tally should be merged with an existing tally,
            if possible. Defaults to False.

        """
        if not isinstance(tally, Tally):
            msg = 'Unable to add a non-Tally "{}" to the ' \
                  'Tallies instance'.format(tally)
            raise TypeError(msg)

        if merge:
            merged = False

            # Look for a tally to merge with this one
            for i, tally2 in enumerate(self):

                # If a mergeable tally is found
                if tally2.can_merge(tally):
                    # Replace tally2 with the merged tally
                    merged_tally = tally2.merge(tally)
                    self[i] = merged_tally
                    merged = True
                    break

            # If no mergeable tally was found, simply add this tally
            if not merged:
                super().append(tally)

        else:
            super().append(tally)

    def insert(self, index, item):
        """Insert tally before index

        Parameters
        ----------
        index : int
            Index in list
        item : openmc.Tally
            Tally to insert

        """
        super().insert(index, item)

    def merge_tallies(self):
        """Merge any mergeable tallies together. Note that n-way merges are
        possible.

        """

        for i, tally1 in enumerate(self):
            for j, tally2 in enumerate(self):
                # Do not merge the same tally with itself
                if i == j:
                    continue

                # If the two tallies are mergeable
                if tally1.can_merge(tally2):
                    # Replace tally 1 with the merged tally
                    merged_tally = tally1.merge(tally2)
                    self[i] = merged_tally

                    # Remove tally 2 since it is no longer needed
                    self.pop(j)

                    # Continue iterating from the first loop
                    break

    def _create_tally_subelements(self, root_element):
        for tally in self:
            root_element.append(tally.to_xml_element())

    def _create_mesh_subelements(self, root_element, memo=None):
        already_written = memo if memo else set()
        for tally in self:
            for f in tally.filters:
                if isinstance(f, openmc.MeshFilter):
                    if f.mesh.id in already_written:
                        continue
                    if len(f.mesh.name) > 0:
                        root_element.append(ET.Comment(f.mesh.name))
                    root_element.append(f.mesh.to_xml_element())
                    already_written.add(f.mesh.id)

    def _create_filter_subelements(self, root_element):
        already_written = dict()
        for tally in self:
            for f in tally.filters:
                if f not in already_written:
                    root_element.append(f.to_xml_element())
                    already_written[f] = f.id
                elif f.id != already_written[f]:
                    # Set the IDs of identical filters with different
                    # user-defined IDs to the same value
                    f.id = already_written[f]

    def _create_derivative_subelements(self, root_element):
        # Get a list of all derivatives referenced in a tally.
        derivs = []
        for tally in self:
            deriv = tally.derivative
            if deriv is not None and deriv not in derivs:
                derivs.append(deriv)

        # Add the derivatives to the XML tree.
        for d in derivs:
            root_element.append(d.to_xml_element())

    def to_xml_element(self, memo=None):
        """Creates a 'tallies' element to be written to an XML file.
        """
        element = ET.Element("tallies")
        self._create_mesh_subelements(element, memo)
        self._create_filter_subelements(element)
        self._create_tally_subelements(element)
        self._create_derivative_subelements(element)

        # Clean the indentation in the file to be user-readable
        clean_indentation(element)
        reorder_attributes(element)  # TODO: Remove when support is Python 3.8+

        return element

    def export_to_xml(self, path='tallies.xml'):
        """Create a tallies.xml file that can be used for a simulation.

        Parameters
        ----------
        path : str
            Path to file to write. Defaults to 'tallies.xml'.

        """
        root_element = self.to_xml_element()

        # Check if path is a directory
        p = Path(path)
        if p.is_dir():
            p /= 'tallies.xml'

        # Write the XML Tree to the tallies.xml file
        tree = ET.ElementTree(root_element)
        tree.write(str(p), xml_declaration=True, encoding='utf-8')

    @classmethod
    def from_xml_element(cls, elem, meshes=None):
        """Generate tallies from an XML element

        Parameters
        ----------
        elem : lxml.etree._Element
            XML element
        meshes : dict or None
            A dictionary with mesh IDs as keys and mesh instances as values that
            have already been read from XML. Pre-existing meshes are used
            and new meshes are added to when creating tally objects.

        Returns
        -------
        openmc.Tallies
            Tallies object

        """
        # Read mesh elements
        meshes = {} if meshes is None else meshes
        for e in elem.findall('mesh'):
            mesh = MeshBase.from_xml_element(e)
            meshes[mesh.id] = mesh

        # Read filter elements
        filters = {}
        for e in elem.findall('filter'):
            filter = openmc.Filter.from_xml_element(e, meshes=meshes)
            filters[filter.id] = filter

        # Read derivative elements
        derivatives = {}
        for e in elem.findall('derivative'):
            deriv = openmc.TallyDerivative.from_xml_element(e)
            derivatives[deriv.id] = deriv

        # Read tally elements
        tallies = []
        for e in elem.findall('tally'):
            tally = openmc.Tally.from_xml_element(
                e, filters=filters, derivatives=derivatives
            )
            tallies.append(tally)

        return cls(tallies)

    @classmethod
    def from_xml(cls, path='tallies.xml'):
        """Generate tallies from XML file

        Parameters
        ----------
        path : str, optional
            Path to tallies XML file

        Returns
        -------
        openmc.Tallies
            Tallies object

        """
        tree = ET.parse(path)
        root = tree.getroot()
        return cls.from_xml_element(root)<|MERGE_RESOLUTION|>--- conflicted
+++ resolved
@@ -56,17 +56,13 @@
         Name of the tally
     multiply_density : bool
         Whether reaction rates should be multiplied by atom density
-
-<<<<<<< HEAD
-        .. versionadded:: 0.13.4
+        
+        .. versionadded:: 0.14.0
     gaussian_broadening : 3-tuple of float
         Parameters for applying Gaussian energy broadening to the tally. The
         parameters have units of eV, eV^(1/2), and eV^(-1), respectively.
 
-        .. versionadded:: 0.13.4
-=======
-        .. versionadded:: 0.14.0
->>>>>>> fa233010
+        .. versionadded:: 0.14.1
     filters : list of openmc.Filter
         List of specified filters for the tally
     nuclides : list of str
