--- conflicted
+++ resolved
@@ -415,34 +415,6 @@
     def derivative(self):
         return self._derivative
 
-<<<<<<< HEAD
-=======
-    @property
-    def sparse(self):
-        return self._sparse
-
-    @estimator.setter
-    def estimator(self, estimator):
-        cv.check_value('estimator', estimator, ESTIMATOR_TYPES)
-        self._estimator = estimator
-
-    @triggers.setter
-    def triggers(self, triggers):
-        cv.check_type('tally triggers', triggers, MutableSequence)
-        self._triggers = cv.CheckedList(openmc.Trigger, 'tally triggers',
-                                        triggers)
-
-    @name.setter
-    def name(self, name):
-        cv.check_type('tally name', name, str, none_ok=True)
-        self._name = name
-
-    @multiply_density.setter
-    def multiply_density(self, value):
-        cv.check_type('multiply density', value, bool)
-        self._multiply_density = value
-
->>>>>>> c123ce0f
     @derivative.setter
     def derivative(self, deriv):
         cv.check_type('tally derivative', deriv, openmc.TallyDerivative,
