--- conflicted
+++ resolved
@@ -12,11 +12,7 @@
 import h5py
 import numpy as np
 import pandas as pd
-<<<<<<< HEAD
-=======
-import scipy.sparse as sps
 from scipy.stats import chi2, norm
->>>>>>> e0eb91b9
 
 import openmc
 import openmc.checkvalue as cv
@@ -439,15 +435,10 @@
 
             # Convert NumPy arrays to SciPy sparse LIL matrices
             if self.sparse:
-<<<<<<< HEAD
                 self._sum = lil_array(self._sum.flatten(), self._sum.shape)
                 self._sum_sq = lil_array(self._sum_sq.flatten(), self._sum_sq.shape)
-=======
-                self._sum = sps.lil_matrix(self._sum.flatten(), self._sum.shape)
-                self._sum_sq = sps.lil_matrix(self._sum_sq.flatten(), self._sum_sq.shape)
-                self._sum_third = sps.lil_matrix(self._sum_third.flatten(), self._sum_third.shape)
-                self._sum_fourth = sps.lil_matrix(self.sum_fourth.flatten(), self._sum_fourth.shape)
->>>>>>> e0eb91b9
+                self._sum_third = lil_array(self._sum_third.flatten(), self._sum_third.shape)
+                self._sum_fourth = lil_array(self._sum_fourth.flatten(), self._sum_fourth.shape)
 
             # Read simulation time (needed for figure of merit)
             self._simulation_time = f["runtime"]["simulation"][()]
@@ -595,7 +586,7 @@
             self._vov[mask] = numerator[mask]/denominator[mask] - 1.0/n
 
             if self.sparse:
-                self._vov = sps.lil_matrix(self._vov.flatten(), self._vov.shape)
+                self._vov = lil_array(self._vov.flatten(), self._vov.shape)
 
         if self.sparse:
             return np.reshape(self._vov.toarray(), self.shape)
@@ -972,18 +963,11 @@
             if self._sum is not None:
                 self._sum = lil_array(self._sum.flatten(), self._sum.shape)
             if self._sum_sq is not None:
-<<<<<<< HEAD
                 self._sum_sq = lil_array(self._sum_sq.flatten(), self._sum_sq.shape)
-=======
-                self._sum_sq = sps.lil_matrix(self._sum_sq.flatten(),
-                                              self._sum_sq.shape)
             if self._sum_third is not None:
-                self._sum_third = sps.lil_matrix(self._sum_third.flatten(),
-                                                 self._sum_third.shape)
+                self._sum_third = lil_array(self._sum_third.flatten(), self._sum_third.shape)
             if self._sum_fourth is not None:
-                self._sum_fourth = sps.lil_matrix(self._sum_fourth.flatten(),
-                                                  self._sum_fourth.shape)
->>>>>>> e0eb91b9
+                self._sum_fourth = lil_array(self._sum_fourth.flatten(), self._sum_fourth.shape)
             if self._mean is not None:
                 self._mean = lil_array(self._mean.flatten(), self._mean.shape)
             if self._std_dev is not None:
