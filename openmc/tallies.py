from __future__ import division

from collections import Iterable, MutableSequence, defaultdict
import copy
from functools import partial
import os
import pickle
import itertools
from numbers import Integral, Real
import sys
import warnings
from xml.etree import ElementTree as ET

import numpy as np

from openmc import Mesh, Filter, Trigger, Nuclide, TallyDerivative
from openmc.arithmetic import *
from openmc.filter import _FILTER_TYPES
import openmc.checkvalue as cv
from openmc.clean_xml import *

if sys.version_info[0] >= 3:
    basestring = str


# "Static" variable for auto-generated Tally IDs
AUTO_TALLY_ID = 10000

# The tally arithmetic product types. The tensor product performs the full
# cross product of the data in two tallies with respect to a specified axis
# (filters, nuclides, or scores). The entrywise product performs the arithmetic
# operation entrywise across the entries in two tallies with respect to a
# specified axis.
_PRODUCT_TYPES = ['tensor', 'entrywise']

# The following indicate acceptable types when setting Tally.scores,
# Tally.nuclides, and Tally.filters
_SCORE_CLASSES = (basestring, CrossScore, AggregateScore)
_NUCLIDE_CLASSES = (basestring, Nuclide, CrossNuclide, AggregateNuclide)
_FILTER_CLASSES = (Filter, CrossFilter, AggregateFilter)


def reset_auto_tally_id():
    global AUTO_TALLY_ID
    AUTO_TALLY_ID = 10000


class Tally(object):
    """A tally defined by a set of scores that are accumulated for a list of
    nuclides given a set of filters.

    Parameters
    ----------
    tally_id : int, optional
        Unique identifier for the tally. If none is specified, an identifier
        will automatically be assigned
    name : str, optional
        Name of the tally. If not specified, the name is the empty string.

    Attributes
    ----------
    id : int
        Unique identifier for the tally
    name : str
        Name of the tally
    filters : list of openmc.Filter
        List of specified filters for the tally
    nuclides : list of openmc.Nuclide
        List of nuclides to score results for
    scores : list of str
        List of defined scores, e.g. 'flux', 'fission', etc.
    estimator : {'analog', 'tracklength', 'collision'}
        Type of estimator for the tally
    triggers : list of openmc.Trigger
        List of tally triggers
    num_scores : int
        Total number of scores, accounting for the fact that a single
        user-specified score, e.g. scatter-P3 or flux-Y2,2, might have multiple
        bins
    num_filter_bins : int
        Total number of filter bins accounting for all filters
    num_bins : int
        Total number of bins for the tally
    shape : 3-tuple of int
        The shape of the tally data array ordered as the number of filter bins,
        nuclide bins and score bins
    num_realizations : int
        Total number of realizations
    with_summary : bool
        Whether or not a Summary has been linked
    sum : numpy.ndarray
        An array containing the sum of each independent realization for each bin
    sum_sq : numpy.ndarray
        An array containing the sum of each independent realization squared for
        each bin
    mean : numpy.ndarray
        An array containing the sample mean for each bin
    std_dev : numpy.ndarray
        An array containing the sample standard deviation for each bin
    derived : bool
        Whether or not the tally is derived from one or more other tallies
    sparse : bool
        Whether or not the tally uses SciPy's LIL sparse matrix format for
        compressed data storage
    derivative : openmc.tally_derivative.TallyDerivative
        A material perturbation derivative to apply to all scores in the tally.

    """

    def __init__(self, tally_id=None, name=''):
        # Initialize Tally class attributes
        self.id = tally_id
        self.name = name
        self._filters = cv.CheckedList(_FILTER_CLASSES, 'tally filters')
        self._nuclides = cv.CheckedList(_NUCLIDE_CLASSES, 'tally nuclides')
        self._scores = cv.CheckedList(_SCORE_CLASSES, 'tally scores')
        self._estimator = None
        self._derivative = None
        self._triggers = cv.CheckedList(Trigger, 'tally triggers')

        self._num_realizations = 0
        self._with_summary = False

        self._sum = None
        self._sum_sq = None
        self._mean = None
        self._std_dev = None
        self._with_batch_statistics = False
        self._derived = False
        self._sparse = False

        self._sp_filename = None
        self._results_read = False

<<<<<<< HEAD
    def __deepcopy__(self, memo):
        existing = memo.get(id(self))

        # If this is the first time we have tried to copy this object, create a copy
        if existing is None:
            clone = type(self).__new__(type(self))
            clone.id = self.id
            clone.name = self.name
            clone.estimator = self.estimator
            clone._derivative = self.derivative
            clone.num_realizations = self.num_realizations
            clone._sum = copy.deepcopy(self._sum, memo)
            clone._sum_sq = copy.deepcopy(self._sum_sq, memo)
            clone._mean = copy.deepcopy(self._mean, memo)
            clone._std_dev = copy.deepcopy(self._std_dev, memo)
            clone._with_summary = self.with_summary
            clone._with_batch_statistics = self.with_batch_statistics
            clone._derived = self.derived
            clone._sparse = self.sparse
            clone._sp_filename = self._sp_filename
            clone._results_read = self._results_read

            clone._filters = []
            for self_filter in self.filters:
                clone.filters.append(copy.deepcopy(self_filter, memo))

            clone._nuclides = []
            for nuclide in self.nuclides:
                clone.nuclides.append(copy.deepcopy(nuclide, memo))

            clone._scores = []
            for score in self.scores:
                clone.scores.append(score)

            clone._triggers = []
            for trigger in self.triggers:
                clone.triggers.append(trigger)

            memo[id(self)] = clone

            return clone

        # If this object has been copied before, return the first copy made
        else:
            return existing

=======
>>>>>>> 4198b6b5
    def __eq__(self, other):
        if not isinstance(other, Tally):
            return False

        # Check all filters
        if len(self.filters) != len(other.filters):
            return False

        for self_filter in self.filters:
            if self_filter not in other.filters:
                return False

        # Check all nuclides
        if len(self.nuclides) != len(other.nuclides):
            return False

        for nuclide in self.nuclides:
            if nuclide not in other.nuclides:
                return False

        # Check derivatives
        if self.derivative != other.derivative:
            return False

        # Check all scores
        if len(self.scores) != len(other.scores):
            return False

        for score in self.scores:
            if score not in other.scores:
                return False

        if self.estimator != other.estimator:
            return False

        return True

    def __ne__(self, other):
        return not self == other

    def __hash__(self):
        return hash(repr(self))

    def __repr__(self):
        string = 'Tally\n'
        string += '{0: <16}{1}{2}\n'.format('\tID', '=\t', self.id)
        string += '{0: <16}{1}{2}\n'.format('\tName', '=\t', self.name)

        if self.derivative is not None:
            string += '{0: <16}id =\t{1}\n'.format('\tDerivative', '=\t',
                                                   str(self.derivative.id))

        string += '{0: <16}{1}\n'.format('\tFilters', '=\t')

        for self_filter in self.filters:
            string += '{0: <16}\t\t{1}\t{2}\n'.format('', self_filter.type,
                                                          self_filter.bins)

        string += '{0: <16}{1}'.format('\tNuclides', '=\t')

        for nuclide in self.nuclides:
            if isinstance(nuclide, Nuclide):
                string += '{0} '.format(nuclide.name)
            else:
                string += '{0} '.format(nuclide)

        string += '\n'

        string += '{0: <16}{1}{2}\n'.format('\tScores', '=\t', self.scores)
        string += '{0: <16}{1}{2}\n'.format('\tEstimator', '=\t', self.estimator)

        return string

    @property
    def id(self):
        return self._id

    @property
    def name(self):
        return self._name

    @property
    def filters(self):
        return self._filters

    @property
    def nuclides(self):
        return self._nuclides

    @property
    def num_nuclides(self):
        return len(self._nuclides)

    @property
    def scores(self):
        return self._scores

    @property
    def num_scores(self):
        return len(self._scores)

    @property
    def num_filters(self):
        return len(self.filters)

    @property
    def num_filter_bins(self):
        num_bins = 1

        for self_filter in self.filters:
            num_bins *= self_filter.num_bins

        return num_bins

    @property
    def num_bins(self):
        num_bins = self.num_filter_bins
        num_bins *= self.num_nuclides
        num_bins *= self.num_scores
        return num_bins

    @property
    def shape(self):
        return (self.num_filter_bins, self.num_nuclides, self.num_scores)

    @property
    def estimator(self):
        return self._estimator

    @property
    def triggers(self):
        return self._triggers

    @property
    def num_realizations(self):
        return self._num_realizations

    @property
    def with_summary(self):
        return self._with_summary

    @property
    def sum(self):
        if not self._sp_filename or self.derived:
            return None

        if not self._results_read:
            import h5py
            if h5py.__version__ == '2.6.0':
                raise ImportError("h5py 2.6.0 has a known bug which makes it "
                                  "incompatible with OpenMC's HDF5 files. "
                                  "Please switch to a different version.")

            # Open the HDF5 statepoint file
            f = h5py.File(self._sp_filename, 'r')

            # Extract Tally data from the file
            data = f['tallies/tally {0}/results'.format(
                self.id)].value
            sum = data['sum']
            sum_sq = data['sum_sq']

            # Reshape the results arrays
            sum = np.reshape(sum, self.shape)
            sum_sq = np.reshape(sum_sq, self.shape)

            # Set the data for this Tally
            self._sum = sum
            self._sum_sq = sum_sq

            # Convert NumPy arrays to SciPy sparse LIL matrices
            if self.sparse:
                import scipy.sparse as sps

                self._sum = \
                    sps.lil_matrix(self._sum.flatten(), self._sum.shape)
                self._sum_sq = \
                    sps.lil_matrix(self._sum_sq.flatten(), self._sum_sq.shape)

            # Indicate that Tally results have been read
            self._results_read = True

            # Close the HDF5 statepoint file
            f.close()

        if self.sparse:
            return np.reshape(self._sum.toarray(), self.shape)
        else:
            return self._sum

    @property
    def sum_sq(self):
        if not self._sp_filename:
            return None

        if not self._results_read:
            # Force reading of sum and sum_sq
            self.sum

        if self.sparse:
            return np.reshape(self._sum_sq.toarray(), self.shape)
        else:
            return self._sum_sq

    @property
    def mean(self):
        if self._mean is None:
            if not self._sp_filename:
                return None

            self._mean = self.sum / self.num_realizations

            # Convert NumPy array to SciPy sparse LIL matrix
            if self.sparse:
                import scipy.sparse as sps

                self._mean = \
                    sps.lil_matrix(self._mean.flatten(), self._mean.shape)

        if self.sparse:
            return np.reshape(self._mean.toarray(), self.shape)
        else:
            return self._mean

    @property
    def std_dev(self):
        if self._std_dev is None:
            if not self._sp_filename:
                return None

            n = self.num_realizations
            nonzero = np.abs(self.mean) > 0
            self._std_dev = np.zeros_like(self.mean)
            self._std_dev[nonzero] = np.sqrt((self.sum_sq[nonzero]/n -
                                              self.mean[nonzero]**2)/(n - 1))

            # Convert NumPy array to SciPy sparse LIL matrix
            if self.sparse:
                import scipy.sparse as sps

                self._std_dev = \
                    sps.lil_matrix(self._std_dev.flatten(), self._std_dev.shape)

            self.with_batch_statistics = True

        if self.sparse:
            return np.reshape(self._std_dev.toarray(), self.shape)
        else:
            return self._std_dev

    @property
    def with_batch_statistics(self):
        return self._with_batch_statistics

    @property
    def derived(self):
        return self._derived

    @property
    def derivative(self):
        return self._derivative

    @property
    def sparse(self):
        return self._sparse

    @estimator.setter
    def estimator(self, estimator):
        cv.check_value('estimator', estimator,
                    ['analog', 'tracklength', 'collision'])
        self._estimator = estimator

    @triggers.setter
    def triggers(self, triggers):
        cv.check_type('tally triggers', triggers, MutableSequence)
        self._triggers = cv.CheckedList(Trigger, 'tally triggers', triggers)

    def add_trigger(self, trigger):
        """Add a tally trigger to the tally

        .. deprecated:: 0.8
            Use the Tally.triggers property directly, i.e.,
            Tally.triggers.append(...)

        Parameters
        ----------
        trigger : openmc.Trigger
            Trigger to add

        """

        warnings.warn('Tally.add_trigger(...) has been deprecated and may be '
                      'removed in a future version. Tally triggers should be '
                      'defined using the triggers property directly.',
                      DeprecationWarning)
        self.triggers.append(trigger)

    @id.setter
    def id(self, tally_id):
        if tally_id is None:
            global AUTO_TALLY_ID
            self._id = AUTO_TALLY_ID
            AUTO_TALLY_ID += 1
        else:
            cv.check_type('tally ID', tally_id, Integral)
            cv.check_greater_than('tally ID', tally_id, 0, equality=True)
            self._id = tally_id

    @name.setter
    def name(self, name):
        if name is not None:
            cv.check_type('tally name', name, basestring)
            self._name = name
        else:
            self._name = ''

    @derivative.setter
    def derivative(self, deriv):
        if deriv is not None:
            cv.check_type('tally derivative', deriv, TallyDerivative)
            self._derivative = deriv

    @filters.setter
    def filters(self, filters):
        cv.check_type('tally filters', filters, MutableSequence)

        # If the filter is already in the Tally, raise an error
        for i, f in enumerate(filters[:-1]):
            if f in filters[i+1:]:
                msg = 'Unable to add a duplicate filter "{0}" to Tally ID="{1}" ' \
                      'since duplicate filters are not supported in the OpenMC ' \
                      'Python API'.format(f, self.id)
                raise ValueError(msg)

        self._filters = cv.CheckedList(_FILTER_CLASSES, 'tally filters', filters)

    @nuclides.setter
    def nuclides(self, nuclides):
        cv.check_type('tally nuclides', nuclides, MutableSequence)

        # If the nuclide is already in the Tally, raise an error
        for i, nuclide in enumerate(nuclides[:-1]):
            if nuclide in nuclides[i+1:]:
                msg = 'Unable to add a duplicate nuclide "{0}" to Tally ID="{1}" ' \
                      'since duplicate nuclides are not supported in the OpenMC ' \
                      'Python API'.format(nuclide, self.id)
                raise ValueError(msg)

        self._nuclides = cv.CheckedList(_NUCLIDE_CLASSES, 'tally nuclides',
                                        nuclides)

    @scores.setter
    def scores(self, scores):
        cv.check_type('tally scores', scores, MutableSequence)

        for i, score in enumerate(scores[:-1]):
            # If the score is already in the Tally, raise an error
            if score in scores[i+1:]:
                msg = 'Unable to add a duplicate score "{0}" to Tally ID="{1}" ' \
                      'since duplicate scores are not supported in the OpenMC ' \
                      'Python API'.format(score, self.id)
                raise ValueError(msg)

            # If score is a string, strip whitespace
            if isinstance(score, basestring):
                scores[i] = score.strip()

        self._scores = cv.CheckedList(_SCORE_CLASSES, 'tally scores', scores)

    def add_filter(self, new_filter):
        """Add a filter to the tally

        .. deprecated:: 0.8
            Use the Tally.filters property directly, i.e.,
            Tally.filters.append(...)

        Parameters
        ----------
        new_filter : Filter, CrossFilter or AggregateFilter
            A filter to specify a discretization of the tally across some
            dimension (e.g., 'energy', 'cell'). The filter should be a Filter
            object when a user is adding filters to a Tally for input file
            generation or when the Tally is created from a StatePoint. The
            filter may be a CrossFilter or AggregateFilter for derived tallies
            created by tally arithmetic.

        """

        warnings.warn('Tally.add_filter(...) has been deprecated and may be '
                      'removed in a future version. Tally filters should be '
                      'defined using the filters property directly.',
                      DeprecationWarning)
        self.filters.append(new_filter)

    def add_nuclide(self, nuclide):
        """Specify that scores for a particular nuclide should be accumulated

        .. deprecated:: 0.8
            Use the Tally.nuclides property directly, i.e.,
            Tally.nuclides.append(...)

        Parameters
        ----------
        nuclide : str, Nuclide, CrossNuclide or AggregateNuclide
            Nuclide to add to the tally. The nuclide should be a Nuclide object
            when a user is adding nuclides to a Tally for input file generation.
            The nuclide is a str when a Tally is created from a StatePoint file
            (e.g., 'H-1', 'U-235') unless a Summary has been linked with the
            StatePoint. The nuclide may be a CrossNuclide or AggregateNuclide
            for derived tallies created by tally arithmetic.

        """

        warnings.warn('Tally.add_nuclide(...) has been deprecated and may be '
                      'removed in a future version. Tally nuclides should be '
                      'defined using the nuclides property directly.',
                      DeprecationWarning)
        self.nuclides.append(nuclide)

    def add_score(self, score):
        """Specify a quantity to be scored

        .. deprecated:: 0.8
            Use the Tally.scores property directly, i.e.,
            Tally.scores.append(...)

        Parameters
        ----------
        score : str, CrossScore or AggregateScore
            A score to be accumulated (e.g., 'flux', 'nu-fission'). The score
            should be a str when a user is adding scores to a Tally for input
            file generation or when the Tally is created from a StatePoint. The
            score may be a CrossScore or AggregateScore for derived tallies
            created by tally arithmetic.

        """

        warnings.warn('Tally.add_score(...) has been deprecated and may be '
                      'removed in a future version. Tally scores should be '
                      'defined using the scores property directly.',
                      DeprecationWarning)
        self.scores.append(score)

    @num_realizations.setter
    def num_realizations(self, num_realizations):
        cv.check_type('number of realizations', num_realizations, Integral)
        cv.check_greater_than('number of realizations', num_realizations, 0, True)
        self._num_realizations = num_realizations

    @with_summary.setter
    def with_summary(self, with_summary):
        cv.check_type('with_summary', with_summary, bool)
        self._with_summary = with_summary

    @with_batch_statistics.setter
    def with_batch_statistics(self, with_batch_statistics):
        cv.check_type('with_batch_statistics', with_batch_statistics, bool)
        self._with_batch_statistics = with_batch_statistics

    @sum.setter
    def sum(self, sum):
        cv.check_type('sum', sum, Iterable)
        self._sum = sum

    @sum_sq.setter
    def sum_sq(self, sum_sq):
        cv.check_type('sum_sq', sum_sq, Iterable)
        self._sum_sq = sum_sq

    @sparse.setter
    def sparse(self, sparse):
        """Convert tally data from NumPy arrays to SciPy list of lists (LIL)
        sparse matrices, and vice versa.

        This property may be used to reduce the amount of data in memory during
        tally data processing. The tally data will be stored as SciPy LIL
        matrices internally within the Tally object. All tally data access
        properties and methods will return data as a dense NumPy array.

        """

        cv.check_type('sparse', sparse, bool)

        # Convert NumPy arrays to SciPy sparse LIL matrices
        if sparse and not self.sparse:
            import scipy.sparse as sps

            if self._sum is not None:
                self._sum = \
                    sps.lil_matrix(self._sum.flatten(), self._sum.shape)
            if self._sum_sq is not None:
                self._sum_sq = \
                    sps.lil_matrix(self._sum_sq.flatten(), self._sum_sq.shape)
            if self._mean is not None:
                self._mean = \
                    sps.lil_matrix(self._mean.flatten(), self._mean.shape)
            if self._std_dev is not None:
                self._std_dev = \
                    sps.lil_matrix(self._std_dev.flatten(), self._std_dev.shape)

            self._sparse = True

        # Convert SciPy sparse LIL matrices to NumPy arrays
        elif not sparse and self.sparse:
            if self._sum is not None:
                self._sum = np.reshape(self._sum.toarray(), self.shape)
            if self._sum_sq is not None:
                self._sum_sq = np.reshape(self._sum_sq.toarray(), self.shape)
            if self._mean is not None:
                self._mean = np.reshape(self._mean.toarray(), self.shape)
            if self._std_dev is not None:
                self._std_dev = np.reshape(self._std_dev.toarray(), self.shape)
            self._sparse = False

    def remove_score(self, score):
        """Remove a score from the tally

        Parameters
        ----------
        score : str
            Score to remove

        """

        if score not in self.scores:
            msg = 'Unable to remove score "{0}" from Tally ID="{1}" since ' \
                  'the Tally does not contain this score'.format(score, self.id)
            ValueError(msg)

        self._scores.remove(score)

    def remove_filter(self, old_filter):
        """Remove a filter from the tally

        Parameters
        ----------
        old_filter : openmc.Filter
            Filter to remove

        """

        if old_filter not in self.filters:
            msg = 'Unable to remove filter "{0}" from Tally ID="{1}" since the ' \
                  'Tally does not contain this filter'.format(old_filter, self.id)
            ValueError(msg)

        self._filters.remove(old_filter)

    def remove_nuclide(self, nuclide):
        """Remove a nuclide from the tally

        Parameters
        ----------
        nuclide : openmc.Nuclide
            Nuclide to remove

        """

        if nuclide not in self.nuclides:
            msg = 'Unable to remove nuclide "{0}" from Tally ID="{1}" since the ' \
                  'Tally does not contain this nuclide'.format(nuclide, self.id)
            ValueError(msg)

        self._nuclides.remove(nuclide)

    def _can_merge_filters(self, other):
        """Determine if another tally's filters can be merged with this one's

        The types of filters between the two tallies must match identically.
        The bins in all of the filters must match identically, or be mergeable
        in only one filter. This is a helper method for the can_merge(...)
        and merge(...) methods.

        Parameters
        ----------
        other : openmc.Tally
            Tally to check for mergeable filters

        """

        # Two tallys must have the same number of filters
        if len(self.filters) != len(other.filters):
            return False

        # Return False if only one tally has a delayed group filter
        tally1_dg = self.contains_filter('delayedgroup')
        tally2_dg = other.contains_filter('delayedgroup')
        if sum([tally1_dg, tally2_dg]) == 1:
            return False

        # Look to see if all filters are the same, or one or more can be merged
        for filter1 in self.filters:
            merge_filters = False
            mergeable_filter = False

            for filter2 in other.filters:

                # If filters match, they are mergeable
                if filter1 == filter2:
                    mergeable_filter = True
                    break

                # If filters are first mergeable filters encountered
                elif filter1.can_merge(filter2) and not merge_filters:
                    merge_filters = True
                    mergeable_filter = True
                    break

                # If filters are the second mergeable filters encountered
                elif filter1.can_merge(filter2) and merge_filters:
                    return False

            # If no mergeable filter was found, the tallies are not mergeable
            if not mergeable_filter:
                return False

        # Tally filters are mergeable if all conditional checks passed
        return True

    def _can_merge_nuclides(self, other):
        """Determine if another tally's nuclides can be merged with this one's

        The nuclides between the two tallies must be mutually exclusive or
        identically matching. This is a helper method for the can_merge(...)
        and merge(...) methods.

        Parameters
        ----------
        other : openmc.Tally
            Tally to check for mergeable nuclides

        """

        no_nuclides_match = True
        all_nuclides_match = True

        # Search for each of this tally's nuclides in the other tally
        for nuclide in self.nuclides:
            if nuclide not in other.nuclides:
                all_nuclides_match = False
            else:
                no_nuclides_match = False

        # Search for each of the other tally's nuclides in this tally
        for nuclide in other.nuclides:
            if nuclide not in self.nuclides:
                all_nuclides_match = False
            else:
                no_nuclides_match = False

        # Either all nuclides should match, or none should
        if no_nuclides_match or all_nuclides_match:
            return True
        else:
            return False

    def _can_merge_scores(self, other):
        """Determine if another tally's scores can be merged with this one's

        The scores between the two tallies must be mutually exclusive or
        identically matching. This is a helper method for the can_merge(...)
        and merge(...) methods.

        Parameters
        ----------
        other : openmc.Tally
            Tally to check for mergeable scores

        """

        no_scores_match = True
        all_scores_match = True

        # Search for each of this tally's scores in the other tally
        for score in self.scores:
            if score in other.scores:
                no_scores_match = False

        # Search for each of the other tally's scores in this tally
        for score in other.scores:
            if score not in self.scores:
                all_scores_match = False
            else:
                no_scores_match = False

        # Nuclides cannot be specified on 'flux' scores
        if 'flux' in self.scores or 'flux' in other.scores:
            if self.nuclides != other.nuclides:
                return False

        # Either all scores should match, or none should
        if no_scores_match or all_scores_match:
            return True
        else:
            return False

    def can_merge(self, other):
        """Determine if another tally can be merged with this one

        If results have been loaded from a statepoint, then tallies are only
        mergeable along one and only one of filter bins, nuclides or scores.

        Parameters
        ----------
        other : openmc.Tally
            Tally to check for merging

        """

        if not isinstance(other, Tally):
            return False

        # Must have same estimator
        if self.estimator != other.estimator:
            return False

        equal_filters = sorted(self.filters) == sorted(other.filters)
        equal_nuclides = sorted(self.nuclides) == sorted(other.nuclides)
        equal_scores = sorted(self.scores) == sorted(other.scores)
        equality = [equal_filters, equal_nuclides, equal_scores]

        # If all filters, nuclides and scores match then tallies are mergeable
        if equal_filters and equal_nuclides and equal_scores:
            return True

        # Variables to indicate matching filter bins, nuclides and scores
        merge_filters = self._can_merge_filters(other)
        merge_nuclides = self._can_merge_nuclides(other)
        merge_scores = self._can_merge_scores(other)
        mergeability = [merge_filters, merge_nuclides, merge_scores]

        if not all(mergeability):
            return False

        # If the tally results have been read from the statepoint, we can only
        # at least two of filters, nuclides and scores must match
        elif self._results_read and sum(equality) < 2:
            return False
        else:
            return True

    def merge(self, other):
        """Merge another tally with this one

        If results have been loaded from a statepoint, then tallies are only
        mergeable along one and only one of filter bins, nuclides or scores.

        Parameters
        ----------
        other : openmc.Tally
            Tally to merge with this one

        Returns
        -------
        merged_tally : openmc.Tally
            Merged tallies

        """

        if not self.can_merge(other):
            msg = 'Unable to merge tally ID="{0}" with ' \
                   '"{1}"'.format(other.id, self.id)
            raise ValueError(msg)

        # Create deep copy of tally to return as merged tally
        merged_tally = copy.deepcopy(self)

        # Differentiate Tally with a new auto-generated Tally ID
        merged_tally.id = None

        # If the two tallies are equal, simply return copy
        if self == other:
            return merged_tally

        # Create deep copy of other tally to use for array concatenation
        other_copy = copy.deepcopy(other)

        # Identify if filters, nuclides and scores are mergeable and/or equal
        merge_filters = self._can_merge_filters(other)
        merge_nuclides = self._can_merge_nuclides(other)
        merge_scores = self._can_merge_scores(other)
        equal_filters = sorted(self.filters) == sorted(other.filters)
        equal_nuclides = sorted(self.nuclides) == sorted(other.nuclides)
        equal_scores = sorted(self.scores) == sorted(other.scores)

        # If two tallies can be merged along a filter's bins
        if merge_filters and not equal_filters:

            # Search for mergeable filters
            for i, filter1 in enumerate(self.filters):
                for j, filter2 in enumerate(other.filters):
                    if filter1 != filter2 and filter1.can_merge(filter2):
                        other_copy._swap_filters(other_copy.filters[i], filter2)
                        merged_tally.filters[i] = filter1.merge(filter2)
                        join_right = filter1 < filter2
                        merge_axis = i
                        break

        # If two tallies can be merged along nuclide bins
        if merge_nuclides and not equal_nuclides:
            merge_axis = self.num_filters
            join_right = True

            # Add unique nuclides from other tally to merged tally
            for nuclide in other.nuclides:
                if nuclide not in merged_tally.nuclides:
                    merged_tally.nuclides.append(nuclide)

        # If two tallies can be merged along score bins
        if merge_scores and not equal_scores:
            merge_axis = self.num_filters + 1
            join_right = True

            # Add unique scores from other tally to merged tally
            for score in other.scores:
                if score not in merged_tally.scores:
                    merged_tally.scores.append(score)

        # Add triggers from other tally to merged tally
        for trigger in other.triggers:
            merged_tally.triggers.append(trigger)

        # If results have not been read, then return tally for input generation
        if self._results_read is None:
            return merged_tally
        # Otherwise, this is a derived tally which needs merged results arrays
        else:
            self._derived = True

        # Update filter strides in merged tally
        merged_tally._update_filter_strides()

        # Concatenate sum arrays if present in both tallies
        if self.sum is not None and other_copy.sum is not None:
            self_sum = self.get_reshaped_data(value='sum')
            other_sum = other_copy.get_reshaped_data(value='sum')

            if join_right:
                merged_sum = \
                    np.concatenate((self_sum, other_sum), axis=merge_axis)
            else:
                merged_sum = \
                    np.concatenate((other_sum, self_sum), axis=merge_axis)

            merged_tally._sum = np.reshape(merged_sum, merged_tally.shape)

        # Concatenate sum_sq arrays if present in both tallies
        if self.sum_sq is not None and other.sum_sq is not None:
            self_sum_sq = self.get_reshaped_data(value='sum_sq')
            other_sum_sq = other_copy.get_reshaped_data(value='sum_sq')

            if join_right:
                merged_sum_sq = \
                    np.concatenate((self_sum_sq, other_sum_sq), axis=merge_axis)
            else:
                merged_sum_sq = \
                    np.concatenate((other_sum_sq, self_sum_sq), axis=merge_axis)

            merged_tally._sum_sq = np.reshape(merged_sum_sq, merged_tally.shape)

        # Concatenate mean arrays if present in both tallies
        if self.mean is not None and other.mean is not None:
            self_mean = self.get_reshaped_data(value='mean')
            other_mean = other_copy.get_reshaped_data(value='mean')

            if join_right:
                merged_mean = \
                    np.concatenate((self_mean, other_mean), axis=merge_axis)
            else:
                merged_mean = \
                    np.concatenate((other_mean, self_mean), axis=merge_axis)

            merged_tally._mean = np.reshape(merged_mean, merged_tally.shape)

        # Concatenate std. dev. arrays if present in both tallies
        if self.std_dev is not None and other.std_dev is not None:
            self_std_dev = self.get_reshaped_data(value='std_dev')
            other_std_dev = other_copy.get_reshaped_data(value='std_dev')

            if join_right:
                merged_std_dev = \
                    np.concatenate((self_std_dev, other_std_dev), axis=merge_axis)
            else:
                merged_std_dev = \
                    np.concatenate((other_std_dev, self_std_dev), axis=merge_axis)

            merged_tally._std_dev = np.reshape(merged_std_dev, merged_tally.shape)

        # Sparsify merged tally if both tallies are sparse
        merged_tally.sparse = self.sparse and other.sparse

        return merged_tally

    def get_tally_xml(self):
        """Return XML representation of the tally

        Returns
        -------
        element : xml.etree.ElementTree.Element
            XML element containing tally data

        """

        element = ET.Element("tally")

        # Tally ID
        element.set("id", str(self.id))

        # Optional Tally name
        if self.name != '':
            element.set("name", self.name)

        # Optional Tally filters
        for self_filter in self.filters:
            subelement = ET.SubElement(element, "filter")
            subelement.set("type", str(self_filter.type))

            if self_filter.bins is not None:
                bins = ''
                for bin in self_filter.bins:
                    bins += '{0} '.format(bin)

                subelement.set("bins", bins.rstrip(' '))

        # Optional Nuclides
        if len(self.nuclides) > 0:
            nuclides = ''
            for nuclide in self.nuclides:
                if isinstance(nuclide, Nuclide):
                    nuclides += '{0} '.format(nuclide.name)
                else:
                    nuclides += '{0} '.format(nuclide)

            subelement = ET.SubElement(element, "nuclides")
            subelement.text = nuclides.rstrip(' ')

        # Scores
        if len(self.scores) == 0:
            msg = 'Unable to get XML for Tally ID="{0}" since it does not ' \
                  'contain any scores'.format(self.id)
            raise ValueError(msg)

        else:
            scores = ''
            for score in self.scores:
                scores += '{0} '.format(score)

            subelement = ET.SubElement(element,    "scores")
            subelement.text = scores.rstrip(' ')

        # Tally estimator type
        if self.estimator is not None:
            subelement = ET.SubElement(element, "estimator")
            subelement.text = self.estimator

        # Optional Triggers
        for trigger in self.triggers:
            trigger.get_trigger_xml(element)

        # Optional derivatives
        if self.derivative is not None:
            subelement = ET.SubElement(element, "derivative")
            subelement.text = str(self.derivative.id)

        return element

    def contains_filter(self, filter_type):
        """Looks for a filter in the tally that matches a specified type

        Parameters
        ----------
        filter_type : str
            Type of the filter, e.g. 'mesh'

        Returns
        -------
        filter_found : bool
            True if the tally contains a filter of the requested type;
            otherwise false

        """

        filter_found = False

        # Look through all of this Tally's Filters for the type requested
        for test_filter in self.filters:
            if test_filter.type == filter_type:
                filter_found = True
                break

        return filter_found

    def find_filter(self, filter_type):
        """Return a filter in the tally that matches a specified type

        Parameters
        ----------
        filter_type : str
            Type of the filter, e.g. 'mesh'

        Returns
        -------
        filter_found : openmc.Filter
            Filter from this tally with matching type, or None if no matching
            Filter is found

        Raises
        ------
        ValueError
            If no matching Filter is found

        """

        filter_found = None

        # Look through all of this Tally's Filters for the type requested
        for test_filter in self.filters:
            if test_filter.type == filter_type:
                filter_found = test_filter
                break

        # If we did not find the Filter, throw an Exception
        if filter_found is None:
            msg = 'Unable to find filter type "{0}" in ' \
                  'Tally ID="{1}"'.format(filter_type, self.id)
            raise ValueError(msg)

        return filter_found

    def get_filter_index(self, filter_type, filter_bin):
        """Returns the index in the Tally's results array for a Filter bin

        Parameters
        ----------
        filter_type : str
            The type of Filter (e.g., 'cell', 'energy', etc.)
        filter_bin : int or tuple
            The bin is an integer ID for 'material', 'surface', 'cell',
            'cellborn', and 'universe' Filters. The bin is an integer for the
            cell instance ID for 'distribcell' Filters. The bin is a 2-tuple of
            floats for 'energy' and 'energyout' filters corresponding to the
            energy boundaries of the bin of interest.  The bin is a (x,y,z)
            3-tuple for 'mesh' filters corresponding to the mesh cell of
            interest.

        Returns
        -------
             The index in the Tally data array for this filter bin

        """

        # Find the equivalent Filter in this Tally's list of Filters
        filter_found = self.find_filter(filter_type)

        # Get the index for the requested bin from the Filter and return it
        filter_index = filter_found.get_bin_index(filter_bin)
        return filter_index

    def get_nuclide_index(self, nuclide):
        """Returns the index in the Tally's results array for a Nuclide bin

        Parameters
        ----------
        nuclide : str
            The name of the Nuclide (e.g., 'H-1', 'U-238')

        Returns
        -------
        nuclide_index : int
            The index in the Tally data array for this nuclide.

        Raises
        ------
        KeyError
            When the argument passed to the 'nuclide' parameter cannot be found
            in the Tally.

        """

        nuclide_index = -1

        # Look for the user-requested nuclide in all of the Tally's Nuclides
        for i, test_nuclide in enumerate(self.nuclides):

            # If the Summary was linked, then values are Nuclide objects
            if isinstance(test_nuclide, Nuclide):
                if test_nuclide._name == nuclide:
                    nuclide_index = i
                    break

            # If the Summary has not been linked, then values are ZAIDs
            else:
                if test_nuclide == nuclide:
                    nuclide_index = i
                    break

        if nuclide_index == -1:
            msg = 'Unable to get the nuclide index for Tally since "{0}" ' \
                  'is not one of the nuclides'.format(nuclide)
            raise KeyError(msg)
        else:
            return nuclide_index

    def get_score_index(self, score):
        """Returns the index in the Tally's results array for a score bin

        Parameters
        ----------
        score : str
            The score string (e.g., 'absorption', 'nu-fission')

        Returns
        -------
        score_index : int
            The index in the Tally data array for this score.

        Raises
        ------
        ValueError
            When the argument passed to the 'score' parameter cannot be found in
            the Tally.

        """

        try:
            score_index = self.scores.index(score)

        except ValueError:
            msg = 'Unable to get the score index for Tally since "{0}" ' \
                  'is not one of the scores'.format(score)
            raise ValueError(msg)

        return score_index

    def get_filter_indices(self, filters=[], filter_bins=[]):
        """Get indices into the filter axis of this tally's data arrays.

        This is a helper method for the Tally.get_values(...) method to
        extract tally data. This method returns the indices into the filter
        axis of the tally's data array (axis=0) for particular combinations
        of filters and their corresponding bins.

        Parameters
        ----------
        filters : list of str
            A list of filter type strings
            (e.g., ['mesh', 'energy']; default is [])
        filter_bins : list of Iterables
            A list of tuples of filter bins corresponding to the filter_types
            parameter (e.g., [(1,), ((0., 0.625e-6),)]; default is []). Each
            tuple contains bins for the corresponding filter type in the filters
            parameter. Each bins is the integer ID for 'material', 'surface',
            'cell', 'cellborn', and 'universe' Filters. Each bin is an integer
            for the cell instance ID for 'distribcell' Filters. Each bin is a
            2-tuple of floats for 'energy' and 'energyout' filters corresponding
            to the energy boundaries of the bin of interest. The bin is an
            (x,y,z) 3-tuple for 'mesh' filters corresponding to the mesh cell
            of interest. The order of the bins in the list must correspond to
            the filter_types parameter.

        Returns
        -------
        numpy.ndarray
            A NumPy array of the filter indices

        """

        cv.check_iterable_type('filters', filters, basestring)
        cv.check_iterable_type('filter_bins', filter_bins, tuple)

        # Determine the score indices from any of the requested scores
        if filters:
            # Initialize empty list of indices for each bin in each Filter
            filter_indices = []

            # Loop over all of the Tally's Filters
            for i, self_filter in enumerate(self.filters):
                user_filter = False

                # If a user-requested Filter, get the user-requested bins
                for j, test_filter in enumerate(filters):
                    if self_filter.type == test_filter:
                        bins = filter_bins[j]
                        user_filter = True
                        break

                # If not a user-requested Filter, get all bins
                if not user_filter:
                    # Create list of 2- or 3-tuples tuples for mesh cell bins
                    if self_filter.type == 'mesh':
                        dimension = self_filter.mesh.dimension
                        xyz = map(lambda x: np.arange(1, x+1), dimension)
                        bins = list(itertools.product(*xyz))

                    # Create list of 2-tuples for energy boundary bins
                    elif self_filter.type in ['energy', 'energyout']:
                        bins = []
                        for k in range(self_filter.num_bins):
                            bins.append((self_filter.bins[k], self_filter.bins[k+1]))

                    # Create list of cell instance IDs for distribcell Filters
                    elif self_filter.type == 'distribcell':
                        bins = np.arange(self_filter.num_bins)

                    # Create list of IDs for bins for all other filter types
                    else:
                        bins = self_filter.bins

                # Initialize a NumPy array for the Filter bin indices
                filter_indices.append(np.zeros(len(bins), dtype=np.int))

                # Add indices for each bin in this Filter to the list
                for j, bin in enumerate(bins):
                    filter_index = self.get_filter_index(self_filter.type, bin)
                    filter_indices[i][j] = filter_index

                # Account for stride in each of the previous filters
                for indices in filter_indices[:i]:
                    indices *= self_filter.num_bins

            # Apply outer product sum between all filter bin indices
            filter_indices = list(map(sum, itertools.product(*filter_indices)))

        # If user did not specify any specific Filters, use them all
        else:
            filter_indices = np.arange(self.num_filter_bins)

        return filter_indices

    def get_nuclide_indices(self, nuclides):
        """Get indices into the nuclide axis of this tally's data arrays.

        This is a helper method for the Tally.get_values(...) method to
        extract tally data. This method returns the indices into the nuclide
        axis of the tally's data array (axis=1) for one or more nuclides.

        Parameters
        ----------
        nuclides : list of str
            A list of nuclide name strings
            (e.g., ['U-235', 'U-238']; default is [])

        Returns
        -------
        numpy.ndarray
            A NumPy array of the nuclide indices

        """

        cv.check_iterable_type('nuclides', nuclides, basestring)

        # Determine the score indices from any of the requested scores
        if nuclides:
            nuclide_indices = np.zeros(len(nuclides), dtype=np.int)
            for i, nuclide in enumerate(nuclides):
                nuclide_indices[i] = self.get_nuclide_index(nuclide)

        # If user did not specify any specific Nuclides, use them all
        else:
            nuclide_indices = np.arange(self.num_nuclides)

        return nuclide_indices

    def get_score_indices(self, scores):
        """Get indices into the score axis of this tally's data arrays.

        This is a helper method for the Tally.get_values(...) method to
        extract tally data. This method returns the indices into the score
        axis of the tally's data array (axis=2) for one or more scores.

        Parameters
        ----------
        scores : list of str
            A list of one or more score strings
            (e.g., ['absorption', 'nu-fission']; default is [])

        Returns
        -------
        numpy.ndarray
            A NumPy array of the score indices

        """

        for score in scores:
            if not isinstance(score, (basestring, CrossScore)):
                msg = 'Unable to get score indices for score "{0}" in Tally ' \
                      'ID="{1}" since it is not a string or CrossScore'\
                      .format(score, self.id)
                raise ValueError(msg)

        # Determine the score indices from any of the requested scores
        if scores:
            score_indices = np.zeros(len(scores), dtype=np.int)
            for i, score in enumerate(scores):
                score_indices[i] = self.get_score_index(score)

        # If user did not specify any specific scores, use them all
        else:
            score_indices = np.arange(self.num_scores)

        return score_indices

    def get_values(self, scores=[], filters=[], filter_bins=[],
                   nuclides=[], value='mean'):
        """Returns one or more tallied values given a list of scores, filters,
        filter bins and nuclides.

        This method constructs a 3D NumPy array for the requested Tally data
        indexed by filter bin, nuclide bin, and score index. The method will
        order the data in the array as specified in the parameter lists.

        Parameters
        ----------
        scores : list of str
            A list of one or more score strings
            (e.g., ['absorption', 'nu-fission']; default is [])
        filters : list of str
            A list of filter type strings
            (e.g., ['mesh', 'energy']; default is [])
        filter_bins : list of Iterables
            A list of tuples of filter bins corresponding to the filter_types
            parameter (e.g., [(1,), ((0., 0.625e-6),)]; default is []). Each
            tuple contains bins for the corresponding filter type in the filters
            parameter. Each bins is the integer ID for 'material', 'surface',
            'cell', 'cellborn', and 'universe' Filters. Each bin is an integer
            for the cell instance ID for 'distribcell' Filters. Each bin is a
            2-tuple of floats for 'energy' and 'energyout' filters corresponding
            to the energy boundaries of the bin of interest. The bin is an
            (x,y,z) 3-tuple for 'mesh' filters corresponding to the mesh cell
            of interest. The order of the bins in the list must correspond to
            the filter_types parameter.
        nuclides : list of str
            A list of nuclide name strings
            (e.g., ['U-235', 'U-238']; default is [])
        value : str
            A string for the type of value to return  - 'mean' (default),
            'std_dev', 'rel_err', 'sum', or 'sum_sq' are accepted

        Returns
        -------
        float or numpy.ndarray
            A scalar or NumPy array of the Tally data indexed in the order
            each filter, nuclide and score is listed in the parameters.

        Raises
        ------
        ValueError
            When this method is called before the Tally is populated with data,
            or the input parameters do not correspond to the Tally's attributes,
            e.g., if the score(s) do not match those in the Tally.

        """

        # Ensure that the tally has data
        if (value == 'mean' and self.mean is None) or \
           (value == 'std_dev' and self.std_dev is None) or \
           (value == 'rel_err' and self.mean is None) or \
           (value == 'sum' and self.sum is None) or \
           (value == 'sum_sq' and self.sum_sq is None):
            msg = 'The Tally ID="{0}" has no data to return'.format(self.id)
            raise ValueError(msg)

        # Get filter, nuclide and score indices
        filter_indices = self.get_filter_indices(filters, filter_bins)
        nuclide_indices = self.get_nuclide_indices(nuclides)
        score_indices = self.get_score_indices(scores)

        # Construct outer product of all three index types with each other
        indices = np.ix_(filter_indices, nuclide_indices, score_indices)

        # Return the desired result from Tally
        if value == 'mean':
            data = self.mean[indices]
        elif value == 'std_dev':
            data = self.std_dev[indices]
        elif value == 'rel_err':
            data = self.std_dev[indices] / self.mean[indices]
        elif value == 'sum':
            data = self.sum[indices]
        elif value == 'sum_sq':
            data = self.sum_sq[indices]
        else:
            msg = 'Unable to return results from Tally ID="{0}" since the ' \
                  'the requested value "{1}" is not \'mean\', \'std_dev\', ' \
                  '\'rel_err\', \'sum\', or \'sum_sq\''.format(self.id, value)
            raise LookupError(msg)

        return data

    def get_pandas_dataframe(self, filters=True, nuclides=True, scores=True,
<<<<<<< HEAD
                             derivative=True, summary=None,
                             float_format='{:.2e}'):
=======
                             distribcell_paths=True, float_format='{:.2e}'):
>>>>>>> 4198b6b5
        """Build a Pandas DataFrame for the Tally data.

        This method constructs a Pandas DataFrame object for the Tally data
        with columns annotated by filter, nuclide and score bin information.

        This capability has been tested for Pandas >=0.13.1. However, it is
        recommended to use v0.16 or newer versions of Pandas since this method
        uses the Multi-index Pandas feature.

        Parameters
        ----------
        filters : bool
            Include columns with filter bin information (default is True).
        nuclides : bool
            Include columns with nuclide bin information (default is True).
        scores : bool
            Include columns with score bin information (default is True).
<<<<<<< HEAD
        derivative : bool
            Include columns with differential tally info (default is True).
        summary : None or openmc.Summary
            An optional Summary object to be used to construct columns for
            distribcell tally filters (default is None). The geometric
            information in the Summary object is embedded into a Multi-index
            column with a geometric "path" to each distribcell intance.
            NOTE: This option requires the OpenCG Python package.
=======
        distribcell_paths : bool, optional
            Construct columns for distribcell tally filters (default is True).
            The geometric information in the Summary object is embedded into a
            Multi-index column with a geometric "path" to each distribcell
            instance.
>>>>>>> 4198b6b5
        float_format : str
            All floats in the DataFrame will be formatted using the given
            format string before printing.

        Returns
        -------
        pandas.DataFrame
            A Pandas DataFrame with each column annotated by filter, nuclide and
            score bin information (if these parameters are True), and the mean
            and standard deviation of the Tally's data.

        Raises
        ------
        KeyError
            When this method is called before the Tally is populated with data
        ImportError
            When Pandas can not be found on the caller's system

        """

        # Ensure that the tally has data
        if self.mean is None or self.std_dev is None:
            msg = 'The Tally ID="{0}" has no data to return'.format(self.id)
            raise KeyError(msg)

        # Initialize a pandas dataframe for the tally data
        import pandas as pd
        df = pd.DataFrame()

        # Find the total length of the tally data array
        data_size = self.mean.size

        # Build DataFrame columns for filters if user requested them
        if filters:

            # Append each Filter's DataFrame to the overall DataFrame
            for self_filter in self.filters:
                filter_df = self_filter.get_pandas_dataframe(
                        data_size, distribcell_paths)
                df = pd.concat([df, filter_df], axis=1)

        # Include DataFrame column for nuclides if user requested it
        if nuclides:
            nuclides = []
            column_name = 'nuclide'

            for nuclide in self.nuclides:
                if isinstance(nuclide, Nuclide):
                    nuclides.append(nuclide.name)
                elif isinstance(nuclide, AggregateNuclide):
                    nuclides.append(nuclide.name)
                    column_name = '{0}(nuclide)'.format(nuclide.aggregate_op)
                else:
                    nuclides.append(nuclide)

            # Tile the nuclide bins into a DataFrame column
            nuclides = np.repeat(nuclides, len(self.scores))
            tile_factor = data_size / len(nuclides)
            df[column_name] = np.tile(nuclides, int(tile_factor))

        # Include column for scores if user requested it
        if scores:
            scores = []
            column_name = 'score'

            for score in self.scores:
                if isinstance(score, (basestring, CrossScore)):
                    scores.append(str(score))
                elif isinstance(score, AggregateScore):
                    scores.append(score.name)
                    column_name = '{0}(score)'.format(score.aggregate_op)

            tile_factor = data_size / len(self.scores)
            df[column_name] = np.tile(scores, int(tile_factor))

        # Include columns for derivatives if user requested it
        if derivative and (self.derivative is not None):
            df['d_variable'] = self.derivative.variable
            if self.derivative.material is not None:
                df['d_material'] = self.derivative.material
            if self.derivative.nuclide is not None:
                df['d_nuclide'] = self.derivative.nuclide

        # Append columns with mean, std. dev. for each tally bin
        df['mean'] = self.mean.ravel()
        df['std. dev.'] = self.std_dev.ravel()

        df = df.dropna(axis=1)

        # Expand the columns into Pandas MultiIndices for readability
        if pd.__version__ >= '0.16':
            columns = copy.deepcopy(df.columns.values)

            # Convert all elements in columns list to tuples
            for i, column in enumerate(columns):
                if not isinstance(column, tuple):
                    columns[i] = (column,)

            # Make each tuple the same length
            max_len_column = len(max(columns, key=len))
            for i, column in enumerate(columns):
                delta_len = max_len_column - len(column)
                if delta_len > 0:
                    new_column = list(column)
                    new_column.extend(['']*delta_len)
                    columns[i] = tuple(new_column)

            # Create and set a MultiIndex for the DataFrame's columns
            df.columns = pd.MultiIndex.from_tuples(columns)

        # Modify the df.to_string method so that it prints formatted strings.
        # Credit to http://stackoverflow.com/users/3657742/chrisb for this trick
        df.to_string = partial(df.to_string, float_format=float_format.format)

        return df

    def get_reshaped_data(self, value='mean'):
        """Returns an array of tally data with one dimension per filter.

        The tally data in OpenMC is stored as a 3D array with the dimensions
        corresponding to filters, nuclides and scores. As a result, tally data
        can be opaque for a user to directly index (i.e., without use of
        :meth:`openmc.Tally.get_values`) since one must know how to properly use
        the number of bins and strides for each filter to index into the first
        (filter) dimension.

        This builds and returns a reshaped version of the tally data array with
        unique dimensions corresponding to each tally filter. For example,
        suppose this tally has arrays of data with shape (8,5,5) corresponding
        to two filters (2 and 4 bins, respectively), five nuclides and five
        scores. This method will return a version of the data array with the
        with a new shape of (2,4,5,5) such that the first two dimensions
        correspond directly to the two filters with two and four bins.

        Parameters
        ----------
        value : str
            A string for the type of value to return  - 'mean' (default),
            'std_dev', 'rel_err', 'sum', or 'sum_sq' are accepted

        Returns
        -------
        numpy.ndarray
            The tally data array indexed by filters, nuclides and scores.

        """

        # Get the 3D array of data in filters, nuclides and scores
        data = self.get_values(value=value)

        # Build a new array shape with one dimension per filter
        new_shape = ()
        for self_filter in self.filters:
            new_shape += (self_filter.num_bins, )
        new_shape += (self.num_nuclides,)
        new_shape += (self.num_scores,)

        # Reshape the data with one dimension for each filter
        data = np.reshape(data, new_shape)
        return data

    def export_results(self, filename='tally-results', directory='.',
                      format='hdf5', append=True):
        """Exports tallly results to an HDF5 or Python pickle binary file.

        Parameters
        ----------
        filename : str
            The name of the file for the results (default is 'tally-results')
        directory : str
            The name of the directory for the results (default is '.')
        format : str
            The format for the exported file - HDF5 ('hdf5', default) and
            Python pickle ('pkl') files are supported
        append : bool
            Whether or not to append the results to the file (default is True)

        Raises
        ------
        KeyError
            When this method is called before the Tally is populated with data.

        """

        # Ensure that the tally has data
        if self._sum is None or self._sum_sq is None and not self.derived:
            msg = 'The Tally ID="{0}" has no data to export'.format(self.id)
            raise KeyError(msg)

        if not isinstance(filename, basestring):
            msg = 'Unable to export the results for Tally ID="{0}" to ' \
                  'filename="{1}" since it is not a ' \
                  'string'.format(self.id, filename)
            raise ValueError(msg)

        elif not isinstance(directory, basestring):
            msg = 'Unable to export the results for Tally ID="{0}" to ' \
                  'directory="{1}" since it is not a ' \
                  'string'.format(self.id, directory)
            raise ValueError(msg)

        elif format not in ['hdf5', 'pkl', 'csv']:
            msg = 'Unable to export the results for Tally ID="{0}" to format ' \
                  '"{1}" since it is not supported'.format(self.id, format)
            raise ValueError(msg)

        elif not isinstance(append, bool):
            msg = 'Unable to export the results for Tally ID="{0}" since the ' \
                  'append parameter is not True/False'.format(self.id, append)
            raise ValueError(msg)

        # Make directory if it does not exist
        if not os.path.exists(directory):
            os.makedirs(directory)

        # HDF5 binary file
        if format == 'hdf5':
            import h5py

            filename = directory + '/' + filename + '.h5'

            if append:
                tally_results = h5py.File(filename, 'a')
            else:
                tally_results = h5py.File(filename, 'w')

            # Create an HDF5 group within the file for this particular Tally
            tally_group = tally_results.create_group('Tally-{0}'.format(self.id))

            # Add basic Tally data to the HDF5 group
            tally_group.create_dataset('id', data=self.id)
            tally_group.create_dataset('name', data=self.name)
            tally_group.create_dataset('estimator', data=self.estimator)
            tally_group.create_dataset('scores', data=np.array(self.scores))

            # Add a string array of the nuclides to the HDF5 group
            nuclides = []

            for nuclide in self.nuclides:
                nuclides.append(nuclide.name)

            tally_group.create_dataset('nuclides', data=np.array(nuclides))

            # Create an HDF5 sub-group for the Filters
            filter_group = tally_group.create_group('filters')

            for self_filter in self.filters:
                filter_group.create_dataset(self_filter.type,
                                            filter=self_filter.bins)

            # Add all results to the main HDF5 group for the Tally
            tally_group.create_dataset('sum', data=self.sum)
            tally_group.create_dataset('sum_sq', data=self.sum_sq)
            tally_group.create_dataset('mean', data=self.mean)
            tally_group.create_dataset('std_dev', data=self.std_dev)

            # Close the Tally results HDF5 file
            tally_results.close()

        # Python pickle binary file
        elif format == 'pkl':
            # Load the dictionary from the Pickle file
            filename = directory + '/' + filename + '.pkl'

            if os.path.exists(filename) and append:
                tally_results = pickle.load(file(filename, 'rb'))
            else:
                tally_results = {}

            # Create a nested dictionary within the file for this particular Tally
            tally_results['Tally-{0}'.format(self.id)] = {}
            tally_group = tally_results['Tally-{0}'.format(self.id)]

            # Add basic Tally data to the nested dictionary
            tally_group['id'] = self.id
            tally_group['name'] = self.name
            tally_group['estimator'] = self.estimator
            tally_group['scores'] = np.array(self.scores)

            # Add a string array of the nuclides to the HDF5 group
            nuclides = []

            for nuclide in self.nuclides:
                nuclides.append(nuclide.name)

            tally_group['nuclides'] = np.array(nuclides)

            # Create a nested dictionary for the Filters
            tally_group['filters'] = {}
            filter_group = tally_group['filters']

            for self_filter in self.filters:
                filter_group[self_filter.type] = self_filter.bins

            # Add all results to the main sub-dictionary for the Tally
            tally_group['sum'] = self.sum
            tally_group['sum_sq'] = self.sum_sq
            tally_group['mean'] = self.mean
            tally_group['std_dev'] = self.std_dev

            # Pickle the Tally results to a file
            pickle.dump(tally_results, open(filename, 'wb'))

    def hybrid_product(self, other, binary_op, filter_product=None,
                        nuclide_product=None, score_product=None):
        """Combines filters, scores and nuclides with another tally.

        This is a helper method for the tally arithmetic operator overloaded
        methods. It is called a "hybrid product" because it performs a
        combination of tensor (or Kronecker) and entrywise (or Hadamard)
        products. The filters from both tallies are combined using an entrywise
        (or Hadamard) product on matching filters. By default, if all nuclides
        are identical in the two tallies, the entrywise product is performed
        across nuclides; else the tensor product is performed. By default, if
        all scores are identical in the two tallies, the entrywise product is
        performed across scores; else the tensor product is performed. Users
        can also call the method explicitly and specify the desired product.

        Parameters
        ----------
        other : openmc.Tally
            The tally on the right hand side of the hybrid product
        binary_op : {'+', '-', '*', '/', '^'}
            The binary operation in the hybrid product
        filter_product : {'tensor', 'entrywise' or None}
            The type of product (tensor or entrywise) to be performed between
            filter data. The default is the entrywise product. Currently only
            the entrywise product is supported since a tally cannot contain
            two of the same filter.
        nuclide_product : {'tensor', 'entrywise' or None}
            The type of product (tensor or entrywise) to be performed between
            nuclide data. The default is the entrywise product if all nuclides
            between the two tallies are the same; otherwise the default is
            the tensor product.
        score_product : {'tensor', 'entrywise' or None}
            The type of product (tensor or entrywise) to be performed between
            score data. The default is the entrywise product if all scores
            between the two tallies are the same; otherwise the default is
            the tensor product.

        Returns
        -------
        openmc.Tally
            A new Tally that is the hybrid product with this one.

        Raises
        ------
        ValueError
            When this method is called before the other tally is populated
            with data.

        """

        # Set default value for filter product if it was not set
        if filter_product is None:
            filter_product = 'entrywise'
        elif filter_product == 'tensor':
            msg = 'Unable to perform Tally arithmetic with a tensor product' \
                  'for the filter data as this is not currently supported.'
            raise ValueError(msg)

        # Set default value for nuclide product if it was not set
        if nuclide_product is None:
            if self.nuclides == other.nuclides:
                nuclide_product = 'entrywise'
            else:
                nuclide_product = 'tensor'

        # Set default value for score product if it was not set
        if score_product is None:
            if self.scores == other.scores:
                score_product = 'entrywise'
            else:
                score_product = 'tensor'

        # Check product types
        cv.check_value('filter product', filter_product, _PRODUCT_TYPES)
        cv.check_value('nuclide product', nuclide_product, _PRODUCT_TYPES)
        cv.check_value('score product', score_product, _PRODUCT_TYPES)

        # Check that results have been read
        if not other.derived and other.sum is None:
            msg = 'Unable to use tally arithmetic with Tally ID="{0}" ' \
                  'since it does not contain any results.'.format(other.id)
            raise ValueError(msg)

        new_tally = Tally()
        new_tally._derived = True
        new_tally.with_batch_statistics = True
        new_tally._num_realizations = self.num_realizations
        new_tally._estimator = self.estimator
        new_tally._with_summary = self.with_summary
        new_tally._sp_filename = self._sp_filename

        # Construct a combined derived name from the two tally operands
        if self.name != '' and other.name != '':
            new_name = '({0} {1} {2})'.format(self.name, binary_op, other.name)
            new_tally.name = new_name

        # Query the mean and std dev so the tally data is read in from file
        # if it has not already been read in.
        self.mean, self.std_dev, other.mean, other.std_dev

        # Create copies of self and other tallies to rearrange for tally
        # arithmetic
        self_copy = copy.deepcopy(self)
        other_copy = copy.deepcopy(other)

        self_copy.sparse = False
        other_copy.sparse = False

        # Align the tally data based on desired hybrid product
        data = self_copy._align_tally_data(other_copy, filter_product,
                                           nuclide_product, score_product)

        # Perform tally arithmetic operation
        if binary_op == '+':
            new_tally._mean = data['self']['mean'] + data['other']['mean']
            new_tally._std_dev = np.sqrt(data['self']['std. dev.']**2 +
                                         data['other']['std. dev.']**2)
        elif binary_op == '-':
            new_tally._mean = data['self']['mean'] - data['other']['mean']
            new_tally._std_dev = np.sqrt(data['self']['std. dev.']**2 +
                                         data['other']['std. dev.']**2)
        elif binary_op == '*':
            self_rel_err = data['self']['std. dev.'] / data['self']['mean']
            other_rel_err = data['other']['std. dev.'] / data['other']['mean']
            new_tally._mean = data['self']['mean'] * data['other']['mean']
            new_tally._std_dev = np.abs(new_tally.mean) * \
                                 np.sqrt(self_rel_err**2 + other_rel_err**2)
        elif binary_op == '/':
            self_rel_err = data['self']['std. dev.'] / data['self']['mean']
            other_rel_err = data['other']['std. dev.'] / data['other']['mean']
            new_tally._mean = data['self']['mean'] / data['other']['mean']
            new_tally._std_dev = np.abs(new_tally.mean) * \
                                 np.sqrt(self_rel_err**2 + other_rel_err**2)
        elif binary_op == '^':
            mean_ratio = data['other']['mean'] / data['self']['mean']
            first_term = mean_ratio * data['self']['std. dev.']
            second_term = \
                np.log(data['self']['mean']) * data['other']['std. dev.']
            new_tally._mean = data['self']['mean'] ** data['other']['mean']
            new_tally._std_dev = np.abs(new_tally.mean) * \
                                 np.sqrt(first_term**2 + second_term**2)

        # Convert any infs and nans to zero
        new_tally._mean[np.isinf(new_tally._mean)] = 0
        new_tally._mean = np.nan_to_num(new_tally._mean)
        new_tally._std_dev[np.isinf(new_tally._std_dev)] = 0
        new_tally._std_dev = np.nan_to_num(new_tally._std_dev)

        # Set tally attributes
        if self_copy.estimator == other_copy.estimator:
            new_tally.estimator = self_copy.estimator
        if self_copy.with_summary and other_copy.with_summary:
            new_tally.with_summary = self_copy.with_summary
        if self_copy.num_realizations == other_copy.num_realizations:
            new_tally.num_realizations = self_copy.num_realizations

        # Add filters to the new tally
        if filter_product == 'entrywise':
            for self_filter in self_copy.filters:
                new_tally.filters.append(self_filter)
        else:
            all_filters = [self_copy.filters, other_copy.filters]
            for self_filter, other_filter in itertools.product(*all_filters):
                new_filter = CrossFilter(self_filter, other_filter, binary_op)
                new_tally.filters.append(new_filter)

        # Add nuclides to the new tally
        if nuclide_product == 'entrywise':
            for self_nuclide in self_copy.nuclides:
                new_tally.nuclides.append(self_nuclide)
        else:
            all_nuclides = [self_copy.nuclides, other_copy.nuclides]
            for self_nuclide, other_nuclide in itertools.product(*all_nuclides):
                new_nuclide = \
                    CrossNuclide(self_nuclide, other_nuclide, binary_op)
                new_tally.nuclides.append(new_nuclide)

        # Add scores to the new tally
        if score_product == 'entrywise':
            for self_score in self_copy.scores:
                new_tally.scores.append(self_score)
        else:
            all_scores = [self_copy.scores, other_copy.scores]
            for self_score, other_score in itertools.product(*all_scores):
                new_score = CrossScore(self_score, other_score, binary_op)
                new_tally.scores.append(new_score)

        # Update the new tally's filter strides
        new_tally._update_filter_strides()

        return new_tally

    def _update_filter_strides(self):
        """Update each filter's stride based on the tally's nuclides and scores
        for derived tallies created by tally arithmetic.
        """

        stride = self.num_nuclides * self.num_scores
        for self_filter in reversed(self.filters):
            self_filter.stride = stride
            stride *= self_filter.num_bins

    def _align_tally_data(self, other, filter_product, nuclide_product,
                          score_product):
        """Aligns data from two tallies for tally arithmetic.

        This is a helper method to construct a dict of dicts of the "aligned"
        data arrays from each tally for tally arithmetic. The method analyzes
        the filters, scores and nuclides in both tallies and determines how to
        appropriately align the data for vectorized arithmetic. For example,
        if the two tallies have different filters, this method will use NumPy
        'tile' and 'repeat' operations to the new data arrays such that all
        possible combinations of the data in each tally's bins will be made
        when the arithmetic operation is applied to the arrays.

        Parameters
        ----------
        other : openmc.Tally
            The tally to outer product with this tally
        filter_product : {'entrywise'}
            The type of product to be performed between filter data. Currently,
            only the entrywise product is supported for the filter product.
        nuclide_product : {'tensor', 'entrywise'}
            The type of product (tensor or entrywise) to be performed between
            nuclide data.
        score_product : {'tensor', 'entrywise'}
            The type of product (tensor or entrywise) to be performed between
            score data.

        Returns
        -------
        dict
            A dictionary of dictionaries to "aligned" 'mean' and 'std. dev'
            NumPy arrays for each tally's data.

        """

        # Get the set of filters that each tally is missing
        other_missing_filters = \
            set(self.filters).difference(set(other.filters))
        self_missing_filters = \
            set(other.filters).difference(set(self.filters))

        # Add filters present in self but not in other to other
        for other_filter in other_missing_filters:
            filter_copy = copy.deepcopy(other_filter)
            other._mean = np.repeat(other.mean, filter_copy.num_bins, axis=0)
            other._std_dev = np.repeat(other.std_dev, filter_copy.num_bins, axis=0)
            other.filters.append(filter_copy)

        # Add filters present in other but not in self to self
        for self_filter in self_missing_filters:
            filter_copy = copy.deepcopy(self_filter)
            self._mean = np.repeat(self.mean, filter_copy.num_bins, axis=0)
            self._std_dev = np.repeat(self.std_dev, filter_copy.num_bins, axis=0)
            self.filters.append(filter_copy)

        # Align other filters with self filters
        for i, self_filter in enumerate(self.filters):
            other_index = other.filters.index(self_filter)

            # If necessary, swap other filter
            if other_index != i:
                other._swap_filters(self_filter, other.filters[i])

        # Repeat and tile the data by nuclide in preparation for performing
        # the tensor product across nuclides.
        if nuclide_product == 'tensor':
            self._mean = \
                np.repeat(self.mean, other.num_nuclides, axis=1)
            self._std_dev = \
                np.repeat(self.std_dev, other.num_nuclides, axis=1)
            other._mean = \
                np.tile(other.mean, (1, self.num_nuclides, 1))
            other._std_dev = \
                np.tile(other.std_dev, (1, self.num_nuclides, 1))

        # Add nuclides to each tally such that each tally contains the complete
        # set of nuclides necessary to perform an entrywise product. New
        # nuclides added to a tally will have all their scores set to zero.
        else:

            # Get the set of nuclides that each tally is missing
            other_missing_nuclides = \
                set(self.nuclides).difference(set(other.nuclides))
            self_missing_nuclides = \
                set(other.nuclides).difference(set(self.nuclides))

            # Add nuclides present in self but not in other to other
            for nuclide in other_missing_nuclides:
                other._mean = \
                    np.insert(other.mean, other.num_nuclides, 0, axis=1)
                other._std_dev = \
                    np.insert(other.std_dev, other.num_nuclides, 0, axis=1)
                other.nuclides.append(nuclide)

            # Add nuclides present in other but not in self to self
            for nuclide in self_missing_nuclides:
                self._mean = \
                    np.insert(self.mean, self.num_nuclides, 0, axis=1)
                self._std_dev = \
                    np.insert(self.std_dev, self.num_nuclides, 0, axis=1)
                self.nuclides.append(nuclide)

            # Align other nuclides with self nuclides
            for i, nuclide in enumerate(self.nuclides):
                other_index = other.get_nuclide_index(nuclide)

                # If necessary, swap other nuclide
                if other_index != i:
                    other._swap_nuclides(nuclide, other.nuclides[i])

        # Repeat and tile the data by score in preparation for performing
        # the tensor product across scores.
        if score_product == 'tensor':
            self._mean = np.repeat(self.mean, other.num_scores, axis=2)
            self._std_dev = np.repeat(self.std_dev, other.num_scores, axis=2)
            other._mean = np.tile(other.mean, (1, 1, self.num_scores))
            other._std_dev = np.tile(other.std_dev, (1, 1, self.num_scores))

        # Add scores to each tally such that each tally contains the complete set
        # of scores necessary to perform an entrywise product. New scores added
        # to a tally will be set to zero.
        else:

            # Get the set of scores that each tally is missing
            other_missing_scores = \
                set(self.scores).difference(set(other.scores))
            self_missing_scores = \
                set(other.scores).difference(set(self.scores))

            # Add scores present in self but not in other to other
            for score in other_missing_scores:
                other._mean = np.insert(other.mean, other.num_scores, 0, axis=2)
                other._std_dev = np.insert(other.std_dev, other.num_scores, 0, axis=2)
                other.scores.append(score)

            # Add scores present in other but not in self to self
            for score in self_missing_scores:
                self._mean = np.insert(self.mean, self.num_scores, 0, axis=2)
                self._std_dev = np.insert(self.std_dev, self.num_scores, 0, axis=2)
                self.scores.append(score)

            # Align other scores with self scores
            for i, score in enumerate(self.scores):
                other_index = other.scores.index(score)

                # If necessary, swap other score
                if other_index != i:
                    other._swap_scores(score, other.scores[i])

        # Update the tallies' filter strides
        other._update_filter_strides()
        self._update_filter_strides()

        data = {}
        data['self'] = {}
        data['other'] = {}
        data['self']['mean'] = self.mean
        data['other']['mean'] = other.mean
        data['self']['std. dev.'] = self.std_dev
        data['other']['std. dev.'] = other.std_dev
        return data

    def _swap_filters(self, filter1, filter2):
        """Reverse the ordering of two filters in this tally

        This is a helper method for tally arithmetic which helps align the data
        in two tallies with shared filters. This method reverses the order of
        the two filters in place.

        Parameters
        ----------
        filter1 : Filter
            The filter to swap with filter2

        filter2 : Filter
            The filter to swap with filter1

        Raises
        ------
        ValueError
            If this is a derived tally or this method is called before the tally
            is populated with data.

        """

        cv.check_type('filter1', filter1, (Filter, CrossFilter, AggregateFilter))
        cv.check_type('filter2', filter2, (Filter, CrossFilter, AggregateFilter))

        # Check that the filters exist in the tally and are not the same
        if filter1 == filter2:
            return
        elif filter1 not in self.filters:
            msg = 'Unable to swap "{0}" filter1 in Tally ID="{1}" since it ' \
                  'does not contain such a filter'.format(filter1.type, self.id)
            raise ValueError(msg)
        elif filter2 not in self.filters:
            msg = 'Unable to swap "{0}" filter2 in Tally ID="{1}" since it ' \
                  'does not contain such a filter'.format(filter2.type, self.id)
            raise ValueError(msg)

        # Swap the filters in the copied version of this Tally
        filter1_index = self.filters.index(filter1)
        filter2_index = self.filters.index(filter2)
        self.filters[filter1_index] = filter2
        self.filters[filter2_index] = filter1

        # Update the tally's filter strides
        self._update_filter_strides()

        # Construct lists of tuples for the bins in each of the two filters
        filters = [filter1.type, filter2.type]
        if filter1.type == 'distribcell':
            filter1_bins = np.arange(filter1.num_bins)
        else:
            filter1_bins = [(filter1.get_bin(i)) for i in range(filter1.num_bins)]

        if filter2.type == 'distribcell':
            filter2_bins = np.arange(filter2.num_bins)
        else:
            filter2_bins = [filter2.get_bin(i) for i in range(filter2.num_bins)]

        # Adjust the mean data array to relect the new filter order
        if self.mean is not None:
            for bin1, bin2 in itertools.product(filter1_bins, filter2_bins):
                filter_bins = [(bin1,), (bin2,)]
                data = self.get_values(
                    filters=filters, filter_bins=filter_bins, value='mean')
                indices = self.get_filter_indices(filters, filter_bins)
                self.mean[indices, :, :] = data

        # Adjust the std_dev data array to relect the new filter order
        if self.std_dev is not None:
            for bin1, bin2 in itertools.product(filter1_bins, filter2_bins):
                filter_bins = [(bin1,), (bin2,)]
                data = self.get_values(
                    filters=filters, filter_bins=filter_bins, value='std_dev')
                indices = self.get_filter_indices(filters, filter_bins)
                self.std_dev[indices, :, :] = data

    def _swap_nuclides(self, nuclide1, nuclide2):
        """Reverse the ordering of two nuclides in this tally

        This is a helper method for tally arithmetic which helps align the data
        in two tallies with shared nuclides. This method reverses the order of
        the two nuclides in place.

        Parameters
        ----------
        nuclide1 : Nuclide
            The nuclide to swap with nuclide2

        nuclide2 : Nuclide
            The nuclide to swap with nuclide1

        Raises
        ------
        ValueError
            If this is a derived tally or this method is called before the tally
            is populated with data.

        """

        # Check that results have been read
        if not self.derived and self.sum is None:
            msg = 'Unable to use tally arithmetic with Tally ID="{0}" ' \
                  'since it does not contain any results.'.format(self.id)
            raise ValueError(msg)

        cv.check_type('nuclide1', nuclide1, Nuclide)
        cv.check_type('nuclide2', nuclide2, Nuclide)

        # Check that the nuclides exist in the tally and are not the same
        if nuclide1 == nuclide2:
            msg = 'Unable to swap a nuclide with itself'
            raise ValueError(msg)
        elif nuclide1 not in self.nuclides:
            msg = 'Unable to swap nuclide1 "{0}" in Tally ID="{1}" since it ' \
                  'does not contain such a nuclide'\
                  .format(nuclide1.name, self.id)
            raise ValueError(msg)
        elif nuclide2 not in self.nuclides:
            msg = 'Unable to swap "{0}" nuclide2 in Tally ID="{1}" since it ' \
                  'does not contain such a nuclide'\
                  .format(nuclide2.name, self.id)
            raise ValueError(msg)

        # Swap the nuclides in the Tally
        nuclide1_index = self.get_nuclide_index(nuclide1)
        nuclide2_index = self.get_nuclide_index(nuclide2)
        self.nuclides[nuclide1_index] = nuclide2
        self.nuclides[nuclide2_index] = nuclide1

        # Adjust the mean data array to relect the new nuclide order
        if self.mean is not None:
            nuclide1_mean = self.mean[:, nuclide1_index, :].copy()
            nuclide2_mean = self.mean[:, nuclide2_index, :].copy()
            self.mean[:, nuclide2_index, :] = nuclide1_mean
            self.mean[:, nuclide1_index, :] = nuclide2_mean

        # Adjust the std_dev data array to relect the new nuclide order
        if self.std_dev is not None:
            nuclide1_std_dev = self.std_dev[:, nuclide1_index, :].copy()
            nuclide2_std_dev = self.std_dev[:, nuclide2_index, :].copy()
            self.std_dev[:, nuclide2_index, :] = nuclide1_std_dev
            self.std_dev[:, nuclide1_index, :] = nuclide2_std_dev

    def _swap_scores(self, score1, score2):
        """Reverse the ordering of two scores in this tally

        This is a helper method for tally arithmetic which helps align the data
        in two tallies with shared scores. This method reverses the order
        of the two scores in place.

        Parameters
        ----------
        score1 : str or CrossScore
            The score to swap with score2

        score2 : str or CrossScore
            The score to swap with score1

        Raises
        ------
        ValueError
            If this is a derived tally or this method is called before the tally
            is populated with data.

        """

        # Check that results have been read
        if not self.derived and self.sum is None:
            msg = 'Unable to use tally arithmetic with Tally ID="{0}" ' \
                  'since it does not contain any results.'.format(self.id)
            raise ValueError(msg)

        # Check that the scores are valid
        if not isinstance(score1, (basestring, CrossScore)):
            msg = 'Unable to swap score1 "{0}" in Tally ID="{1}" since it is ' \
                  'not a string or CrossScore'.format(score1, self.id)
            raise ValueError(msg)
        elif not isinstance(score2, (basestring, CrossScore)):
            msg = 'Unable to swap score2 "{0}" in Tally ID="{1}" since it is ' \
                  'not a string or CrossScore'.format(score2, self.id)
            raise ValueError(msg)

        # Check that the scores exist in the tally and are not the same
        if score1 == score2:
            msg = 'Unable to swap a score with itself'
            raise ValueError(msg)
        elif score1 not in self.scores:
            msg = 'Unable to swap score1 "{0}" in Tally ID="{1}" since it ' \
                  'does not contain such a score'.format(score1, self.id)
            raise ValueError(msg)
        elif score2 not in self.scores:
            msg = 'Unable to swap score2 "{0}" in Tally ID="{1}" since it ' \
                  'does not contain such a score'.format(score2, self.id)
            raise ValueError(msg)

        # Swap the scores in the Tally
        score1_index = self.get_score_index(score1)
        score2_index = self.get_score_index(score2)
        self.scores[score1_index] = score2
        self.scores[score2_index] = score1

        # Adjust the mean data array to relect the new nuclide order
        if self.mean is not None:
            score1_mean = self.mean[:, :, score1_index].copy()
            score2_mean = self.mean[:, :, score2_index].copy()
            self.mean[:, :, score2_index] = score1_mean
            self.mean[:, :, score1_index] = score2_mean

        # Adjust the std_dev data array to relect the new nuclide order
        if self.std_dev is not None:
            score1_std_dev = self.std_dev[:, :, score1_index].copy()
            score2_std_dev = self.std_dev[:, :, score2_index].copy()
            self.std_dev[:, :, score2_index] = score1_std_dev
            self.std_dev[:, :, score1_index] = score2_std_dev

    def __add__(self, other):
        """Adds this tally to another tally or scalar value.

        This method builds a new tally with data that is the sum of this
        tally's data and that from the other tally or scalar value. If the
        filters, scores and nuclides in the two tallies are not the same, then
        they are combined in all possible ways in the new derived tally.

        Uncertainty propagation is used to compute the standard deviation
        for the new tally's data. It is important to note that this makes
        the assumption that the tally data is independently distributed.
        In most use cases, this is *not* true and may lead to under-prediction
        of the uncertainty. The uncertainty propagation model is from the
        following source:

        https://en.wikipedia.org/wiki/Propagation_of_uncertainty

        Parameters
        ----------
        other : openmc.Tally or float
            The tally or scalar value to add to this tally

        Returns
        -------
        openmc.Tally
            A new derived tally which is the sum of this tally and the other
            tally or scalar value in the addition.

        Raises
        ------
        ValueError
            When this method is called before the Tally is populated with data.

        """

        # Check that results have been read
        if not self.derived and self.sum is None:
            msg = 'Unable to use tally arithmetic with Tally ID="{0}" ' \
                  'since it does not contain any results.'.format(self.id)
            raise ValueError(msg)

        if isinstance(other, Tally):
            new_tally = self.hybrid_product(other, binary_op='+')

            # If both tally operands were sparse, sparsify the new tally
            if self.sparse and other.sparse:
                new_tally.sparse = True

        elif isinstance(other, Real):
            new_tally = Tally(name='derived')
            new_tally._derived = True
            new_tally.with_batch_statistics = True
            new_tally.name = self.name
            new_tally._mean = self.mean + other
            new_tally._std_dev = self.std_dev
            new_tally.estimator = self.estimator
            new_tally.with_summary = self.with_summary
            new_tally.num_realization = self.num_realizations

            new_tally.filters = copy.deepcopy(self.filters)
            new_tally.nuclides = copy.deepcopy(self.nuclides)
            new_tally.scores = copy.deepcopy(self.scores)

            # If this tally operand is sparse, sparsify the new tally
            new_tally.sparse = self.sparse

        else:
            msg = 'Unable to add "{0}" to Tally ID="{1}"'.format(other, self.id)
            raise ValueError(msg)

        return new_tally

    def __sub__(self, other):
        """Subtracts another tally or scalar value from this tally.

        This method builds a new tally with data that is the difference of
        this tally's data and that from the other tally or scalar value. If the
        filters, scores and nuclides in the two tallies are not the same, then
        they are combined in all possible ways in the new derived tally.

        Uncertainty propagation is used to compute the standard deviation
        for the new tally's data. It is important to note that this makes
        the assumption that the tally data is independently distributed.
        In most use cases, this is *not* true and may lead to under-prediction
        of the uncertainty. The uncertainty propagation model is from the
        following source:

        https://en.wikipedia.org/wiki/Propagation_of_uncertainty

        Parameters
        ----------
        other : openmc.Tally or float
            The tally or scalar value to subtract from this tally

        Returns
        -------
        openmc.Tally
            A new derived tally which is the difference of this tally and the
            other tally or scalar value in the subtraction.

        Raises
        ------
        ValueError
            When this method is called before the Tally is populated with data.

        """

        # Check that results have been read
        if not self.derived and self.sum is None:
            msg = 'Unable to use tally arithmetic with Tally ID="{0}" ' \
                  'since it does not contain any results.'.format(self.id)
            raise ValueError(msg)

        if isinstance(other, Tally):
            new_tally = self.hybrid_product(other, binary_op='-')

            # If both tally operands were sparse, sparsify the new tally
            if self.sparse and other.sparse:
                new_tally.sparse = True

        elif isinstance(other, Real):
            new_tally = Tally(name='derived')
            new_tally._derived = True
            new_tally.name = self.name
            new_tally._mean = self.mean - other
            new_tally._std_dev = self.std_dev
            new_tally.estimator = self.estimator
            new_tally.with_summary = self.with_summary
            new_tally.num_realization = self.num_realizations

            new_tally.filters = copy.deepcopy(self.filters)
            new_tally.nuclides = copy.deepcopy(self.nuclides)
            new_tally.scores = copy.deepcopy(self.scores)

            # If this tally operand is sparse, sparsify the new tally
            new_tally.sparse = self.sparse

        else:
            msg = 'Unable to subtract "{0}" from Tally ' \
                  'ID="{1}"'.format(other, self.id)
            raise ValueError(msg)

        return new_tally

    def __mul__(self, other):
        """Multiplies this tally with another tally or scalar value.

        This method builds a new tally with data that is the product of
        this tally's data and that from the other tally or scalar value. If the
        filters, scores and nuclides in the two tallies are not the same, then
        they are combined in all possible ways in the new derived tally.

        Uncertainty propagation is used to compute the standard deviation
        for the new tally's data. It is important to note that this makes
        the assumption that the tally data is independently distributed.
        In most use cases, this is *not* true and may lead to under-prediction
        of the uncertainty. The uncertainty propagation model is from the
        following source:

        https://en.wikipedia.org/wiki/Propagation_of_uncertainty

        Parameters
        ----------
        other : openmc.Tally or float
            The tally or scalar value to multiply with this tally

        Returns
        -------
        openmc.Tally
            A new derived tally which is the product of this tally and the
            other tally or scalar value in the multiplication.

        Raises
        ------
        ValueError
            When this method is called before the Tally is populated with data.

        """

        # Check that results have been read
        if not self.derived and self.sum is None:
            msg = 'Unable to use tally arithmetic with Tally ID="{0}" ' \
                  'since it does not contain any results.'.format(self.id)
            raise ValueError(msg)

        if isinstance(other, Tally):
            new_tally = self.hybrid_product(other, binary_op='*')

            # If original tally operands were sparse, sparsify the new tally
            if self.sparse and other.sparse:
                new_tally.sparse = True

        elif isinstance(other, Real):
            new_tally = Tally(name='derived')
            new_tally._derived = True
            new_tally.name = self.name
            new_tally._mean = self.mean * other
            new_tally._std_dev = self.std_dev * np.abs(other)
            new_tally.estimator = self.estimator
            new_tally.with_summary = self.with_summary
            new_tally.num_realization = self.num_realizations

            new_tally.filters = copy.deepcopy(self.filters)
            new_tally.nuclides = copy.deepcopy(self.nuclides)
            new_tally.scores = copy.deepcopy(self.scores)

            # If this tally operand is sparse, sparsify the new tally
            new_tally.sparse = self.sparse

        else:
            msg = 'Unable to multiply Tally ID="{0}" ' \
                  'by "{1}"'.format(self.id, other)
            raise ValueError(msg)

        return new_tally

    def __truediv__(self, other):
        """Divides this tally by another tally or scalar value.

        This method builds a new tally with data that is the dividend of
        this tally's data and that from the other tally or scalar value. If the
        filters, scores and nuclides in the two tallies are not the same, then
        they are combined in all possible ways in the new derived tally.

        Uncertainty propagation is used to compute the standard deviation
        for the new tally's data. It is important to note that this makes
        the assumption that the tally data is independently distributed.
        In most use cases, this is *not* true and may lead to under-prediction
        of the uncertainty. The uncertainty propagation model is from the
        following source:

        https://en.wikipedia.org/wiki/Propagation_of_uncertainty

        Parameters
        ----------
        other : openmc.Tally or float
            The tally or scalar value to divide this tally by

        Returns
        -------
        openmc.Tally
            A new derived tally which is the dividend of this tally and the
            other tally or scalar value in the division.

        Raises
        ------
        ValueError
            When this method is called before the Tally is populated with data.

        """

        # Check that results have been read
        if not self.derived and self.sum is None:
            msg = 'Unable to use tally arithmetic with Tally ID="{0}" ' \
                  'since it does not contain any results.'.format(self.id)
            raise ValueError(msg)

        if isinstance(other, Tally):
            new_tally = self.hybrid_product(other, binary_op='/')

            # If original tally operands were sparse, sparsify the new tally
            if self.sparse and other.sparse:
                new_tally.sparse = True

        elif isinstance(other, Real):
            new_tally = Tally(name='derived')
            new_tally._derived = True
            new_tally.name = self.name
            new_tally._mean = self.mean / other
            new_tally._std_dev = self.std_dev * np.abs(1. / other)
            new_tally.estimator = self.estimator
            new_tally.with_summary = self.with_summary
            new_tally.num_realization = self.num_realizations

            new_tally.filters = copy.deepcopy(self.filters)
            new_tally.nuclides = copy.deepcopy(self.nuclides)
            new_tally.scores = copy.deepcopy(self.scores)

            # If this tally operand is sparse, sparsify the new tally
            new_tally.sparse = self.sparse

        else:
            msg = 'Unable to divide Tally ID="{0}" ' \
                  'by "{1}"'.format(self.id, other)
            raise ValueError(msg)

        return new_tally

    def __div__(self, other):
        return self.__truediv__(other)

    def __pow__(self, power):
        """Raises this tally to another tally or scalar value power.

        This method builds a new tally with data that is the power of
        this tally's data to that from the other tally or scalar value. If the
        filters, scores and nuclides in the two tallies are not the same, then
        they are combined in all possible ways in the new derived tally.

        Uncertainty propagation is used to compute the standard deviation
        for the new tally's data. It is important to note that this makes
        the assumption that the tally data is independently distributed.
        In most use cases, this is *not* true and may lead to under-prediction
        of the uncertainty. The uncertainty propagation model is from the
        following source:

        https://en.wikipedia.org/wiki/Propagation_of_uncertainty

        Parameters
        ----------
        power : openmc.Tally or float
            The tally or scalar value exponent

        Returns
        -------
        openmc.Tally
            A new derived tally which is this tally raised to the power of the
            other tally or scalar value in the exponentiation.

        Raises
        ------
        ValueError
            When this method is called before the Tally is populated with data.

        """

        # Check that results have been read
        if not self.derived and self.sum is None:
            msg = 'Unable to use tally arithmetic with Tally ID="{0}" ' \
                  'since it does not contain any results.'.format(self.id)
            raise ValueError(msg)

        if isinstance(power, Tally):
            new_tally = self.hybrid_product(power, binary_op='^')

            # If original tally operand was sparse, sparsify the new tally
            if self.sparse:
                new_tally.sparse = True

        elif isinstance(power, Real):
            new_tally = Tally(name='derived')
            new_tally._derived = True
            new_tally.name = self.name
            new_tally._mean = self._mean ** power
            self_rel_err = self.std_dev / self.mean
            new_tally._std_dev = np.abs(new_tally._mean * power * self_rel_err)
            new_tally.estimator = self.estimator
            new_tally.with_summary = self.with_summary
            new_tally.num_realization = self.num_realizations

            new_tally.filters = copy.deepcopy(self.filters)
            new_tally.nuclides = copy.deepcopy(self.nuclides)
            new_tally.scores = copy.deepcopy(self.scores)

            # If original tally was sparse, sparsify the exponentiated tally
            new_tally.sparse = self.sparse

        else:
            msg = 'Unable to raise Tally ID="{0}" to ' \
                  'power "{1}"'.format(self.id, power)
            raise ValueError(msg)

        return new_tally

    def __radd__(self, other):
        """Right addition with a scalar value.

        This reverses the operands and calls the __add__ method.

        Parameters
        ----------
        other : float
            The scalar value to add to this tally

        Returns
        -------
        openmc.Tally
            A new derived tally of this tally added with the scalar value.

        """

        return self + other

    def __rsub__(self, other):
        """Right subtraction from a scalar value.

        This reverses the operands and calls the __sub__ method.

        Parameters
        ----------
        other : float
            The scalar value to subtract this tally from

        Returns
        -------
        openmc.Tally
            A new derived tally of this tally subtracted from the scalar value.

        """

        return -1. * self + other

    def __rmul__(self, other):
        """Right multiplication with a scalar value.

        This reverses the operands and calls the __mul__ method.

        Parameters
        ----------
        other : float
            The scalar value to multiply with this tally

        Returns
        -------
        openmc.Tally
            A new derived tally of this tally multiplied by the scalar value.

        """

        return self * other

    def __rdiv__(self, other):
        """Right division with a scalar value.

        This reverses the operands and calls the __div__ method.

        Parameters
        ----------
        other : float
            The scalar value to divide by this tally

        Returns
        -------
        openmc.Tally
            A new derived tally of the scalar value divided by this tally.

        """

        return other * self**-1

    def __abs__(self):
        """The absolute value of this tally.

        Returns
        -------
        openmc.Tally
            A new derived tally which is the absolute value of this tally.

        """

        new_tally = copy.deepcopy(self)
        new_tally._mean = np.abs(new_tally.mean)
        return new_tally

    def __neg__(self):
        """The negated value of this tally.

        Returns
        -------
        openmc.Tally
            A new derived tally which is the negated value of this tally.

        """

        new_tally = self * -1
        return new_tally

    def get_slice(self, scores=[], filters=[], filter_bins=[], nuclides=[]):
        """Build a sliced tally for the specified filters, scores and nuclides.

        This method constructs a new tally to encapsulate a subset of the data
        represented by this tally. The subset of data to include in the tally
        slice is determined by the scores, filters and nuclides specified in
        the input parameters.

        Parameters
        ----------
        scores : list of str
            A list of one or more score strings
            (e.g., ['absorption', 'nu-fission']; default is [])
        filters : list of str
            A list of filter type strings
            (e.g., ['mesh', 'energy']; default is [])
        filter_bins : list of Iterables
            A list of tuples of filter bins corresponding to the filter_types
            parameter (e.g., [(1,), ((0., 0.625e-6),)]; default is []). Each
            tuple contains bins to slice for the corresponding filter type in
            the filters parameter. Each bins is the integer ID for 'material',
            'surface', 'cell', 'cellborn', and 'universe' Filters. Each bin is
            an integer for the cell instance ID for 'distribcell' Filters. Each
            bin is a 2-tuple of floats for 'energy' and 'energyout' filters
            corresponding to the energy boundaries of the bin of interest. The
            bin is an (x,y,z) 3-tuple for 'mesh' filters corresponding to the
            mesh cell of interest. The order of the bins in the list must
            correspond to the filter_types parameter.
        nuclides : list of str
            A list of nuclide name strings
            (e.g., ['U-235', 'U-238']; default is [])

        Returns
        -------
        openmc.Tally
            A new tally which encapsulates the subset of data requested in the
            order each filter, nuclide and score is listed in the parameters.

        Raises
        ------
        ValueError
            When this method is called before the Tally is populated with data.

        """

        # Ensure that the tally has data
        if not self.derived and self.sum is None:
            msg = 'Unable to use tally arithmetic with Tally ID="{0}" ' \
                  'since it does not contain any results.'.format(self.id)
            raise ValueError(msg)

        # Create deep copy of tally to return as sliced tally
        new_tally = copy.deepcopy(self)
        new_tally._derived = True

        # Differentiate Tally with a new auto-generated Tally ID
        new_tally.id = None

        new_tally.sparse = False

        if not self.derived and self.sum is not None:
            new_sum = self.get_values(scores, filters, filter_bins,
                                      nuclides, 'sum')
            new_tally.sum = new_sum
        if not self.derived and self.sum_sq is not None:
            new_sum_sq = self.get_values(scores, filters, filter_bins,
                                         nuclides, 'sum_sq')
            new_tally.sum_sq = new_sum_sq
        if self.mean is not None:
            new_mean = self.get_values(scores, filters, filter_bins,
                                       nuclides, 'mean')
            new_tally._mean = new_mean
        if self.std_dev is not None:
            new_std_dev = self.get_values(scores, filters, filter_bins,
                                          nuclides, 'std_dev')
            new_tally._std_dev = new_std_dev

        # SCORES
        if scores:
            score_indices = []

            # Determine the score indices from any of the requested scores
            for score in self.scores:
                if score not in scores:
                    score_index = self.get_score_index(score)
                    score_indices.append(score_index)

            # Loop over indices in reverse to remove excluded scores
            for score_index in reversed(score_indices):
                new_tally.remove_score(self.scores[score_index])

        # NUCLIDES
        if nuclides:
            nuclide_indices = []

            # Determine the nuclide indices from any of the requested nuclides
            for nuclide in self.nuclides:
                if nuclide.name not in nuclides:
                    nuclide_index = self.get_nuclide_index(nuclide.name)
                    nuclide_indices.append(nuclide_index)

            # Loop over indices in reverse to remove excluded Nuclides
            for nuclide_index in reversed(nuclide_indices):
                new_tally.remove_nuclide(self.nuclides[nuclide_index])

        # FILTERS
        if filters:

            # Determine the filter indices from any of the requested filters
            for i, filter_type in enumerate(filters):
                find_filter = new_tally.find_filter(filter_type)

                # Remove and/or reorder filter bins to user specifications
                bin_indices = []
                num_bins = 0

                for filter_bin in filter_bins[i]:
                    bin_index = find_filter.get_bin_index(filter_bin)
                    if filter_type in ['energy', 'energyout']:
                        bin_indices.extend([bin_index])
                        bin_indices.extend([bin_index, bin_index+1])
                        num_bins += 1
                    elif filter_type == 'distribcell':
                        bin_indices = [0]
                        num_bins = find_filter.num_bins
                    else:
                        bin_indices.append(bin_index)
                        num_bins += 1

                find_filter.bins = np.unique(find_filter.bins[bin_indices])
                find_filter.num_bins = num_bins

        # Update the new tally's filter strides
        new_tally._update_filter_strides()

        # If original tally was sparse, sparsify the sliced tally
        new_tally.sparse = self.sparse
        return new_tally

    def summation(self, scores=[], filter_type=None,
                  filter_bins=[], nuclides=[], remove_filter=False):
        """Vectorized sum of tally data across scores, filter bins and/or
        nuclides using tally aggregation.

        This method constructs a new tally to encapsulate the sum of the data
        represented by the summation of the data in this tally. The tally data
        sum is determined by the scores, filter bins and nuclides specified
        in the input parameters.

        Parameters
        ----------
        scores : list of str
            A list of one or more score strings to sum across
            (e.g., ['absorption', 'nu-fission']; default is [])
        filter_type : str
            A filter type string (e.g., 'cell', 'energy') corresponding to the
            filter bins to sum across
        filter_bins : Iterable of int or tuple
            A list of the filter bins corresponding to the filter_type parameter
            Each bin in the list is the integer ID for 'material', 'surface',
            'cell', 'cellborn', and 'universe' Filters. Each bin is an integer
            for the cell instance ID for 'distribcell' Filters. Each bin is a
            2-tuple of floats for 'energy' and 'energyout' filters corresponding
            to the energy boundaries of the bin of interest. Each bin is an
            (x,y,z) 3-tuple for 'mesh' filters corresponding to the mesh cell of
            interest.
        nuclides : list of str
            A list of nuclide name strings to sum across
            (e.g., ['U-235', 'U-238']; default is [])
        remove_filter : bool
            If a filter is being summed over, this bool indicates whether to
            remove that filter in the returned tally. Default is False.

        Returns
        -------
        openmc.Tally
            A new tally which encapsulates the sum of data requested.
        """

        # Create new derived Tally for summation
        tally_sum = Tally()
        tally_sum._derived = True
        tally_sum._estimator = self.estimator
        tally_sum._num_realizations = self.num_realizations
        tally_sum._with_batch_statistics = self.with_batch_statistics
        tally_sum._with_summary = self.with_summary
        tally_sum._sp_filename = self._sp_filename
        tally_sum._results_read = self._results_read

        # Get tally data arrays reshaped with one dimension per filter
        mean = self.get_reshaped_data(value='mean')
        std_dev = self.get_reshaped_data(value='std_dev')

        # Sum across any filter bins specified by the user
        if filter_type in _FILTER_TYPES:
            find_filter = self.find_filter(filter_type)

            # If user did not specify filter bins, sum across all bins
            if len(filter_bins) == 0:
                bin_indices = np.arange(find_filter.num_bins)

                if filter_type == 'distribcell':
                    filter_bins = np.arange(find_filter.num_bins)
                else:
                    num_bins = find_filter.num_bins
                    filter_bins = \
                        [(find_filter.get_bin(i)) for i in range(num_bins)]

            # Only sum across bins specified by the user
            else:
                bin_indices = \
                    [find_filter.get_bin_index(bin) for bin in filter_bins]

            # Sum across the bins in the user-specified filter
            for i, self_filter in enumerate(self.filters):
                if self_filter.type == filter_type:
                    mean = np.take(mean, indices=bin_indices, axis=i)
                    std_dev = np.take(std_dev, indices=bin_indices, axis=i)
                    mean = np.sum(mean, axis=i, keepdims=True)
                    std_dev = np.sum(std_dev**2, axis=i, keepdims=True)
                    std_dev = np.sqrt(std_dev)

                    # Add AggregateFilter to the tally sum
                    if not remove_filter:
                        filter_sum = \
                            AggregateFilter(self_filter, [tuple(filter_bins)], 'sum')
                        tally_sum.filters.append(filter_sum)

                # Add a copy of each filter not summed across to the tally sum
                else:
                    tally_sum.filters.append(copy.deepcopy(self_filter))

        # Add a copy of this tally's filters to the tally sum
        else:
            tally_sum._filters = copy.deepcopy(self.filters)

        # Sum across any nuclides specified by the user
        if len(nuclides) != 0:
            nuclide_bins = [self.get_nuclide_index(nuclide) for nuclide in nuclides]
            axis_index = self.num_filters
            mean = np.take(mean, indices=nuclide_bins, axis=axis_index)
            std_dev = np.take(std_dev, indices=nuclide_bins, axis=axis_index)
            mean = np.sum(mean, axis=axis_index, keepdims=True)
            std_dev = np.sum(std_dev**2, axis=axis_index, keepdims=True)
            std_dev = np.sqrt(std_dev)

            # Add AggregateNuclide to the tally sum
            nuclide_sum = AggregateNuclide(nuclides, 'sum')
            tally_sum.nuclides.append(nuclide_sum)

        # Add a copy of this tally's nuclides to the tally sum
        else:
            tally_sum._nuclides = copy.deepcopy(self.nuclides)

        # Sum across any scores specified by the user
        if len(scores) != 0:
            score_bins = [self.get_score_index(score) for score in scores]
            axis_index = self.num_filters + 1
            mean = np.take(mean, indices=score_bins, axis=axis_index)
            std_dev = np.take(std_dev, indices=score_bins, axis=axis_index)
            mean = np.sum(mean, axis=axis_index, keepdims=True)
            std_dev = np.sum(std_dev**2, axis=axis_index, keepdims=True)
            std_dev = np.sqrt(std_dev)

            # Add AggregateScore to the tally sum
            score_sum = AggregateScore(scores, 'sum')
            tally_sum.scores.append(score_sum)

        # Add a copy of this tally's scores to the tally sum
        else:
            tally_sum._scores = copy.deepcopy(self.scores)

        # Update the tally sum's filter strides
        tally_sum._update_filter_strides()

        # Reshape condensed data arrays with one dimension for all filters
        mean = np.reshape(mean, tally_sum.shape)
        std_dev = np.reshape(std_dev, tally_sum.shape)

        # Assign tally sum's data with the new arrays
        tally_sum._mean = mean
        tally_sum._std_dev = std_dev

        # If original tally was sparse, sparsify the tally summation
        tally_sum.sparse = self.sparse
        return tally_sum

    def average(self, scores=[], filter_type=None,
                  filter_bins=[], nuclides=[], remove_filter=False):
        """Vectorized average of tally data across scores, filter bins and/or
        nuclides using tally aggregation.

        This method constructs a new tally to encapsulate the average of the
        data represented by the average of the data in this tally. The tally
        data average is determined by the scores, filter bins and nuclides
        specified in the input parameters.

        Parameters
        ----------
        scores : list of str
            A list of one or more score strings to average across
            (e.g., ['absorption', 'nu-fission']; default is [])
        filter_type : str
            A filter type string (e.g., 'cell', 'energy') corresponding to the
            filter bins to average across
        filter_bins : Iterable of int or tuple
            A list of the filter bins corresponding to the filter_type parameter
            Each bin in the list is the integer ID for 'material', 'surface',
            'cell', 'cellborn', and 'universe' Filters. Each bin is an integer
            for the cell instance ID for 'distribcell' Filters. Each bin is a
            2-tuple of floats for 'energy' and 'energyout' filters corresponding
            to the energy boundaries of the bin of interest. Each bin is an
            (x,y,z) 3-tuple for 'mesh' filters corresponding to the mesh cell of
            interest.
        nuclides : list of str
            A list of nuclide name strings to average across
            (e.g., ['U-235', 'U-238']; default is [])
        remove_filter : bool
            If a filter is being averaged over, this bool indicates whether to
            remove that filter in the returned tally. Default is False.

        Returns
        -------
        openmc.Tally
            A new tally which encapsulates the average of data requested.
        """

        # Create new derived Tally for average
        tally_avg = Tally()
        tally_avg._derived = True
        tally_avg._estimator = self.estimator
        tally_avg._num_realizations = self.num_realizations
        tally_avg._with_batch_statistics = self.with_batch_statistics
        tally_avg._with_summary = self.with_summary
        tally_avg._sp_filename = self._sp_filename
        tally_avg._results_read = self._results_read

        # Get tally data arrays reshaped with one dimension per filter
        mean = self.get_reshaped_data(value='mean')
        std_dev = self.get_reshaped_data(value='std_dev')

        # Average across any filter bins specified by the user
        if filter_type in _FILTER_TYPES:
            find_filter = self.find_filter(filter_type)

            # If user did not specify filter bins, average across all bins
            if len(filter_bins) == 0:
                bin_indices = np.arange(find_filter.num_bins)

                if filter_type == 'distribcell':
                    filter_bins = np.arange(find_filter.num_bins)
                else:
                    num_bins = find_filter.num_bins
                    filter_bins = \
                        [(find_filter.get_bin(i)) for i in range(num_bins)]

            # Only average across bins specified by the user
            else:
                bin_indices = \
                    [find_filter.get_bin_index(bin) for bin in filter_bins]

            # Average across the bins in the user-specified filter
            for i, self_filter in enumerate(self.filters):
                if self_filter.type == filter_type:
                    mean = np.take(mean, indices=bin_indices, axis=i)
                    std_dev = np.take(std_dev, indices=bin_indices, axis=i)
                    mean = np.mean(mean, axis=i, keepdims=True)
                    std_dev = np.mean(std_dev**2, axis=i, keepdims=True)
                    std_dev /= len(bin_indices)
                    std_dev = np.sqrt(std_dev)

                    # Add AggregateFilter to the tally avg
                    if not remove_filter:
                        filter_sum = \
                            AggregateFilter(self_filter, [tuple(filter_bins)], 'avg')
                        tally_avg.filters.append(filter_sum)

                # Add a copy of each filter not averaged across to the tally avg
                else:
                    tally_avg.filters.append(copy.deepcopy(self_filter))

        # Add a copy of this tally's filters to the tally avg
        else:
            tally_avg._filters = copy.deepcopy(self.filters)

        # Sum across any nuclides specified by the user
        if len(nuclides) != 0:
            nuclide_bins = [self.get_nuclide_index(nuclide) for nuclide in nuclides]
            axis_index = self.num_filters
            mean = np.take(mean, indices=nuclide_bins, axis=axis_index)
            std_dev = np.take(std_dev, indices=nuclide_bins, axis=axis_index)
            mean = np.mean(mean, axis=axis_index, keepdims=True)
            std_dev = np.mean(std_dev**2, axis=axis_index, keepdims=True)
            std_dev /= len(nuclide_bins)
            std_dev = np.sqrt(std_dev)

            # Add AggregateNuclide to the tally avg
            nuclide_avg = AggregateNuclide(nuclides, 'avg')
            tally_avg.nuclides.append(nuclide_avg)

        # Add a copy of this tally's nuclides to the tally avg
        else:
            tally_avg._nuclides = copy.deepcopy(self.nuclides)

        # Sum across any scores specified by the user
        if len(scores) != 0:
            score_bins = [self.get_score_index(score) for score in scores]
            axis_index = self.num_filters + 1
            mean = np.take(mean, indices=score_bins, axis=axis_index)
            std_dev = np.take(std_dev, indices=score_bins, axis=axis_index)
            mean = np.sum(mean, axis=axis_index, keepdims=True)
            std_dev = np.sum(std_dev**2, axis=axis_index, keepdims=True)
            std_dev /= len(score_bins)
            std_dev = np.sqrt(std_dev)

            # Add AggregateScore to the tally avg
            score_sum = AggregateScore(scores, 'avg')
            tally_avg.scores.append(score_sum)

        # Add a copy of this tally's scores to the tally avg
        else:
            tally_avg._scores = copy.deepcopy(self.scores)

        # Update the tally avg's filter strides
        tally_avg._update_filter_strides()

        # Reshape condensed data arrays with one dimension for all filters
        mean = np.reshape(mean, tally_avg.shape)
        std_dev = np.reshape(std_dev, tally_avg.shape)

        # Assign tally avg's data with the new arrays
        tally_avg._mean = mean
        tally_avg._std_dev = std_dev

        # If original tally was sparse, sparsify the tally average
        tally_avg.sparse = self.sparse
        return tally_avg

    def diagonalize_filter(self, new_filter):
        """Diagonalize the tally data array along a new axis of filter bins.

        This is a helper method for the tally arithmetic methods. This method
        adds the new filter to a derived tally constructed copied from this one.
        The data in the derived tally arrays is "diagonalized" along the bins in
        the new filter. This functionality is used by the openmc.mgxs module; to
        transport-correct scattering matrices by subtracting a 'scatter-P1'
        reaction rate tally with an energy filter from an 'scatter' reaction
        rate tally with both energy and energyout filters.

        Parameters
        ----------
        new_filter : Filter
            The filter along which to diagonalize the data in the new

        Returns
        -------
        openmc.Tally
            A new derived Tally with data diagaonalized along the new filter.

        """

        cv.check_type('new_filter', new_filter, Filter)

        if new_filter in self.filters:
            msg = 'Unable to diagonalize Tally ID="{0}" which already ' \
                  'contains a "{1}" filter'.format(self.id, new_filter.type)
            raise ValueError(msg)

        # Add the new filter to a copy of this Tally
        new_tally = copy.deepcopy(self)
        new_tally.filters.append(new_filter)

        # Determine "base" indices along the new "diagonal", and the factor
        # by which the "base" indices should be repeated to account for all
        # other filter bins in the diagonalized tally
        indices = np.arange(0, new_filter.num_bins**2, new_filter.num_bins+1)
        diag_factor = int(self.num_filter_bins / new_filter.num_bins)
        diag_indices = np.zeros(self.num_filter_bins, dtype=np.int)

        # Determine the filter indices along the new "diagonal"
        for i in range(diag_factor):
            start = i * new_filter.num_bins
            end = (i+1) * new_filter.num_bins
            diag_indices[start:end] = indices + (i * new_filter.num_bins**2)

        # Inject this Tally's data along the diagonal of the diagonalized Tally
        if not self.derived and self.sum is not None:
            new_tally._sum = np.zeros(new_tally.shape, dtype=np.float64)
            new_tally._sum[diag_indices, :, :] = self.sum
        if not self.derived and self.sum_sq is not None:
            new_tally._sum_sq = np.zeros(new_tally.shape, dtype=np.float64)
            new_tally._sum_sq[diag_indices, :, :] = self.sum_sq
        if self.mean is not None:
            new_tally._mean = np.zeros(new_tally.shape, dtype=np.float64)
            new_tally._mean[diag_indices, :, :] = self.mean
        if self.std_dev is not None:
            new_tally._std_dev = np.zeros(new_tally.shape, dtype=np.float64)
            new_tally._std_dev[diag_indices, :, :] = self.std_dev

        # Update the new tally's filter strides
        new_tally._update_filter_strides()

        # If original tally was sparse, sparsify the diagonalized tally
        new_tally.sparse = self.sparse
        return new_tally


class Tallies(cv.CheckedList):
    """Collection of Tallies used for an OpenMC simulation.

    This class corresponds directly to the tallies.xml input file. It can be
    thought of as a normal Python list where each member is a :class:`Tally`. It
    behaves like a list as the following example demonstrates:

    >>> t1 = openmc.Tally()
    >>> t2 = openmc.Tally()
    >>> t3 = openmc.Tally()
    >>> tallies = openmc.Tallies([t1])
    >>> tallies.append(t2)
    >>> tallies += [t3]

    Parameters
    ----------
    tallies : Iterable of openmc.Tally
        Tallies to add to the collection

    """

    def __init__(self, tallies=None):
        super(Tallies, self).__init__(Tally, 'tallies collection')
        self._tallies_file = ET.Element("tallies")
        if tallies is not None:
            self += tallies

    def add_tally(self, tally, merge=False):
        """Append tally to collection

        .. deprecated:: 0.8
            Use :meth:`Tallies.append` instead.

        Parameters
        ----------
        tally : openmc.Tally
            Tally to add
        merge : bool
            Indicate whether the tally should be merged with an existing tally,
            if possible. Defaults to False.

        """
        warnings.warn("Tallies.add_tally(...) has been deprecated and may be "
                      "removed in a future version. Use Tallies.append(...) "
                      "instead.", DeprecationWarning)
        self.append(tally, merge)

    def append(self, tally, merge=False):
        """Append tally to collection

        Parameters
        ----------
        tally : openmc.Tally
            Tally to append
        merge : bool
            Indicate whether the tally should be merged with an existing tally,
            if possible. Defaults to False.

        """
        if not isinstance(tally, Tally):
            msg = 'Unable to add a non-Tally "{0}" to the ' \
                  'Tallies instance'.format(tally)
            raise TypeError(msg)

        if merge:
            merged = False

            # Look for a tally to merge with this one
            for i, tally2 in enumerate(self):

                # If a mergeable tally is found
                if tally2.can_merge(tally):
                    # Replace tally2 with the merged tally
                    merged_tally = tally2.merge(tally)
                    self[i] = merged_tally
                    merged = True
                    break

            # If no mergeable tally was found, simply add this tally
            if not merged:
                super(Tallies, self).append(tally)

        else:
            super(Tallies, self).append(tally)

    def insert(self, index, item):
        """Insert tally before index

        Parameters
        ----------
        index : int
            Index in list
        item : openmc.Tally
            Tally to insert

        """
        super(Tallies, self).insert(index, item)

    def remove_tally(self, tally):
        """Remove a tally from the collection

        .. deprecated:: 0.8
            Use :meth:`Tallies.remove` instead.

        Parameters
        ----------
        tally : openmc.Tally
            Tally to remove

        """
        warnings.warn("Tallies.remove_tally(...) has been deprecated and may "
                      "be removed in a future version. Use Tallies.remove(...) "
                      "instead.", DeprecationWarning)

        self.remove(tally)

    def merge_tallies(self):
        """Merge any mergeable tallies together. Note that n-way merges are
        possible.

        """

        for i, tally1 in enumerate(self):
            for j, tally2 in enumerate(self):
                # Do not merge the same tally with itself
                if i == j:
                    continue

                # If the two tallies are mergeable
                if tally1.can_merge(tally2):
                    # Replace tally 1 with the merged tally
                    merged_tally = tally1.merge(tally2)
                    self[i] = merged_tally

                    # Remove tally 2 since it is no longer needed
                    self.pop(j)

                    # Continue iterating from the first loop
                    break

    def add_mesh(self, mesh):
        """Add a mesh to the file

        .. deprecated:: 0.8
            Meshes that appear in a tally are automatically added to the
            collection.

        Parameters
        ----------
        mesh : openmc.Mesh
            Mesh to add to the file

        """

        warnings.warn("Tallies.add_mesh(...) has been deprecated and may be "
                      "removed in a future version. Meshes that appear in a "
                      "tally are automatically added to the collection.",
                      DeprecationWarning)

    def remove_mesh(self, mesh):
        """Remove a mesh from the file

        .. deprecated:: 0.8
            Meshes do not need to be managed explicitly.

        Parameters
        ----------
        mesh : openmc.Mesh
            Mesh to remove from the file

        """
        warnings.warn("Tallies.remove_mesh(...) has been deprecated and may be "
                      "removed in a future version. Meshes do not need to be "
                      "managed explicitly.", DeprecationWarning)

    def _create_tally_subelements(self):
        for tally in self:
            xml_element = tally.get_tally_xml()
            self._tallies_file.append(xml_element)

    def _create_mesh_subelements(self):
        already_written = set()
        for tally in self:
            for f in tally.filters:
                if f.type == 'mesh' and f.mesh not in already_written:
                    if len(f.mesh.name) > 0:
                        self._tallies_file.append(ET.Comment(f.mesh.name))

                    xml_element = f.mesh.get_mesh_xml()
                    self._tallies_file.append(xml_element)
                    already_written.add(f.mesh)

    def _create_derivative_subelements(self):
        # Get a list of all derivatives referenced in a tally.
        derivs = []
        for tally in self._tallies:
            deriv = tally.derivative
            if deriv is not None and deriv not in derivs:
                derivs.append(deriv)

        # Add the derivatives to the XML tree.
        for d in derivs:
            self._tallies_file.append(d.get_derivative_xml())

    def export_to_xml(self):
        """Create a tallies.xml file that can be used for a simulation.

        """

        # Reset xml element tree
        self._tallies_file.clear()

        self._create_mesh_subelements()
        self._create_tally_subelements()
        self._create_derivative_subelements()

        # Clean the indentation in the file to be user-readable
        clean_xml_indentation(self._tallies_file)

        # Write the XML Tree to the tallies.xml file
        tree = ET.ElementTree(self._tallies_file)
        tree.write("tallies.xml", xml_declaration=True,
                             encoding='utf-8', method="xml")<|MERGE_RESOLUTION|>--- conflicted
+++ resolved
@@ -132,55 +132,6 @@
         self._sp_filename = None
         self._results_read = False
 
-<<<<<<< HEAD
-    def __deepcopy__(self, memo):
-        existing = memo.get(id(self))
-
-        # If this is the first time we have tried to copy this object, create a copy
-        if existing is None:
-            clone = type(self).__new__(type(self))
-            clone.id = self.id
-            clone.name = self.name
-            clone.estimator = self.estimator
-            clone._derivative = self.derivative
-            clone.num_realizations = self.num_realizations
-            clone._sum = copy.deepcopy(self._sum, memo)
-            clone._sum_sq = copy.deepcopy(self._sum_sq, memo)
-            clone._mean = copy.deepcopy(self._mean, memo)
-            clone._std_dev = copy.deepcopy(self._std_dev, memo)
-            clone._with_summary = self.with_summary
-            clone._with_batch_statistics = self.with_batch_statistics
-            clone._derived = self.derived
-            clone._sparse = self.sparse
-            clone._sp_filename = self._sp_filename
-            clone._results_read = self._results_read
-
-            clone._filters = []
-            for self_filter in self.filters:
-                clone.filters.append(copy.deepcopy(self_filter, memo))
-
-            clone._nuclides = []
-            for nuclide in self.nuclides:
-                clone.nuclides.append(copy.deepcopy(nuclide, memo))
-
-            clone._scores = []
-            for score in self.scores:
-                clone.scores.append(score)
-
-            clone._triggers = []
-            for trigger in self.triggers:
-                clone.triggers.append(trigger)
-
-            memo[id(self)] = clone
-
-            return clone
-
-        # If this object has been copied before, return the first copy made
-        else:
-            return existing
-
-=======
->>>>>>> 4198b6b5
     def __eq__(self, other):
         if not isinstance(other, Tally):
             return False
@@ -1571,12 +1522,8 @@
         return data
 
     def get_pandas_dataframe(self, filters=True, nuclides=True, scores=True,
-<<<<<<< HEAD
-                             derivative=True, summary=None,
+                             derivative=True, distribcell_paths=True,
                              float_format='{:.2e}'):
-=======
-                             distribcell_paths=True, float_format='{:.2e}'):
->>>>>>> 4198b6b5
         """Build a Pandas DataFrame for the Tally data.
 
         This method constructs a Pandas DataFrame object for the Tally data
@@ -1594,22 +1541,13 @@
             Include columns with nuclide bin information (default is True).
         scores : bool
             Include columns with score bin information (default is True).
-<<<<<<< HEAD
         derivative : bool
             Include columns with differential tally info (default is True).
-        summary : None or openmc.Summary
-            An optional Summary object to be used to construct columns for
-            distribcell tally filters (default is None). The geometric
-            information in the Summary object is embedded into a Multi-index
-            column with a geometric "path" to each distribcell intance.
-            NOTE: This option requires the OpenCG Python package.
-=======
         distribcell_paths : bool, optional
             Construct columns for distribcell tally filters (default is True).
             The geometric information in the Summary object is embedded into a
             Multi-index column with a geometric "path" to each distribcell
             instance.
->>>>>>> 4198b6b5
         float_format : str
             All floats in the DataFrame will be formatted using the given
             format string before printing.
@@ -3662,7 +3600,7 @@
     def _create_derivative_subelements(self):
         # Get a list of all derivatives referenced in a tally.
         derivs = []
-        for tally in self._tallies:
+        for tally in self:
             deriv = tally.derivative
             if deriv is not None and deriv not in derivs:
                 derivs.append(deriv)
