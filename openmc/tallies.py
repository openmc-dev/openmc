--- conflicted
+++ resolved
@@ -15,11 +15,7 @@
 
 import openmc
 import openmc.checkvalue as cv
-<<<<<<< HEAD
-from ._xml import clean_indentation, get_elem_list, get_text, reorder_attributes
-=======
-from ._xml import clean_indentation, get_text
->>>>>>> 4500f07b
+from ._xml import clean_indentation, get_elem_list, get_text
 from .mixin import IDManagerMixin
 from .mesh import MeshBase
 
