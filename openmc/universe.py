from __future__ import annotations
import math
from abc import ABC, abstractmethod
from collections.abc import Iterable
from numbers import Integral, Real
from pathlib import Path
from tempfile import TemporaryDirectory
import warnings

import h5py
import lxml.etree as ET
import numpy as np

import openmc
import openmc.checkvalue as cv
from ._xml import get_text
from .checkvalue import check_type, check_value
from .mixin import IDManagerMixin
from .surface import _BOUNDARY_TYPES
from .utility_funcs import input_path


class UniverseBase(ABC, IDManagerMixin):
    """A collection of cells that can be repeated.

    Attributes
    ----------
    id : int
        Unique identifier of the universe
    name : str
        Name of the universe
    """

    next_id = 1
    used_ids = set()

    def __init__(self, universe_id=None, name=''):
        # Initialize Universe class attributes
        self.id = universe_id
        self.name = name
        self._volume = None
        self._atoms = {}

        # Keys   - Cell IDs
        # Values - Cells
        self._cells = {}

    def __repr__(self):
        string = 'Universe\n'
        string += '{: <16}=\t{}\n'.format('\tID', self._id)
        string += '{: <16}=\t{}\n'.format('\tName', self._name)
        return string

    @property
    def name(self):
        return self._name

    @property
    def cells(self):
        return self._cells

    @name.setter
    def name(self, name):
        if name is not None:
            cv.check_type('universe name', name, str)
            self._name = name
        else:
            self._name = ''

    @property
    def volume(self):
        return self._volume

    @volume.setter
    def volume(self, volume):
        if volume is not None:
            cv.check_type('universe volume', volume, Real)
        self._volume = volume

    def add_volume_information(self, volume_calc):
        """Add volume information to a universe.

        Parameters
        ----------
        volume_calc : openmc.VolumeCalculation
            Results from a stochastic volume calculation

        """
        if volume_calc.domain_type == 'universe':
            if self.id in volume_calc.volumes:
                self._volume = volume_calc.volumes[self.id].n
                self._atoms = volume_calc.atoms[self.id]
            else:
                raise ValueError(
                    'No volume information found for this universe.')
        else:
            raise ValueError('No volume information found for this universe.')

    def get_all_universes(self, memo=None):
        """Return all universes that are contained within this one.

        Returns
        -------
        universes : dict
            Dictionary whose keys are universe IDs and values are
            :class:`Universe` instances

        """
        if memo is None:
            memo = set()
        elif self in memo:
            return {}
        memo.add(self)

        # Append all Universes within each Cell to the dictionary
        universes = {}
        for cell in self.get_all_cells().values():
            universes.update(cell.get_all_universes(memo))

        return universes

    @abstractmethod
    def create_xml_subelement(self, xml_element, memo=None):
        """Add the universe xml representation to an incoming xml element

        Parameters
        ----------
        xml_element : lxml.etree._Element
            XML element to be added to

        memo : set or None
            A set of object id's representing geometry entities already
            written to the xml_element. This parameter is used internally
            and should not be specified by users.

        Returns
        -------
        None

        """

    def _determine_paths(self, path='', instances_only=False):
        """Count the number of instances for each cell in the universe, and
        record the count in the :attr:`Cell.num_instances` properties."""

        univ_path = path + f'u{self.id}'

        for cell in self.cells.values():
            cell_path = f'{univ_path}->c{cell.id}'
            fill = cell._fill
            fill_type = cell.fill_type

            # If universe-filled, recursively count cells in filling universe
            if fill_type == 'universe':
                fill._determine_paths(cell_path + '->', instances_only)
            # If lattice-filled, recursively call for all universes in lattice
            elif fill_type == 'lattice':
                latt = fill

                # Count instances in each universe in the lattice
                for index in latt._natural_indices:
                    latt_path = '{}->l{}({})->'.format(
                        cell_path, latt.id, ",".join(str(x) for x in index))
                    univ = latt.get_universe(index)
                    univ._determine_paths(latt_path, instances_only)

            else:
                if fill_type == 'material':
                    mat = fill
                elif fill_type == 'distribmat':
                    mat = fill[cell._num_instances]
                else:
                    mat = None

                if mat is not None:
                    mat._num_instances += 1
                    if not instances_only:
                        mat._paths.append(f'{cell_path}->m{mat.id}')

            # Append current path
            cell._num_instances += 1
            if not instances_only:
                cell._paths.append(cell_path)

    def add_cells(self, cells):
        """Add multiple cells to the universe.

        Parameters
        ----------
        cells : Iterable of openmc.Cell
            Cells to add

        """

        if not isinstance(cells, Iterable):
            msg = f'Unable to add Cells to Universe ID="{self._id}" since ' \
                  f'"{cells}" is not iterable'
            raise TypeError(msg)

        for cell in cells:
            self.add_cell(cell)

    @abstractmethod
    def add_cell(self, cell):
        pass

    @abstractmethod
    def remove_cell(self, cell):
        pass
    
    def clear_cells(self):
        """Remove all cells from the universe."""

        self._cells.clear()

    def get_all_cells(self, memo=None):
        """Return all cells that are contained within the universe

        Returns
        -------
        cells : dict
            Dictionary whose keys are cell IDs and values are :class:`Cell`
            instances

        """

        if memo is None:
            memo = set()
        elif self in memo:
            return {}
        memo.add(self)

        # Add this Universe's cells to the dictionary
        cells = {}
        cells.update(self._cells)

        # Append all Cells in each Cell in the Universe to the dictionary
        for cell in self._cells.values():
            cells.update(cell.get_all_cells(memo))

        return cells

    def get_all_materials(self, memo=None):
        """Return all materials that are contained within the universe

        Returns
        -------
        materials : dict
            Dictionary whose keys are material IDs and values are
            :class:`Material` instances

        """

        if memo is None:
            memo = set()

        materials = {}

        # Append all Cells in each Cell in the Universe to the dictionary
        cells = self.get_all_cells(memo)
        for cell in cells.values():
            materials.update(cell.get_all_materials(memo))

        return materials

    @abstractmethod
    def _partial_deepcopy(self):
        """Deepcopy all parameters of an openmc.UniverseBase object except its cells.
        This should only be used from the openmc.UniverseBase.clone() context.

        """

    def clone(self, clone_materials=True, clone_regions=True, memo=None):
        """Create a copy of this universe with a new unique ID, and clones
        all cells within this universe.

        Parameters
        ----------
        clone_materials : bool
            Whether to create separates copies of the materials filling cells
            contained in this universe.
        clone_regions : bool
            Whether to create separates copies of the regions bounding cells
            contained in this universe.
        memo : dict or None
            A nested dictionary of previously cloned objects. This parameter
            is used internally and should not be specified by the user.

        Returns
        -------
        clone : openmc.Universe
            The clone of this universe

        """
        if memo is None:
            memo = {}

        # If no memoize'd clone exists, instantiate one
        if self not in memo:
            clone = self._partial_deepcopy()

            # Clone all cells for the universe clone
            clone._cells = {}
            for cell in self._cells.values():
                clone.add_cell(cell.clone(clone_materials, clone_regions,
                                          memo))

            # Memoize the clone
            memo[self] = clone

        return memo[self]

    def find(self, point):
        """Find cells/universes/lattices which contain a given point

        Parameters
        ----------
        point : 3-tuple of float
            Cartesian coordinates of the point

        Returns
        -------
        list
            Sequence of universes, cells, and lattices which are traversed to
            find the given point

        """
        p = np.asarray(point)
        for cell in self._cells.values():
            if p in cell:
                if cell.fill_type in ('material', 'distribmat', 'void'):
                    return [self, cell]
                elif cell.fill_type == 'universe':
                    if cell.translation is not None:
                        p -= cell.translation
                    if cell.rotation is not None:
                        p[:] = cell.rotation_matrix.dot(p)
                    return [self, cell] + cell.fill.find(p)
                else:
                    return [self, cell] + cell.fill.find(p)
        return []

    # default kwargs that are passed to plt.legend in the plot method below.
    _default_legend_kwargs = {'bbox_to_anchor': (
        1.05, 1), 'loc': 2, 'borderaxespad': 0.0}

    def plot(self, origin=None, width=None, pixels=40000,
             basis='xy', color_by='cell', colors=None, seed=None,
             openmc_exec='openmc', axes=None, legend=False, axis_units='cm',
             legend_kwargs=_default_legend_kwargs, outline=False,
             **kwargs):
        """Display a slice plot of the universe.

        Parameters
        ----------
        origin : iterable of float
            Coordinates at the origin of the plot. If left as None,
            universe.bounding_box.center will be used to attempt to ascertain
            the origin with infinite values being replaced by 0.
        width : iterable of float
            Width of the plot in each basis direction. If left as none then the
            universe.bounding_box.width() will be used to attempt to
            ascertain the plot width.  Defaults to (10, 10) if the bounding_box
            contains inf values
        pixels : Iterable of int or int
            If iterable of ints provided then this directly sets the number of
            pixels to use in each basis direction. If int provided then this
            sets the total number of pixels in the plot and the number of
            pixels in each basis direction is calculated from this total and
            the image aspect ratio.
        basis : {'xy', 'xz', 'yz'}
            The basis directions for the plot
        color_by : {'cell', 'material'}
            Indicate whether the plot should be colored by cell or by material
        colors : dict
            Assigns colors to specific materials or cells. Keys are instances of
            :class:`Cell` or :class:`Material` and values are RGB 3-tuples, RGBA
            4-tuples, or strings indicating SVG color names. Red, green, blue,
            and alpha should all be floats in the range [0.0, 1.0], for example:

            .. code-block:: python

               # Make water blue
               water = openmc.Cell(fill=h2o)
               universe.plot(..., colors={water: (0., 0., 1.))
        seed : int
            Seed for the random number generator
        openmc_exec : str
            Path to OpenMC executable.
        axes : matplotlib.Axes
            Axes to draw to

            .. versionadded:: 0.13.1
        legend : bool
            Whether a legend showing material or cell names should be drawn

            .. versionadded:: 0.14.0
        legend_kwargs : dict
            Keyword arguments passed to :func:`matplotlib.pyplot.legend`.

            .. versionadded:: 0.14.0
        outline : bool
            Whether outlines between color boundaries should be drawn

            .. versionadded:: 0.14.0
        axis_units : {'km', 'm', 'cm', 'mm'}
            Units used on the plot axis

            .. versionadded:: 0.14.0
        **kwargs
            Keyword arguments passed to :func:`matplotlib.pyplot.imshow`

        Returns
        -------
        matplotlib.axes.Axes
            Axes containing resulting image

        """
        import matplotlib.image as mpimg
        import matplotlib.patches as mpatches
        import matplotlib.pyplot as plt

        # Determine extents of plot
        if basis == 'xy':
            x, y = 0, 1
            xlabel, ylabel = f'x [{axis_units}]', f'y [{axis_units}]'
        elif basis == 'yz':
            x, y = 1, 2
            xlabel, ylabel = f'y [{axis_units}]', f'z [{axis_units}]'
        elif basis == 'xz':
            x, y = 0, 2
            xlabel, ylabel = f'x [{axis_units}]', f'z [{axis_units}]'

        bb = self.bounding_box
        # checks to see if bounding box contains -inf or inf values
        if np.isinf(bb.extent[basis]).any():
            if origin is None:
                origin = (0, 0, 0)
            if width is None:
                width = (10, 10)
        else:
            if origin is None:
                # if nan values in the bb.center they get replaced with 0.0
                # this happens when the bounding_box contains inf values
                with warnings.catch_warnings():
                    warnings.simplefilter("ignore", RuntimeWarning)
                    origin = np.nan_to_num(bb.center)
            if width is None:
                bb_width = bb.width
                x_width = bb_width['xyz'.index(basis[0])]
                y_width = bb_width['xyz'.index(basis[1])]
                width = (x_width, y_width)

        if isinstance(pixels, int):
            aspect_ratio = width[0] / width[1]
            pixels_y = math.sqrt(pixels / aspect_ratio)
            pixels = (int(pixels / pixels_y), int(pixels_y))

        axis_scaling_factor = {'km': 0.00001, 'm': 0.01, 'cm': 1, 'mm': 10}

        x_min = (origin[x] - 0.5*width[0]) * axis_scaling_factor[axis_units]
        x_max = (origin[x] + 0.5*width[0]) * axis_scaling_factor[axis_units]
        y_min = (origin[y] - 0.5*width[1]) * axis_scaling_factor[axis_units]
        y_max = (origin[y] + 0.5*width[1]) * axis_scaling_factor[axis_units]

        with TemporaryDirectory() as tmpdir:
            model = openmc.Model()
            model.geometry = openmc.Geometry(self)
            if seed is not None:
                model.settings.plot_seed = seed

            # Determine whether any materials contains macroscopic data and if
            # so, set energy mode accordingly
            for mat in self.get_all_materials().values():
                if mat._macroscopic is not None:
                    model.settings.energy_mode = 'multi-group'
                    break

            # Create plot object matching passed arguments
            plot = openmc.Plot()
            plot.origin = origin
            plot.width = width
            plot.pixels = pixels
            plot.basis = basis
            plot.color_by = color_by
            if colors is not None:
                plot.colors = colors
            model.plots.append(plot)

            # Run OpenMC in geometry plotting mode
            model.plot_geometry(False, cwd=tmpdir, openmc_exec=openmc_exec)

            # Read image from file
            img_path = Path(tmpdir) / f'plot_{plot.id}.png'
            if not img_path.is_file():
                img_path = img_path.with_suffix('.ppm')
            img = mpimg.imread(str(img_path))

            # Create a figure sized such that the size of the axes within
            # exactly matches the number of pixels specified
            if axes is None:
                px = 1/plt.rcParams['figure.dpi']
                fig, axes = plt.subplots()
                axes.set_xlabel(xlabel)
                axes.set_ylabel(ylabel)
                params = fig.subplotpars
                width = pixels[0]*px/(params.right - params.left)
                height = pixels[1]*px/(params.top - params.bottom)
                fig.set_size_inches(width, height)

            if outline:
                # Combine R, G, B values into a single int
                rgb = (img * 256).astype(int)
                image_value = (rgb[..., 0] << 16) + \
                    (rgb[..., 1] << 8) + (rgb[..., 2])

                axes.contour(
                    image_value,
                    origin="upper",
                    colors="k",
                    linestyles="solid",
                    linewidths=1,
                    levels=np.unique(image_value),
                    extent=(x_min, x_max, y_min, y_max),
                )

            # add legend showing which colors represent which material
            # or cell if that was requested
            if legend:
                if plot.colors == {}:
                    raise ValueError("Must pass 'colors' dictionary if you "
                                     "are adding a legend via legend=True.")

                if color_by == "cell":
                    expected_key_type = openmc.Cell
                else:
                    expected_key_type = openmc.Material

                patches = []
                for key, color in plot.colors.items():

                    if isinstance(key, int):
                        raise TypeError(
                            "Cannot use IDs in colors dict for auto legend.")
                    elif not isinstance(key, expected_key_type):
                        raise TypeError(
                            "Color dict key type does not match color_by")

                    # this works whether we're doing cells or materials
                    label = key.name if key.name != '' else key.id

                    # matplotlib takes RGB on 0-1 scale rather than 0-255. at
                    # this point PlotBase has already checked that 3-tuple
                    # based colors are already valid, so if the length is three
                    # then we know it just needs to be converted to the 0-1
                    # format.
                    if len(color) == 3 and not isinstance(color, str):
                        scaled_color = (
                            color[0]/255, color[1]/255, color[2]/255)
                    else:
                        scaled_color = color

                    key_patch = mpatches.Patch(color=scaled_color, label=label)
                    patches.append(key_patch)

                axes.legend(handles=patches, **legend_kwargs)

            # Plot image and return the axes
            axes.imshow(img, extent=(x_min, x_max, y_min, y_max), **kwargs)
            return axes

    def get_nuclides(self):
        """Returns all nuclides in the universe

        Returns
        -------
        nuclides : list of str
            List of nuclide names

        """

        nuclides = []

        # Append all Nuclides in each Cell in the Universe to the dictionary
        for cell in self.cells.values():
            for nuclide in cell.get_nuclides():
                if nuclide not in nuclides:
                    nuclides.append(nuclide)

        return nuclides

    def get_nuclide_densities(self):
        """Return all nuclides contained in the universe

        Returns
        -------
        nuclides : dict
            Dictionary whose keys are nuclide names and values are 2-tuples of
            (nuclide, density)

        """
        nuclides = {}

        if self._atoms:
            volume = self.volume
            for name, atoms in self._atoms.items():
                nuclide = openmc.Nuclide(name)
                density = 1.0e-24 * atoms.n/volume  # density in atoms/b-cm
                nuclides[name] = (nuclide, density)
        else:
            raise RuntimeError(
                'Volume information is needed to calculate microscopic cross '
                f'sections for universe {self.id}. This can be done by running '
                'a stochastic volume calculation via the '
                'openmc.VolumeCalculation object')

        return nuclides



class Universe(UniverseBase):
    """A collection of cells that can be repeated.

    Parameters
    ----------
<<<<<<< HEAD
=======
    filename : path-like
        Path to the DAGMC file used to represent this universe.
>>>>>>> fc3de1cb
    universe_id : int, optional
        Unique identifier of the universe. If not specified, an identifier will
        automatically be assigned
    name : str, optional
        Name of the universe. If not specified, the name is the empty string.
    cells : Iterable of openmc.Cell, optional
        Cells to add to the universe. By default no cells are added.

    Attributes
    ----------
    id : int
        Unique identifier of the universe
    name : str
        Name of the universe
    cells : dict
        Dictionary whose keys are cell IDs and values are :class:`Cell`
        instances
    volume : float
        Volume of the universe in cm^3. This can either be set manually or
        calculated in a stochastic volume calculation and added via the
        :meth:`Universe.add_volume_information` method.
    bounding_box : openmc.BoundingBox
        Lower-left and upper-right coordinates of an axis-aligned bounding box
        of the universe.

    """

<<<<<<< HEAD
    def __init__(self, universe_id=None, name='', cells=None):
=======
    def __init__(self,
                 filename: cv.PathLike,
                 universe_id=None,
                 name='',
                 auto_geom_ids=False,
                 auto_mat_ids=False):
>>>>>>> fc3de1cb
        super().__init__(universe_id, name)

        if cells is not None:
            self.add_cells(cells)

    def __repr__(self):
        string = super().__repr__()
        string += '{: <16}=\t{}\n'.format('\tGeom', 'CSG')
        string += '{: <16}=\t{}\n'.format('\tCells', list(self._cells.keys()))
        return string

<<<<<<< HEAD
=======
    @property
    def bounding_box(self):
        with h5py.File(self.filename) as dagmc_file:
            coords = dagmc_file['tstt']['nodes']['coordinates'][()]
            lower_left_corner = coords.min(axis=0)
            upper_right_corner = coords.max(axis=0)
            return openmc.BoundingBox(lower_left_corner, upper_right_corner)

    @property
    def filename(self):
        return self._filename

    @filename.setter
    def filename(self, val: cv.PathLike):
        cv.check_type('DAGMC filename', val, cv.PathLike)
        self._filename = input_path(val)
>>>>>>> fc3de1cb

    @property
    def bounding_box(self) -> openmc.BoundingBox:
        regions = [c.region for c in self.cells.values()
                   if c.region is not None]
        if regions:
            return openmc.Union(regions).bounding_box
        else:
            return openmc.BoundingBox.infinite()

    @classmethod
    def from_hdf5(cls, group, cells):
        """Create universe from HDF5 group

        Parameters
        ----------
        group : h5py.Group
            Group in HDF5 file
        cells : dict
            Dictionary mapping cell IDs to instances of :class:`openmc.Cell`.

        Returns
        -------
<<<<<<< HEAD
        openmc.Universe
            Universe instance
=======
        int
            Number of geometry elements of the specified type
        """
        cv.check_value('geometry type', geom_type, ('volume', 'surface'))

        def decode_str_tag(tag_val):
            return tag_val.tobytes().decode().replace('\x00', '')

        with h5py.File(self.filename) as dagmc_file:
            category_data = dagmc_file['tstt/tags/CATEGORY/values']
            category_strs = map(decode_str_tag, category_data)
            n = sum([v == geom_type.capitalize() for v in category_strs])

            # check for presence of an implicit complement in the file and
            # increment the number of cells if it doesn't exist
            if geom_type == 'volume':
                name_data = dagmc_file['tstt/tags/NAME/values']
                name_strs = map(decode_str_tag, name_data)
                if not sum(['impl_complement' in n for n in name_strs]):
                    n += 1
        return n
>>>>>>> fc3de1cb

        """
        universe_id = int(group.name.split('/')[-1].lstrip('universe '))
        cell_ids = group['cells'][()]

        # Create this Universe
        universe = cls(universe_id)

        # Add each Cell to the Universe
        for cell_id in cell_ids:
            universe.add_cell(cells[cell_id])

        return universe


    def add_cell(self, cell):
        """Add a cell to the universe.

        Parameters
        ----------
        cell : openmc.Cell
            Cell to add

        """

        if not isinstance(cell, openmc.Cell):
            msg = f'Unable to add a Cell to Universe ID="{self._id}" since ' \
                  f'"{cell}" is not a Cell'
            raise TypeError(msg)

        cell_id = cell.id

        if cell_id not in self._cells:
            self._cells[cell_id] = cell

    def remove_cell(self, cell):
        """Remove a cell from the universe.

        Parameters
        ----------
        cell : openmc.Cell
            Cell to remove

        """

        if not isinstance(cell, openmc.Cell):
            msg = f'Unable to remove a Cell from Universe ID="{self._id}" ' \
                  f'since "{cell}" is not a Cell'
            raise TypeError(msg)

        # If the Cell is in the Universe's list of Cells, delete it
        self._cells.pop(cell.id, None)

    def create_xml_subelement(self, xml_element, memo=None):
        if memo is None:
            memo = set()

        # Iterate over all Cells
        for cell in self._cells.values():

            # If the cell was already written, move on
            if cell in memo:
                continue

            memo.add(cell)

            # Create XML subelement for this Cell
            cell_element = cell.create_xml_subelement(xml_element, memo)

            # Append the Universe ID to the subelement and add to Element
            cell_element.set("universe", str(self._id))
            xml_element.append(cell_element)


    def _partial_deepcopy(self):
        """Clone all of the openmc.Universe object's attributes except for its cells,
        as they are copied within the clone function. This should only to be
        used within the openmc.UniverseBase.clone() context.
        """
        clone = openmc.Universe(name=self.name)
        clone.volume = self.volume
        return clone

<|MERGE_RESOLUTION|>--- conflicted
+++ resolved
@@ -623,11 +623,6 @@
 
     Parameters
     ----------
-<<<<<<< HEAD
-=======
-    filename : path-like
-        Path to the DAGMC file used to represent this universe.
->>>>>>> fc3de1cb
     universe_id : int, optional
         Unique identifier of the universe. If not specified, an identifier will
         automatically be assigned
@@ -655,16 +650,7 @@
 
     """
 
-<<<<<<< HEAD
     def __init__(self, universe_id=None, name='', cells=None):
-=======
-    def __init__(self,
-                 filename: cv.PathLike,
-                 universe_id=None,
-                 name='',
-                 auto_geom_ids=False,
-                 auto_mat_ids=False):
->>>>>>> fc3de1cb
         super().__init__(universe_id, name)
 
         if cells is not None:
@@ -675,26 +661,6 @@
         string += '{: <16}=\t{}\n'.format('\tGeom', 'CSG')
         string += '{: <16}=\t{}\n'.format('\tCells', list(self._cells.keys()))
         return string
-
-<<<<<<< HEAD
-=======
-    @property
-    def bounding_box(self):
-        with h5py.File(self.filename) as dagmc_file:
-            coords = dagmc_file['tstt']['nodes']['coordinates'][()]
-            lower_left_corner = coords.min(axis=0)
-            upper_right_corner = coords.max(axis=0)
-            return openmc.BoundingBox(lower_left_corner, upper_right_corner)
-
-    @property
-    def filename(self):
-        return self._filename
-
-    @filename.setter
-    def filename(self, val: cv.PathLike):
-        cv.check_type('DAGMC filename', val, cv.PathLike)
-        self._filename = input_path(val)
->>>>>>> fc3de1cb
 
     @property
     def bounding_box(self) -> openmc.BoundingBox:
@@ -718,32 +684,8 @@
 
         Returns
         -------
-<<<<<<< HEAD
         openmc.Universe
             Universe instance
-=======
-        int
-            Number of geometry elements of the specified type
-        """
-        cv.check_value('geometry type', geom_type, ('volume', 'surface'))
-
-        def decode_str_tag(tag_val):
-            return tag_val.tobytes().decode().replace('\x00', '')
-
-        with h5py.File(self.filename) as dagmc_file:
-            category_data = dagmc_file['tstt/tags/CATEGORY/values']
-            category_strs = map(decode_str_tag, category_data)
-            n = sum([v == geom_type.capitalize() for v in category_strs])
-
-            # check for presence of an implicit complement in the file and
-            # increment the number of cells if it doesn't exist
-            if geom_type == 'volume':
-                name_data = dagmc_file['tstt/tags/NAME/values']
-                name_strs = map(decode_str_tag, name_data)
-                if not sum(['impl_complement' in n for n in name_strs]):
-                    n += 1
-        return n
->>>>>>> fc3de1cb
 
         """
         universe_id = int(group.name.split('/')[-1].lstrip('universe '))
@@ -817,7 +759,6 @@
             cell_element.set("universe", str(self._id))
             xml_element.append(cell_element)
 
-
     def _partial_deepcopy(self):
         """Clone all of the openmc.Universe object's attributes except for its cells,
         as they are copied within the clone function. This should only to be
@@ -825,5 +766,4 @@
         """
         clone = openmc.Universe(name=self.name)
         clone.volume = self.volume
-        return clone
-
+        return clone