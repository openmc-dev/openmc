from __future__ import annotations
from collections.abc import Iterable
from numbers import Real, Integral
import pathlib
from typing import Iterable, List, Optional, Union, Dict
import warnings

<<<<<<< HEAD
=======
import lxml.etree as ET
import numpy as np
>>>>>>> 6c7f857e
import h5py
import numpy as np
from xml.etree import ElementTree as ET

import openmc
from openmc.filter import _PARTICLES
from openmc.mesh import MeshBase, RectilinearMesh, UnstructuredMesh
import openmc.checkvalue as cv
from openmc.checkvalue import PathLike

from ._xml import get_text, clean_indentation
from .mixin import IDManagerMixin


class WeightWindows(IDManagerMixin):
    """Mesh-based weight windows

    This class enables you to specify weight window parameters that are used in
    a simulation. Multiple sets of weight windows can be defined for different
    meshes and different particles. An iterable of :class:`WeightWindows`
    instances can be assigned to the :attr:`openmc.Settings.weight_windows`
    attribute, which is then exported to XML.

    Weight window lower/upper bounds are to be specified for each combination of
    a mesh element and an energy bin. Thus the total number of bounds should be
    equal to the product of the number of mesh bins and the number of energy
    bins.

    .. versionadded:: 0.13

    Parameters
    ----------
    mesh : openmc.MeshBase
        Mesh for the weight windows
    lower_ww_bounds : Iterable of Real
        A list of values for which each value is the lower bound of a weight
        window
    upper_ww_bounds : Iterable of Real
        A list of values for which each value is the upper bound of a weight
        window
    upper_bound_ratio : float
        Ratio of the lower to upper weight window bounds
    energy_bounds : Iterable of Real
        A list of values for which each successive pair constitutes a range of
        energies in [eV] for a single bin
    particle_type : {'neutron', 'photon'}
        Particle type the weight windows apply to
    survival_ratio : float
        Ratio of the survival weight to the lower weight window bound for
        rouletting
    max_lower_bound_ratio : float
        Maximum allowed ratio of a particle's weight to the weight window's
        lower bound. A factor will be applied to raise the weight window to be
        lower than the particle's weight by a factor of max_lower_bound_ratio
        during transport if exceeded.
    max_split : int
        Maximum allowable number of particles when splitting
    weight_cutoff : float
        Threshold below which particles will be terminated
    id : int
       Unique identifier for the weight window settings. If not specified, an
       identifier will automatically be assigned.

    Attributes
    ----------
    id : int
       Unique identifier for the weight window settings.
    mesh : openmc.MeshBase
        Mesh for the weight windows with dimension (ni, nj, nk)
    particle_type : str
        Particle type the weight windows apply to
    energy_bounds : Iterable of Real
        A list of values for which each successive pair constitutes a range of
        energies in [eV] for a single bin
    num_energy_bins : int
        Number of energy bins
    lower_ww_bounds : numpy.ndarray of float
        An array of values for which each value is the lower bound of a weight
        window. Shape: (ni, nj, nk, num_energy_bins) for StructuredMesh;
        (num_elements, num_energy_bins) for UnstructuredMesh
    upper_ww_bounds : numpy.ndarray of float
        An array of values for which each value is the upper bound of a weight
        window. Shape: (ni, nj, nk, num_energy_bins) for StructuredMesh;
        (num_elements, num_energy_bins) for UnstructuredMesh
    survival_ratio : float
        Ratio of the survival weight to the lower weight window bound for
        rouletting
    max_lower_bound_ratio: float
        Maximum allowed ratio of a particle's weight to the weight window's
        lower bound. (Default: 1.0)
    max_split : int
        Maximum allowable number of particles when splitting
    weight_cutoff : float
        Threshold below which particles will be terminated

    See Also
    --------
    openmc.Settings

    """
    next_id = 1
    used_ids = set()

    def __init__(
        self,
        mesh: MeshBase,
        lower_ww_bounds: Iterable[float],
        upper_ww_bounds: Optional[Iterable[float]] = None,
        upper_bound_ratio: Optional[float] = None,
        energy_bounds: Optional[Iterable[Real]] = None,
        particle_type: str = 'neutron',
        survival_ratio: float = 3,
        max_lower_bound_ratio: Optional[float] = None,
        max_split: int = 10,
        weight_cutoff: float = 1.e-38,
        id: Optional[int] = None
    ):
        self.mesh = mesh
        self.id = id
        self.particle_type = particle_type
        self.energy_bounds = energy_bounds
        self.lower_ww_bounds = lower_ww_bounds

        if upper_ww_bounds is not None and upper_bound_ratio:
            raise ValueError("Exactly one of upper_ww_bounds and "
                             "upper_bound_ratio must be present.")

        if upper_ww_bounds is None and upper_bound_ratio is None:
            raise ValueError("Exactly one of upper_ww_bounds and "
                             "upper_bound_ratio must be present.")

        if upper_bound_ratio:
            self.upper_ww_bounds = [
                lb * upper_bound_ratio for lb in self.lower_ww_bounds
            ]

        if upper_ww_bounds is not None:
            self.upper_ww_bounds = upper_ww_bounds

        if len(self.lower_ww_bounds) != len(self.upper_ww_bounds):
            raise ValueError('Size of the lower and upper weight '
                             'window bounds do not match')

        self.survival_ratio = survival_ratio

        self._max_lower_bound_ratio = None
        if max_lower_bound_ratio is not None:
            self.max_lower_bound_ratio = max_lower_bound_ratio

        self.max_split = max_split
        self.weight_cutoff = weight_cutoff

    def __repr__(self) -> str:
        string = type(self).__name__ + '\n'
        string += '{: <16}=\t{}\n'.format('\tID', self._id)
        string += '{: <16}=\t{}\n'.format('\tMesh', self.mesh)
        string += '{: <16}=\t{}\n'.format('\tParticle Type', self._particle_type)
        string += '{: <16}=\t{}\n'.format('\tEnergy Bounds', self._energy_bounds)
        string += '{: <16}=\t{}\n'.format('\tLower WW Bounds', self._lower_ww_bounds)
        string += '{: <16}=\t{}\n'.format('\tUpper WW Bounds', self._upper_ww_bounds)
        string += '{: <16}=\t{}\n'.format('\tSurvival Ratio', self._survival_ratio)
        string += '{: <16}=\t{}\n'.format('\tMax Split', self._max_split)
        string += '{: <16}=\t{}\n'.format('\tWeight Cutoff', self._weight_cutoff)
        return string

    def __eq__(self, other: WeightWindows) -> bool:
        # ensure that `other` is a WeightWindows object
        if not isinstance(other, WeightWindows):
            return False

        # TODO: add ability to check mesh equality

        # check several attributes directly
        attrs = ('particle_type',
                 'survival_ratio',
                 'max_lower_bound_ratio',
                 'max_split',
                 'weight_cutoff')
        for attr in attrs:
            if getattr(self, attr) != getattr(other, attr):
                return False

        # save most expensive checks for last
        if not np.array_equal(self.energy_bounds, other.energy_bounds):
            return False

        if not np.array_equal(self.lower_ww_bounds, other.lower_ww_bounds):
            return False

        if not np.array_equal(self.upper_ww_bounds, other.upper_ww_bounds):
            return False

        return True

    @property
    def mesh(self) -> MeshBase:
        return self._mesh

    @mesh.setter
    def mesh(self, mesh: MeshBase):
        cv.check_type('Weight window mesh', mesh, MeshBase)
        self._mesh = mesh

    @property
    def particle_type(self) -> str:
        return self._particle_type

    @particle_type.setter
    def particle_type(self, pt: str):
        cv.check_value('Particle type', pt, _PARTICLES)
        self._particle_type = pt

    @property
    def energy_bounds(self) -> Iterable[Real]:
        return self._energy_bounds

    @energy_bounds.setter
    def energy_bounds(self, bounds: Iterable[float]):
        cv.check_type('Energy bounds', bounds, Iterable, Real)
        self._energy_bounds = np.asarray(bounds)

    @property
    def num_energy_bins(self) -> int:
        if self.energy_bounds is None:
            raise ValueError('Energy bounds are not set')
        return self.energy_bounds.size - 1

    @property
    def lower_ww_bounds(self) -> np.ndarray:
        return self._lower_ww_bounds

    @lower_ww_bounds.setter
    def lower_ww_bounds(self, bounds: Iterable[float]):
        cv.check_iterable_type('Lower WW bounds',
                               bounds,
                               Real,
                               min_depth=1,
                               max_depth=4)
        # reshape data according to mesh and energy bins
        bounds = np.asarray(bounds)
        if isinstance(self.mesh, UnstructuredMesh):
            bounds = bounds.reshape(-1, self.num_energy_bins)
        else:
            bounds = bounds.reshape(*self.mesh.dimension, self.num_energy_bins)
        self._lower_ww_bounds = bounds

    @property
    def upper_ww_bounds(self) -> np.ndarray:
        return self._upper_ww_bounds

    @upper_ww_bounds.setter
    def upper_ww_bounds(self, bounds: Iterable[float]):
        cv.check_iterable_type('Upper WW bounds',
                               bounds,
                               Real,
                               min_depth=1,
                               max_depth=4)
        # reshape data according to mesh and energy bins
        bounds = np.asarray(bounds)
        if isinstance(self.mesh, UnstructuredMesh):
            bounds = bounds.reshape(-1, self.num_energy_bins)
        else:
            bounds = bounds.reshape(*self.mesh.dimension, self.num_energy_bins)
        self._upper_ww_bounds = bounds

    @property
    def survival_ratio(self) -> float:
        return self._survival_ratio

    @survival_ratio.setter
    def survival_ratio(self, val: float):
        cv.check_type('Survival ratio', val, Real)
        cv.check_greater_than('Survival ratio', val, 1.0, True)
        self._survival_ratio = val

    @property
    def max_lower_bound_ratio(self) -> float:
        return self._max_lower_bound_ratio

    @max_lower_bound_ratio.setter
    def max_lower_bound_ratio(self, val: float):
        cv.check_type('Maximum lower bound ratio', val, Real)
        cv.check_greater_than('Maximum lower bound ratio', val, 1.0, equality=True)
        self._max_lower_bound_ratio = val

    @property
    def max_split(self) -> int:
        return self._max_split

    @max_split.setter
    def max_split(self, val: int):
        cv.check_type('Max split', val, Integral)
        self._max_split = val

    @property
    def weight_cutoff(self) -> float:
        return self._weight_cutoff

    @weight_cutoff.setter
    def weight_cutoff(self, cutoff: float):
        cv.check_type('Weight cutoff', cutoff, Real)
        cv.check_greater_than('Weight cutoff', cutoff, 0.0, True)
        self._weight_cutoff = cutoff

    def to_xml_element(self) -> ET.Element:
        """Return an XML representation of the weight window settings

        Returns
        -------
        element : lxml.etree._Element
            XML element containing the weight window information
        """
        element = ET.Element('weight_windows')

        element.set('id', str(self._id))

        subelement = ET.SubElement(element, 'mesh')
        subelement.text = str(self.mesh.id)

        subelement = ET.SubElement(element, 'particle_type')
        subelement.text = self.particle_type

        subelement = ET.SubElement(element, 'energy_bounds')
        subelement.text = ' '.join(str(e) for e in self.energy_bounds)

        subelement = ET.SubElement(element, 'lower_ww_bounds')
        subelement.text = ' '.join(str(b) for b in self.lower_ww_bounds.ravel('F'))

        subelement = ET.SubElement(element, 'upper_ww_bounds')
        subelement.text = ' '.join(str(b) for b in self.upper_ww_bounds.ravel('F'))

        subelement = ET.SubElement(element, 'survival_ratio')
        subelement.text = str(self.survival_ratio)

        if self.max_lower_bound_ratio is not None:
            subelement = ET.SubElement(element, 'max_lower_bound_ratio')
            subelement.text = str(self.max_lower_bound_ratio)

        subelement = ET.SubElement(element, 'max_split')
        subelement.text = str(self.max_split)

        subelement = ET.SubElement(element, 'weight_cutoff')
        subelement.text = str(self.weight_cutoff)

        return element

    @classmethod
    def from_xml_element(cls, elem: ET.Element, root: ET.Element) -> WeightWindows:
        """Generate weight window settings from an XML element

        Parameters
        ----------
        elem : lxml.etree._Element
            XML element
        root : lxml.etree._Element
            Root element for the file where meshes can be found

        Returns
        -------
        openmc.WeightWindows
            Weight windows object
        """
        # Get mesh for weight windows
        mesh_id = int(get_text(elem, 'mesh'))
        path = f"./mesh[@id='{mesh_id}']"
        mesh_elem = root.find(path)
        if mesh_elem is not None:
            mesh = MeshBase.from_xml_element(mesh_elem)

        # Read all other parameters
        lower_ww_bounds = [float(l) for l in get_text(elem, 'lower_ww_bounds').split()]
        upper_ww_bounds = [float(u) for u in get_text(elem, 'upper_ww_bounds').split()]
        e_bounds = [float(b) for b in get_text(elem, 'energy_bounds').split()]
        particle_type = get_text(elem, 'particle_type')
        survival_ratio = float(get_text(elem, 'survival_ratio'))

        ww_shape = (len(e_bounds) - 1,) + mesh.dimension[::-1]
        lower_ww_bounds = np.array(lower_ww_bounds).reshape(ww_shape).T
        upper_ww_bounds = np.array(upper_ww_bounds).reshape(ww_shape).T

        max_lower_bound_ratio = None
        if get_text(elem, 'max_lower_bound_ratio'):
            max_lower_bound_ratio = float(get_text(elem, 'max_lower_bound_ratio'))

        max_split = int(get_text(elem, 'max_split'))
        weight_cutoff = float(get_text(elem, 'weight_cutoff'))
        id = int(get_text(elem, 'id'))

        return cls(
            mesh=mesh,
            lower_ww_bounds=lower_ww_bounds,
            upper_ww_bounds=upper_ww_bounds,
            energy_bounds=e_bounds,
            particle_type=particle_type,
            survival_ratio=survival_ratio,
            max_lower_bound_ratio=max_lower_bound_ratio,
            max_split=max_split,
            weight_cutoff=weight_cutoff,
            id=id
        )

    @classmethod
    def from_hdf5(cls, group: h5py.Group, meshes: Dict[int, MeshBase]) -> WeightWindows:
        """Create weight windows from HDF5 group

        Parameters
        ----------
        group : h5py.Group
            Group in HDF5 file
        meshes : dict
            Dictionary mapping IDs to mesh objects

        Returns
        -------
        openmc.WeightWindows
            A weight window object
        """

        id = int(group.name.split('/')[-1].lstrip('weight_windows'))
        mesh_id = group['mesh'][()]
        ptype = group['particle_type'][()].decode()
        e_bounds = group['energy_bounds'][()]
        lower_ww_bounds = group['lower_ww_bounds'][()]
        upper_ww_bounds = group['upper_ww_bounds'][()]
        survival_ratio = group['survival_ratio'][()]

        mesh = meshes[mesh_id]

        max_lower_bound_ratio = None
        if group.get('max_lower_bound_ratio') is not None:
            max_lower_bound_ratio = group['max_lower_bound_ratio'][()]

        max_split = group['max_split'][()]
        weight_cutoff = group['weight_cutoff'][()]

        return cls(
            mesh=mesh,
            lower_ww_bounds=lower_ww_bounds,
            upper_ww_bounds=upper_ww_bounds,
            energy_bounds=e_bounds,
            particle_type=ptype,
            survival_ratio=survival_ratio,
            max_lower_bound_ratio=max_lower_bound_ratio,
            max_split=max_split,
            weight_cutoff=weight_cutoff,
            id=id
        )


def wwinp_to_wws(path: PathLike) -> List[WeightWindows]:
    """Create WeightWindows instances from a wwinp file

    .. versionadded:: 0.13.1

    Parameters
    ----------
    path : str or pathlib.Path
        Path to the wwinp file

    Returns
    -------
    list of openmc.WeightWindows
    """

    with open(path) as wwinp:
        # BLOCK 1
        header = wwinp.readline().split(None, 4)
        # read file type, time-dependence, number of
        # particles, mesh type and problem identifier
        _if, iv, ni, nr = [int(x) for x in header[:4]]
        probid = header[4] if len(header) > 4 else ""

        # header value checks
        if _if != 1:
            raise ValueError(f'Found incorrect file type, if: {_if}')

        if iv > 1:
            # read number of time bins for each particle, 'nt(1...ni)'
            nt = np.fromstring(wwinp.readline(), sep=' ', dtype=int)

            # raise error if time bins are present for now
            raise ValueError('Time-dependent weight windows '
                             'are not yet supported')
        else:
            nt = ni * [1]

        if nr == 16:
            raise NotImplementedError('Cylindrical and spherical mesh '
                                      'types are not yet supported')

        # read number of energy bins for each particle, 'ne(1...ni)'
        ne = np.fromstring(wwinp.readline(), sep=' ', dtype=int)

        # read coarse mesh dimensions and lower left corner
        mesh_description = np.fromstring(wwinp.readline(), sep=' ')
        nfx, nfy, nfz = mesh_description[:3].astype(int)
        xyz0 = mesh_description[3:]

        # read cylindrical and spherical mesh vectors if present
        if nr == 16:
            # read number of coarse bins
            line_arr = np.fromstring(wwinp.readline(), sep=' ')
            ncx, ncy, ncz = line_arr[:3].astype(int)
            # read polar vector (x1, y1, z1)
            xyz1 = line_arr[3:] - xyz0
            polar_vec = xyz1 / np.linalg.norm(xyz1)
            # read azimuthal vector (x2, y2, z2)
            line_arr = np.fromstring(wwinp.readline(), sep=' ')
            xyz2 = line_arr[:3] - xyz0
            azimuthal_vec = xyz2 / np.linalg.norm(xyz2)
            # read geometry type
            nwg = int(line_arr[-1])
        elif nr == 10:
            # read rectilinear data:
            # number of coarse mesh bins and mesh type
            ncx, ncy, ncz, nwg = \
                np.fromstring(wwinp.readline(), sep=' ').astype(int)
        else:
            raise RuntimeError(f'Invalid mesh description (nr) found: {nr}')

        # read BLOCK 2 and BLOCK 3 data into a single array
        ww_data = np.fromstring(wwinp.read(), sep=' ')

    # extract mesh data from the ww_data array
    start_idx = 0

    # first values in the mesh definition arrays are the first
    # coordinate of the grid
    end_idx = start_idx + 1 + 3 * ncx
    x0, x_vals = ww_data[start_idx], ww_data[start_idx+1:end_idx]
    start_idx = end_idx

    end_idx = start_idx + 1 + 3 * ncy
    y0, y_vals = ww_data[start_idx], ww_data[start_idx+1:end_idx]
    start_idx = end_idx

    end_idx = start_idx + 1 + 3 * ncz
    z0, z_vals = ww_data[start_idx], ww_data[start_idx+1:end_idx]
    start_idx = end_idx

    # mesh consistency checks
    if nr == 16 and nwg == 1:
        raise ValueError(f'Mesh description in header ({nr}) '
                         f'does not match the mesh type ({nwg})')

    if (xyz0 != (x0, y0, z0)).any():
        raise ValueError(f'Mesh origin in the header ({xyz0}) '
                         f' does not match the origin in the mesh '
                         f' description ({x0, y0, z0})')

    # create openmc mesh object
    grids = []
    mesh_definition = [(x0, x_vals, nfx), (y0, y_vals, nfy), (z0, z_vals, nfz)]
    for grid0, grid_vals, n_pnts in mesh_definition:
        # file spec checks for the mesh definition
        if (grid_vals[2::3] != 1.0).any():
            raise ValueError('One or more mesh ratio value, qx, '
                             'is not equal to one')

        if grid_vals[::3].sum() != n_pnts:
            raise ValueError('Sum of the fine bin entries, s, does '
                             'not match the number of fine bins')

        # extend the grid based on the next coarse bin endpoint, px
        # and the number of fine bins in the coarse bin, sx
        intervals = grid_vals.reshape(-1, 3)
        coords = [grid0]
        for sx, px, qx in intervals:
            coords += np.linspace(coords[-1], px, int(sx + 1)).tolist()[1:]

        grids.append(np.array(coords))

    mesh = RectilinearMesh()
    mesh.x_grid, mesh.y_grid, mesh.z_grid = grids

    # extract weight window values from array
    wws = []
    for ne_i, nt_i, particle_type in zip(ne, nt, ('neutron', 'photon')):
        # no information to read for this particle if
        # either the energy bins or time bins are empty
        if ne_i == 0 or nt_i == 0:
            continue

        if iv > 1:
            # time bins are parsed but unused for now
            end_idx = start_idx + nt_i
            time_bounds = ww_data[start_idx:end_idx]
            np.insert(time_bounds, (0,), (0.0,))
            start_idx = end_idx

        # read energy boundaries
        end_idx = start_idx + ne_i
        energy_bounds = np.insert(ww_data[start_idx:end_idx], (0,), (0.0,))
        # convert from MeV to eV
        energy_bounds *= 1e6
        start_idx = end_idx

        # read weight window values
        end_idx = start_idx + (nfx * nfy * nfz) * nt_i * ne_i

        # read values and reshape according to ordering
        # slowest to fastest: t, e, z, y, x
        # reorder with transpose since our ordering is x, y, z, e, t
        ww_shape = (nt_i, ne_i, nfz, nfy, nfx)
        ww_values = ww_data[start_idx:end_idx].reshape(ww_shape).T
        # Only use first time bin since we don't support time dependent weight
        # windows yet.
        ww_values = ww_values[:, :, :, :, 0]
        start_idx = end_idx

        # create a weight window object
        ww = WeightWindows(id=None,
                           mesh=mesh,
                           lower_ww_bounds=ww_values,
                           upper_bound_ratio=5.0,
                           energy_bounds=energy_bounds,
                           particle_type=particle_type)
        wws.append(ww)

    return wws


class WeightWindowGenerator:
    """Class passed to setting to govern weight window generation
    using the OpenMC executable

    Parameters
    ----------
    mesh : :class:`openmc.MeshBase`
        Mesh used to represent the weight windows spatially
    energy_bounds : Iterable of Real
        A list of values for which each successive pair constitutes a range of
        energies in [eV] for a single bin
    particle_type : {'neutron', 'photon'}
        Particle type the weight windows apply to

    Attributes
    ----------
    mesh : openmc.MeshBase
        Mesh used to represent the weight windows spatially
    energy_bounds : Iterable of Real
        A list of values for which each successive pair constitutes a range of
        energies in [eV] for a single bin
    particle_type : {'neutron', 'photon'}
        Particle type the weight windows apply to
    method : {'magic'}
        The weight window generation methodology applied during an update. Only
        'magic' is currently supported.
    max_realizations : int
        The upper limit for number of tally realizations when generating weight
        windows.
    update_interval : int
        The number of tally realizations between updates. (default: 1)
    update_parameters : dict
        A set of parameters related to the update.
    on_the_fly : bool
        Whether or not to apply weight windows on the fly. (default: True)
    """

    _MAGIC_PARAMS = {'value': str, 'threshold': float, 'ratio': float}

    def __init__(self, mesh, energy_bounds=None, particle_type='neutron'):
        self.mesh = mesh
        if energy_bounds is not None:
            self.energy_bounds = energy_bounds
        self.particle_type = particle_type
        self.max_realizations = 1

        self._update_parameters = None

        self.method = 'magic'
        self.particle_type = particle_type
        self.update_interval = 1
        self.on_the_fly = True


    def __repr__(self):
        string = type(self).__name__ + '\n'
        string += f'\t{"Mesh":<20}=\t{self.mesh.id}\n'
        string += f'\t{"Particle:":<20}=\t{self.particle_type}\n'
        string += f'\t{"Energy Bounds:":<20}=\t{self.energy_bounds}\n'
        string += f'\t{"Method":<20}=\t{self.method}\n'
        string += f'\t{"Max Realizations:":<20}=\t{self.max_realizations}\n'
        string += f'\t{"Update Interval:":<20}=\t{self.update_interval}\n'
        string += f'\t{"On The Fly:":<20}=\t{self.on_the_fly}\n'
        if self.update_parameters is not None:
            string += f'\t{"Update Parameters:":<20}\n\t\t\t{self.update_parameters}\n'
        string

        return string

    @property
    def mesh(self) -> openmc.MeshBase:
        return self._mesh

    @mesh.setter
    def mesh(self, m: openmc.MeshBase):
        cv.check_type('mesh', m, openmc.MeshBase)
        self._mesh = m

    @property
    def energy_bounds(self) -> Iterable[Real]:
        return self._energy_bounds

    @energy_bounds.setter
    def energy_bounds(self, eb: Iterable[float]):
        cv.check_type('energy bounds', eb, Iterable, Real)
        self._energy_bounds = eb

    @property
    def particle_type(self) -> str:
        return self._particle_type

    @particle_type.setter
    def particle_type(self, pt: str):
        cv.check_value('particle type', pt, ('neutron', 'photon'))
        self._particle_type = pt

    @property
    def method(self) -> str:
        return self._method

    @method.setter
    def method(self, m: str):
        cv.check_type('generation method', m, str)
        cv.check_value('generation method', m, {'magic'})
        self._method = m
        if self._update_parameters is not None:
            try:
                self._check_update_parameters()
            except (TypeError, KeyError):
                warnings.warn(f'Update parameters are invalid for the "{m}" method.')

    @property
    def max_realizations(self) -> int:
        return self._max_realizations

    @max_realizations.setter
    def max_realizations(self, m: int):
        cv.check_type('max tally realizations', m, Integral)
        cv.check_greater_than('max tally realizations', m, 0)
        self._max_realizations = m

    @property
    def update_interval(self) -> int:
        return self._update_interval

    @update_interval.setter
    def update_interval(self, ui: int):
        cv.check_type('update interval', ui, Integral)
        cv.check_greater_than('update interval', ui , 0)
        self._update_interval = ui

    @property
    def update_parameters(self) -> dict:
        return self._update_parameters

    def _check_update_parameters(self, params: dict):
        if self.method == 'magic':
            check_params = self._MAGIC_PARAMS

        for key, val in params.items():
            if key not in check_params:
                raise ValueError(f'Invalid param "{key}" for {self.method} '
                                  'weight window generation')
            cv.check_type(f'weight window generation param: "{key}"', val, self._MAGIC_PARAMS[key])

    @update_parameters.setter
    def update_parameters(self, params: dict):
        self._check_update_parameters(params)
        self._update_parameters = params

    @property
    def on_the_fly(self) -> bool:
        return self._on_the_fly

    @on_the_fly.setter
    def on_the_fly(self, otf: bool):
        cv.check_type('on the fly generation', otf, bool)
        self._on_the_fly = otf

    def _update_parameters_subelement(self, element: xml.etree.ElementTree.Element):
        if not self.update_parameters:
            return
        params_element = ET.SubElement(element, 'update_parameters')
        for pname, value in self.update_parameters.items():
            param_element = ET.SubElement(params_element, pname)
            param_element.text = str(value)

    @classmethod
    def _sanitize_update_parameters(cls, method: str, update_parameters: dict):
        """
        Attempt to convert update parameters to their appropriate types

        Parameters
        ----------
        method : str
            The update method for which these update parameters should comply
        update_parameters : dict
            The update parameters as-read from the XML node (keys: str, values: str)
        """
        if method == 'magic':
            check_params = cls._MAGIC_PARAMS

        for param, param_type in check_params.items():
            if param in update_parameters:
                update_parameters[param] = param_type(update_parameters[param])

    def to_xml_element(self):
        """Creates a 'weight_window_generator' element to be written to an XML file.
        """
        element = ET.Element('weight_windows_generator')

        mesh_elem = ET.SubElement(element, 'mesh')
        mesh_elem.text = str(self.mesh.id)
        if self.energy_bounds is not None:
            subelement = ET.SubElement(element, 'energy_bounds')
            subelement.text = ' '.join(str(e) for e in self.energy_bounds)
        particle_elem = ET.SubElement(element, 'particle_type')
        particle_elem.text = self.particle_type
        realizations_elem = ET.SubElement(element, 'max_realizations')
        realizations_elem.text = str(self.max_realizations)
        update_interval_elem = ET.SubElement(element, 'update_interval')
        update_interval_elem.text = str(self.update_interval)
        otf_elem = ET.SubElement(element, 'on_the_fly')
        otf_elem.text = str(self.on_the_fly).lower()
        method_elem = ET.SubElement(element, 'method')
        method_elem.text = self.method
        if self.update_parameters is not None:
            self._update_parameters_subelement(element)

        clean_indentation(element)

        return element

    @classmethod
    def from_xml_element(cls, elem: xml.etree.ElementTree.Element, meshes: dict) -> WeightWindowGenerator:
        """
        Create a weight window generation object from an XML element

        Parameters
        ----------
        elem : xml.etree.ElementTree.Element
            XML element
        meshes : dict
            A dictionary with IDs as keys and openmc.MeshBase instances as values

        Returns
        -------
        openmc.WeightWindowGenerator
        """

        mesh_id = int(get_text(elem, 'mesh'))
        mesh = meshes[mesh_id]

        energy_bounds = [float(x) for x in get_text(elem, 'energy_bounds').split()]
        particle_type = get_text(elem, 'particle_type')

        wwg = cls(mesh, energy_bounds, particle_type)

        wwg.max_realizations = int(get_text(elem, 'max_realizations'))
        wwg.update_interval = int(get_text(elem, 'update_interval'))
        wwg.on_the_fly = bool(get_text(elem, 'on_the_fly'))
        wwg.method = get_text(elem, 'method')

        if elem.find('update_parameters'):
            update_parameters = {}
            params_elem = elem.find('update_parameters')
            for entry in params_elem:
                update_parameters[entry.tag] = entry.text

            cls._sanitize_update_parameters(wwg.method, update_parameters)
            wwg.update_parameters = update_parameters

        return wwg

def hdf5_to_wws(path='weight_windows.h5', meshes=None):
    """Create WeightWindows instances from a weight windows HDF5 file

    .. versionadded:: 0.13.4

    Parameters
    ----------
    path : cv.PathLike
        Path to the weight windows hdf5 file
    meshes : dict
        A dictionary with IDs as keys and openmc.MeshBase instances as values

    Returns
    -------
    list of openmc.WeightWindows
    """
    with h5py.File(path) as h5_file:
        return [WeightWindows.from_hdf5(ww, meshes) for ww in h5_file['weight_windows'].values()]<|MERGE_RESOLUTION|>--- conflicted
+++ resolved
@@ -5,14 +5,9 @@
 from typing import Iterable, List, Optional, Union, Dict
 import warnings
 
-<<<<<<< HEAD
-=======
 import lxml.etree as ET
 import numpy as np
->>>>>>> 6c7f857e
 import h5py
-import numpy as np
-from xml.etree import ElementTree as ET
 
 import openmc
 from openmc.filter import _PARTICLES
