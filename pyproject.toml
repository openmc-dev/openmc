[build-system]
requires = ["setuptools", "setuptools-scm", "wheel"]
build-backend = "setuptools.build_meta"

[project]
name = "openmc"
authors = [
    {name = "The OpenMC Development Team", email = "openmc@anl.gov"},
]
description = "OpenMC"
<<<<<<< HEAD
dynamic = ["version"]
requires-python = ">=3.10"
=======
version = "0.15.1-dev"
requires-python = ">=3.11"
>>>>>>> d2edf0ce
license = {file = "LICENSE"}
classifiers = [
    "Development Status :: 4 - Beta",
    "Intended Audience :: Developers",
    "Intended Audience :: End Users/Desktop",
    "Intended Audience :: Science/Research",
    "License :: OSI Approved :: MIT License",
    "Natural Language :: English",
    "Topic :: Scientific/Engineering",
    "Programming Language :: C++",
    "Programming Language :: Python :: 3",
    "Programming Language :: Python :: 3.11",
    "Programming Language :: Python :: 3.12",
    "Programming Language :: Python :: 3.13",
]
dependencies = [
    "numpy",
    "h5py",
    "scipy",
    "ipython",
    "matplotlib",
    "pandas",
    "lxml",
    "uncertainties",
    "setuptools",
    "endf",
]

[project.optional-dependencies]
depletion-mpi = ["mpi4py"]
docs = [
    "sphinx==5.0.2",
    "sphinxcontrib-katex",
    "sphinx-numfig",
    "jupyter",
    "sphinxcontrib-svg2pdfconverter",
    "sphinx-rtd-theme==1.0.0"
]
test = ["packaging", "pytest", "pytest-cov", "colorama", "openpyxl"]
ci = ["cpp-coveralls", "coveralls"]
vtk = ["vtk"]

[project.urls]
Homepage = "https://openmc.org"
Documentation = "https://docs.openmc.org"
Repository = "https://github.com/openmc-dev/openmc"
Issues = "https://github.com/openmc-dev/openmc/issues"

[tool.setuptools.packages.find]
include = ['openmc*', 'scripts*']
exclude = ['tests*']

[tool.setuptools.package-data]
"openmc.data.effective_dose" = ["**/*.txt"]
"openmc.data" = ["*.txt", "*.DAT", "*.json", "*.h5"]
"openmc.lib" = ["libopenmc.dylib", "libopenmc.so"]

[tool.setuptools_scm]

[project.scripts]
openmc-ace-to-hdf5 = "scripts.openmc_ace_to_hdf5:main"
openmc-plot-mesh-tally = "scripts.openmc_plot_mesh_tally:main"
openmc-track-combine = "scripts.openmc_track_combine:main"
openmc-track-to-vtk = "scripts.openmc_track_to_vtk:main"
openmc-update-inputs = "scripts.openmc_update_inputs:main"
openmc-update-mgxs = "scripts.openmc_update_mgxs:main"
openmc-voxel-to-vtk = "scripts.openmc_voxel_to_vtk:main"<|MERGE_RESOLUTION|>--- conflicted
+++ resolved
@@ -8,13 +8,8 @@
     {name = "The OpenMC Development Team", email = "openmc@anl.gov"},
 ]
 description = "OpenMC"
-<<<<<<< HEAD
 dynamic = ["version"]
-requires-python = ">=3.10"
-=======
-version = "0.15.1-dev"
 requires-python = ">=3.11"
->>>>>>> d2edf0ce
 license = {file = "LICENSE"}
 classifiers = [
     "Development Status :: 4 - Beta",
