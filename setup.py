#!/usr/bin/env python

import numpy as np
from setuptools import setup
from Cython.Build import cythonize


kwargs = {
<<<<<<< HEAD
    'name': 'openmc',
    'version': version,
    'packages': find_packages(exclude=['tests*']),
    'scripts': glob.glob('scripts/openmc-*'),

    # Data files and libraries
    'package_data': {
        'openmc.lib': ['libopenmc.{}'.format(suffix)],
        'openmc.data': ['mass_1.mas20.txt', 'BREMX.DAT', 'half_life.json', '*.h5'],
        'openmc.data.effective_dose': ['*.txt']
    },

    # Metadata
    'author': 'The OpenMC Development Team',
    'author_email': 'openmc@anl.gov',
    'description': 'OpenMC',
    'url': 'https://openmc.org',
    'download_url': 'https://github.com/openmc-dev/openmc/releases',
    'project_urls': {
        'Issue Tracker': 'https://github.com/openmc-dev/openmc/issues',
        'Documentation': 'https://docs.openmc.org',
        'Source Code': 'https://github.com/openmc-dev/openmc',
    },
    'classifiers': [
        'Development Status :: 4 - Beta',
        'Intended Audience :: Developers',
        'Intended Audience :: End Users/Desktop',
        'Intended Audience :: Science/Research',
        'License :: OSI Approved :: MIT License',
        'Natural Language :: English',
        'Topic :: Scientific/Engineering'
        'Programming Language :: C++',
        'Programming Language :: Python :: 3',
        'Programming Language :: Python :: 3.10',
        'Programming Language :: Python :: 3.11',
        'Programming Language :: Python :: 3.12',
    ],

    # Dependencies
    'python_requires': '>=3.10',
    'install_requires': [
        'numpy>=1.9', 'h5py', 'scipy', 'ipython', 'matplotlib',
        'pandas', 'lxml', 'uncertainties', 'setuptools'
    ],
    'extras_require': {
        'depletion-mpi': ['mpi4py'],
        'docs': ['sphinx', 'sphinxcontrib-katex', 'sphinx-numfig', 'jupyter',
                 'sphinxcontrib-svg2pdfconverter', 'sphinx-rtd-theme'],
        'test': ['packaging', 'pytest', 'pytest-cov', 'colorama', 'openpyxl'],
        'vtk': ['vtk'],
    },
=======
>>>>>>> fd47df4b
    # Cython is used to add resonance reconstruction and fast float_endf
    'ext_modules': cythonize('openmc/data/*.pyx'),
    'include_dirs': [np.get_include()]
}

setup(**kwargs)<|MERGE_RESOLUTION|>--- conflicted
+++ resolved
@@ -6,60 +6,6 @@
 
 
 kwargs = {
-<<<<<<< HEAD
-    'name': 'openmc',
-    'version': version,
-    'packages': find_packages(exclude=['tests*']),
-    'scripts': glob.glob('scripts/openmc-*'),
-
-    # Data files and libraries
-    'package_data': {
-        'openmc.lib': ['libopenmc.{}'.format(suffix)],
-        'openmc.data': ['mass_1.mas20.txt', 'BREMX.DAT', 'half_life.json', '*.h5'],
-        'openmc.data.effective_dose': ['*.txt']
-    },
-
-    # Metadata
-    'author': 'The OpenMC Development Team',
-    'author_email': 'openmc@anl.gov',
-    'description': 'OpenMC',
-    'url': 'https://openmc.org',
-    'download_url': 'https://github.com/openmc-dev/openmc/releases',
-    'project_urls': {
-        'Issue Tracker': 'https://github.com/openmc-dev/openmc/issues',
-        'Documentation': 'https://docs.openmc.org',
-        'Source Code': 'https://github.com/openmc-dev/openmc',
-    },
-    'classifiers': [
-        'Development Status :: 4 - Beta',
-        'Intended Audience :: Developers',
-        'Intended Audience :: End Users/Desktop',
-        'Intended Audience :: Science/Research',
-        'License :: OSI Approved :: MIT License',
-        'Natural Language :: English',
-        'Topic :: Scientific/Engineering'
-        'Programming Language :: C++',
-        'Programming Language :: Python :: 3',
-        'Programming Language :: Python :: 3.10',
-        'Programming Language :: Python :: 3.11',
-        'Programming Language :: Python :: 3.12',
-    ],
-
-    # Dependencies
-    'python_requires': '>=3.10',
-    'install_requires': [
-        'numpy>=1.9', 'h5py', 'scipy', 'ipython', 'matplotlib',
-        'pandas', 'lxml', 'uncertainties', 'setuptools'
-    ],
-    'extras_require': {
-        'depletion-mpi': ['mpi4py'],
-        'docs': ['sphinx', 'sphinxcontrib-katex', 'sphinx-numfig', 'jupyter',
-                 'sphinxcontrib-svg2pdfconverter', 'sphinx-rtd-theme'],
-        'test': ['packaging', 'pytest', 'pytest-cov', 'colorama', 'openpyxl'],
-        'vtk': ['vtk'],
-    },
-=======
->>>>>>> fd47df4b
     # Cython is used to add resonance reconstruction and fast float_endf
     'ext_modules': cythonize('openmc/data/*.pyx'),
     'include_dirs': [np.get_include()]
