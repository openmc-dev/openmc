--- conflicted
+++ resolved
@@ -251,12 +251,9 @@
 plot.o: source.o
 plot.o: string.o
 
-<<<<<<< HEAD
 random_lcg.o: global.o
 
 search.o: constants.o
-=======
->>>>>>> f33a4aa2
 search.o: error.o
 search.o: global.o
 
