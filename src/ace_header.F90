--- conflicted
+++ resolved
@@ -123,10 +123,10 @@
     real(8), allocatable :: absorption(:) ! absorption (MT > 100)
     real(8), allocatable :: heating(:)    ! heating
 
-    ! Microscopic integrated scattering data for use only with
+    ! Microscopic NDPP scattering data for use only with
     ! integrated scattering tallies
-    real(8), allocatable :: int_scatt_Ein(:)       ! Incoming energy grid
-    type(GrpTransfer), allocatable :: int_scatt(:) ! Dimension is number of Ein
+    real(8), allocatable :: ndpp_scatt_Ein(:)       ! Incoming energy grid
+    type(GrpTransfer), allocatable :: ndpp_scatt(:) ! Dimension is number of Ein
 
     ! Fission information
     logical :: fissionable         ! nuclide is fissionable?
@@ -217,10 +217,10 @@
     real(8), allocatable :: elastic_P(:)
     real(8), allocatable :: elastic_mu(:,:)
 
-    ! Microscopic integrated scattering data for use only with
+    ! Microscopic NDPP scattering data for use only with
     ! integrated scattering tallies
-    real(8), allocatable :: int_scatt_Ein(:)       ! Incoming energy grid
-    type(GrpTransfer), allocatable :: int_scatt(:) ! Dimension is number of Ein
+    real(8), allocatable :: ndpp_scatt_Ein(:)       ! Incoming energy grid
+    type(GrpTransfer), allocatable :: ndpp_scatt(:) ! Dimension is number of Ein
   end type SAlphaBeta
 
 !===============================================================================
@@ -353,7 +353,6 @@
            deallocate(this % energy, this % prob)
 
     end subroutine urrdata_clear
-<<<<<<< HEAD
 
 !===============================================================================
 ! GRPTRANSFER_CLEAR resets and deallocates data in Reaction.
@@ -369,15 +368,13 @@
       this % gmax = 0
 
     end subroutine grptransfer_clear
-=======
->>>>>>> 9a0e5057
 
 !===============================================================================
 ! NUCLIDE_CLEAR resets and deallocates data in Nuclide.
 !===============================================================================
 
     subroutine nuclide_clear(this)
-
+      
       class(Nuclide), intent(inout) :: this ! The Nuclide object to clear
 
       integer :: i ! Loop counter
@@ -396,42 +393,39 @@
 
       if (allocated(this % nu_t_data)) &
            deallocate(this % nu_t_data)
-
+        
       if (allocated(this % nu_p_data)) &
            deallocate(this % nu_p_data)
-
+        
       if (allocated(this % nu_d_data)) &
            deallocate(this % nu_d_data)
-
+        
       if (allocated(this % nu_d_precursor_data)) &
            deallocate(this % nu_d_precursor_data)
-
+        
       if (associated(this % nu_d_edist)) then
         do i = 1, size(this % nu_d_edist)
           call this % nu_d_edist(i) % clear()
         end do
         deallocate(this % nu_d_edist)
       end if
-
+      
       if (associated(this % urr_data)) then
         call this % urr_data % clear()
         deallocate(this % urr_data)
       end if
 
-<<<<<<< HEAD
-      if (allocated(this % int_scatt_Ein)) then
-        deallocate(this % int_scatt_Ein)
-      end if
-
-      if (allocated(this % int_scatt)) then
-        do i = 1, size(this % int_scatt)
-          call this % int_scatt(i) % clear()
+      if (allocated(this % ndpp_scatt_Ein)) then
+        deallocate(this % ndpp_scatt_Ein)
+      end if
+
+      if (allocated(this % ndpp_scatt)) then
+        do i = 1, size(this % ndpp_scatt)
+          call this % ndpp_scatt(i) % clear()
         end do
-        deallocate(this % int_scatt)
-      end if
-
-=======
->>>>>>> 9a0e5057
+        deallocate(this % ndpp_scatt)
+      end if
+
       if (associated(this % reactions)) then
         do i = 1, size(this % reactions)
           call this % reactions(i) % clear()
