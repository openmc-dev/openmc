--- conflicted
+++ resolved
@@ -1,14 +1,9 @@
 module ace_header
 
-<<<<<<< HEAD
   use constants,     only: MAX_FILE_LEN, ONE, THREE
   use endf_header,   only: Tab1
+  use list_header,   only: ListInt
   use vector_header, only: URRVector
-=======
-  use constants,   only: MAX_FILE_LEN
-  use endf_header, only: Tab1
-  use list_header, only: ListInt
->>>>>>> e08250b4
 
   implicit none
 
@@ -551,7 +546,7 @@
         deallocate(this % reactions)
       end if
 
-<<<<<<< HEAD
+! TODO: investigate...
       if (1 == 2) then
 
       ! deallocate energy grid
@@ -605,9 +600,8 @@
       if (allocated(this % Gam_x_means))   deallocate(this % Gam_x_means)
       
       end if
-=======
+
       call this % nuc_list % clear()
->>>>>>> e08250b4
 
     end subroutine nuclide_clear
 
