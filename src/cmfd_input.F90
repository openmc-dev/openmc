--- conflicted
+++ resolved
@@ -71,15 +71,9 @@
     inquire(FILE=filename, EXIST=file_exists)
     if (.not. file_exists) then
       ! CMFD is optional unless it is in on from settings
-<<<<<<< HEAD
-      if (cmfd_on) then
-        message = "No CMFD XML file, '" // trim(filename) // "' does not exist!"
-        call fatal_error()
-=======
       if (cmfd_run) then
         call fatal_error("No CMFD XML file, '" // trim(filename) // "' does not&
              & exist!")
->>>>>>> 24cd12cf
       end if
       return
     else
@@ -98,14 +92,8 @@
     node_mesh = root % child("mesh")
 
     ! Check if mesh is there
-<<<<<<< HEAD
-    if (.not.found) then
-      message = "No CMFD mesh specified in CMFD XML file."
-      call fatal_error()
-=======
     if (.not. node_mesh % associated()) then
       call fatal_error("No CMFD mesh specified in CMFD XML file.")
->>>>>>> 24cd12cf
     end if
 
     ! Set spatial dimensions in cmfd object
@@ -151,16 +139,9 @@
     if (check_for_node(node_mesh, "map")) then
       allocate(cmfd % coremap(cmfd % indices(1), cmfd % indices(2), &
            cmfd % indices(3)))
-<<<<<<< HEAD
-      if (get_arraysize_integer(node_mesh, "map") /= &
-          product(cmfd % indices(1:3))) then
-        message = 'FATAL==>CMFD coremap not to correct dimensions'
-        call fatal_error()
-=======
       if (node_word_count(node_mesh, "map") /= &
            product(cmfd % indices(1:3))) then
         call fatal_error('CMFD coremap not to correct dimensions')
->>>>>>> 24cd12cf
       end if
       allocate(iarray(node_word_count(node_mesh, "map")))
       call get_node_array(node_mesh, "map", iarray)
@@ -200,20 +181,8 @@
     end if
 
     ! Run an adjoint calc
-<<<<<<< HEAD
-    if (check_for_node(doc, "run_adjoint")) then
-      call get_node_value(doc, "run_adjoint", temp_str)
-      temp_str = to_lower(temp_str)
-      if (trim(temp_str) == 'true' .or. trim(temp_str) == '1') &
-#ifndef PETSC
-        message = 'Must use PETSc when running adjoint option.'
-        call fatal_error()
-#endif
-        cmfd_run_adjoint = .true.
-=======
     if (check_for_node(root, "run_adjoint")) then
       call get_node_value(root, "run_adjoint", cmfd_run_adjoint)
->>>>>>> 24cd12cf
     end if
 
     ! Batch to begin cmfd
@@ -236,19 +205,8 @@
     end if
 
     ! Get display
-<<<<<<< HEAD
-    if (check_for_node(doc, "display")) &
-         call get_node_value(doc, "display", cmfd_display)
-    if (trim(cmfd_display) == 'dominance' .and. &
-         trim(cmfd_solver_type) /= 'power') then
-      message = 'Dominance Ratio only aviable with power iteration solver'
-      call warning()
-      cmfd_display = ''
-    end if
-=======
     if (check_for_node(root, "display")) &
          call get_node_value(root, "display", cmfd_display)
->>>>>>> 24cd12cf
 
     ! Read in spectral radius estimate and tolerances
     if (check_for_node(root, "spectral")) &
@@ -335,12 +293,7 @@
     ! Determine number of dimensions for mesh
     n = node_word_count(node_mesh, "dimension")
     if (n /= 2 .and. n /= 3) then
-<<<<<<< HEAD
-       message = "Mesh must be two or three dimensions."
-       call fatal_error()
-=======
       call fatal_error("Mesh must be two or three dimensions.")
->>>>>>> 24cd12cf
     end if
     m % n_dimension = n
 
@@ -362,61 +315,32 @@
     m % dimension = iarray3(1:n)
 
     ! Read mesh lower-left corner location
-<<<<<<< HEAD
-    if (m % n_dimension /= get_arraysize_double(node_mesh, "lower_left")) then
-      message = "Number of entries on <lower_left> must be the same as &
-           &the number of entries on <dimension>."
-      call fatal_error()
-=======
     if (m % n_dimension /= node_word_count(node_mesh, "lower_left")) then
       call fatal_error("Number of entries on <lower_left> must be the same as &
            &the number of entries on <dimension>.")
->>>>>>> 24cd12cf
     end if
     call get_node_array(node_mesh, "lower_left", m % lower_left)
 
     ! Make sure both upper-right or width were specified
     if (check_for_node(node_mesh, "upper_right") .and. &
-<<<<<<< HEAD
-        check_for_node(node_mesh, "width")) then
-      message = "Cannot specify both <upper_right> and <width> on a &
-           &tally mesh."
-      call fatal_error()
-=======
          check_for_node(node_mesh, "width")) then
       call fatal_error("Cannot specify both <upper_right> and <width> on a &
            &tally mesh.")
->>>>>>> 24cd12cf
     end if
 
     ! Make sure either upper-right or width was specified
     if (.not.check_for_node(node_mesh, "upper_right") .and. &
-<<<<<<< HEAD
-        .not.check_for_node(node_mesh, "width")) then
-      message = "Must specify either <upper_right> and <width> on a &
-           &tally mesh."
-      call fatal_error()
-=======
          .not.check_for_node(node_mesh, "width")) then
       call fatal_error("Must specify either <upper_right> and <width> on a &
            &tally mesh.")
->>>>>>> 24cd12cf
     end if
 
     if (check_for_node(node_mesh, "width")) then
       ! Check to ensure width has same dimensions
-<<<<<<< HEAD
-      if (get_arraysize_double(node_mesh, "width") /= &
-          get_arraysize_double(node_mesh, "lower_left")) then
-        message = "Number of entries on <width> must be the same as the &
-             &number of entries on <lower_left>."
-        call fatal_error()
-=======
       if (node_word_count(node_mesh, "width") /= &
            node_word_count(node_mesh, "lower_left")) then
         call fatal_error("Number of entries on <width> must be the same as the &
              &number of entries on <lower_left>.")
->>>>>>> 24cd12cf
       end if
 
       ! Check for negative widths
@@ -432,18 +356,10 @@
 
     elseif (check_for_node(node_mesh, "upper_right")) then
       ! Check to ensure width has same dimensions
-<<<<<<< HEAD
-      if (get_arraysize_double(node_mesh, "upper_right") /= &
-          get_arraysize_double(node_mesh, "lower_left")) then
-        message = "Number of entries on <upper_right> must be the same as &
-             &the number of entries on <lower_left>."
-        call fatal_error()
-=======
       if (node_word_count(node_mesh, "upper_right") /= &
            node_word_count(node_mesh, "lower_left")) then
         call fatal_error("Number of entries on <upper_right> must be the same &
              &as the number of entries on <lower_left>.")
->>>>>>> 24cd12cf
       end if
 
       ! Check that upper-right is above lower-left
