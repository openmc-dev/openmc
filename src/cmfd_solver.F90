module cmfd_solver

! This module contains routines to execute the power iteration solver

  use constants,          only: MAX_LINE_LEN
  use cmfd_loss_operator, only: init_loss_matrix, build_loss_matrix
  use cmfd_prod_operator, only: init_prod_matrix, build_prod_matrix
  use matrix_header,      only: Matrix
  use vector_header,      only: Vector

  implicit none
  private
  public :: cmfd_solver_execute

  real(8) :: k_n          ! New k-eigenvalue
  real(8) :: k_o          ! Old k-eigenvalue
  real(8) :: k_s          ! Shift of eigenvalue
  real(8) :: k_ln         ! New shifted eigenvalue
  real(8) :: k_lo         ! Old shifted eigenvalue
  real(8) :: norm_n       ! Current norm of source vector
  real(8) :: norm_o       ! Old norm of source vector
  real(8) :: kerr         ! Error in keff
  real(8) :: serr         ! Error in source
  real(8) :: ktol         ! Tolerance on keff
  real(8) :: stol         ! Tolerance on source
  logical :: adjoint_calc ! Run an adjoint calculation
  type(Matrix) :: loss    ! Cmfd loss matrix
  type(Matrix) :: prod    ! Cmfd prod matrix
  type(Vector) :: phi_n   ! New flux vector
  type(Vector) :: phi_o   ! Old flux vector
  type(Vector) :: s_n     ! New source vector
  type(Vector) :: s_o     ! Old flux vector
  type(Vector) :: serr_v  ! Error in source

  ! CMFD linear solver interface
  abstract interface
    subroutine linsolve(A, b, x, tol, i)
      import :: Matrix
      import :: Vector
      type(Matrix), intent(inout) :: A
      type(Vector), intent(inout) :: b
      type(Vector), intent(inout) :: x
      real(8), intent(in) :: tol
      integer, intent(out) :: i
    end subroutine linsolve
  end interface

contains

!===============================================================================
! CMFD_SOLVER_EXECUTE sets up and runs power iteration solver for CMFD
!===============================================================================

  subroutine cmfd_solver_execute(adjoint)

    use global,  only: cmfd_adjoint_type, time_cmfdbuild, time_cmfdsolve

    logical, optional, intent(in) :: adjoint  ! adjoint calc

    logical :: physical_adjoint = .false.

    ! Check for adjoint execution
    adjoint_calc = .false.
    if (present(adjoint)) adjoint_calc = adjoint

    ! Check for physical adjoint
    if (adjoint_calc .and. trim(cmfd_adjoint_type) == 'physical') &
         physical_adjoint = .true.

    ! Start timer for build
    call time_cmfdbuild % start()

    ! Initialize matrices and vectors
    call init_data(physical_adjoint)

    ! Check for mathematical adjoint calculation
    if (adjoint_calc .and. trim(cmfd_adjoint_type) == 'math') &
         call compute_adjoint()

    ! Stop timer for build
    call time_cmfdbuild % stop()

    ! Begin power iteration
    call time_cmfdsolve % start()
    call execute_power_iter()
    call time_cmfdsolve % stop()

    ! Extract results
    call extract_results()

    ! Deallocate data
    call finalize()

  end subroutine cmfd_solver_execute

!===============================================================================
! INIT_DATA allocates matrices and vectors for CMFD solution
!===============================================================================

  subroutine init_data(adjoint)

    use constants, only: ONE, ZERO
<<<<<<< HEAD
    use error,     only: fatal_error
    use global,    only: cmfd, cmfd_shift, keff, cmfd_ktol, cmfd_stol, &
=======
    use global,    only: cmfd_shift, keff, cmfd_ktol, cmfd_stol, &
>>>>>>> 24cd12cf
                         cmfd_write_matrices

    logical, intent(in) :: adjoint

    integer :: n      ! problem size
    real(8) :: guess  ! initial guess
    real(8) :: dw     ! eigenvalue shift

    ! Set up matrices
    call init_loss_matrix(loss)
    call init_prod_matrix(prod)

    ! Get problem size
    n = loss % n

    ! Set up flux vectors
    call phi_n % create(n)
    call phi_o % create(n)

    ! Set up source vectors
    call s_n % create(n)
    call s_o % create(n)
    call serr_v % create(n)

    ! Set initial guess
    guess = ONE
    phi_n % val = guess
    phi_o % val = guess
    k_n = keff
    k_o = k_n
    dw = cmfd_shift
    k_s = k_o + dw
    k_ln = ONE/(ONE/k_n - ONE/k_s)
    k_lo = k_ln

    ! Fill in loss matrix
    call build_loss_matrix(loss, adjoint=adjoint)

    ! Fill in production matrix
    call build_prod_matrix(prod, adjoint=adjoint)

    ! Finalize setup of CSR matrices
    call loss % assemble()
    call prod % assemble()
    if (cmfd_write_matrices) then
      call loss % write('loss.dat')
      call prod % write('prod.dat')
    end if

    ! Set norms to 0
    norm_n = ZERO
    norm_o = ZERO

    ! Set tolerances
    ktol = cmfd_ktol
    stol = cmfd_stol

  end subroutine init_data

!===============================================================================
! COMPUTE_ADJOINT computes a mathematical adjoint of CMFD problem
!===============================================================================

  subroutine compute_adjoint()

    use error,   only: fatal_error
    use global,  only: cmfd_write_matrices
<<<<<<< HEAD
#else
    use global,  only: message
#endif
=======
>>>>>>> 24cd12cf

    ! Transpose matrices
    loss = loss % transpose()
    prod = prod % transpose()

    ! Write out matrix in binary file (debugging)
    if (cmfd_write_matrices) then
      call loss % write('adj_loss.dat')
      call prod % write('adj_prod.dat')
    end if
<<<<<<< HEAD
#else
    message = 'Adjoint calculations only allowed with PETSc'
    call fatal_error()
#endif
=======
>>>>>>> 24cd12cf

  end subroutine compute_adjoint

!===============================================================================
! EXECUTE_POWER_ITER  is the main power iteration routine
!                     for the cmfd calculation
!===============================================================================

  subroutine execute_power_iter()

    use constants,  only: ONE
    use error,      only: fatal_error
<<<<<<< HEAD
    use global,     only: cmfd_atoli, cmfd_rtoli, message
=======
    use global,     only: cmfd, cmfd_atoli, cmfd_rtoli
>>>>>>> 24cd12cf

    integer :: i ! iteration counter
    integer :: innerits ! # of inner iterations
    integer :: totalits ! total number of inners
    logical :: iconv ! did the problem converged
    real(8) :: atoli ! absolute minimum tolerance
    real(8) :: rtoli ! relative tolerance based on source conv
    real(8) :: toli ! the current tolerance of inners

    ! Reset convergence flag
    iconv = .false.

    ! Set up tolerances
    atoli = cmfd_atoli
    rtoli = cmfd_rtoli
    toli = rtoli*100._8

    ! Perform shift
    call wielandt_shift()
    totalits = 0

    ! Begin power iteration
    do i = 1, 10000

      ! Check if reached iteration 10000
      if (i == 10000) then
        message = 'Reached maximum iterations in CMFD power iteration solver.'
        call fatal_error()
      end if

      ! Compute source vector
      call prod % vector_multiply(phi_o, s_o)

      ! Normalize source vector
      s_o % val = s_o % val / k_lo

      ! Compute new flux vector
      select case(cmfd % indices(4))
      case(1)
        call cmfd_linsolver_1g(loss, s_o, phi_n, toli, innerits)
      case(2)
        call cmfd_linsolver_2g(loss, s_o, phi_n, toli, innerits)
      case default
        call cmfd_linsolver_ng(loss, s_o, phi_n, toli, innerits)
      end select

      ! Compute new source vector
      call prod % vector_multiply(phi_n, s_n)

      ! Compute new shifted eigenvalue
      k_ln = sum(s_n % val) / sum(s_o % val)

      ! Compute new eigenvalue
      k_n = ONE/(ONE/k_ln + ONE/k_s)

      ! Renormalize the old source
      s_o % val = s_o % val * k_lo

      ! Check convergence
      call convergence(i, innerits, iconv)
      totalits = totalits + innerits

      ! Break loop if converged
      if (iconv) exit

      ! Record old values
      phi_o % val = phi_n % val
      k_o = k_n
      k_lo = k_ln
      norm_o = norm_n

      ! Get new tolerance for inners
      toli = max(atoli, rtoli*serr)

    end do

  end subroutine execute_power_iter

!===============================================================================
! WIELANDT SHIFT
!===============================================================================

  subroutine wielandt_shift()

    use constants,  only: ONE

    integer :: irow ! row counter
    integer :: icol ! col counter
    integer :: jcol ! current col index in prod matrix

    ! perform subtraction
    jcol = 1
    ROWS: do irow = 1, loss % n
      COLS: do icol = loss % get_row(irow), loss % get_row(irow + 1) - 1
        if (loss % get_col(icol) == prod % get_col(jcol) .and. &
             jcol < prod % get_row(irow + 1)) then
          loss % val(icol) = loss % val(icol) - ONE/k_s*prod % val(jcol)
          jcol = jcol + 1
        end if
      end do COLS
    end do ROWS

  end subroutine wielandt_shift

!===============================================================================
! CONVERGENCE checks the convergence of the CMFD problem
!===============================================================================

  subroutine convergence(iter, innerits, iconv)

    use, intrinsic :: ISO_FORTRAN_ENV

    use constants,  only: ONE, ZERO
    use global,     only: cmfd_power_monitor
    use message_passing, only: master

    integer, intent(in) :: iter     ! outer iteration number
    integer, intent(in) :: innerits ! inner iteration nubmer
    logical, intent(out) :: iconv   ! convergence logical

    ! Reset convergence flag
    iconv = .false.

    ! Calculate error in keff
    kerr = abs(k_o - k_n)/k_n

    ! Calculate max error in source
    where (s_n % val > ZERO)
      serr_v % val = ((s_n % val - s_o % val)/s_n % val)**2
    end where
    serr = sqrt(ONE/dble(s_n % n) * sum(serr_v % val))

    ! Check for convergence
    if(kerr < ktol .and. serr < stol) iconv = .true.

    ! Save the L2 norm of the source
    norm_n = serr

    ! Print out to user
    if (cmfd_power_monitor .and. master) then
      write(OUTPUT_UNIT,FMT='(I0,":",T10,"k-eff: ",F0.8,T30,"k-error: ", &
           &1PE12.5,T55, "src-error: ",1PE12.5,T80,I0)') iter, k_n, kerr, &
            serr, innerits
    end if

  end subroutine convergence

!===============================================================================
! CMFD_LINSOLVER_1g solves the CMFD linear system
!===============================================================================

  subroutine cmfd_linsolver_1g(A, b, x, tol, its)

    use constants,  only: ONE, ZERO
    use error,      only: fatal_error
    use global,     only: cmfd, cmfd_spectral, message

    type(Matrix), intent(inout) :: A ! coefficient matrix
    type(Vector), intent(inout) :: b ! right hand side vector
    type(Vector), intent(inout) :: x ! unknown vector
    real(8), intent(in) :: tol ! tolerance on final error
    integer, intent(out) :: its ! number of inner iterations

    integer :: g ! group index
    integer :: i ! loop counter for x
    integer :: j ! loop counter for y
    integer :: k ! loop counter for z
    integer :: n  ! total size of vector
    integer :: nx ! maximum dimension in x direction
    integer :: ny ! maximum dimension in y direction
    integer :: nz ! maximum dimension in z direction
    integer :: ng ! number of energy groups
    integer :: igs   ! Gauss-Seidel iteration counter
    integer :: irb   ! Red/Black iteration switch
    integer :: irow  ! row iteration
    integer :: icol  ! iteration counter over columns
    integer :: didx  ! index for diagonal component
    logical :: found ! did we find col
    real(8) :: tmp1 ! temporary sum g1
    real(8) :: x1 ! new g1 value of x
    real(8) :: err ! error in convergence of solution
    real(8) :: w ! overrelaxation parameter
    type(Vector) :: tmpx ! temporary solution vector

    ! Set overrelaxation parameter
    w = ONE

    ! Dimensions
    ng = 1
    nx = cmfd % indices(1)
    ny = cmfd % indices(2)
    nz = cmfd % indices(3)
    n = A % n

    ! Perform Gauss Seidel iterations
    GS: do igs = 1, 10000

      ! Check for max iterations met
      if (igs == 10000) then
        message = 'Maximum Gauss-Seidel iterations encountered.'
        call fatal_error()
      endif

      ! Copy over x vector
      call  tmpx % copy(x)

      ! Perform red/black gs iterations
      REDBLACK: do irb = 0,1

        ! Begin loop around matrix rows
        ROWS: do irow = 1, n

          ! Get spatial location
          call  matrix_to_indices(irow, g, i, j, k, ng, nx, ny, nz)

          ! Filter out black cells (even)
          if (mod(i+j+k,2) == irb) cycle

          ! Get the index of the diagonals for both rows
          call A % search_indices(irow, irow, didx, found)

          ! Perform temporary sums, first do left of diag block, then right of diag block
          tmp1 = ZERO
          do icol = A % get_row(irow), didx - 1
            tmp1 = tmp1 + A % val(icol)*x % val(A % get_col(icol))
          end do
          do icol = didx + 1, A % get_row(irow + 1) - 1
            tmp1 = tmp1 + A % val(icol)*x % val(A % get_col(icol))
          end do

          ! Solve for new x
          x1 = (b % val(irow) - tmp1)/A % val(didx)

          ! Perform overrelaxation
          x % val(irow) = (ONE - w)*x % val(irow) + w*x1

        end do ROWS

      end do REDBLACK

      ! Check convergence
      err = sqrt(sum(((tmpx % val - x % val)/tmpx % val)**2)/n)
      its = igs
      if (err < tol) exit

      ! Calculation new overrelaxation parameter
      w = ONE/(ONE - 0.25_8*cmfd_spectral*w)

    end do GS

    call tmpx % destroy()

  end subroutine cmfd_linsolver_1g

!===============================================================================
! CMFD_LINSOLVER_2G solves the CMFD linear system
!===============================================================================

  subroutine cmfd_linsolver_2g(A, b, x, tol, its)

    use constants,  only: ONE, ZERO
    use error,      only: fatal_error
    use global,     only: cmfd, cmfd_spectral, message

    type(Matrix), intent(inout) :: A ! coefficient matrix
    type(Vector), intent(inout) :: b ! right hand side vector
    type(Vector), intent(inout) :: x ! unknown vector
    real(8), intent(in) :: tol ! tolerance on final error
    integer, intent(out) :: its ! number of inner iterations

    integer :: g ! group index
    integer :: i ! loop counter for x
    integer :: j ! loop counter for y
    integer :: k ! loop counter for z
    integer :: n  ! total size of vector
    integer :: nx ! maximum dimension in x direction
    integer :: ny ! maximum dimension in y direction
    integer :: nz ! maximum dimension in z direction
    integer :: ng ! number of energy groups
    integer :: d1idx ! index of row "1" diagonal
    integer :: d2idx ! index of row "2" diagonal
    integer :: igs   ! Gauss-Seidel iteration counter
    integer :: irb   ! Red/Black iteration switch
    integer :: irow  ! row iteration
    integer :: icol  ! iteration counter over columns
    logical :: found ! did we find col
    real(8) :: m11 ! block diagonal component 1,1
    real(8) :: m12 ! block diagonal component 1,2
    real(8) :: m21 ! block diagonal component 2,1
    real(8) :: m22 ! block diagonal component 2,2
    real(8) :: dm  ! determinant of block diagonal
    real(8) :: d11 ! inverse component 1,1
    real(8) :: d12 ! inverse component 1,2
    real(8) :: d21 ! inverse component 2,1
    real(8) :: d22 ! inverse component 2,2
    real(8) :: tmp1 ! temporary sum g1
    real(8) :: tmp2 ! temporary sum g2
    real(8) :: x1 ! new g1 value of x
    real(8) :: x2 ! new g2 value of x
    real(8) :: err ! error in convergence of solution
    real(8) :: w ! overrelaxation parameter
    type(Vector) :: tmpx ! temporary solution vector

    ! Set tolerance and overrelaxation parameter
    w = ONE

    ! Dimensions
    ng = 2
    nx = cmfd % indices(1)
    ny = cmfd % indices(2)
    nz = cmfd % indices(3)
    n = A % n

    ! Perform Gauss Seidel iterations
    GS: do igs = 1, 10000

      ! Check for max iterations met
      if (igs == 10000) then
        message = 'Maximum Gauss-Seidel iterations encountered.'
        call fatal_error()
      endif

      ! Copy over x vector
      call  tmpx % copy(x)

      ! Perform red/black gs iterations
      REDBLACK: do irb = 0,1

        ! Begin loop around matrix rows
        ROWS: do irow = 1, n, 2

          ! Get spatial location
          call  matrix_to_indices(irow, g, i, j, k, ng, nx, ny, nz)

          ! Filter out black cells (even)
          if (mod(i+j+k,2) == irb) cycle

          ! Get the index of the diagonals for both rows
          call A % search_indices(irow, irow, d1idx, found)
          call A % search_indices(irow + 1, irow + 1, d2idx, found)

          ! Get block diagonal
          m11 = A % val(d1idx) ! group 1 diagonal
          m12 = A % val(d1idx + 1) ! group 1 right of diagonal (sorted by col)
          m21 = A % val(d2idx - 1) ! group 2 left of diagonal (sorted by col)
          m22 = A % val(d2idx) ! group 2 diagonal

          ! Analytically invert the diagonal
          dm = m11*m22 - m12*m21
          d11 = m22/dm
          d12 = -m12/dm
          d21 = -m21/dm
          d22 = m11/dm

          ! Perform temporary sums, first do left of diag block, then right of diag block
          tmp1 = ZERO
          tmp2 = ZERO
          do icol = A % get_row(irow), d1idx - 1
            tmp1 = tmp1 + A % val(icol)*x % val(A % get_col(icol))
          end do
          do icol = A % get_row(irow + 1), d2idx - 2
            tmp2 = tmp2 + A % val(icol)*x % val(A % get_col(icol))
          end do
          do icol = d1idx + 2, A % get_row(irow + 1) - 1
            tmp1 = tmp1 + A % val(icol)*x % val(A % get_col(icol))
          end do
          do icol = d2idx + 1, A % get_row(irow + 2) - 1
            tmp2 = tmp2 + A % val(icol)*x % val(A % get_col(icol))
          end do

          ! Adjust with RHS vector
          tmp1 = b % val(irow) - tmp1
          tmp2 = b % val(irow + 1) - tmp2

          ! Solve for new x
          x1 = d11*tmp1 + d12*tmp2
          x2 = d21*tmp1 + d22*tmp2

          ! Perform overrelaxation
          x % val(irow) = (ONE - w)*x % val(irow) + w*x1
          x % val(irow + 1) = (ONE - w)*x % val(irow + 1) + w*x2

        end do ROWS

      end do REDBLACK

      ! Check convergence
      err = sqrt(sum(((tmpx % val - x % val)/tmpx % val)**2)/n)
      its = igs
      if (err < tol) exit

      ! Calculation new overrelaxation parameter
      w = ONE/(ONE - 0.25_8*cmfd_spectral*w)

    end do GS

    call tmpx % destroy()

  end subroutine cmfd_linsolver_2g

!===============================================================================
! CMFD_LINSOLVER_ng solves the CMFD linear system
!===============================================================================

  subroutine cmfd_linsolver_ng(A, b, x, tol, its)

    use constants,  only: ONE, ZERO
    use error,      only: fatal_error
    use global,     only: cmfd, cmfd_spectral, message

    type(Matrix), intent(inout) :: A ! coefficient matrix
    type(Vector), intent(inout) :: b ! right hand side vector
    type(Vector), intent(inout) :: x ! unknown vector
    real(8), intent(in) :: tol ! tolerance on final error
    integer, intent(out) :: its ! number of inner iterations

    integer :: g ! group index
    integer :: i ! loop counter for x
    integer :: j ! loop counter for y
    integer :: k ! loop counter for z
    integer :: n  ! total size of vector
    integer :: nx ! maximum dimension in x direction
    integer :: ny ! maximum dimension in y direction
    integer :: nz ! maximum dimension in z direction
    integer :: ng ! number of energy groups
    integer :: igs   ! Gauss-Seidel iteration counter
    integer :: irow  ! row iteration
    integer :: icol  ! iteration counter over columns
    integer :: didx  ! index for diagonal component
    logical :: found ! did we find col
    real(8) :: tmp1 ! temporary sum g1
    real(8) :: x1 ! new g1 value of x
    real(8) :: err ! error in convergence of solution
    real(8) :: w ! overrelaxation parameter
    type(Vector) :: tmpx ! temporary solution vector

    ! Set overrelaxation parameter
    w = ONE

    ! Dimensions
    ng = 1
    nx = cmfd % indices(1)
    ny = cmfd % indices(2)
    nz = cmfd % indices(3)
    n = A % n

    ! Perform Gauss Seidel iterations
    GS: do igs = 1, 10000

      ! Check for max iterations met
      if (igs == 10000) then
        message = 'Maximum Gauss-Seidel iterations encountered.'
        call fatal_error()
      endif

      ! Copy over x vector
      call  tmpx % copy(x)

      ! Begin loop around matrix rows
      ROWS: do irow = 1, n

        ! Get spatial location
        call  matrix_to_indices(irow, g, i, j, k, ng, nx, ny, nz)

        ! Get the index of the diagonals for both rows
        call A % search_indices(irow, irow, didx, found)

        ! Perform temporary sums, first do left of diag block, then right of diag block
        tmp1 = ZERO
        do icol = A % get_row(irow), didx - 1
          tmp1 = tmp1 + A % val(icol)*x % val(A % get_col(icol))
        end do
        do icol = didx + 1, A % get_row(irow + 1) - 1
          tmp1 = tmp1 + A % val(icol)*x % val(A % get_col(icol))
        end do

        ! Solve for new x
        x1 = (b % val(irow) - tmp1)/A % val(didx)

        ! Perform overrelaxation
        x % val(irow) = (ONE - w)*x % val(irow) + w*x1

      end do ROWS

      ! Check convergence
      err = sqrt(sum(((tmpx % val - x % val)/tmpx % val)**2)/n)
      its = igs

      if (err < tol) exit

      ! Calculation new overrelaxation parameter
      w = ONE/(ONE - 0.25_8*cmfd_spectral*w)

    end do GS

    call tmpx % destroy()

  end subroutine cmfd_linsolver_ng

!===============================================================================
! EXTRACT_RESULTS takes results and puts them in CMFD global data object
!===============================================================================

  subroutine extract_results()

    use global, only: cmfd, cmfd_write_matrices, current_batch

    character(len=25)    :: filename  ! name of file to write data
    integer              :: n         ! problem size

    ! Get problem size
    n = loss % n

    ! Allocate in cmfd object if not already allocated
    if (adjoint_calc) then
      if (.not. allocated(cmfd%adj_phi)) allocate(cmfd%adj_phi(n))
    else
      if (.not. allocated(cmfd%phi)) allocate(cmfd%phi(n))
    end if

    ! Save values
    if (adjoint_calc) then
      cmfd % adj_phi = phi_n % val
    else
      cmfd % phi = phi_n % val
    end if

    ! Save eigenvalue
    if(adjoint_calc) then
      cmfd%adj_keff = k_n
    else
      cmfd%keff = k_n
    end if

    ! Normalize phi to 1
    if (adjoint_calc) then
      cmfd%adj_phi = cmfd%adj_phi/sqrt(sum(cmfd%adj_phi*cmfd%adj_phi))
    else
      cmfd%phi = cmfd%phi/sqrt(sum(cmfd%phi*cmfd%phi))
    end if

    ! Save dominance ratio
    cmfd % dom(current_batch) = norm_n/norm_o

    ! Write out results
    if (cmfd_write_matrices) then
      if (adjoint_calc) then
        filename = 'adj_fluxvec.dat'
      else
        filename = 'fluxvec.dat'
      end if
      ! TODO: call phi_n % write(filename)
    end if

  end subroutine extract_results

!===============================================================================
! MATRIX_TO_INDICES converts a matrix index to spatial and group indicies
!===============================================================================

  subroutine matrix_to_indices(irow, g, i, j, k, ng, nx, ny, nz)

    use global,  only: cmfd, cmfd_coremap

    integer, intent(out) :: i    ! iteration counter for x
    integer, intent(out) :: j    ! iteration counter for y
    integer, intent(out) :: k    ! iteration counter for z
    integer, intent(out) :: g    ! iteration counter for groups
    integer, intent(in)  :: irow ! iteration counter over row (0 reference)
    integer, intent(in)  :: nx   ! maximum number of x cells
    integer, intent(in)  :: ny   ! maximum number of y cells
    integer, intent(in)  :: nz   ! maximum number of z cells
    integer, intent(in)  :: ng   ! maximum number of groups

    ! Check for core map
    if (cmfd_coremap) then

      ! Get indices from indexmap
      g = mod(irow-1, ng) + 1
      i = cmfd % indexmap((irow-1)/ng+1,1)
      j = cmfd % indexmap((irow-1)/ng+1,2)
      k = cmfd % indexmap((irow-1)/ng+1,3)

    else

      ! Compute indices
      g = mod(irow-1, ng) + 1
      i = mod(irow-1, ng*nx)/ng + 1
      j = mod(irow-1, ng*nx*ny)/(ng*nx)+ 1
      k = mod(irow-1, ng*nx*ny*nz)/(ng*nx*ny) + 1

    end if

  end subroutine matrix_to_indices

!===============================================================================
! FINALIZE frees all memory associated with power iteration
!===============================================================================

  subroutine finalize()

    ! Destroy all objects
    call loss   % destroy()
    call prod   % destroy()
    call phi_n  % destroy()
    call phi_o  % destroy()
    call s_n    % destroy()
    call s_o    % destroy()
    call serr_v % destroy

  end subroutine finalize

end module cmfd_solver<|MERGE_RESOLUTION|>--- conflicted
+++ resolved
@@ -100,12 +100,7 @@
   subroutine init_data(adjoint)
 
     use constants, only: ONE, ZERO
-<<<<<<< HEAD
-    use error,     only: fatal_error
-    use global,    only: cmfd, cmfd_shift, keff, cmfd_ktol, cmfd_stol, &
-=======
     use global,    only: cmfd_shift, keff, cmfd_ktol, cmfd_stol, &
->>>>>>> 24cd12cf
                          cmfd_write_matrices
 
     logical, intent(in) :: adjoint
@@ -173,12 +168,6 @@
 
     use error,   only: fatal_error
     use global,  only: cmfd_write_matrices
-<<<<<<< HEAD
-#else
-    use global,  only: message
-#endif
-=======
->>>>>>> 24cd12cf
 
     ! Transpose matrices
     loss = loss % transpose()
@@ -189,13 +178,6 @@
       call loss % write('adj_loss.dat')
       call prod % write('adj_prod.dat')
     end if
-<<<<<<< HEAD
-#else
-    message = 'Adjoint calculations only allowed with PETSc'
-    call fatal_error()
-#endif
-=======
->>>>>>> 24cd12cf
 
   end subroutine compute_adjoint
 
@@ -208,11 +190,7 @@
 
     use constants,  only: ONE
     use error,      only: fatal_error
-<<<<<<< HEAD
-    use global,     only: cmfd_atoli, cmfd_rtoli, message
-=======
     use global,     only: cmfd, cmfd_atoli, cmfd_rtoli
->>>>>>> 24cd12cf
 
     integer :: i ! iteration counter
     integer :: innerits ! # of inner iterations
