module constants

  implicit none

  ! ============================================================================
  ! VERSIONING NUMBERS

  ! OpenMC major, minor, and release numbers
  integer, parameter :: VERSION_MAJOR   = 0
  integer, parameter :: VERSION_MINOR   = 5
  integer, parameter :: VERSION_RELEASE = 3

  ! Revision numbers for binary files
  integer, parameter :: REVISION_STATEPOINT       = 10
  integer, parameter :: REVISION_PARTICLE_RESTART = 1

  ! Binary file types
  integer, parameter :: &
       FILETYPE_STATEPOINT       = -1, &
       FILETYPE_PARTICLE_RESTART = -2

  ! ============================================================================
  ! ADJUSTABLE PARAMETERS

  ! NOTE: This is the only section of the constants module that should ever be
  ! adjusted. Modifying constants in other sections may cause the code to fail.

  ! Monoatomic ideal-gas scattering treatment threshold
  real(8), parameter :: FREE_GAS_THRESHOLD = 400.0

  ! Significance level for confidence intervals
  real(8), parameter :: CONFIDENCE_LEVEL = 0.95_8

  ! Used for surface current tallies
  real(8), parameter :: TINY_BIT = 1e-8_8

  ! User for precision in geometry
  real(8), parameter :: FP_PRECISION = 1e-14_8
  real(8), parameter :: FP_REL_PRECISION = 1e-5_8
  real(8), parameter :: FP_COINCIDENT = 1e-12_8

  ! Maximum number of collisions/crossings
  integer, parameter :: MAX_EVENTS = 10000
  integer, parameter :: MAX_SAMPLE = 100000
  
  ! Minimum energy before killing a neutron
  real(8), parameter :: MIN_ENERGY = 1.0e-100_8
!~   real(8), parameter :: MIN_ENERGY = 1.0e-11_8

  ! Maximum number of words in a single line, length of line, and length of
  ! single word
  integer, parameter :: MAX_WORDS    = 500
  integer, parameter :: MAX_LINE_LEN = 250
  integer, parameter :: MAX_WORD_LEN = 150
  integer, parameter :: MAX_FILE_LEN = 255

  ! Maximum number of external source spatial resamples to encounter before an
  ! error is thrown.
  integer, parameter :: MAX_EXTSRC_RESAMPLES = 10000

  ! ============================================================================
  ! PHYSICAL CONSTANTS

  ! Values here are from the Committee on Data for Science and Technology
  ! (CODATA) 2010 recommendation (doi:10.1103/RevModPhys.84.1527).

  real(8), parameter ::            &
       PI           = 3.1415926535898_8, & ! pi
       MASS_NEUTRON = 1.008664916,       & ! mass of a neutron in amu
       MASS_PROTON  = 1.007276466812,    & ! mass of a proton in amu
       AMU          = 1.660538921e-27,   & ! 1 amu in kg
       N_AVOGADRO   = 0.602214129,       & ! Avogadro's number in 10^24/mol
       K_BOLTZMANN  = 8.6173324e-11,     & ! Boltzmann constant in MeV/K
       INFINITY     = huge(0.0_8),       & ! positive infinity
       ZERO         = 0.0_8,             &
       ONE          = 1.0_8,             &
       TWO          = 2.0_8

  ! ============================================================================
  ! GEOMETRY-RELATED CONSTANTS

  ! Boundary conditions
  integer, parameter ::  &
       BC_TRANSMIT = 0,  & ! Transmission boundary condition (default)
       BC_VACUUM   = 1,  & ! Vacuum boundary condition
       BC_REFLECT  = 2,  & ! Reflecting boundary condition
       BC_PERIODIC = 3     ! Periodic boundary condition

  ! Logical operators for cell definitions
  integer, parameter ::              &
       OP_LEFT_PAREN  = huge(0),     & ! Left parentheses
       OP_RIGHT_PAREN = huge(0) - 1, & ! Right parentheses
       OP_UNION       = huge(0) - 2, & ! Union operator
       OP_DIFFERENCE  = huge(0) - 3    ! Difference operator

  ! Cell types
  integer, parameter ::  &
       CELL_NORMAL  = 1, & ! Cell with a specified material
       CELL_FILL    = 2, & ! Cell filled by a separate universe
       CELL_LATTICE = 3    ! Cell filled with a lattice

  ! Void material
  integer, parameter :: MATERIAL_VOID = -1

  ! Lattice types
  integer, parameter ::  &
       LATTICE_RECT = 1, & ! Rectangular lattice
       LATTICE_HEX  = 2    ! Hexagonal lattice

  ! Lattice boundary crossings
  integer, parameter ::    &
       LATTICE_LEFT   = 1, & ! Flag for crossing left (x) lattice boundary
       LATTICE_RIGHT  = 2, & ! Flag for crossing right (x) lattice boundary
       LATTICE_BACK   = 3, & ! Flag for crossing back (y) lattice boundary
       LATTICE_FRONT  = 4, & ! Flag for crossing front (y) lattice boundary
       LATTICE_BOTTOM = 5, & ! Flag for crossing bottom (z) lattice boundary
       LATTICE_TOP    = 6    ! Flag for crossing top (z) lattice boundary

  ! Surface types
  integer, parameter ::  &
       SURF_PX     =  1, & ! Plane parallel to x-plane
       SURF_PY     =  2, & ! Plane parallel to y-plane
       SURF_PZ     =  3, & ! Plane parallel to z-plane
       SURF_PLANE  =  4, & ! Arbitrary plane
       SURF_CYL_X  =  5, & ! Cylinder along x-axis
       SURF_CYL_Y  =  6, & ! Cylinder along y-axis
       SURF_CYL_Z  =  7, & ! Cylinder along z-axis
       SURF_SPHERE =  8, & ! Sphere
       SURF_CONE_X =  9, & ! Cone parallel to x-axis
       SURF_CONE_Y = 10, & ! Cone parallel to y-axis
       SURF_CONE_Z = 11    ! Cone parallel to z-axis

  ! Maximum number of lost particles
  integer, parameter :: MAX_LOST_PARTICLES = 10

  ! ============================================================================
  ! CROSS SECTION RELATED CONSTANTS

  ! Interpolation flag
  integer, parameter ::   &
       HISTOGRAM     = 1, & ! y is constant in x
       LINEAR_LINEAR = 2, & ! y is linear in x
       LINEAR_LOG    = 3, & ! y is linear in ln(x)
       LOG_LINEAR    = 4, & ! ln(y) is linear in x
       LOG_LOG       = 5    ! ln(y) is linear in ln(x)

  ! Particle type
  integer, parameter :: &
       NEUTRON  = 1, &
       PHOTON   = 2, &
       ELECTRON = 3

  ! Angular distribution type
  integer, parameter :: &
       ANGLE_ISOTROPIC = 1, & ! Isotropic angular distribution
       ANGLE_32_EQUI   = 2, & ! 32 equiprobable bins
       ANGLE_TABULAR   = 3    ! Tabular angular distribution

  ! Secondary energy mode for S(a,b) inelastic scattering
  integer, parameter :: &
       SAB_SECONDARY_EQUAL  = 0, & ! Equally-likely outgoing energy bins
       SAB_SECONDARY_SKEWED = 1, & ! Skewed outgoing energy bins
       SAB_SECONDARY_CONT   = 2    ! Continuous, linear-linear interpolation

  ! Elastic mode for S(a,b) elastic scattering
  integer, parameter :: &
       SAB_ELASTIC_DISCRETE = 3, & ! Sample from discrete cosines
       SAB_ELASTIC_EXACT    = 4    ! Exact treatment for coherent elastic

  ! Reaction types
  integer, parameter :: &
       TOTAL_XS    = 1, &
       ELASTIC     = 2, &
       N_LEVEL     = 4, &
       MISC        = 5, &
       N_2ND       = 11, &
       N_2N        = 16, &
       N_3N        = 17, &
       N_FISSION   = 18, &
       N_F         = 19, &
       N_NF        = 20, &
       N_2NF       = 21, &
       N_NA        = 22, &
       N_N3A       = 23, &
       N_2NA       = 24, &
       N_3NA       = 25, &
       N_NP        = 28, &
       N_N2A       = 29, &
       N_2N2A      = 30, &
       N_ND        = 32, &
       N_NT        = 33, &
       N_N3HE      = 34, &
       N_ND2A      = 35, &
       N_NT2A      = 36, &
       N_4N        = 37, &
       N_3NF       = 38, &
       N_2NP       = 41, &
       N_3NP       = 42, &
       N_N2P       = 44, &
       N_NPA       = 45, &
       N_N1        = 51, &
       N_N40       = 90, &
       N_NC        = 91, &
       N_DISAPPEAR = 101, &
       N_GAMMA     = 102, &
       N_P         = 103, &
       N_D         = 104, &
       N_T         = 105, &
       N_3HE       = 106, &
       N_A         = 107, &
       N_2A        = 108, &
       N_3A        = 109, &
       N_2P        = 111, &
       N_PA        = 112, &
       N_T2A       = 113, &
       N_D2A       = 114, &
       N_PD        = 115, &
       N_PT        = 116, &
       N_DA        = 117

  ! ACE table types
  integer, parameter :: &
       ACE_NEUTRON   = 1, & ! continuous-energy neutron
       ACE_THERMAL   = 2, & ! thermal S(a,b) scattering data
       ACE_DOSIMETRY = 3    ! dosimetry cross sections

  ! Fission neutron emission (nu) type
  integer, parameter ::   &
       NU_NONE       = 0, & ! No nu values (non-fissionable)
       NU_POLYNOMIAL = 1, & ! Nu values given by polynomial
       NU_TABULAR    = 2    ! Nu values given by tabular distribution

  ! Cross section and NDPP filetypes
  integer, parameter :: &
       ASCII  = 1, & ! ASCII cross section or NDPP file
       BINARY = 2, & ! Binary cross section or NDPP file
       H5     = 3    ! HDF5 NDPP file

  ! Probability table parameters
  integer, parameter :: &
       URR_CUM_PROB = 1, &
       URR_TOTAL    = 2, &
       URR_ELASTIC  = 3, &
       URR_FISSION  = 4, &
       URR_N_GAMMA  = 5, &
       URR_HEATING  = 6

  ! Maximum number of partial fission reactions
  integer, parameter :: PARTIAL_FISSION_MAX = 4

  ! ============================================================================
  ! TALLY-RELATED CONSTANTS

  ! Tally type
  integer, parameter :: &
       TALLY_VOLUME          = 1, &
       TALLY_SURFACE_CURRENT = 2

  ! Tally estimator types
  integer, parameter :: &
       ESTIMATOR_ANALOG      = 1, &
       ESTIMATOR_TRACKLENGTH = 2

  ! Event types for tallies
  integer, parameter :: &
       EVENT_SURFACE = -2, &
       EVENT_LATTICE = -1, &
       EVENT_SCATTER =  1, &
       EVENT_ABSORB  =  2

  ! Tally score type
  integer, parameter :: N_SCORE_TYPES = 15
  integer, parameter :: &
       SCORE_FLUX          = -1,  & ! flux
       SCORE_TOTAL         = -2,  & ! total reaction rate
       SCORE_SCATTER       = -3,  & ! scattering rate
       SCORE_NU_SCATTER    = -4,  & ! scattering production rate
       SCORE_SCATTER_N     = -5,  & ! arbitrary scattering moment
       SCORE_SCATTER_PN    = -6,  & ! system for scoring 0th through nth moment
<<<<<<< HEAD
       SCORE_INTSCATT_PN   = -7,  & ! pre-integrated version of score_scatter_pn
       SCORE_TRANSPORT     = -8,  & ! transport reaction rate
       SCORE_N_1N          = -9,  & ! (n,1n) rate
       SCORE_ABSORPTION    = -10, & ! absorption rate
       SCORE_FISSION       = -11, & ! fission rate
       SCORE_NU_FISSION    = -12, & ! neutron production rate
       SCORE_KAPPA_FISSION = -13, & ! fission energy production rate
       SCORE_CURRENT       = -14, & ! partial current
       SCORE_EVENTS        = -15    ! number of events
       
=======
       SCORE_TRANSPORT     = -7,  & ! transport reaction rate
       SCORE_N_1N          = -8,  & ! (n,1n) rate
       SCORE_ABSORPTION    = -9,  & ! absorption rate
       SCORE_FISSION       = -10, & ! fission rate
       SCORE_NU_FISSION    = -11, & ! neutron production rate
       SCORE_KAPPA_FISSION = -12, & ! fission energy production rate
       SCORE_CURRENT       = -13, & ! partial current
       SCORE_EVENTS        = -14    ! number of events

>>>>>>> 9a0e5057
  ! Maximum scattering order supported
  integer, parameter :: SCATT_ORDER_MAX = 10
  character(len=*), parameter :: SCATT_ORDER_MAX_PNSTR    = "scatter-p10"
  character(len=*), parameter :: SCATT_ORDER_MAX_INTPNSTR = "int-scatter-p10"

  ! Tally map bin finding
  integer, parameter :: NO_BIN_FOUND = -1

  ! Tally filter and map types
  integer, parameter :: N_FILTER_TYPES = 8
  integer, parameter :: &
       FILTER_UNIVERSE  = 1, &
       FILTER_MATERIAL  = 2, &
       FILTER_CELL      = 3, &
       FILTER_CELLBORN  = 4, &
       FILTER_SURFACE   = 5, &
       FILTER_MESH      = 6, &
       FILTER_ENERGYIN  = 7, &
       FILTER_ENERGYOUT = 8

  ! Tally surface current directions
  integer, parameter :: &
       IN_RIGHT  = 1,   &
       OUT_RIGHT = 2,   &
       IN_FRONT  = 3,   &
       OUT_FRONT = 4,   &
       IN_TOP    = 5,   &
       OUT_TOP   = 6

  ! Global tallY parameters
  integer, parameter :: N_GLOBAL_TALLIES = 4
  integer, parameter :: &
       K_COLLISION   = 1, &
       K_ABSORPTION  = 2, &
       K_TRACKLENGTH = 3, &
       LEAKAGE       = 4
       
  ! ============================================================================
  ! NDPP-BASED TALLY-RELATED CONSTANTS
  integer, parameter ::           &
       SCATT_TYPE_LEGENDRE  =  0, & ! Legendre moments
       SCATT_TYPE_TABULAR   =  1    ! Tabular Representation

  ! ============================================================================
  ! EXTERNAL SOURCE PARAMETERS

  ! Source spatial distribution types
  integer, parameter :: &
       SRC_SPACE_BOX   = 1, & ! Source in a rectangular prism
       SRC_SPACE_POINT = 2    ! Source at a single point

  ! Source angular distribution types
  integer, parameter :: &
       SRC_ANGLE_ISOTROPIC = 1, & ! Isotropic angular
       SRC_ANGLE_MONO      = 2, & ! Monodirectional source
       SRC_ANGLE_TABULAR   = 3    ! Tabular distribution

  ! Source energy distribution types
  integer, parameter :: &
       SRC_ENERGY_MONO    = 1, & ! Monoenergetic source
       SRC_ENERGY_MAXWELL = 2, & ! Maxwell fission spectrum
       SRC_ENERGY_WATT    = 3, & ! Watt fission spectrum
       SRC_ENERGY_TABULAR = 4    ! Tabular distribution

  ! ============================================================================
  ! MISCELLANEOUS CONSTANTS

  ! indicates that an array index hasn't been set
  integer, parameter :: NONE = 0

  ! Codes for read errors -- better hope these numbers are never used in an
  ! input file!
  integer, parameter :: ERROR_INT  = -huge(0)
  real(8), parameter :: ERROR_REAL = -huge(0.0_8) * 0.917826354_8

  ! Energy grid methods
  integer, parameter :: &
       GRID_NUCLIDE  = 1, & ! non-unionized energy grid
       GRID_UNION    = 2, & ! union grid with pointers
       GRID_LETHARGY = 3    ! lethargy mapping

  ! Running modes
  integer, parameter ::        &
       MODE_FIXEDSOURCE = 1, & ! Fixed source mode
       MODE_EIGENVALUE  = 2, & ! K eigenvalue mode
       MODE_PLOTTING    = 3, & ! Plotting mode
       MODE_PARTICLE    = 4    ! Particle restart mode

  ! Unit numbers
  integer, parameter :: UNIT_SUMMARY  = 11 ! unit # for writing summary file
  integer, parameter :: UNIT_TALLY    = 12 ! unit # for writing tally file
  integer, parameter :: UNIT_PLOT     = 13 ! unit # for writing plot file
  integer, parameter :: UNIT_XS       = 14 ! unit # for writing xs summary file
  integer, parameter :: UNIT_PARTICLE = 15 ! unit # for writing particle restart
  integer, parameter :: UNIT_OUTPUT   = 16 ! unit # for writing output

  !=============================================================================
  ! CMFD CONSTANTS

  ! for non-accelerated regions on coarse mesh overlay
  integer, parameter :: CMFD_NOACCEL = 99999

  ! constant to represent a zero flux "albedo"
  real(8), parameter :: ZERO_FLUX = 999.0_8

  ! constant to represent albedo rejection
  real(8), parameter :: ALBEDO_REJECT = 999.0_8

  ! constant for writing out no residual
  real(8), parameter :: CMFD_NORES = 99999.0_8

end module constants<|MERGE_RESOLUTION|>--- conflicted
+++ resolved
@@ -20,7 +20,7 @@
        FILETYPE_PARTICLE_RESTART = -2
 
   ! ============================================================================
-  ! ADJUSTABLE PARAMETERS
+  ! ADJUSTABLE PARAMETERS 
 
   ! NOTE: This is the only section of the constants module that should ever be
   ! adjusted. Modifying constants in other sections may cause the code to fail.
@@ -44,8 +44,7 @@
   integer, parameter :: MAX_SAMPLE = 100000
   
   ! Minimum energy before killing a neutron
-  real(8), parameter :: MIN_ENERGY = 1.0e-100_8
-!~   real(8), parameter :: MIN_ENERGY = 1.0e-11_8
+  real(8), parameter :: MIN_ENERGY = 1.0e-11_8
 
   ! Maximum number of words in a single line, length of line, and length of
   ! single word
@@ -118,9 +117,9 @@
 
   ! Surface types
   integer, parameter ::  &
-       SURF_PX     =  1, & ! Plane parallel to x-plane
-       SURF_PY     =  2, & ! Plane parallel to y-plane
-       SURF_PZ     =  3, & ! Plane parallel to z-plane
+       SURF_PX     =  1, & ! Plane parallel to x-plane 
+       SURF_PY     =  2, & ! Plane parallel to y-plane 
+       SURF_PZ     =  3, & ! Plane parallel to z-plane 
        SURF_PLANE  =  4, & ! Arbitrary plane
        SURF_CYL_X  =  5, & ! Cylinder along x-axis
        SURF_CYL_Y  =  6, & ! Cylinder along y-axis
@@ -151,7 +150,7 @@
        ELECTRON = 3
 
   ! Angular distribution type
-  integer, parameter :: &
+  integer, parameter :: & 
        ANGLE_ISOTROPIC = 1, & ! Isotropic angular distribution
        ANGLE_32_EQUI   = 2, & ! 32 equiprobable bins
        ANGLE_TABULAR   = 3    ! Tabular angular distribution
@@ -277,8 +276,7 @@
        SCORE_NU_SCATTER    = -4,  & ! scattering production rate
        SCORE_SCATTER_N     = -5,  & ! arbitrary scattering moment
        SCORE_SCATTER_PN    = -6,  & ! system for scoring 0th through nth moment
-<<<<<<< HEAD
-       SCORE_INTSCATT_PN   = -7,  & ! pre-integrated version of score_scatter_pn
+       SCORE_NDPPSCATT_PN   = -7,  & ! pre-integrated version of score_scatter_pn
        SCORE_TRANSPORT     = -8,  & ! transport reaction rate
        SCORE_N_1N          = -9,  & ! (n,1n) rate
        SCORE_ABSORPTION    = -10, & ! absorption rate
@@ -288,21 +286,10 @@
        SCORE_CURRENT       = -14, & ! partial current
        SCORE_EVENTS        = -15    ! number of events
        
-=======
-       SCORE_TRANSPORT     = -7,  & ! transport reaction rate
-       SCORE_N_1N          = -8,  & ! (n,1n) rate
-       SCORE_ABSORPTION    = -9,  & ! absorption rate
-       SCORE_FISSION       = -10, & ! fission rate
-       SCORE_NU_FISSION    = -11, & ! neutron production rate
-       SCORE_KAPPA_FISSION = -12, & ! fission energy production rate
-       SCORE_CURRENT       = -13, & ! partial current
-       SCORE_EVENTS        = -14    ! number of events
-
->>>>>>> 9a0e5057
   ! Maximum scattering order supported
   integer, parameter :: SCATT_ORDER_MAX = 10
   character(len=*), parameter :: SCATT_ORDER_MAX_PNSTR    = "scatter-p10"
-  character(len=*), parameter :: SCATT_ORDER_MAX_INTPNSTR = "int-scatter-p10"
+  character(len=*), parameter :: SCATT_ORDER_MAX_NDPPPNSTR = "ndpp-scatter-p10"
 
   ! Tally map bin finding
   integer, parameter :: NO_BIN_FOUND = -1
@@ -352,7 +339,7 @@
 
   ! Source angular distribution types
   integer, parameter :: &
-       SRC_ANGLE_ISOTROPIC = 1, & ! Isotropic angular
+       SRC_ANGLE_ISOTROPIC = 1, & ! Isotropic angular 
        SRC_ANGLE_MONO      = 2, & ! Monodirectional source
        SRC_ANGLE_TABULAR   = 3    ! Tabular distribution
 
@@ -362,7 +349,7 @@
        SRC_ENERGY_MAXWELL = 2, & ! Maxwell fission spectrum
        SRC_ENERGY_WATT    = 3, & ! Watt fission spectrum
        SRC_ENERGY_TABULAR = 4    ! Tabular distribution
-
+       
   ! ============================================================================
   ! MISCELLANEOUS CONSTANTS
 
