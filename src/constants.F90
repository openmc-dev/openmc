--- conflicted
+++ resolved
@@ -43,9 +43,6 @@
   ! Maximum number of collisions/crossings
   integer, parameter :: MAX_EVENTS = 10000
   integer, parameter :: MAX_SAMPLE = 100000
-
-  ! Minimum energy before killing a neutron
-  real(8), parameter :: MIN_ENERGY = 1.0e-100_8
 
   ! Maximum number of words in a single line, length of line, and length of
   ! single word
@@ -342,19 +339,18 @@
        LEAKAGE       = 4
 
   ! ============================================================================
-<<<<<<< HEAD
   ! NDPP-BASED TALLY-RELATED CONSTANTS
   integer, parameter :: &
        SCATT_TYPE_LEGENDRE = 0, & ! Legendre moments
        SCATT_TYPE_TABULAR  = 1 ! Tabular Representation
-=======
+
+  ! ============================================================================
   ! RANDOM NUMBER STREAM CONSTANTS
 
   integer, parameter :: N_STREAMS = 3
   integer, parameter :: STREAM_TRACKING = 1
   integer, parameter :: STREAM_TALLIES  = 2
   integer, parameter :: STREAM_SOURCE   = 3
->>>>>>> 8974223b
 
   ! ============================================================================
   ! EXTERNAL SOURCE PARAMETERS
