module cross_section

<<<<<<< HEAD
  use ace_header,         only: Nuclide, SAlphaBeta, Reaction, UrrData
  use constants
  use error,              only: fatal_error
  use fission,            only: nu_total
  use global
  use list_header,        only: ListElemInt
  use material_header,    only: Material
  use particle_header,    only: Particle
  use random_lcg,         only: prn
  use search,             only: binary_search
  use string,             only: to_str

#ifdef PURXS
  use purxs_api, only:&
       URR_EVENT,&
       URR_HISTORY,&
       URR_BATCH,&
       URR_SIMULATION,&
       URR_Type_CrossSections,&
       URR_Type_Isotope,&
       URR_isotopes,&
       URR_realization_frequency
#endif
=======
  use algorithm,        only: binary_search
  use constants
  use energy_grid,      only: log_spacing
  use error,            only: fatal_error
  use global
  use list_header,      only: ListElemInt
  use material_header,  only: Material
  use math,             only: faddeeva, w_derivative, broaden_wmp_polynomials
  use multipole_header, only: FORM_RM, FORM_MLBW, MP_EA, RM_RT, RM_RA, RM_RF, &
                              MLBW_RT, MLBW_RX, MLBW_RA, MLBW_RF, FIT_T, FIT_A,&
                              FIT_F, MultipoleArray
  use nuclide_header
  use particle_header,  only: Particle
  use random_lcg,       only: prn, future_prn, prn_set_stream
  use sab_header,       only: SAlphaBeta
>>>>>>> 24cd12cf

  implicit none

contains

!===============================================================================
! CALCULATE_XS determines the macroscopic cross sections for the material the
! particle is currently traveling through.
!===============================================================================

  subroutine calculate_xs(p)

    type(Particle), intent(inout) :: p

    integer :: i             ! loop index over nuclides
    integer :: i_nuclide     ! index into nuclides array
    integer :: i_sab         ! index into sab_tables array
    integer :: j             ! index in mat % i_sab_nuclides
    integer :: i_grid        ! index into logarithmic mapping array or material
                             ! union grid
    real(8) :: atom_density  ! atom density of a nuclide
    logical :: check_sab     ! should we check for S(a,b) table?

    ! Set all material macroscopic cross sections to zero
    material_xs % total          = ZERO
    material_xs % elastic        = ZERO
    material_xs % absorption     = ZERO
    material_xs % fission        = ZERO
    material_xs % nu_fission     = ZERO

    ! Exit subroutine if material is void
    if (p % material == MATERIAL_VOID) return

    associate (mat => materials(p % material))
      ! Find energy index on energy grid
      i_grid = int(log(p % E/energy_min_neutron)/log_spacing)

      ! Determine if this material has S(a,b) tables
      check_sab = (mat % n_sab > 0)

      ! Initialize position in i_sab_nuclides
      j = 1

      ! Add contribution from each nuclide in material
      do i = 1, mat % n_nuclides
        ! ========================================================================
        ! CHECK FOR S(A,B) TABLE

        i_sab = 0

        ! Check if this nuclide matches one of the S(a,b) tables specified -- this
        ! relies on i_sab_nuclides being in sorted order
        if (check_sab) then
          if (i == mat % i_sab_nuclides(j)) then
            ! Get index in sab_tables
            i_sab = mat % i_sab_tables(j)

            ! If particle energy is greater than the highest energy for the S(a,b)
            ! table, don't use the S(a,b) table
            if (p % E > sab_tables(i_sab) % data(1) % threshold_inelastic) i_sab = 0

            ! Increment position in i_sab_nuclides
            j = j + 1

            ! Don't check for S(a,b) tables if there are no more left
            if (j > size(mat % i_sab_tables)) check_sab = .false.
          end if
        end if

        ! ========================================================================
        ! CALCULATE MICROSCOPIC CROSS SECTION

        ! Determine microscopic cross sections for this nuclide
        i_nuclide = mat % nuclide(i)

        ! Calculate microscopic cross section for this nuclide
        if (p % E /= micro_xs(i_nuclide) % last_E &
             .or. p % sqrtkT /= micro_xs(i_nuclide) % last_sqrtkT) then
          call calculate_nuclide_xs(i_nuclide, i_sab, p % E, i_grid, p % sqrtkT)
        else if (i_sab /= micro_xs(i_nuclide) % last_index_sab) then
          call calculate_nuclide_xs(i_nuclide, i_sab, p % E, i_grid, p % sqrtkT)
        end if

        ! ========================================================================
        ! ADD TO MACROSCOPIC CROSS SECTION

        ! Copy atom density of nuclide in material
        atom_density = mat % atom_density(i)

        ! Add contributions to material macroscopic total cross section
        material_xs % total = material_xs % total + &
             atom_density * micro_xs(i_nuclide) % total

        ! Add contributions to material macroscopic scattering cross section
        material_xs % elastic = material_xs % elastic + &
             atom_density * micro_xs(i_nuclide) % elastic

        ! Add contributions to material macroscopic absorption cross section
        material_xs % absorption = material_xs % absorption + &
             atom_density * micro_xs(i_nuclide) % absorption

        ! Add contributions to material macroscopic fission cross section
        material_xs % fission = material_xs % fission + &
             atom_density * micro_xs(i_nuclide) % fission

        ! Add contributions to material macroscopic nu-fission cross section
        material_xs % nu_fission = material_xs % nu_fission + &
             atom_density * micro_xs(i_nuclide) % nu_fission
      end do
    end associate

  end subroutine calculate_xs

!===============================================================================
! CALCULATE_NUCLIDE_XS determines microscopic cross sections for a nuclide of a
! given index in the nuclides array at the energy of the given particle
!===============================================================================

  subroutine calculate_nuclide_xs(i_nuclide, i_sab, E, i_log_union, sqrtkT)
    integer, intent(in) :: i_nuclide ! index into nuclides array
    integer, intent(in) :: i_sab     ! index into sab_tables array
    real(8), intent(in) :: E         ! energy
    integer, intent(in) :: i_log_union ! index into logarithmic mapping array or
                                       ! material union energy grid
    real(8), intent(in) :: sqrtkT    ! Square root of kT, material dependent

    logical :: use_mp ! true if XS can be calculated with windowed multipole
    integer :: i_temp ! index for temperature
    integer :: i_grid ! index on nuclide energy grid
    integer :: i_low  ! lower logarithmic mapping index
    integer :: i_high ! upper logarithmic mapping index
    real(8) :: f      ! interp factor on nuclide energy grid
<<<<<<< HEAD
    type(Nuclide), pointer, save :: nuc => null()

    type(URR_Type_Isotope), pointer :: tope => null()
    type(URR_Type_CrossSections) :: xs ! partial cross sections object
    type(URR_Type_CrossSections) :: URR_xs ! URR partial cross sections object
    logical :: same_nuc   ! encountered this nuclide at this E?
    integer :: i_nuc      ! nuclide loop index
    integer :: i_same_nuc ! index in list of nuclide temperatures
    real(8) :: r          ! random number to use in prob table xs calculation

!$omp threadprivate(nuc, tope)

    nuc => nuclides(i_nuclide)
    if (nuc % i_isotope /= 0) then
      tope => URR_isotopes(nuc % i_isotope)
    else
      tope => null()
    end if
=======
    real(8) :: kT     ! temperature in eV
    real(8) :: sigT, sigA, sigF ! Intermediate multipole variables

    associate (nuc => nuclides(i_nuclide))
      ! Check to see if there is multipole data present at this energy
      use_mp = .false.
      if (nuc % mp_present) then
        if (E >= nuc % multipole % start_E .and. &
             E <= nuc % multipole % end_E) then
          use_mp = .true.
        end if
      end if

      ! Evaluate multipole or interpolate
      if (use_mp) then
        ! Call multipole kernel
        call multipole_eval(nuc % multipole, E, sqrtkT, sigT, sigA, sigF)
>>>>>>> 24cd12cf

        micro_xs(i_nuclide) % total = sigT
        micro_xs(i_nuclide) % absorption = sigA
        micro_xs(i_nuclide) % elastic = sigT - sigA

        if (nuc % fissionable) then
          micro_xs(i_nuclide) % fission = sigF
          micro_xs(i_nuclide) % nu_fission = sigF * nuc % nu(E, EMISSION_TOTAL)
        else
          micro_xs(i_nuclide) % fission    = ZERO
          micro_xs(i_nuclide) % nu_fission = ZERO
        end if

        ! Ensure these values are set
        ! Note, the only time either is used is in one of 4 places:
        ! 1. physics.F90 - scatter - For inelastic scatter.
        ! 2. physics.F90 - sample_fission - For partial fissions.
        ! 3. tally.F90 - score_general - For tallying on MTxxx reactions.
        ! 4. cross_section.F90 - calculate_urr_xs - For unresolved purposes.
        ! It is worth noting that none of these occur in the resolved
        ! resonance range, so the value here does not matter.  index_temp is
        ! set to -1 to force a segfault in case a developer messes up and tries
        ! to use it with multipole.
        micro_xs(i_nuclide) % index_temp    = -1
        micro_xs(i_nuclide) % index_grid    = 0
        micro_xs(i_nuclide) % interp_factor = ZERO

      else
        ! Find the appropriate temperature index.
        kT = sqrtkT**2
        select case (temperature_method)
        case (TEMPERATURE_NEAREST)
          i_temp = minloc(abs(nuclides(i_nuclide) % kTs - kT), dim=1)

        case (TEMPERATURE_INTERPOLATION)
          ! Find temperatures that bound the actual temperature
          do i_temp = 1, size(nuc % kTs) - 1
            if (nuc % kTs(i_temp) <= kT .and. kT < nuc % kTs(i_temp + 1)) exit
          end do

          ! Randomly sample between temperature i and i+1
          f = (kT - nuc % kTs(i_temp)) / &
               (nuc % kTs(i_temp + 1) - nuc % kTs(i_temp))
          if (f > prn()) i_temp = i_temp + 1
        end select

        associate (grid => nuc % grid(i_temp), xs => nuc % sum_xs(i_temp))
          ! Determine the energy grid index using a logarithmic mapping to
          ! reduce the energy range over which a binary search needs to be
          ! performed

          if (E < grid % energy(1)) then
            i_grid = 1
          elseif (E > grid % energy(size(grid % energy))) then
            i_grid = size(grid % energy) - 1
          else
            ! Determine bounding indices based on which equal log-spaced
            ! interval the energy is in
            i_low  = grid % grid_index(i_log_union)
            i_high = grid % grid_index(i_log_union + 1) + 1

            ! Perform binary search over reduced range
            i_grid = binary_search(grid % energy(i_low:i_high), &
                 i_high - i_low + 1, E) + i_low - 1
          end if

          ! check for rare case where two energy points are the same
          if (grid % energy(i_grid) == grid % energy(i_grid + 1)) &
               i_grid = i_grid + 1

          ! calculate interpolation factor
          f = (E - grid % energy(i_grid)) / &
               (grid % energy(i_grid + 1) - grid % energy(i_grid))

          micro_xs(i_nuclide) % index_temp    = i_temp
          micro_xs(i_nuclide) % index_grid    = i_grid
          micro_xs(i_nuclide) % interp_factor = f

          ! Initialize nuclide cross-sections to zero
          micro_xs(i_nuclide) % fission    = ZERO
          micro_xs(i_nuclide) % nu_fission = ZERO

          ! Calculate microscopic nuclide total cross section
          micro_xs(i_nuclide) % total = (ONE - f) * xs % total(i_grid) &
               + f * xs % total(i_grid + 1)

          ! Calculate microscopic nuclide elastic cross section
          micro_xs(i_nuclide) % elastic = (ONE - f) * xs % elastic(i_grid) &
               + f * xs % elastic(i_grid + 1)

          ! Calculate microscopic nuclide absorption cross section
          micro_xs(i_nuclide) % absorption = (ONE - f) * xs % absorption( &
               i_grid) + f * xs % absorption(i_grid + 1)

          if (nuc % fissionable) then
            ! Calculate microscopic nuclide total cross section
            micro_xs(i_nuclide) % fission = (ONE - f) * xs % fission(i_grid) &
                 + f * xs % fission(i_grid + 1)

            ! Calculate microscopic nuclide nu-fission cross section
            micro_xs(i_nuclide) % nu_fission = (ONE - f) * xs % nu_fission( &
                 i_grid) + f * xs % nu_fission(i_grid + 1)
          end if
        end associate
      end if

      ! Initialize sab treatment to false
      micro_xs(i_nuclide) % index_sab   = NONE
      micro_xs(i_nuclide) % elastic_sab = ZERO

<<<<<<< HEAD
    ! calculate interpolation factor
    f = (E - nuc%energy(i_grid))/(nuc%energy(i_grid+1) - nuc%energy(i_grid))

    micro_xs(i_nuclide) % index_grid    = i_grid
    micro_xs(i_nuclide) % interp_factor = f

    ! Initialize sab treatment to false
    micro_xs(i_nuclide) % index_sab   = NONE
    micro_xs(i_nuclide) % elastic_sab = ZERO

    ! Initialize to not being in the URR
    micro_xs(i_nuclide) % in_urr  = .false.

    ! Initialize nuclide cross-sections to zero
    micro_xs(i_nuclide) % fission    = ZERO
    micro_xs(i_nuclide) % nu_fission = ZERO
    micro_xs(i_nuclide) % kappa_fission  = ZERO
    micro_xs(i_nuclide) % competitive = ZERO

    ! Calculate microscopic nuclide total cross section
    micro_xs(i_nuclide) % total = (ONE - f) * nuc % total(i_grid) &
         + f * nuc % total(i_grid+1)

    ! Calculate microscopic nuclide elastic cross section
    micro_xs(i_nuclide) % elastic = (ONE - f) * nuc % elastic(i_grid) &
         + f * nuc % elastic(i_grid+1)

    ! Calculate microscopic nuclide absorption cross section
    micro_xs(i_nuclide) % absorption = (ONE - f) * nuc % absorption( &
         i_grid) + f * nuc % absorption(i_grid+1)

    ! Infinite-dilute competitive xs (resonance component not added)
    micro_xs(i_nuclide) % competitive&
         = micro_xs(i_nuclide) % total&
         - micro_xs(i_nuclide) % elastic&
         - micro_xs(i_nuclide) % absorption

    if (nuc % fissionable) then
      ! Calculate microscopic nuclide total cross section
      micro_xs(i_nuclide) % fission = (ONE - f) * nuc % fission(i_grid) &
           + f * nuc % fission(i_grid+1)

      ! Calculate microscopic nuclide nu-fission cross section
      micro_xs(i_nuclide) % nu_fission = (ONE - f) * nuc % nu_fission( &
           i_grid) + f * nuc % nu_fission(i_grid+1)

      ! Calculate microscopic nuclide kappa-fission cross section
      ! The ENDF standard (ENDF-102) states that MT 18 stores
      ! the fission energy as the Q_value (fission(1))
      micro_xs(i_nuclide) % kappa_fission = &
           nuc % reactions(nuc % index_fission(1)) % Q_value * &
           micro_xs(i_nuclide) % fission
    end if
=======
      ! Initialize URR probability table treatment to false
      micro_xs(i_nuclide) % use_ptable  = .false.
>>>>>>> 24cd12cf

      ! If there is S(a,b) data for this nuclide, we need to do a few
      ! things. Since the total cross section was based on non-S(a,b) data, we
      ! need to correct it by subtracting the non-S(a,b) elastic cross section and
      ! then add back in the calculated S(a,b) elastic+inelastic cross section.

      if (i_sab > 0) call calculate_sab_xs(i_nuclide, i_sab, E, sqrtkT)

<<<<<<< HEAD
    if (associated(tope)) then

      if (E * 1.0E6_8 >= tope % EL(tope % i_urr)&
           .and. E * 1.0E6_8 <= tope % EH(tope % i_urr)) then

        micro_xs(i_nuclide) % in_urr = .true.

        xs % t = micro_xs(i_nuclide) % total
        xs % n = micro_xs(i_nuclide) % elastic
        xs % f = micro_xs(i_nuclide) % fission
        xs % g = micro_xs(i_nuclide) % absorption - xs % f
        xs % x = xs % t - xs % n - xs % f - xs % g

        if (tope % prob_bands) then
          ! if we're dealing with a nuclide that we've previously encountered at
          ! this energy but a different temperature, use the original random number
          ! to preserve correlation of temperature in probability tables
          same_nuc = .false.

          do i_nuc = 1, nuc % nuc_list % size()
            if (E /= ZERO .and. E == micro_xs(nuc % nuc_list % get_item(i_nuc)) % last_E) then
              same_nuc = .true.
              i_same_nuc = i_nuc
              exit
            end if
          end do

          if (same_nuc) then
             r = micro_xs(nuc % nuc_list % get_item(i_same_nuc)) % last_prn
          else
             r = prn()
             micro_xs(i_nuc) % last_prn = r
          end if

          call tope % prob_band_xs(1.0E6_8 * E, nuc % kT / K_BOLTZMANN, xs, URR_xs, r)

        else if (tope % otf_urr_xs) then

          select case(URR_realization_frequency)
          case (URR_EVENT)
            call tope % new_realization_otf_xs(1.0E6_8 * E, &
                 nuc % kT / K_BOLTZMANN, xs, URR_xs)

          case (URR_HISTORY)
            message = 'History-based URR realizations not yet supported'
            call fatal_error()

          case (URR_BATCH)
            message = 'Batch-based URR realizations not yet supported'
            call fatal_error()

          case (URR_SIMULATION)
            call tope % fixed_realization_otf_xs(1.0E6_8 * E,&
                 nuc % kT / K_BOLTZMANN, xs, URR_xs)

          case default
            message = 'Unrecognized URR realization frequency'
            call fatal_error()

          end select

        else if (tope % point_urr_xs) then !TODO break out a new pointwise_xs subroutine
          call tope % new_realization_otf_xs(1.0E6_8 * E,&
               nuc % kT / K_BOLTZMANN, xs, URR_xs)

        else
          message = 'No allowed URR treatment for URR_isotope object'
          call fatal_error()

        end if

        micro_xs(i_nuclide) % elastic    = URR_xs % n
        micro_xs(i_nuclide) % fission    = URR_xs % f
        micro_xs(i_nuclide) % absorption = URR_xs % f + URR_xs % g
        micro_xs(i_nuclide) % total      = URR_xs % t
        if (nuc % fissionable) micro_xs(i_nuclide) % nu_fission&
             = nu_total(nuc, E) * micro_xs(i_nuclide) % fission

      end if

    else if (urr_ptables_on .and. nuc % urr_present) then

      if (E > nuc % urr_data % energy(1)&
           .and. E < nuc % urr_data % energy(nuc % urr_data % n_energy)) then
        micro_xs(i_nuclide) % in_urr = .true.
        call calculate_urr_xs_ptable(i_nuclide, E)
      end if

    end if
=======
      ! if the particle is in the unresolved resonance range and there are
      ! probability tables, we need to determine cross sections from the table

      if (urr_ptables_on .and. nuc % urr_present .and. .not. use_mp) then
        if (E > nuc % urr_data(i_temp) % energy(1) .and. E < nuc % &
             urr_data(i_temp) % energy(nuc % urr_data(i_temp) % n_energy)) then
          call calculate_urr_xs(i_nuclide, i_temp, E)
        end if
      end if
>>>>>>> 24cd12cf

      micro_xs(i_nuclide) % last_E = E
      micro_xs(i_nuclide) % last_index_sab = i_sab
      micro_xs(i_nuclide) % last_sqrtkT = sqrtkT
    end associate

  end subroutine calculate_nuclide_xs

!===============================================================================
! CALCULATE_SAB_XS determines the elastic and inelastic scattering
! cross-sections in the thermal energy range. These cross sections replace
! whatever data were taken from the normal Nuclide table.
!===============================================================================

  subroutine calculate_sab_xs(i_nuclide, i_sab, E, sqrtkT)

    integer, intent(in) :: i_nuclide ! index into nuclides array
    integer, intent(in) :: i_sab     ! index into sab_tables array
    real(8), intent(in) :: E         ! energy
    real(8), intent(in) :: sqrtkT    ! temperature

    integer :: i_grid    ! index on S(a,b) energy grid
    integer :: i_temp    ! temperature index
    real(8) :: f         ! interp factor on S(a,b) energy grid
    real(8) :: inelastic ! S(a,b) inelastic cross section
    real(8) :: elastic   ! S(a,b) elastic cross section
    real(8) :: kT

    ! Set flag that S(a,b) treatment should be used for scattering
    micro_xs(i_nuclide) % index_sab = i_sab

    ! Determine temperature for S(a,b) table
    kT = sqrtkT**2
    if (temperature_method == TEMPERATURE_NEAREST) then
      ! If using nearest temperature, do linear search on temperature
      do i_temp = 1, size(sab_tables(i_sab) % kTs)
        if (abs(sab_tables(i_sab) % kTs(i_temp) - kT) < &
             K_BOLTZMANN*temperature_tolerance) exit
      end do
    else
      ! Find temperatures that bound the actual temperature
      do i_temp = 1, size(sab_tables(i_sab) % kTs) - 1
        if (sab_tables(i_sab) % kTs(i_temp) <= kT .and. &
             kT < sab_tables(i_sab) % kTs(i_temp + 1)) exit
      end do

      ! Randomly sample between temperature i and i+1
      f = (kT - sab_tables(i_sab) % kTs(i_temp)) / &
           (sab_tables(i_sab) % kTs(i_temp + 1) - sab_tables(i_sab) % kTs(i_temp))
      if (f > prn()) i_temp = i_temp + 1
    end if


    ! Get pointer to S(a,b) table
    associate (sab => sab_tables(i_sab) % data(i_temp))

      ! Get index and interpolation factor for inelastic grid
      if (E < sab % inelastic_e_in(1)) then
        i_grid = 1
        f = ZERO
      else
        i_grid = binary_search(sab % inelastic_e_in, sab % n_inelastic_e_in, E)
        f = (E - sab%inelastic_e_in(i_grid)) / &
             (sab%inelastic_e_in(i_grid+1) - sab%inelastic_e_in(i_grid))
      end if

      ! Calculate S(a,b) inelastic scattering cross section
      inelastic = (ONE - f) * sab % inelastic_sigma(i_grid) + &
           f * sab % inelastic_sigma(i_grid + 1)

      ! Check for elastic data
      if (E < sab % threshold_elastic) then
        ! Determine whether elastic scattering is given in the coherent or
        ! incoherent approximation. For coherent, the cross section is
        ! represented as P/E whereas for incoherent, it is simply P

        if (sab % elastic_mode == SAB_ELASTIC_EXACT) then
          if (E < sab % elastic_e_in(1)) then
            ! If energy is below that of the lowest Bragg peak, the elastic
            ! cross section will be zero
            elastic = ZERO
          else
            i_grid = binary_search(sab % elastic_e_in, &
                 sab % n_elastic_e_in, E)
            elastic = sab % elastic_P(i_grid) / E
          end if
        else
          ! Determine index on elastic energy grid
          if (E < sab % elastic_e_in(1)) then
            i_grid = 1
          else
            i_grid = binary_search(sab % elastic_e_in, &
                 sab % n_elastic_e_in, E)
          end if

          ! Get interpolation factor for elastic grid
          f = (E - sab%elastic_e_in(i_grid))/(sab%elastic_e_in(i_grid+1) - &
               sab%elastic_e_in(i_grid))

          ! Calculate S(a,b) elastic scattering cross section
          elastic = (ONE - f) * sab % elastic_P(i_grid) + &
               f * sab % elastic_P(i_grid + 1)
        end if
      else
        ! No elastic data
        elastic = ZERO
      end if
    end associate

    ! Correct total and elastic cross sections
    micro_xs(i_nuclide) % total = micro_xs(i_nuclide) % total - &
         micro_xs(i_nuclide) % elastic + inelastic + elastic
    micro_xs(i_nuclide) % elastic = inelastic + elastic

    ! Store S(a,b) elastic cross section for sampling later
    micro_xs(i_nuclide) % elastic_sab = elastic

    ! Save temperature index
    micro_xs(i_nuclide) % index_temp_sab = i_temp

  end subroutine calculate_sab_xs

!===============================================================================
! CALCULATE_URR_XS_PTABLE determines cross sections in the unresolved resonance
! range from probability tables
!===============================================================================

<<<<<<< HEAD
  subroutine calculate_urr_xs_ptable(i_nuclide, E)

=======
  subroutine calculate_urr_xs(i_nuclide, i_temp, E)
>>>>>>> 24cd12cf
    integer, intent(in) :: i_nuclide ! index into nuclides array
    integer, intent(in) :: i_temp    ! temperature index
    real(8), intent(in) :: E         ! energy

    integer :: i_energy     ! index for energy
    integer :: i_low        ! band index at lower bounding energy
    integer :: i_up         ! band index at upper bounding energy
    real(8) :: f            ! interpolation factor
    real(8) :: r            ! pseudo-random number
    real(8) :: elastic      ! elastic cross section
    real(8) :: capture      ! (n,gamma) cross section
    real(8) :: fission      ! fission cross section
    real(8) :: inelastic    ! inelastic cross section
<<<<<<< HEAD
    logical :: same_nuc     ! do we know the xs for this nuclide at this energy?
    type(UrrData),  pointer, save :: urr      => null()
    type(Nuclide),  pointer, save :: nuc      => null()
    type(Reaction), pointer, save :: rxn      => null()
=======
>>>>>>> 24cd12cf

!$omp threadprivate(urr, nuc, rxn)

    associate (nuc => nuclides(i_nuclide), urr => nuclides(i_nuclide) % urr_data(i_temp))
      ! determine energy table
      i_energy = 1
      do
        if (E < urr % energy(i_energy + 1)) exit
        i_energy = i_energy + 1
      end do

      ! determine interpolation factor on table
      f = (E - urr % energy(i_energy)) / &
           (urr % energy(i_energy + 1) - urr % energy(i_energy))

      ! sample probability table using the cumulative distribution

      ! Random numbers for xs calculation are sampled from a separated stream.
      ! This guarantees the randomness and, at the same time, makes sure we reuse
      ! random number for the same nuclide at different temperatures, therefore
      ! preserving correlation of temperature in probability tables.
      call prn_set_stream(STREAM_URR_PTABLE)
      r = future_prn(int(i_nuclide, 8))
      call prn_set_stream(STREAM_TRACKING)

      i_low = 1
      do
        if (urr % prob(i_energy, URR_CUM_PROB, i_low) > r) exit
        i_low = i_low + 1
      end do
      i_up = 1
      do
        if (urr % prob(i_energy + 1, URR_CUM_PROB, i_up) > r) exit
        i_up = i_up + 1
      end do

      ! determine elastic, fission, and capture cross sections from probability
      ! table
      if (urr % interp == LINEAR_LINEAR) then
        elastic = (ONE - f) * urr % prob(i_energy, URR_ELASTIC, i_low) + &
             f * urr % prob(i_energy + 1, URR_ELASTIC, i_up)
        fission = (ONE - f) * urr % prob(i_energy, URR_FISSION, i_low) + &
             f * urr % prob(i_energy + 1, URR_FISSION, i_up)
        capture = (ONE - f) * urr % prob(i_energy, URR_N_GAMMA, i_low) + &
             f * urr % prob(i_energy + 1, URR_N_GAMMA, i_up)
      elseif (urr % interp == LOG_LOG) then
        ! Get logarithmic interpolation factor
        f = log(E / urr % energy(i_energy)) / &
             log(urr % energy(i_energy + 1) / urr % energy(i_energy))

        ! Calculate elastic cross section/factor
        elastic = ZERO
        if (urr % prob(i_energy, URR_ELASTIC, i_low) > ZERO .and. &
             urr % prob(i_energy + 1, URR_ELASTIC, i_up) > ZERO) then
          elastic = exp((ONE - f) * log(urr % prob(i_energy, URR_ELASTIC, &
               i_low)) + f * log(urr % prob(i_energy + 1, URR_ELASTIC, &
               i_up)))
        end if

        ! Calculate fission cross section/factor
        fission = ZERO
        if (urr % prob(i_energy, URR_FISSION, i_low) > ZERO .and. &
             urr % prob(i_energy + 1, URR_FISSION, i_up) > ZERO) then
          fission = exp((ONE - f) * log(urr % prob(i_energy, URR_FISSION, &
               i_low)) + f * log(urr % prob(i_energy + 1, URR_FISSION, &
               i_up)))
        end if

<<<<<<< HEAD
    ! if we're dealing with a nuclide that we've previously encountered at
    ! this energy but a different temperature, use the original random number to
    ! preserve correlation of temperature in probability tables
    same_nuc = .false.
    do i = 1, nuc % nuc_list % size()
      if (E /= ZERO .and. E == micro_xs(nuc % nuc_list % get_item(i)) % last_E) then
        same_nuc = .true.
        same_nuc_idx = i
        exit
=======
        ! Calculate capture cross section/factor
        capture = ZERO
        if (urr % prob(i_energy, URR_N_GAMMA, i_low) > ZERO .and. &
             urr % prob(i_energy + 1, URR_N_GAMMA, i_up) > ZERO) then
          capture = exp((ONE - f) * log(urr % prob(i_energy, URR_N_GAMMA, &
               i_low)) + f * log(urr % prob(i_energy + 1, URR_N_GAMMA, &
               i_up)))
        end if
>>>>>>> 24cd12cf
      end if

<<<<<<< HEAD
    i_low = 1
    do
      if (urr % prob(i_energy, URR_CUM_PROB, i_low) > r) exit
      i_low = i_low + 1
    end do
    i_up = 1
    do
      if (urr % prob(i_energy + 1, URR_CUM_PROB, i_up) > r) exit
      i_up = i_up + 1
    end do

    ! determine elastic, fission, and capture cross sections from probability
    ! table
    if (urr % interp == LINEAR_LINEAR) then
      f = (E - urr % energy(i_energy)) / &
        (urr % energy(i_energy + 1) - urr % energy(i_energy))
      elastic = (ONE - f) * urr % prob(i_energy, URR_ELASTIC, i_low) + &
           f * urr % prob(i_energy + 1, URR_ELASTIC, i_up)
      fission = (ONE - f) * urr % prob(i_energy, URR_FISSION, i_low) + &
           f * urr % prob(i_energy + 1, URR_FISSION, i_up)
      capture = (ONE - f) * urr % prob(i_energy, URR_N_GAMMA, i_low) + &
           f * urr % prob(i_energy + 1, URR_N_GAMMA, i_up)
    elseif (urr % interp == LOG_LOG) then
      ! Get logarithmic interpolation factor
      f = log(E / urr % energy(i_energy)) / &
           log(urr % energy(i_energy + 1) / urr % energy(i_energy))

      ! Calculate elastic cross section/factor
      elastic = ZERO
      if (urr % prob(i_energy, URR_ELASTIC, i_low) > ZERO .and. &
          urr % prob(i_energy + 1, URR_ELASTIC, i_up) > ZERO) then
        elastic = exp((ONE - f) * log(urr % prob(i_energy, URR_ELASTIC, &
             i_low)) + f * log(urr % prob(i_energy + 1, URR_ELASTIC, &
             i_up)))
=======
      ! Determine treatment of inelastic scattering
      inelastic = ZERO
      if (urr % inelastic_flag > 0) then
        ! Get index on energy grid and interpolation factor
        i_energy = micro_xs(i_nuclide) % index_grid
        f = micro_xs(i_nuclide) % interp_factor

        ! Determine inelastic scattering cross section
        associate (xs => nuc % reactions(nuc % urr_inelastic) % xs(i_temp))
          if (i_energy >= xs % threshold) then
            inelastic = (ONE - f) * xs % value(i_energy - xs % threshold + 1) + &
                 f * xs % value(i_energy - xs % threshold + 2)
          end if
        end associate
>>>>>>> 24cd12cf
      end if

      ! Multiply by smooth cross-section if needed
      if (urr % multiply_smooth) then
        elastic = elastic * micro_xs(i_nuclide) % elastic
        capture = capture * (micro_xs(i_nuclide) % absorption - &
             micro_xs(i_nuclide) % fission)
        fission = fission * micro_xs(i_nuclide) % fission
      end if

      ! Check for negative values
      if (elastic < ZERO) elastic = ZERO
      if (fission < ZERO) fission = ZERO
      if (capture < ZERO) capture = ZERO

      ! Set elastic, absorption, fission, and total cross sections. Note that the
      ! total cross section is calculated as sum of partials rather than using the
      ! table-provided value
      micro_xs(i_nuclide) % elastic = elastic
      micro_xs(i_nuclide) % absorption = capture + fission
      micro_xs(i_nuclide) % fission = fission
      micro_xs(i_nuclide) % total = elastic + inelastic + capture + fission

      ! Determine nu-fission cross section
      if (nuc % fissionable) then
        micro_xs(i_nuclide) % nu_fission = nuc % nu(E, EMISSION_TOTAL) * &
             micro_xs(i_nuclide) % fission
      end if
    end associate

<<<<<<< HEAD
    ! Determine treatment of inelastic scattering
    inelastic = ZERO
    if (urr % inelastic_flag > 0) then
      ! Get pointer to inelastic scattering reaction
      rxn => nuc % reactions(nuc % urr_inelastic_index)
=======
  end subroutine calculate_urr_xs
>>>>>>> 24cd12cf

!===============================================================================
! FIND_ENERGY_INDEX determines the index on the union energy grid at a certain
! energy
!===============================================================================

  pure function find_energy_index(mat, E) result(i)
    type(Material), intent(in) :: mat ! pointer to current material
    real(8),        intent(in) :: E   ! energy of particle
    integer                    :: i   ! energy grid index

    ! if the energy is outside of energy grid range, set to first or last
    ! index. Otherwise, do a binary search through the union energy grid.
    if (E <= mat % e_grid(1)) then
      i = 1
    elseif (E > mat % e_grid(mat % n_grid)) then
      i = mat % n_grid - 1
    else
      i = binary_search(mat % e_grid, mat % n_grid, E)
    end if

<<<<<<< HEAD
    ! Multiply by smooth cross-section if needed
    if (urr % multiply_smooth) then
      elastic = elastic * micro_xs(i_nuclide) % elastic
      capture = capture * (micro_xs(i_nuclide) % absorption &
           - micro_xs(i_nuclide) % fission)
      fission = fission * micro_xs(i_nuclide) % fission
=======
  end function find_energy_index

!===============================================================================
! MULTIPOLE_EVAL evaluates the windowed multipole equations for cross
! sections in the resolved resonance regions
!===============================================================================

  subroutine multipole_eval(multipole, E, sqrtkT, sigT, sigA, sigF)
    type(MultipoleArray), intent(in) :: multipole ! The windowed multipole
                                                  !  object to process.
    real(8), intent(in)              :: E         ! The energy at which to
                                                  !  evaluate the cross section
    real(8), intent(in)              :: sqrtkT    ! The temperature in the form
                                                  !  sqrt(kT), at which
                                                  !  to evaluate the XS.
    real(8), intent(out)             :: sigT      ! Total cross section
    real(8), intent(out)             :: sigA      ! Absorption cross section
    real(8), intent(out)             :: sigF      ! Fission cross section
    complex(8) :: psi_chi  ! The value of the psi-chi function for the
                           !  asymptotic form
    complex(8) :: c_temp   ! complex temporary variable
    complex(8) :: w_val    ! The faddeeva function evaluated at Z
    complex(8) :: Z        ! sqrt(atomic weight ratio / kT) * (sqrt(E) - pole)
    complex(8) :: sigT_factor(multipole % num_l)
    real(8) :: broadened_polynomials(multipole % fit_order + 1)
    real(8) :: sqrtE       ! sqrt(E), eV
    real(8) :: invE        ! 1/E, eV
    real(8) :: dopp        ! sqrt(atomic weight ratio / kT) = 1 / (2 sqrt(xi))
    real(8) :: temp        ! real temporary value
    integer :: i_pole      ! index of pole
    integer :: i_poly      ! index of curvefit
    integer :: i_window    ! index of window
    integer :: startw      ! window start pointer (for poles)
    integer :: endw        ! window end pointer

    ! ==========================================================================
    ! Bookkeeping

    ! Define some frequently used variables.
    sqrtE = sqrt(E)
    invE = ONE / E
    dopp = multipole % sqrtAWR / sqrtkT

    ! Locate us.
    i_window = floor((sqrtE - sqrt(multipole % start_E)) / multipole % spacing &
         + ONE)
    startw = multipole % w_start(i_window)
    endw = multipole % w_end(i_window)

    ! Fill in factors.
    if (startw <= endw) then
      call compute_sigT_factor(multipole, sqrtE, sigT_factor)
>>>>>>> 24cd12cf
    end if

    ! Initialize the ouptut cross sections.
    sigT = ZERO
    sigA = ZERO
    sigF = ZERO

    ! ==========================================================================
    ! Add the contribution from the curvefit polynomial.

    if (sqrtkT /= ZERO .and. multipole % broaden_poly(i_window) == 1) then
      ! Broaden the curvefit.
      call broaden_wmp_polynomials(E, dopp, multipole % fit_order + 1, &
           broadened_polynomials)
      do i_poly = 1, multipole % fit_order+1
        sigT = sigT + multipole % curvefit(FIT_T, i_poly, i_window) &
             * broadened_polynomials(i_poly)
        sigA = sigA + multipole % curvefit(FIT_A, i_poly, i_window) &
             * broadened_polynomials(i_poly)
        sigF = sigF + multipole % curvefit(FIT_F, i_poly, i_window) &
             * broadened_polynomials(i_poly)
      end do
    else ! Evaluate as if it were a polynomial
      temp = invE
      do i_poly = 1, multipole % fit_order+1
        sigT = sigT + multipole % curvefit(FIT_T, i_poly, i_window) * temp
        sigA = sigA + multipole % curvefit(FIT_A, i_poly, i_window) * temp
        sigF = sigF + multipole % curvefit(FIT_F, i_poly, i_window) * temp
        temp = temp * sqrtE
      end do
    end if

<<<<<<< HEAD
  end subroutine calculate_urr_xs_ptable
=======
    ! ==========================================================================
    ! Add the contribution from the poles in this window.

    if (sqrtkT == ZERO) then
      ! If at 0K, use asymptotic form.
      do i_pole = startw, endw
        psi_chi = -ONEI / (multipole % data(MP_EA, i_pole) - sqrtE)
        c_temp = psi_chi / E
        if (multipole % formalism == FORM_MLBW) then
          sigT = sigT + real(multipole % data(MLBW_RT, i_pole) * c_temp * &
                             sigT_factor(multipole % l_value(i_pole))) &
                      + real(multipole % data(MLBW_RX, i_pole) * c_temp)
          sigA = sigA + real(multipole % data(MLBW_RA, i_pole) * c_temp)
          sigF = sigF + real(multipole % data(MLBW_RF, i_pole) * c_temp)
        else if (multipole % formalism == FORM_RM) then
          sigT = sigT + real(multipole % data(RM_RT, i_pole) * c_temp * &
                             sigT_factor(multipole % l_value(i_pole)))
          sigA = sigA + real(multipole % data(RM_RA, i_pole) * c_temp)
          sigF = sigF + real(multipole % data(RM_RF, i_pole) * c_temp)
        end if
      end do
    else
      ! At temperature, use Faddeeva function-based form.
      if (endw >= startw) then
        do i_pole = startw, endw
          Z = (sqrtE - multipole % data(MP_EA, i_pole)) * dopp
          w_val = faddeeva(Z) * dopp * invE * SQRT_PI
          if (multipole % formalism == FORM_MLBW) then
            sigT = sigT + real((multipole % data(MLBW_RT, i_pole) * &
                          sigT_factor(multipole % l_value(i_pole)) + &
                          multipole % data(MLBW_RX, i_pole)) * w_val)
            sigA = sigA + real(multipole % data(MLBW_RA, i_pole) * w_val)
            sigF = sigF + real(multipole % data(MLBW_RF, i_pole) * w_val)
          else if (multipole % formalism == FORM_RM) then
            sigT = sigT + real(multipole % data(RM_RT, i_pole) * w_val * &
                               sigT_factor(multipole % l_value(i_pole)))
            sigA = sigA + real(multipole % data(RM_RA, i_pole) * w_val)
            sigF = sigF + real(multipole % data(RM_RF, i_pole) * w_val)
          end if
        end do
      end if
    end if
  end subroutine multipole_eval
>>>>>>> 24cd12cf

!===============================================================================
! MULTIPOLE_DERIV_EVAL evaluates the windowed multipole equations for the
! derivative of cross sections in the resolved resonance regions with respect to
! temperature.
!===============================================================================

  subroutine multipole_deriv_eval(multipole, E, sqrtkT, sigT, sigA, sigF)
    type(MultipoleArray), intent(in) :: multipole ! The windowed multipole
                                                  !  object to process.
    real(8), intent(in)              :: E         ! The energy at which to
                                                  !  evaluate the cross section
    real(8), intent(in)              :: sqrtkT    ! The temperature in the form
                                                  !  sqrt(kT), at which to
                                                  !  evaluate the XS.
    real(8), intent(out)             :: sigT      ! Total cross section
    real(8), intent(out)             :: sigA      ! Absorption cross section
    real(8), intent(out)             :: sigF      ! Fission cross section
    complex(8) :: w_val    ! The faddeeva function evaluated at Z
    complex(8) :: Z        ! sqrt(atomic weight ratio / kT) * (sqrt(E) - pole)
    complex(8) :: sigT_factor(multipole % num_l)
    real(8) :: sqrtE       ! sqrt(E), eV
    real(8) :: invE        ! 1/E, eV
    real(8) :: dopp        ! sqrt(atomic weight ratio / kT)
    integer :: i_pole      ! index of pole
    integer :: i_window    ! index of window
    integer :: startw      ! window start pointer (for poles)
    integer :: endw        ! window end pointer
    real(8) :: T

    ! ==========================================================================
    ! Bookkeeping

    ! Define some frequently used variables.
    sqrtE = sqrt(E)
    invE = ONE / E
    dopp = multipole % sqrtAWR / sqrtkT
    T = sqrtkT**2 / K_BOLTZMANN

    if (sqrtkT == ZERO) call fatal_error("Windowed multipole temperature &
         &derivatives are not implemented for 0 Kelvin cross sections.")

    ! Locate us
    i_window = floor((sqrtE - sqrt(multipole % start_E)) / multipole % spacing &
         + ONE)
    startw = multipole % w_start(i_window)
    endw = multipole % w_end(i_window)

    ! Fill in factors.
    if (startw <= endw) then
      call compute_sigT_factor(multipole, sqrtE, sigT_factor)
    end if

    ! Initialize the ouptut cross sections.
    sigT = ZERO
    sigA = ZERO
    sigF = ZERO

    ! TODO Polynomials: Some of the curvefit polynomials Doppler broaden so
    ! rigorously we should be computing the derivative of those.  But in
    ! practice, those derivatives are only large at very low energy and they
    ! have no effect on reactor calculations.

    ! ==========================================================================
    ! Add the contribution from the poles in this window.

    if (endw >= startw) then
      do i_pole = startw, endw
        Z = (sqrtE - multipole % data(MP_EA, i_pole)) * dopp
        w_val = -invE * SQRT_PI * HALF * w_derivative(Z, 2)
        if (multipole % formalism == FORM_MLBW) then
          sigT = sigT + real((multipole % data(MLBW_RT, i_pole) * &
                        sigT_factor(multipole%l_value(i_pole)) + &
                        multipole % data(MLBW_RX, i_pole)) * w_val)
          sigA = sigA + real(multipole % data(MLBW_RA, i_pole) * w_val)
          sigF = sigF + real(multipole % data(MLBW_RF, i_pole) * w_val)
        else if (multipole % formalism == FORM_RM) then
          sigT = sigT + real(multipole % data(RM_RT, i_pole) * w_val * &
                             sigT_factor(multipole % l_value(i_pole)))
          sigA = sigA + real(multipole % data(RM_RA, i_pole) * w_val)
          sigF = sigF + real(multipole % data(RM_RF, i_pole) * w_val)
        end if
      end do
      sigT = -HALF*multipole % sqrtAWR / sqrt(K_BOLTZMANN) * T**(-1.5) * sigT
      sigA = -HALF*multipole % sqrtAWR / sqrt(K_BOLTZMANN) * T**(-1.5) * sigA
      sigF = -HALF*multipole % sqrtAWR / sqrt(K_BOLTZMANN) * T**(-1.5) * sigF
    end if
  end subroutine multipole_deriv_eval

!===============================================================================
! COMPUTE_SIGT_FACTOR calculates the sigT_factor, a factor inside of the sigT
! equation not present in the sigA and sigF equations.
!===============================================================================

  subroutine compute_sigT_factor(multipole, sqrtE, sigT_factor)
    type(MultipoleArray), intent(in)  :: multipole
    real(8),              intent(in)  :: sqrtE
    complex(8),           intent(out) :: sigT_factor(multipole % num_l)

    integer :: iL
    real(8) :: twophi(multipole % num_l)
    real(8) :: arg

    do iL = 1, multipole % num_l
      twophi(iL) = multipole % pseudo_k0RS(iL) * sqrtE
      if (iL == 2) then
        twophi(iL) = twophi(iL) - atan(twophi(iL))
      else if (iL == 3) then
        arg = 3.0_8 * twophi(iL) / (3.0_8 - twophi(iL)**2)
        twophi(iL) = twophi(iL) - atan(arg)
      else if (iL == 4) then
        arg = twophi(iL) * (15.0_8 - twophi(iL)**2) &
             / (15.0_8 - 6.0_8 * twophi(iL)**2)
        twophi(iL) = twophi(iL) - atan(arg)
      end if
    end do

    twophi = 2.0_8 * twophi
    sigT_factor = cmplx(cos(twophi), -sin(twophi), KIND=8)
  end subroutine compute_sigT_factor

!===============================================================================
! 0K_ELASTIC_XS determines the microscopic 0K elastic cross section
! for a given nuclide at the trial relative energy used in resonance scattering
!===============================================================================

  pure function elastic_xs_0K(E, nuc) result(xs_out)
    real(8),       intent(in) :: E      ! trial energy
    type(Nuclide), intent(in) :: nuc    ! target nuclide at temperature
    real(8)                   :: xs_out ! 0K xs at trial energy

    integer :: i_grid ! index on nuclide energy grid
    real(8) :: f      ! interp factor on nuclide energy grid

    ! Determine index on nuclide energy grid
    if (E < nuc % energy_0K(1)) then
      i_grid = 1
    elseif (E > nuc % energy_0K(nuc % n_grid_0K)) then
      i_grid = nuc % n_grid_0K - 1
    else
      i_grid = binary_search(nuc % energy_0K, nuc % n_grid_0K, E)
    end if

    ! check for rare case where two energy points are the same
    if (nuc % energy_0K(i_grid) == nuc % energy_0K(i_grid+1)) then
      i_grid = i_grid + 1
    end if

    ! calculate interpolation factor
    f = (E - nuc % energy_0K(i_grid)) &
         & / (nuc % energy_0K(i_grid + 1) - nuc % energy_0K(i_grid))

    ! Calculate microscopic nuclide elastic cross section
    xs_out = (ONE - f) * nuc % elastic_0K(i_grid) &
         & + f * nuc % elastic_0K(i_grid + 1)

  end function elastic_xs_0K

end module cross_section<|MERGE_RESOLUTION|>--- conflicted
+++ resolved
@@ -1,30 +1,5 @@
 module cross_section
 
-<<<<<<< HEAD
-  use ace_header,         only: Nuclide, SAlphaBeta, Reaction, UrrData
-  use constants
-  use error,              only: fatal_error
-  use fission,            only: nu_total
-  use global
-  use list_header,        only: ListElemInt
-  use material_header,    only: Material
-  use particle_header,    only: Particle
-  use random_lcg,         only: prn
-  use search,             only: binary_search
-  use string,             only: to_str
-
-#ifdef PURXS
-  use purxs_api, only:&
-       URR_EVENT,&
-       URR_HISTORY,&
-       URR_BATCH,&
-       URR_SIMULATION,&
-       URR_Type_CrossSections,&
-       URR_Type_Isotope,&
-       URR_isotopes,&
-       URR_realization_frequency
-#endif
-=======
   use algorithm,        only: binary_search
   use constants
   use energy_grid,      only: log_spacing
@@ -40,7 +15,18 @@
   use particle_header,  only: Particle
   use random_lcg,       only: prn, future_prn, prn_set_stream
   use sab_header,       only: SAlphaBeta
->>>>>>> 24cd12cf
+
+#ifdef PURXS
+  use purxs_api, only:&
+       URR_EVENT,&
+       URR_HISTORY,&
+       URR_BATCH,&
+       URR_SIMULATION,&
+       URR_Type_CrossSections,&
+       URR_Type_Isotope,&
+       URR_isotopes,&
+       URR_realization_frequency
+#endif
 
   implicit none
 
@@ -173,9 +159,6 @@
     integer :: i_low  ! lower logarithmic mapping index
     integer :: i_high ! upper logarithmic mapping index
     real(8) :: f      ! interp factor on nuclide energy grid
-<<<<<<< HEAD
-    type(Nuclide), pointer, save :: nuc => null()
-
     type(URR_Type_Isotope), pointer :: tope => null()
     type(URR_Type_CrossSections) :: xs ! partial cross sections object
     type(URR_Type_CrossSections) :: URR_xs ! URR partial cross sections object
@@ -183,20 +166,18 @@
     integer :: i_nuc      ! nuclide loop index
     integer :: i_same_nuc ! index in list of nuclide temperatures
     real(8) :: r          ! random number to use in prob table xs calculation
-
+    real(8) :: kT         ! temperature in eV
+    real(8) :: sigT, sigA, sigF ! Intermediate multipole variables
 !$omp threadprivate(nuc, tope)
 
-    nuc => nuclides(i_nuclide)
-    if (nuc % i_isotope /= 0) then
-      tope => URR_isotopes(nuc % i_isotope)
-    else
-      tope => null()
-    end if
-=======
-    real(8) :: kT     ! temperature in eV
-    real(8) :: sigT, sigA, sigF ! Intermediate multipole variables
-
     associate (nuc => nuclides(i_nuclide))
+
+      if (nuc % i_isotope /= 0) then
+        tope => URR_isotopes(nuc % i_isotope)
+      else
+        tope => null()
+      end if
+
       ! Check to see if there is multipole data present at this energy
       use_mp = .false.
       if (nuc % mp_present) then
@@ -210,7 +191,6 @@
       if (use_mp) then
         ! Call multipole kernel
         call multipole_eval(nuc % multipole, E, sqrtkT, sigT, sigA, sigF)
->>>>>>> 24cd12cf
 
         micro_xs(i_nuclide) % total = sigT
         micro_xs(i_nuclide) % absorption = sigA
@@ -289,9 +269,14 @@
           micro_xs(i_nuclide) % index_grid    = i_grid
           micro_xs(i_nuclide) % interp_factor = f
 
+          ! Initialize to not being in the URR
+          micro_xs(i_nuclide) % in_urr  = .false.
+
           ! Initialize nuclide cross-sections to zero
           micro_xs(i_nuclide) % fission    = ZERO
           micro_xs(i_nuclide) % nu_fission = ZERO
+          micro_xs(i_nuclide) % kappa_fission  = ZERO
+          micro_xs(i_nuclide) % competitive = ZERO
 
           ! Calculate microscopic nuclide total cross section
           micro_xs(i_nuclide) % total = (ONE - f) * xs % total(i_grid) &
@@ -302,8 +287,14 @@
                + f * xs % elastic(i_grid + 1)
 
           ! Calculate microscopic nuclide absorption cross section
-          micro_xs(i_nuclide) % absorption = (ONE - f) * xs % absorption( &
-               i_grid) + f * xs % absorption(i_grid + 1)
+          micro_xs(i_nuclide) % absorption = (ONE - f) * xs % absorption(i_grid) &
+               + f * xs % absorption(i_grid + 1)
+
+          ! Infinite-dilute competitive xs (resonance component not added)
+          micro_xs(i_nuclide) % competitive&
+               = micro_xs(i_nuclide) % total&
+               - micro_xs(i_nuclide) % elastic&
+               - micro_xs(i_nuclide) % absorption
 
           if (nuc % fissionable) then
             ! Calculate microscopic nuclide total cross section
@@ -321,65 +312,6 @@
       micro_xs(i_nuclide) % index_sab   = NONE
       micro_xs(i_nuclide) % elastic_sab = ZERO
 
-<<<<<<< HEAD
-    ! calculate interpolation factor
-    f = (E - nuc%energy(i_grid))/(nuc%energy(i_grid+1) - nuc%energy(i_grid))
-
-    micro_xs(i_nuclide) % index_grid    = i_grid
-    micro_xs(i_nuclide) % interp_factor = f
-
-    ! Initialize sab treatment to false
-    micro_xs(i_nuclide) % index_sab   = NONE
-    micro_xs(i_nuclide) % elastic_sab = ZERO
-
-    ! Initialize to not being in the URR
-    micro_xs(i_nuclide) % in_urr  = .false.
-
-    ! Initialize nuclide cross-sections to zero
-    micro_xs(i_nuclide) % fission    = ZERO
-    micro_xs(i_nuclide) % nu_fission = ZERO
-    micro_xs(i_nuclide) % kappa_fission  = ZERO
-    micro_xs(i_nuclide) % competitive = ZERO
-
-    ! Calculate microscopic nuclide total cross section
-    micro_xs(i_nuclide) % total = (ONE - f) * nuc % total(i_grid) &
-         + f * nuc % total(i_grid+1)
-
-    ! Calculate microscopic nuclide elastic cross section
-    micro_xs(i_nuclide) % elastic = (ONE - f) * nuc % elastic(i_grid) &
-         + f * nuc % elastic(i_grid+1)
-
-    ! Calculate microscopic nuclide absorption cross section
-    micro_xs(i_nuclide) % absorption = (ONE - f) * nuc % absorption( &
-         i_grid) + f * nuc % absorption(i_grid+1)
-
-    ! Infinite-dilute competitive xs (resonance component not added)
-    micro_xs(i_nuclide) % competitive&
-         = micro_xs(i_nuclide) % total&
-         - micro_xs(i_nuclide) % elastic&
-         - micro_xs(i_nuclide) % absorption
-
-    if (nuc % fissionable) then
-      ! Calculate microscopic nuclide total cross section
-      micro_xs(i_nuclide) % fission = (ONE - f) * nuc % fission(i_grid) &
-           + f * nuc % fission(i_grid+1)
-
-      ! Calculate microscopic nuclide nu-fission cross section
-      micro_xs(i_nuclide) % nu_fission = (ONE - f) * nuc % nu_fission( &
-           i_grid) + f * nuc % nu_fission(i_grid+1)
-
-      ! Calculate microscopic nuclide kappa-fission cross section
-      ! The ENDF standard (ENDF-102) states that MT 18 stores
-      ! the fission energy as the Q_value (fission(1))
-      micro_xs(i_nuclide) % kappa_fission = &
-           nuc % reactions(nuc % index_fission(1)) % Q_value * &
-           micro_xs(i_nuclide) % fission
-    end if
-=======
-      ! Initialize URR probability table treatment to false
-      micro_xs(i_nuclide) % use_ptable  = .false.
->>>>>>> 24cd12cf
-
       ! If there is S(a,b) data for this nuclide, we need to do a few
       ! things. Since the total cross section was based on non-S(a,b) data, we
       ! need to correct it by subtracting the non-S(a,b) elastic cross section and
@@ -387,107 +319,91 @@
 
       if (i_sab > 0) call calculate_sab_xs(i_nuclide, i_sab, E, sqrtkT)
 
-<<<<<<< HEAD
-    if (associated(tope)) then
-
-      if (E * 1.0E6_8 >= tope % EL(tope % i_urr)&
-           .and. E * 1.0E6_8 <= tope % EH(tope % i_urr)) then
-
-        micro_xs(i_nuclide) % in_urr = .true.
-
-        xs % t = micro_xs(i_nuclide) % total
-        xs % n = micro_xs(i_nuclide) % elastic
-        xs % f = micro_xs(i_nuclide) % fission
-        xs % g = micro_xs(i_nuclide) % absorption - xs % f
-        xs % x = xs % t - xs % n - xs % f - xs % g
-
-        if (tope % prob_bands) then
-          ! if we're dealing with a nuclide that we've previously encountered at
-          ! this energy but a different temperature, use the original random number
-          ! to preserve correlation of temperature in probability tables
-          same_nuc = .false.
-
-          do i_nuc = 1, nuc % nuc_list % size()
-            if (E /= ZERO .and. E == micro_xs(nuc % nuc_list % get_item(i_nuc)) % last_E) then
-              same_nuc = .true.
-              i_same_nuc = i_nuc
-              exit
+      if (associated(tope)) then
+
+        if (E * 1.0E6_8 >= tope % EL(tope % i_urr)&
+             .and. E * 1.0E6_8 <= tope % EH(tope % i_urr)) then
+
+          micro_xs(i_nuclide) % in_urr = .true.
+
+          xs % t = micro_xs(i_nuclide) % total
+          xs % n = micro_xs(i_nuclide) % elastic
+          xs % f = micro_xs(i_nuclide) % fission
+          xs % g = micro_xs(i_nuclide) % absorption - xs % f
+          xs % x = xs % t - xs % n - xs % f - xs % g
+
+          if (tope % prob_bands) then
+            ! if we're dealing with a nuclide that we've previously encountered at
+            ! this energy but a different temperature, use the original random number
+            ! to preserve correlation of temperature in probability tables
+            same_nuc = .false.
+
+            do i_nuc = 1, nuc % nuc_list % size()
+              if (E /= ZERO .and. E == micro_xs(nuc % nuc_list % get_item(i_nuc)) % last_E) then
+                same_nuc = .true.
+                i_same_nuc = i_nuc
+                exit
+              end if
+            end do
+
+            if (same_nuc) then
+              r = micro_xs(nuc % nuc_list % get_item(i_same_nuc)) % last_prn
+            else
+              r = prn()
+              micro_xs(i_nuc) % last_prn = r
             end if
-          end do
-
-          if (same_nuc) then
-             r = micro_xs(nuc % nuc_list % get_item(i_same_nuc)) % last_prn
+
+            call tope % prob_band_xs(1.0E6_8 * E, nuc % kT / K_BOLTZMANN, xs, URR_xs, r)
+
+          else if (tope % otf_urr_xs) then
+
+            select case(URR_realization_frequency)
+            case (URR_EVENT)
+              call tope % new_realization_otf_xs(1.0E6_8 * E, &
+                   nuc % kT / K_BOLTZMANN, xs, URR_xs)
+
+            case (URR_HISTORY)
+              call fatal_error('History-based URR realizations not yet supported')
+
+            case (URR_BATCH)
+              call fatal_error('Batch-based URR realizations not yet supported')
+
+            case (URR_SIMULATION)
+              call tope % fixed_realization_otf_xs(1.0E6_8 * E,&
+                   nuc % kT / K_BOLTZMANN, xs, URR_xs)
+
+            case default
+              call fatal_error('Unrecognized URR realization frequency')
+
+            end select
+
+          else if (tope % point_urr_xs) then !TODO break out a new pointwise_xs subroutine
+            call tope % new_realization_otf_xs(1.0E6_8 * E,&
+                 nuc % kT / K_BOLTZMANN, xs, URR_xs)
+
           else
-             r = prn()
-             micro_xs(i_nuc) % last_prn = r
+            call fatal_error('No allowed URR treatment for URR_isotope object')
+
           end if
 
-          call tope % prob_band_xs(1.0E6_8 * E, nuc % kT / K_BOLTZMANN, xs, URR_xs, r)
-
-        else if (tope % otf_urr_xs) then
-
-          select case(URR_realization_frequency)
-          case (URR_EVENT)
-            call tope % new_realization_otf_xs(1.0E6_8 * E, &
-                 nuc % kT / K_BOLTZMANN, xs, URR_xs)
-
-          case (URR_HISTORY)
-            message = 'History-based URR realizations not yet supported'
-            call fatal_error()
-
-          case (URR_BATCH)
-            message = 'Batch-based URR realizations not yet supported'
-            call fatal_error()
-
-          case (URR_SIMULATION)
-            call tope % fixed_realization_otf_xs(1.0E6_8 * E,&
-                 nuc % kT / K_BOLTZMANN, xs, URR_xs)
-
-          case default
-            message = 'Unrecognized URR realization frequency'
-            call fatal_error()
-
-          end select
-
-        else if (tope % point_urr_xs) then !TODO break out a new pointwise_xs subroutine
-          call tope % new_realization_otf_xs(1.0E6_8 * E,&
-               nuc % kT / K_BOLTZMANN, xs, URR_xs)
-
-        else
-          message = 'No allowed URR treatment for URR_isotope object'
-          call fatal_error()
-
-        end if
-
-        micro_xs(i_nuclide) % elastic    = URR_xs % n
-        micro_xs(i_nuclide) % fission    = URR_xs % f
-        micro_xs(i_nuclide) % absorption = URR_xs % f + URR_xs % g
-        micro_xs(i_nuclide) % total      = URR_xs % t
-        if (nuc % fissionable) micro_xs(i_nuclide) % nu_fission&
-             = nu_total(nuc, E) * micro_xs(i_nuclide) % fission
-
-      end if
-
-    else if (urr_ptables_on .and. nuc % urr_present) then
-
-      if (E > nuc % urr_data % energy(1)&
-           .and. E < nuc % urr_data % energy(nuc % urr_data % n_energy)) then
-        micro_xs(i_nuclide) % in_urr = .true.
-        call calculate_urr_xs_ptable(i_nuclide, E)
-      end if
-
-    end if
-=======
-      ! if the particle is in the unresolved resonance range and there are
-      ! probability tables, we need to determine cross sections from the table
-
-      if (urr_ptables_on .and. nuc % urr_present .and. .not. use_mp) then
-        if (E > nuc % urr_data(i_temp) % energy(1) .and. E < nuc % &
-             urr_data(i_temp) % energy(nuc % urr_data(i_temp) % n_energy)) then
-          call calculate_urr_xs(i_nuclide, i_temp, E)
-        end if
-      end if
->>>>>>> 24cd12cf
+          micro_xs(i_nuclide) % elastic    = URR_xs % n
+          micro_xs(i_nuclide) % fission    = URR_xs % f
+          micro_xs(i_nuclide) % absorption = URR_xs % f + URR_xs % g
+          micro_xs(i_nuclide) % total      = URR_xs % t
+          if (nuc % fissionable) micro_xs(i_nuclide) % nu_fission&
+               = nu_total(nuc, E) * micro_xs(i_nuclide) % fission
+
+        end if
+
+      else if (urr_ptables_on .and. nuc % urr_present) then
+
+        if (E > nuc % urr_data(i_temp) % energy(1)&
+             .and. E < nuc % urr_data(i_temp) % energy(nuc % urr_data(i_temp) % n_energy)) then
+          micro_xs(i_nuclide) % in_urr = .true.
+          call calculate_urr_xs_ptable(i_nuclide, i_temp, E)
+        end if
+
+      end if
 
       micro_xs(i_nuclide) % last_E = E
       micro_xs(i_nuclide) % last_index_sab = i_sab
@@ -615,12 +531,7 @@
 ! range from probability tables
 !===============================================================================
 
-<<<<<<< HEAD
-  subroutine calculate_urr_xs_ptable(i_nuclide, E)
-
-=======
-  subroutine calculate_urr_xs(i_nuclide, i_temp, E)
->>>>>>> 24cd12cf
+  subroutine calculate_urr_xs_ptable(i_nuclide, i_temp, E)
     integer, intent(in) :: i_nuclide ! index into nuclides array
     integer, intent(in) :: i_temp    ! temperature index
     real(8), intent(in) :: E         ! energy
@@ -634,15 +545,7 @@
     real(8) :: capture      ! (n,gamma) cross section
     real(8) :: fission      ! fission cross section
     real(8) :: inelastic    ! inelastic cross section
-<<<<<<< HEAD
     logical :: same_nuc     ! do we know the xs for this nuclide at this energy?
-    type(UrrData),  pointer, save :: urr      => null()
-    type(Nuclide),  pointer, save :: nuc      => null()
-    type(Reaction), pointer, save :: rxn      => null()
-=======
->>>>>>> 24cd12cf
-
-!$omp threadprivate(urr, nuc, rxn)
 
     associate (nuc => nuclides(i_nuclide), urr => nuclides(i_nuclide) % urr_data(i_temp))
       ! determine energy table
@@ -709,17 +612,6 @@
                i_up)))
         end if
 
-<<<<<<< HEAD
-    ! if we're dealing with a nuclide that we've previously encountered at
-    ! this energy but a different temperature, use the original random number to
-    ! preserve correlation of temperature in probability tables
-    same_nuc = .false.
-    do i = 1, nuc % nuc_list % size()
-      if (E /= ZERO .and. E == micro_xs(nuc % nuc_list % get_item(i)) % last_E) then
-        same_nuc = .true.
-        same_nuc_idx = i
-        exit
-=======
         ! Calculate capture cross section/factor
         capture = ZERO
         if (urr % prob(i_energy, URR_N_GAMMA, i_low) > ZERO .and. &
@@ -728,45 +620,8 @@
                i_low)) + f * log(urr % prob(i_energy + 1, URR_N_GAMMA, &
                i_up)))
         end if
->>>>>>> 24cd12cf
-      end if
-
-<<<<<<< HEAD
-    i_low = 1
-    do
-      if (urr % prob(i_energy, URR_CUM_PROB, i_low) > r) exit
-      i_low = i_low + 1
-    end do
-    i_up = 1
-    do
-      if (urr % prob(i_energy + 1, URR_CUM_PROB, i_up) > r) exit
-      i_up = i_up + 1
-    end do
-
-    ! determine elastic, fission, and capture cross sections from probability
-    ! table
-    if (urr % interp == LINEAR_LINEAR) then
-      f = (E - urr % energy(i_energy)) / &
-        (urr % energy(i_energy + 1) - urr % energy(i_energy))
-      elastic = (ONE - f) * urr % prob(i_energy, URR_ELASTIC, i_low) + &
-           f * urr % prob(i_energy + 1, URR_ELASTIC, i_up)
-      fission = (ONE - f) * urr % prob(i_energy, URR_FISSION, i_low) + &
-           f * urr % prob(i_energy + 1, URR_FISSION, i_up)
-      capture = (ONE - f) * urr % prob(i_energy, URR_N_GAMMA, i_low) + &
-           f * urr % prob(i_energy + 1, URR_N_GAMMA, i_up)
-    elseif (urr % interp == LOG_LOG) then
-      ! Get logarithmic interpolation factor
-      f = log(E / urr % energy(i_energy)) / &
-           log(urr % energy(i_energy + 1) / urr % energy(i_energy))
-
-      ! Calculate elastic cross section/factor
-      elastic = ZERO
-      if (urr % prob(i_energy, URR_ELASTIC, i_low) > ZERO .and. &
-          urr % prob(i_energy + 1, URR_ELASTIC, i_up) > ZERO) then
-        elastic = exp((ONE - f) * log(urr % prob(i_energy, URR_ELASTIC, &
-             i_low)) + f * log(urr % prob(i_energy + 1, URR_ELASTIC, &
-             i_up)))
-=======
+      end if
+
       ! Determine treatment of inelastic scattering
       inelastic = ZERO
       if (urr % inelastic_flag > 0) then
@@ -781,7 +636,6 @@
                  f * xs % value(i_energy - xs % threshold + 2)
           end if
         end associate
->>>>>>> 24cd12cf
       end if
 
       ! Multiply by smooth cross-section if needed
@@ -812,15 +666,7 @@
       end if
     end associate
 
-<<<<<<< HEAD
-    ! Determine treatment of inelastic scattering
-    inelastic = ZERO
-    if (urr % inelastic_flag > 0) then
-      ! Get pointer to inelastic scattering reaction
-      rxn => nuc % reactions(nuc % urr_inelastic_index)
-=======
-  end subroutine calculate_urr_xs
->>>>>>> 24cd12cf
+  end subroutine calculate_urr_xs_ptable
 
 !===============================================================================
 ! FIND_ENERGY_INDEX determines the index on the union energy grid at a certain
@@ -842,14 +688,6 @@
       i = binary_search(mat % e_grid, mat % n_grid, E)
     end if
 
-<<<<<<< HEAD
-    ! Multiply by smooth cross-section if needed
-    if (urr % multiply_smooth) then
-      elastic = elastic * micro_xs(i_nuclide) % elastic
-      capture = capture * (micro_xs(i_nuclide) % absorption &
-           - micro_xs(i_nuclide) % fission)
-      fission = fission * micro_xs(i_nuclide) % fission
-=======
   end function find_energy_index
 
 !===============================================================================
@@ -902,7 +740,6 @@
     ! Fill in factors.
     if (startw <= endw) then
       call compute_sigT_factor(multipole, sqrtE, sigT_factor)
->>>>>>> 24cd12cf
     end if
 
     ! Initialize the ouptut cross sections.
@@ -935,9 +772,6 @@
       end do
     end if
 
-<<<<<<< HEAD
-  end subroutine calculate_urr_xs_ptable
-=======
     ! ==========================================================================
     ! Add the contribution from the poles in this window.
 
@@ -981,7 +815,6 @@
       end if
     end if
   end subroutine multipole_eval
->>>>>>> 24cd12cf
 
 !===============================================================================
 ! MULTIPOLE_DERIV_EVAL evaluates the windowed multipole equations for the
