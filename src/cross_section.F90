module cross_section

  use ace_header,      only: Nuclide, SAlphaBeta, Reaction, UrrData
  use constants
  use error,           only: fatal_error
  use fission,         only: nu_total
  use global
  use list_header,     only: ListElemInt
  use material_header, only: Material
  use output,          only: write_coords
  use particle_header, only: Particle
  use random_lcg,      only: prn
  use search,          only: binary_search
  use unresolved,      only: calculate_urr_xs_otf

  implicit none
  save

  integer :: union_grid_index
!$omp threadprivate(union_grid_index)

contains

!===============================================================================
! WRITE_XS_GRIDS writes out user-requested energy-cross section coordinate pairs
!===============================================================================

  subroutine write_xs_grids()

    integer :: i      ! material index
    integer :: j      ! nuclide index
    integer :: k      ! loop index for list of xs grids to be written
    integer :: i_nuc  ! index in global nuclides array
    integer :: x_size ! length of vector of abscissae
    integer :: y_size ! length of vector of ordinates
    real(8), allocatable :: x_vals(:)        ! vector of abscissae
    real(8), allocatable :: y_vals(:)        ! vector of ordinates
    character(80) :: filename                ! name of xs grid output file
    type(Material), pointer :: mat => null() ! material pointer
    type(Nuclide),  pointer :: nuc => null() ! nuclide pointer

    ! loop over all materials
    do i = 1, n_materials
      mat => materials(i)

      ! loop over all nuclides
      do j = 1, mat % n_nuclides
        i_nuc = mat % nuclide(j)
        nuc => nuclides(i_nuc)

        ! loop over all requested energy-xs grid outputs
        do k = 1, mat % xs_gridpoints(j) % size()

          ! energy values
          x_size = size(nuc % energy)
          allocate(x_vals(x_size))
          x_vals = nuc % energy

          ! determine which energy-xs grid is requested
          select case (trim(adjustl(mat % xs_gridpoints(j) % get_item(k))))

          ! write unionized energy grid values
          case ('unionized')

            ! we want the unionized grid, not the nuclide energy grid
            deallocate(x_vals)
            x_size = size(e_grid)
            allocate(x_vals(x_size))

            ! if we're writing the unionized grid energy values, xs values don't
            ! matter, so give the energy values as both the abscissae and
            ! ordinates 
            x_vals = e_grid
            y_size = x_size
            allocate(y_vals(y_size))
            y_vals = x_vals
            filename = "unionized-energy-grid.dat"

          ! write a nuclide's energy-total xs grid values
          case ('total')
            y_size = size(nuc % total)
            allocate(y_vals(y_size))
            y_vals = nuc % total
            filename = trim(adjustl(nuc % name)) // "-total.dat"

          ! write a nuclide's energy-elastic xs grid values
          case ('elastic')
            y_size = size(nuc % elastic)
            allocate(y_vals(y_size))
            y_vals = nuc % elastic
            filename = trim(adjustl(nuc % name)) // "-elastic.dat"

          ! write a nuclide's energy-fission xs grid values
          case ('fission')
            y_size = size(nuc % fission)
            allocate(y_vals(y_size))
            y_vals = nuc % fission
            filename = trim(adjustl(nuc % name)) // "-fission.dat"

          ! the requested xs is not recognized
          case default
            message = 'Not an allowed energy-xs grid option'
            call fatal_error()
          end select

          ! write the energy-xs value pairs to a file
          call write_coords(99, &
            & filename, &
            & x_size, &
            & y_size, &
            & x_vals, &
            & y_vals)
          deallocate(x_vals)
          if (allocated(y_vals)) deallocate(y_vals)
        end do
      end do
    end do

  end subroutine write_xs_grids

!===============================================================================
! CALCULATE_XS determines the macroscopic cross sections for the material the
! particle is currently traveling through.
!===============================================================================

  subroutine calculate_xs(p)

    type(Particle), intent(inout) :: p

    integer :: i             ! loop index over nuclides
    integer :: i_nuclide     ! index into nuclides array
    integer :: i_sab         ! index into sab_tables array
    integer :: j             ! index in mat % i_sab_nuclides
    real(8) :: atom_density  ! atom density of a nuclide
    logical :: check_sab     ! should we check for S(a,b) table?
    type(Material), pointer, save :: mat => null() ! current material
!$omp threadprivate(mat)

    ! Set all material macroscopic cross sections to zero
    material_xs % total      = ZERO
    material_xs % elastic    = ZERO
    material_xs % absorption = ZERO
    material_xs % fission    = ZERO
    material_xs % nu_fission = ZERO
    material_xs % kappa_fission  = ZERO

    ! Exit subroutine if material is void
    if (p % material == MATERIAL_VOID) return

    mat => materials(p % material)

    ! Find energy index on unionized grid
    if (grid_method == GRID_UNION) call find_energy_index(p % E)

    ! Determine if this material has S(a,b) tables
    check_sab = (mat % n_sab > 0)

    ! Initialize position in i_sab_nuclides
    j = 1

    ! Add contribution from each nuclide in material
    do i = 1, mat % n_nuclides
      ! ========================================================================
      ! CHECK FOR S(A,B) TABLE

      i_sab = 0

      ! Check if this nuclide matches one of the S(a,b) tables specified -- this
      ! relies on i_sab_nuclides being in sorted order
      if (check_sab) then
        if (i == mat % i_sab_nuclides(j)) then
          ! Get index in sab_tables
          i_sab = mat % i_sab_tables(j)

          ! If particle energy is greater than the highest energy for the S(a,b)
          ! table, don't use the S(a,b) table
          if (p % E > sab_tables(i_sab) % threshold_inelastic) i_sab = 0

          ! Increment position in i_sab_nuclides
          j = j + 1

          ! Don't check for S(a,b) tables if there are no more left
          if (j > mat % n_sab) check_sab = .false.
        end if
      end if

      ! ========================================================================
      ! CALCULATE MICROSCOPIC CROSS SECTION

      ! Determine microscopic cross sections for this nuclide
      i_nuclide = mat % nuclide(i)

      ! Calculate microscopic cross section for this nuclide
      if (p % E /= micro_xs(i_nuclide) % last_E) then
        call calculate_nuclide_xs(i_nuclide, i_sab, p % E)
      else if (i_sab /= micro_xs(i_nuclide) % last_index_sab) then
        call calculate_nuclide_xs(i_nuclide, i_sab, p % E)
      end if

      ! ========================================================================
      ! ADD TO MACROSCOPIC CROSS SECTION

      ! Copy atom density of nuclide in material
      atom_density = mat % atom_density(i)

      ! Add contributions to material macroscopic total cross section
      material_xs % total = material_xs % total + &
           atom_density * micro_xs(i_nuclide) % total

      ! Add contributions to material macroscopic scattering cross section
      material_xs % elastic = material_xs % elastic + &
           atom_density * micro_xs(i_nuclide) % elastic

      ! Add contributions to material macroscopic absorption cross section
      material_xs % absorption = material_xs % absorption + & 
           atom_density * micro_xs(i_nuclide) % absorption

      ! Add contributions to material macroscopic fission cross section
      material_xs % fission = material_xs % fission + &
           atom_density * micro_xs(i_nuclide) % fission

      ! Add contributions to material macroscopic nu-fission cross section
      material_xs % nu_fission = material_xs % nu_fission + &
           atom_density * micro_xs(i_nuclide) % nu_fission
           
      ! Add contributions to material macroscopic energy release from fission
      material_xs % kappa_fission = material_xs % kappa_fission + &
           atom_density * micro_xs(i_nuclide) % kappa_fission
    end do

  end subroutine calculate_xs

!===============================================================================
! CALCULATE_NUCLIDE_XS determines microscopic cross sections for a nuclide of a
! given index in the nuclides array at the energy of the given particle
!===============================================================================

  subroutine calculate_nuclide_xs(i_nuclide, i_sab, E)

    integer, intent(in) :: i_nuclide ! index into nuclides array
    integer, intent(in) :: i_sab     ! index into sab_tables array
    real(8), intent(in) :: E         ! energy

    integer :: i_grid ! index on nuclide energy grid
    real(8) :: f      ! interp factor on nuclide energy grid
    type(Nuclide), pointer, save :: nuc => null()
!$omp threadprivate(nuc)

    ! Set pointer to nuclide
    nuc => nuclides(i_nuclide)

    ! Determine index on nuclide energy grid
    select case (grid_method)
    case (GRID_UNION)
      ! If we're using the unionized grid with pointers, finding the index on
      ! the nuclide energy grid is as simple as looking up the pointer

      i_grid = nuc % grid_index(union_grid_index)

    case (GRID_NUCLIDE)
      ! If we're not using the unionized grid, we have to do a binary search on
      ! the nuclide energy grid in order to determine which points to
      ! interpolate between

      if (E < nuc % energy(1)) then
        i_grid = 1
      elseif (E > nuc % energy(nuc % n_grid)) then
        i_grid = nuc % n_grid - 1
      else
        i_grid = binary_search(nuc % energy, nuc % n_grid, E)
      end if

    end select

    ! check for rare case where two energy points are the same
    if (nuc % energy(i_grid) == nuc % energy(i_grid+1)) i_grid = i_grid + 1

    ! calculate interpolation factor
    f = (E - nuc%energy(i_grid))/(nuc%energy(i_grid+1) - nuc%energy(i_grid))

    micro_xs(i_nuclide) % index_grid    = i_grid
    micro_xs(i_nuclide) % interp_factor = f

    ! Initialize sab treatment to false
    micro_xs(i_nuclide) % index_sab   = NONE
    micro_xs(i_nuclide) % elastic_sab = ZERO

    ! Initialize URR probability table treatment to false
    micro_xs(i_nuclide) % use_ptable  = .false.

    ! Initialize nuclide cross-sections to zero
    micro_xs(i_nuclide) % fission    = ZERO
    micro_xs(i_nuclide) % nu_fission = ZERO
    micro_xs(i_nuclide) % kappa_fission  = ZERO

    ! Calculate microscopic nuclide total cross section
    micro_xs(i_nuclide) % total = (ONE - f) * nuc % total(i_grid) &
         + f * nuc % total(i_grid+1)

    ! Calculate microscopic nuclide elastic cross section
    micro_xs(i_nuclide) % elastic = (ONE - f) * nuc % elastic(i_grid) &
         + f * nuc % elastic(i_grid+1)

    ! Calculate microscopic nuclide absorption cross section
    micro_xs(i_nuclide) % absorption = (ONE - f) * nuc % absorption( &
         i_grid) + f * nuc % absorption(i_grid+1)

    if (nuc % fissionable) then
      ! Calculate microscopic nuclide total cross section
      micro_xs(i_nuclide) % fission = (ONE - f) * nuc % fission(i_grid) &
           + f * nuc % fission(i_grid+1)

      ! Calculate microscopic nuclide nu-fission cross section
      micro_xs(i_nuclide) % nu_fission = (ONE - f) * nuc % nu_fission( &
           i_grid) + f * nuc % nu_fission(i_grid+1)
           
      ! Calculate microscopic nuclide kappa-fission cross section
      ! The ENDF standard (ENDF-102) states that MT 18 stores
      ! the fission energy as the Q_value (fission(1))
      micro_xs(i_nuclide) % kappa_fission = &
           nuc % reactions(nuc % index_fission(1)) % Q_value * &
           micro_xs(i_nuclide) % fission
    end if

    ! If there is S(a,b) data for this nuclide, we need to do a few
    ! things. Since the total cross section was based on non-S(a,b) data, we
    ! need to correct it by subtracting the non-S(a,b) elastic cross section and
    ! then add back in the calculated S(a,b) elastic+inelastic cross section.

    if (i_sab > 0) call calculate_sab_xs(i_nuclide, i_sab, E)

    ! if the particle is in the unresolved resonance range and there are
    ! probability tables, we need to determine cross sections from the table
    if (nuc % otf_urr) then
      if (E * 1.0E6_8 >= nuc % EL .and. E * 1.0E6_8 <= nuc % EH) then
        call calculate_urr_xs_otf(i_nuclide, E * 1.0E6_8)
      end if
    else if (urr_ptables_on .and. nuc % urr_present) then
      if (E > nuc % urr_data % energy(1) .and. &
           E < nuc % urr_data % energy(nuc % urr_data % n_energy)) then
        call calculate_urr_xs_ptable(i_nuclide, E)
      end if
    end if

    micro_xs(i_nuclide) % last_E = E
    micro_xs(i_nuclide) % last_index_sab = i_sab

  end subroutine calculate_nuclide_xs

!===============================================================================
! CALCULATE_SAB_XS determines the elastic and inelastic scattering
! cross-sections in the thermal energy range. These cross sections replace
! whatever data were taken from the normal Nuclide table.
!===============================================================================

  subroutine calculate_sab_xs(i_nuclide, i_sab, E)

    integer, intent(in) :: i_nuclide ! index into nuclides array
    integer, intent(in) :: i_sab     ! index into sab_tables array
    real(8), intent(in) :: E         ! energy

    integer :: i_grid    ! index on S(a,b) energy grid
    real(8) :: f         ! interp factor on S(a,b) energy grid
    real(8) :: inelastic ! S(a,b) inelastic cross section
    real(8) :: elastic   ! S(a,b) elastic cross section
    type(SAlphaBeta), pointer, save :: sab => null()
!$omp threadprivate(sab)

    ! Set flag that S(a,b) treatment should be used for scattering
    micro_xs(i_nuclide) % index_sab = i_sab

    ! Get pointer to S(a,b) table
    sab => sab_tables(i_sab)

    ! Get index and interpolation factor for inelastic grid
    if (E < sab % inelastic_e_in(1)) then
      i_grid = 1
      f = ZERO
    else
      i_grid = binary_search(sab % inelastic_e_in, sab % n_inelastic_e_in, E)
      f = (E - sab%inelastic_e_in(i_grid)) / & 
           (sab%inelastic_e_in(i_grid+1) - sab%inelastic_e_in(i_grid))
    end if

    ! Calculate S(a,b) inelastic scattering cross section
    inelastic = (ONE - f) * sab % inelastic_sigma(i_grid) + &
         f * sab % inelastic_sigma(i_grid + 1)

    ! Check for elastic data
    if (E < sab % threshold_elastic) then
      ! Determine whether elastic scattering is given in the coherent or
      ! incoherent approximation. For coherent, the cross section is
      ! represented as P/E whereas for incoherent, it is simply P

      if (sab % elastic_mode == SAB_ELASTIC_EXACT) then
        if (E < sab % elastic_e_in(1)) then
          ! If energy is below that of the lowest Bragg peak, the elastic
          ! cross section will be zero
          elastic = ZERO
        else
          i_grid = binary_search(sab % elastic_e_in, &
               sab % n_elastic_e_in, E)
          elastic = sab % elastic_P(i_grid) / E
        end if
      else
        ! Determine index on elastic energy grid
        if (E < sab % elastic_e_in(1)) then
          i_grid = 1
        else
          i_grid = binary_search(sab % elastic_e_in, &
               sab % n_elastic_e_in, E)
        end if

        ! Get interpolation factor for elastic grid
        f = (E - sab%elastic_e_in(i_grid))/(sab%elastic_e_in(i_grid+1) - &
             sab%elastic_e_in(i_grid))

        ! Calculate S(a,b) elastic scattering cross section
        elastic = (ONE - f) * sab % elastic_P(i_grid) + &
             f * sab % elastic_P(i_grid + 1)
      end if
    else
      ! No elastic data
      elastic = ZERO
    end if

    ! Correct total and elastic cross sections
    micro_xs(i_nuclide) % total = micro_xs(i_nuclide) % total - &
         micro_xs(i_nuclide) % elastic + inelastic + elastic
    micro_xs(i_nuclide) % elastic = inelastic + elastic

    ! Store S(a,b) elastic cross section for sampling later
    micro_xs(i_nuclide) % elastic_sab = elastic

  end subroutine calculate_sab_xs

!===============================================================================
! CALCULATE_URR_XS_PTABLE determines cross sections in the unresolved resonance
! range from probability tables
!===============================================================================

  subroutine calculate_urr_xs_ptable(i_nuclide, E)

    integer, intent(in) :: i_nuclide ! index into nuclides array
    real(8), intent(in) :: E         ! energy

<<<<<<< HEAD
    integer :: i_energy   ! index for energy
    integer :: i_up
    integer :: i_low
    real(8) :: f          ! interpolation factor
    real(8) :: r          ! pseudo-random number
    real(8) :: elastic    ! elastic cross section
    real(8) :: capture    ! (n,gamma) cross section
    real(8) :: fission    ! fission cross section
    real(8) :: inelastic  ! inelastic cross section
    type(UrrData),  pointer, save :: urr => null()
    type(Nuclide),  pointer, save :: nuc => null()
    type(Reaction), pointer, save :: rxn => null()
=======
    integer :: i            ! loop index
    integer :: i_energy     ! index for energy
    integer :: i_low        ! band index at lower bounding energy
    integer :: i_up         ! band index at upper bounding energy
    integer :: same_nuc_idx ! index of same nuclide
    real(8) :: f            ! interpolation factor
    real(8) :: r            ! pseudo-random number
    real(8) :: elastic      ! elastic cross section
    real(8) :: capture      ! (n,gamma) cross section
    real(8) :: fission      ! fission cross section
    real(8) :: inelastic    ! inelastic cross section
    logical :: same_nuc     ! do we know the xs for this nuclide at this energy?
    type(UrrData),  pointer, save :: urr      => null()
    type(Nuclide),  pointer, save :: nuc      => null()
    type(Reaction), pointer, save :: rxn      => null()
>>>>>>> e08250b4
!$omp threadprivate(urr, nuc, rxn)

    micro_xs(i_nuclide) % use_ptable = .true.

    ! get pointer to probability table
    nuc => nuclides(i_nuclide)
    urr => nuc % urr_data

    ! determine energy table
    i_energy = 1
    do
      if (E < urr % energy(i_energy + 1)) exit
      i_energy = i_energy + 1
    end do

    ! determine interpolation factor on table
    f = (E - urr % energy(i_energy)) / &
         (urr % energy(i_energy + 1) - urr % energy(i_energy))

    ! sample probability table using the cumulative distribution
<<<<<<< HEAD
    r = prn()
=======

    ! if we're dealing with a nuclide that we've previously encountered at
    ! this energy but a different temperature, use the original random number to
    ! preserve correlation of temperature in probability tables
    same_nuc = .false.
    do i = 1, nuc % nuc_list % size()
      if (E /= ZERO .and. E == micro_xs(nuc % nuc_list % get_item(i)) % last_E) then
        same_nuc = .true.
        same_nuc_idx = i
        exit
      end if
    end do

    if (same_nuc) then
      r = micro_xs(nuc % nuc_list % get_item(same_nuc_idx)) % last_prn
    else
      r = prn()
      micro_xs(i_nuclide) % last_prn = r
    end if

>>>>>>> e08250b4
    i_low = 1
    do
      if (urr % prob(i_energy, URR_CUM_PROB, i_low) > r) exit
      i_low = i_low + 1
    end do
    i_up = 1
    do
      if (urr % prob(i_energy + 1, URR_CUM_PROB, i_up) > r) exit
      i_up = i_up + 1
    end do

    ! determine elastic, fission, and capture cross sections from probability
    ! table
    if (urr % interp == LINEAR_LINEAR) then
      elastic = (ONE - f) * urr % prob(i_energy, URR_ELASTIC, i_low) + &
           f * urr % prob(i_energy + 1, URR_ELASTIC, i_up)
      fission = (ONE - f) * urr % prob(i_energy, URR_FISSION, i_low) + &
           f * urr % prob(i_energy + 1, URR_FISSION, i_up)
      capture = (ONE - f) * urr % prob(i_energy, URR_N_GAMMA, i_low) + &
           f * urr % prob(i_energy + 1, URR_N_GAMMA, i_up)
    elseif (urr % interp == LOG_LOG) then
      ! Get logarithmic interpolation factor
      f = log(E / urr % energy(i_energy)) / &
           log(urr % energy(i_energy + 1) / urr % energy(i_energy))

      ! Calculate elastic cross section/factor
      elastic = ZERO
      if (urr % prob(i_energy, URR_ELASTIC, i_low) > ZERO .and. &
          urr % prob(i_energy + 1, URR_ELASTIC, i_up) > ZERO) then
        elastic = exp((ONE - f) * log(urr % prob(i_energy, URR_ELASTIC, &
             i_low)) + f * log(urr % prob(i_energy + 1, URR_ELASTIC, &
             i_up)))
      end if

      ! Calculate fission cross section/factor
      fission = ZERO
      if (urr % prob(i_energy, URR_FISSION, i_low) > ZERO .and. &
          urr % prob(i_energy + 1, URR_FISSION, i_up) > ZERO) then
        fission = exp((ONE - f) * log(urr % prob(i_energy, URR_FISSION, &
             i_low)) + f * log(urr % prob(i_energy + 1, URR_FISSION, &
             i_up)))
      end if

      ! Calculate capture cross section/factor
      capture = ZERO
      if (urr % prob(i_energy, URR_N_GAMMA, i_low) > ZERO .and. &
          urr % prob(i_energy + 1, URR_N_GAMMA, i_up) > ZERO) then
        capture = exp((ONE - f) * log(urr % prob(i_energy, URR_N_GAMMA, &
             i_low)) + f * log(urr % prob(i_energy + 1, URR_N_GAMMA, &
             i_up)))
      end if
    end if

    ! Determine treatment of inelastic scattering
    inelastic = ZERO
    if (urr % inelastic_flag > 0) then
      ! Get pointer to inelastic scattering reaction
      rxn => nuc % reactions(nuc % urr_inelastic)

      ! Get index on energy grid and interpolation factor
      i_energy = micro_xs(i_nuclide) % index_grid
      f = micro_xs(i_nuclide) % interp_factor

      ! Determine inelastic scattering cross section
      if (i_energy >= rxn % threshold) then
        inelastic = (ONE - f) * rxn % sigma(i_energy - rxn%threshold + 1) + &
             f * rxn % sigma(i_energy - rxn%threshold + 2)
      end if
    end if

    ! Multiply by smooth cross-section if needed
    if (urr % multiply_smooth) then
      elastic = elastic * micro_xs(i_nuclide) % elastic
      capture = capture * (micro_xs(i_nuclide) % absorption - &
           micro_xs(i_nuclide) % fission)
      fission = fission * micro_xs(i_nuclide) % fission
    end if

    ! Set elastic, absorption, fission, and total cross sections. Note that the
    ! total cross section is calculated as sum of partials rather than using the
    ! table-provided value
    micro_xs(i_nuclide) % elastic = elastic
    micro_xs(i_nuclide) % absorption = capture + fission
    micro_xs(i_nuclide) % fission = fission
    micro_xs(i_nuclide) % total = elastic + inelastic + capture + fission

    ! Determine nu-fission cross section
    if (nuc % fissionable) then
      micro_xs(i_nuclide) % nu_fission = nu_total(nuc, E) * &
           micro_xs(i_nuclide) % fission
    end if

  end subroutine calculate_urr_xs_ptable

!===============================================================================
! FIND_ENERGY_INDEX determines the index on the union energy grid at a certain
! energy
!===============================================================================

  subroutine find_energy_index(E)

    real(8), intent(in) :: E ! energy of particle

    ! if particle's energy is outside of energy grid range, set to first or last
    ! index. Otherwise, do a binary search through the union energy grid.
    if (E < e_grid(1)) then
      union_grid_index = 1
    elseif (E > e_grid(n_grid)) then
      union_grid_index = n_grid - 1
    else
      union_grid_index = binary_search(e_grid, n_grid, E)
    end if

  end subroutine find_energy_index

!===============================================================================
! 0K_ELASTIC_XS determines the microscopic 0K elastic cross section
! for a given nuclide at the trial relative energy used in resonance scattering
!===============================================================================

  function elastic_xs_0K(E, nuc) result(xs_out)

    type(Nuclide), pointer :: nuc    ! target nuclide at temperature
    integer                :: i_grid ! index on nuclide energy grid
    real(8)                :: f      ! interp factor on nuclide energy grid
    real(8), intent(inout) :: E      ! trial energy
    real(8)                :: xs_out ! 0K xs at trial energy

    ! Determine index on nuclide energy grid
    if (E < nuc % energy_0K(1)) then
      i_grid = 1
    elseif (E > nuc % energy_0K(nuc % n_grid_0K)) then
      i_grid = nuc % n_grid_0K - 1
    else
      i_grid = binary_search(nuc % energy_0K, nuc % n_grid_0K, E)
    end if

    ! check for rare case where two energy points are the same
    if (nuc % energy_0K(i_grid) == nuc % energy_0K(i_grid+1)) then
      i_grid = i_grid + 1
    end if
    
    ! calculate interpolation factor
    f = (E - nuc % energy_0K(i_grid)) &
      & / (nuc % energy_0K(i_grid + 1) - nuc % energy_0K(i_grid))
    
    ! Calculate microscopic nuclide elastic cross section
    xs_out = (ONE - f) * nuc % elastic_0K(i_grid) &
      & + f * nuc % elastic_0K(i_grid + 1)

  end function elastic_xs_0K

end module cross_section<|MERGE_RESOLUTION|>--- conflicted
+++ resolved
@@ -444,20 +444,6 @@
     integer, intent(in) :: i_nuclide ! index into nuclides array
     real(8), intent(in) :: E         ! energy
 
-<<<<<<< HEAD
-    integer :: i_energy   ! index for energy
-    integer :: i_up
-    integer :: i_low
-    real(8) :: f          ! interpolation factor
-    real(8) :: r          ! pseudo-random number
-    real(8) :: elastic    ! elastic cross section
-    real(8) :: capture    ! (n,gamma) cross section
-    real(8) :: fission    ! fission cross section
-    real(8) :: inelastic  ! inelastic cross section
-    type(UrrData),  pointer, save :: urr => null()
-    type(Nuclide),  pointer, save :: nuc => null()
-    type(Reaction), pointer, save :: rxn => null()
-=======
     integer :: i            ! loop index
     integer :: i_energy     ! index for energy
     integer :: i_low        ! band index at lower bounding energy
@@ -473,7 +459,7 @@
     type(UrrData),  pointer, save :: urr      => null()
     type(Nuclide),  pointer, save :: nuc      => null()
     type(Reaction), pointer, save :: rxn      => null()
->>>>>>> e08250b4
+
 !$omp threadprivate(urr, nuc, rxn)
 
     micro_xs(i_nuclide) % use_ptable = .true.
@@ -492,11 +478,6 @@
     ! determine interpolation factor on table
     f = (E - urr % energy(i_energy)) / &
          (urr % energy(i_energy + 1) - urr % energy(i_energy))
-
-    ! sample probability table using the cumulative distribution
-<<<<<<< HEAD
-    r = prn()
-=======
 
     ! if we're dealing with a nuclide that we've previously encountered at
     ! this energy but a different temperature, use the original random number to
@@ -517,7 +498,6 @@
       micro_xs(i_nuclide) % last_prn = r
     end if
 
->>>>>>> e08250b4
     i_low = 1
     do
       if (urr % prob(i_energy, URR_CUM_PROB, i_low) > r) exit
