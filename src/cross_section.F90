--- conflicted
+++ resolved
@@ -166,15 +166,9 @@
     real(8) :: kT         ! temperature in eV
     real(8) :: sigT, sigA, sigF ! Intermediate multipole variables
 #ifdef PURXS
-<<<<<<< HEAD
-    type(URR_Type_Isotope), pointer :: tope => null()
-    type(URR_Type_CrossSections) :: xs ! partial cross sections object
-    type(URR_Type_CrossSections) :: URR_xs ! URR partial cross sections object
-=======
     type(URR_Type_Isotope), pointer :: tope => null() ! isotope object
     type(URR_Type_CrossSections) :: xs_in  ! original partial xs from HDF5 file
     type(URR_Type_CrossSections) :: URR_xs ! partial xs computed by PURXS
->>>>>>> 5ac4dcff
 !$omp threadprivate(nuc, tope)
 #endif
 
@@ -333,16 +327,6 @@
 
         if (E >= tope % EL(tope % i_urr)&
              .and. E <= tope % EH(tope % i_urr)) then
-<<<<<<< HEAD
-
-          micro_xs(i_nuclide) % in_urr = .true.
-
-          xs % t = micro_xs(i_nuclide) % total
-          xs % n = micro_xs(i_nuclide) % elastic
-          xs % f = micro_xs(i_nuclide) % fission
-          xs % g = micro_xs(i_nuclide) % absorption - xs % f
-          xs % x = xs % t - xs % n - xs % f - xs % g
-=======
           micro_xs(i_nuclide) % in_urr = .true.
           xs_in % t = micro_xs(i_nuclide) % total
           xs_in % n = micro_xs(i_nuclide) % elastic
@@ -350,7 +334,6 @@
           xs_in % g = micro_xs(i_nuclide) % absorption - xs_in % f
           xs_in % x = xs_in % t - xs_in % n - xs_in % f - xs_in % g
           tope % E = E
->>>>>>> 5ac4dcff
 
           if (tope % prob_bands) then
             ! if we're dealing with a nuclide that we've previously encountered at
@@ -367,47 +350,6 @@
               micro_xs(i_nuclide) % last_prn = r
             end if
 
-<<<<<<< HEAD
-            call tope % prob_band_xs(E, nuc % kTs(i_temp) / K_BOLTZMANN, xs, URR_xs, r)
-
-          else if (tope % otf_urr_xs) then
-
-            select case(URR_realization_frequency)
-            case (URR_EVENT)
-              call tope % new_realization_otf_xs( E, &
-                   nuc % kTs(i_temp) / K_BOLTZMANN, xs, URR_xs)
-
-            case (URR_HISTORY)
-              call fatal_error('History-based URR realizations not yet supported')
-
-            case (URR_BATCH)
-              call fatal_error('Batch-based URR realizations not yet supported')
-
-            case (URR_SIMULATION)
-              call tope % fixed_realization_otf_xs(E,&
-                   nuc % kTs(i_temp) / K_BOLTZMANN, xs, URR_xs)
-
-            case default
-              call fatal_error('Unrecognized URR realization frequency')
-
-            end select
-
-          else if (tope % point_urr_xs) then !TODO break out a new pointwise_xs subroutine
-            call tope % new_realization_otf_xs(E,&
-                 nuc % kTs(i_temp) / K_BOLTZMANN, xs, URR_xs)
-
-          else
-            call fatal_error('No allowed URR treatment for URR_isotope object')
-
-          end if
-
-          micro_xs(i_nuclide) % elastic    = URR_xs % n
-          micro_xs(i_nuclide) % fission    = URR_xs % f
-          micro_xs(i_nuclide) % absorption = URR_xs % f + URR_xs % g
-          micro_xs(i_nuclide) % total      = URR_xs % t
-        end if
-
-=======
             call tope % prob_band_xs(E, nuc % kTs(i_temp) / K_BOLTZMANN, xs_in, URR_xs, r)
 
           else if (tope % otf_urr_xs) then
@@ -449,7 +391,6 @@
                micro_xs(i_nuclide) % fission
 
         end if
->>>>>>> 5ac4dcff
       else if (urr_ptables_on .and. nuc % urr_present) then
 #else
       if (urr_ptables_on .and. nuc % urr_present) then
