#include "openmc/dagmc.h"

#include <cassert>

#include "openmc/constants.h"
#include "openmc/container_util.h"
#include "openmc/error.h"
#include "openmc/file_utils.h"
#include "openmc/geometry.h"
#include "openmc/geometry_aux.h"
#include "openmc/hdf5_interface.h"
#include "openmc/material.h"
#include "openmc/settings.h"
#include "openmc/string_utils.h"

#ifdef OPENMC_UWUW
#include "uwuw.hpp"
#endif
#include <fmt/core.h>

#include <algorithm>
#include <filesystem>
#include <fstream>
#include <sstream>
#include <string>

namespace openmc {

#ifdef DAGMC
const bool DAGMC_ENABLED = true;
#else
const bool DAGMC_ENABLED = false;
#endif

#ifdef OPENMC_UWUW
const bool UWUW_ENABLED = true;
#else
const bool UWUW_ENABLED = false;
#endif

} // namespace openmc

#ifdef DAGMC

namespace openmc {

//==============================================================================
// DAGMC Universe implementation
//==============================================================================

DAGUniverse::DAGUniverse(pugi::xml_node node)
{
  if (check_for_node(node, "id")) {
    id_ = std::stoi(get_node_value(node, "id"));
  } else {
    fatal_error("Must specify the id of the DAGMC universe");
  }

  if (check_for_node(node, "filename")) {
    filename_ = get_node_value(node, "filename");
    if (!starts_with(filename_, "/")) {
      std::filesystem::path d(dir_name(settings::path_input));
      filename_ = (d / filename_).string();
    }
  } else {
    fatal_error("Must specify a file for the DAGMC universe");
  }

  adjust_geometry_ids_ = false;
  if (check_for_node(node, "auto_geom_ids")) {
    adjust_geometry_ids_ = get_node_value_bool(node, "auto_geom_ids");
  }

  adjust_material_ids_ = false;
  if (check_for_node(node, "auto_mat_ids")) {
    adjust_material_ids_ = get_node_value_bool(node, "auto_mat_ids");
  }

  // get material assignment overloading
  if (check_for_node(node, "material_overrides")) {
    auto mat_node = node.child("material_overrides");
    // loop over all subelements (each subelement corresponds to a material)
    for (pugi::xml_node cell_node : mat_node.children("cell_override")) {
      // Store assignment reference name
      int32_t ref_assignment = std::stoi(get_node_value(cell_node, "id"));

      // Get mat name for each assignement instances
      vector<int32_t> instance_mats =
        get_node_array<int32_t>(cell_node, "material_ids");

      // Store mat name for each instances
      material_overrides_.emplace(ref_assignment, instance_mats);
    }
  }

  initialize();
}

DAGUniverse::DAGUniverse(
  const std::string& filename, bool auto_geom_ids, bool auto_mat_ids)
  : filename_(filename), adjust_geometry_ids_(auto_geom_ids),
    adjust_material_ids_(auto_mat_ids)
{
  set_id();
  initialize();
}

DAGUniverse::DAGUniverse(std::shared_ptr<moab::DagMC> dagmc_ptr,
  const std::string& filename, bool auto_geom_ids, bool auto_mat_ids)
  : dagmc_instance_(dagmc_ptr), filename_(filename),
    adjust_geometry_ids_(auto_geom_ids), adjust_material_ids_(auto_mat_ids)
{
  set_id();
  init_metadata();
  init_geometry();
}

void DAGUniverse::set_id()
{
  // determine the next universe id
  int32_t next_univ_id = 0;
  for (const auto& u : model::universes) {
    if (u->id_ > next_univ_id)
      next_univ_id = u->id_;
  }
  next_univ_id++;

  // set the universe id
  id_ = next_univ_id;
}

void DAGUniverse::initialize()
{
#ifdef OPENMC_UWUW
  // read uwuw materials from the .h5m file if present
  read_uwuw_materials();
#endif

  init_dagmc();

  init_metadata();

  init_geometry();
}

void DAGUniverse::init_dagmc()
{

  // create a new DAGMC instance
  dagmc_instance_ = std::make_shared<moab::DagMC>();

  // load the DAGMC geometry
  if (!file_exists(filename_)) {
    fatal_error("Geometry DAGMC file '" + filename_ + "' does not exist!");
  }
  moab::ErrorCode rval = dagmc_instance_->load_file(filename_.c_str());
  MB_CHK_ERR_CONT(rval);

  // initialize acceleration data structures
  rval = dagmc_instance_->init_OBBTree();
  MB_CHK_ERR_CONT(rval);
}

void DAGUniverse::init_metadata()
{
  // parse model metadata
  dmd_ptr =
    std::make_unique<dagmcMetaData>(dagmc_instance_.get(), false, false);
  dmd_ptr->load_property_data();

  std::vector<std::string> keywords {"temp"};
  std::map<std::string, std::string> dum;
  std::string delimiters = ":/";
  moab::ErrorCode rval;
  rval = dagmc_instance_->parse_properties(keywords, dum, delimiters.c_str());
  MB_CHK_ERR_CONT(rval);
}

void DAGUniverse::init_geometry()
{
  moab::ErrorCode rval;

  // determine the next cell id
  int32_t next_cell_id = 0;
  for (const auto& c : model::cells) {
    if (c->id_ > next_cell_id)
      next_cell_id = c->id_;
  }
  cell_idx_offset_ = model::cells.size();
  next_cell_id++;

  // initialize cell objects
  int n_cells = dagmc_instance_->num_entities(3);
  moab::EntityHandle graveyard = 0;
  for (int i = 0; i < n_cells; i++) {
    moab::EntityHandle vol_handle = dagmc_instance_->entity_by_index(3, i + 1);

    // set cell ids using global IDs
    auto c = std::make_unique<DAGCell>(dagmc_instance_, i + 1);
    c->id_ = adjust_geometry_ids_
               ? next_cell_id++
               : dagmc_instance_->id_by_index(3, c->dag_index());
    c->universe_ = this->id_;
    c->fill_ = C_NONE; // no fill, single universe

    auto in_map = model::cell_map.find(c->id_);
    if (in_map == model::cell_map.end()) {
      model::cell_map[c->id_] = model::cells.size();
    } else {
      warning(fmt::format("DAGMC Cell IDs: {}", dagmc_ids_for_dim(3)));
      fatal_error(fmt::format(
        "DAGMC Universe {} contains a cell with ID {}, which "
        "already exists elsewhere in the geometry. Setting auto_geom_ids "
        "to True when initiating the DAGMC Universe may "
        "resolve this issue",
        this->id_, c->id_));
    }

    // --- Materials ---

    // determine volume material assignment
    std::string mat_str = dmd_ptr->get_volume_property("material", vol_handle);

    if (mat_str.empty()) {
      fatal_error(fmt::format("Volume {} has no material assignment.", c->id_));
    }

    to_lower(mat_str);

    if (mat_str == "graveyard") {
      graveyard = vol_handle;
    }
    // material void checks
    if (mat_str == "void" || mat_str == "vacuum" || mat_str == "graveyard") {
      c->material_.push_back(MATERIAL_VOID);
    } else {
      if (material_overrides_.count(c->id_)) {
        override_assign_material(c);
      } else if (uses_uwuw()) {
        uwuw_assign_material(vol_handle, c);
      } else {
        legacy_assign_material(mat_str, c);
      }
    }

    // check for temperature assignment
    std::string temp_value;

    // no temperature if void
    if (c->material_[0] == MATERIAL_VOID) {
      model::cells.emplace_back(std::move(c));
      continue;
    }

    // assign cell temperature
    const auto& mat = model::materials[model::material_map.at(c->material_[0])];
    if (dagmc_instance_->has_prop(vol_handle, "temp")) {
      rval = dagmc_instance_->prop_value(vol_handle, "temp", temp_value);
      MB_CHK_ERR_CONT(rval);
      double temp = std::stod(temp_value);
      c->sqrtkT_.push_back(std::sqrt(K_BOLTZMANN * temp));
    } else if (mat->temperature() > 0.0) {
      c->sqrtkT_.push_back(std::sqrt(K_BOLTZMANN * mat->temperature()));
    } else {
      c->sqrtkT_.push_back(
        std::sqrt(K_BOLTZMANN * settings::temperature_default));
    }

    model::cells.emplace_back(std::move(c));
  }

  // allocate the cell overlap count if necessary
  if (settings::check_overlaps) {
    model::overlap_check_count.resize(model::cells.size(), 0);
  }

  has_graveyard_ = graveyard;

  // determine the next surface id
  int32_t next_surf_id = 0;
  for (const auto& s : model::surfaces) {
    if (s->id_ > next_surf_id)
      next_surf_id = s->id_;
  }
  surf_idx_offset_ = model::surfaces.size();
  next_surf_id++;

  // initialize surface objects
  int n_surfaces = dagmc_instance_->num_entities(2);
  for (int i = 0; i < n_surfaces; i++) {
    moab::EntityHandle surf_handle = dagmc_instance_->entity_by_index(2, i + 1);

    // set cell ids using global IDs
    auto s = std::make_unique<DAGSurface>(dagmc_instance_, i + 1);
    s->id_ = adjust_geometry_ids_ ? next_surf_id++
                                  : dagmc_instance_->id_by_index(2, i + 1);

    // set surface source attribute if needed
    if (contains(settings::source_write_surf_id, s->id_) ||
        settings::source_write_surf_id.empty()) {
      s->surf_source_ = true;
    }

    // set BCs
    std::string bc_value =
      dmd_ptr->get_surface_property("boundary", surf_handle);
    to_lower(bc_value);
    if (bc_value.empty() || bc_value == "transmit" ||
        bc_value == "transmission") {
      // set to transmission by default (nullptr)
    } else if (bc_value == "vacuum") {
      s->bc_ = make_unique<VacuumBC>();
    } else if (bc_value == "reflective" || bc_value == "reflect" ||
               bc_value == "reflecting") {
      s->bc_ = make_unique<ReflectiveBC>();
    } else if (bc_value == "periodic") {
      fatal_error("Periodic boundary condition not supported in DAGMC.");
    } else {
      fatal_error(fmt::format("Unknown boundary condition \"{}\" specified "
                              "on surface {}",
        bc_value, s->id_));
    }

    // graveyard check
    moab::Range parent_vols;
    rval = dagmc_instance_->moab_instance()->get_parent_meshsets(
      surf_handle, parent_vols);
    MB_CHK_ERR_CONT(rval);

    // if this surface belongs to the graveyard
    if (graveyard && parent_vols.find(graveyard) != parent_vols.end()) {
      // set graveyard surface BC's to vacuum
      s->bc_ = make_unique<VacuumBC>();
    }

    // add to global array and map

    auto in_map = model::surface_map.find(s->id_);
    if (in_map == model::surface_map.end()) {
      model::surface_map[s->id_] = model::surfaces.size();
    } else {
      warning(fmt::format("DAGMC Surface IDs: {}", dagmc_ids_for_dim(2)));
      fatal_error(fmt::format("Surface ID {} exists in both Universe {} "
                              "and the CSG geometry.",
        s->id_, this->id_));
    }

    model::surfaces.emplace_back(std::move(s));
  } // end surface loop
}

int32_t DAGUniverse::cell_index(moab::EntityHandle vol) const
{
  // return the index of the volume in the DAGMC instance and then
  // adjust by the offset into the model cells for this DAGMC universe
  return dagmc_ptr()->index_by_handle(vol) + cell_idx_offset_;
}

int32_t DAGUniverse::surface_index(moab::EntityHandle surf) const
{
  // return the index of the surface in the DAGMC instance and then
  // adjust by the offset into the model cells for this DAGMC universe
  return dagmc_ptr()->index_by_handle(surf) + surf_idx_offset_;
}

std::string DAGUniverse::dagmc_ids_for_dim(int dim) const
{
  // generate a vector of ids
  std::vector<int> id_vec;
  int n_ents = dagmc_instance_->num_entities(dim);
  for (int i = 1; i <= n_ents; i++) {
    id_vec.push_back(dagmc_instance_->id_by_index(dim, i));
  }

  // sort the vector of ids
  std::sort(id_vec.begin(), id_vec.end());

  // generate a string representation of the ID range(s)
  std::stringstream out;

  int i = 0;
  int start_id = id_vec[0]; // initialize with first ID
  int stop_id;
  // loop over all cells in the universe
  while (i < n_ents) {

    stop_id = id_vec[i];

    // if the next ID is not in this contiguous set of IDS,
    // figure out how to write the string representing this set
    if (id_vec[i + 1] > stop_id + 1) {

      if (start_id != stop_id) {
        // there are several IDs in a row, print condensed version (i.e. 1-10,
        // 12-20)
        out << start_id << "-" << stop_id;
      } else {
        // only one ID in this contiguous block (i.e. 3, 5, 7, 9)
        out << start_id;
      }
      // insert a comma as long as we aren't in the last ID set
      if (i < n_ents - 1) {
        out << ", ";
      }

      // if we are at the end of a set, set the start ID to the first value
      // in the next set.
      start_id = id_vec[++i];
    }

    i++;
  }

  return out.str();
}

int32_t DAGUniverse::implicit_complement_idx() const
{
  moab::EntityHandle ic;
  moab::ErrorCode rval =
    dagmc_instance_->geom_tool()->get_implicit_complement(ic);
  MB_CHK_SET_ERR_CONT(rval, "Failed to get implicit complement");
  // off-by-one: DAGMC indices start at one
  return cell_idx_offset_ + dagmc_instance_->index_by_handle(ic) - 1;
}

bool DAGUniverse::find_cell(GeometryState& p) const
{
  // if the particle isn't in any of the other DagMC
  // cells, place it in the implicit complement
  bool found = Universe::find_cell(p);
  if (!found && model::universe_map[this->id_] != model::root_universe) {
    p.lowest_coord().cell = implicit_complement_idx();
    found = true;
  }
  return found;
}

void DAGUniverse::to_hdf5(hid_t universes_group) const
{
  // Create a group for this universe.
  auto group = create_group(universes_group, fmt::format("universe {}", id_));

  // Write the geometry representation type.
  write_string(group, "geom_type", "dagmc", false);

  // Write other properties of the DAGMC Universe
  write_string(group, "filename", filename_, false);
  write_attribute(
    group, "auto_geom_ids", static_cast<int>(adjust_geometry_ids_));
  write_attribute(
    group, "auto_mat_ids", static_cast<int>(adjust_material_ids_));

  close_group(group);
}

bool DAGUniverse::uses_uwuw() const
{
#ifdef OPENMC_UWUW
  return uwuw_ && !uwuw_->material_library.empty();
#else
  return false;
#endif // OPENMC_UWUW
}

std::string DAGUniverse::get_uwuw_materials_xml() const
{
#ifdef OPENMC_UWUW
  if (!uses_uwuw()) {
    throw std::runtime_error("This DAGMC Universe does not use UWUW materials");
  }

  std::stringstream ss;
  // write header
  ss << "<?xml version=\"1.0\"?>\n";
  ss << "<materials>\n";
  const auto& mat_lib = uwuw_->material_library;
  // write materials
  for (auto mat : mat_lib) {
    ss << mat.second->openmc("atom");
  }
  // write footer
  ss << "</materials>";

  return ss.str();
#else
  fatal_error("DAGMC was not configured with UWUW.");
#endif // OPENMC_UWUW
}

void DAGUniverse::write_uwuw_materials_xml(const std::string& outfile) const
{
#ifdef OPENMC_UWUW
  if (!uses_uwuw()) {
    throw std::runtime_error(
      "This DAGMC universe does not use UWUW materials.");
  }

  std::string xml_str = get_uwuw_materials_xml();
  // if there is a material library in the file
  std::ofstream mats_xml(outfile);
  mats_xml << xml_str;
  mats_xml.close();
#else
  fatal_error("DAGMC was not configured with UWUW.");
#endif // OPENMC_UWUW
}

void DAGUniverse::legacy_assign_material(
  std::string mat_string, std::unique_ptr<DAGCell>& c) const
{
  bool mat_found_by_name = false;
  // attempt to find a material with a matching name
  to_lower(mat_string);
  for (const auto& m : model::materials) {
    std::string m_name = m->name();
    to_lower(m_name);
    if (mat_string == m_name) {
      // assign the material with that name
      if (!mat_found_by_name) {
        mat_found_by_name = true;
        c->material_.push_back(m->id_);
        // report error if more than one material is found
      } else {
        fatal_error(fmt::format(
          "More than one material found with name '{}'. Please ensure "
          "materials "
          "have unique names if using this property to assign materials.",
          mat_string));
      }
    }
  }

  // if no material was set using a name, assign by id
  if (!mat_found_by_name) {
    bool found_by_id = true;
    try {
      auto id = std::stoi(mat_string);
      if (model::material_map.find(id) == model::material_map.end())
        found_by_id = false;
      c->material_.emplace_back(id);
    } catch (const std::invalid_argument&) {
      found_by_id = false;
    }

    // report failure for failed int conversion or missing material
    if (!found_by_id)
      fatal_error(
        fmt::format("Material with name/ID '{}' not found for volume (cell) {}",
          mat_string, c->id_));
  }

  if (settings::verbosity >= 10) {
    const auto& m = model::materials[model::material_map.at(c->material_[0])];
    std::stringstream msg;
    msg << "DAGMC material " << mat_string << " was assigned";
    if (mat_found_by_name) {
      msg << " using material name: " << m->name_;
    } else {
      msg << " using material id: " << m->id_;
    }
    write_message(msg.str(), 10);
  }
}

void DAGUniverse::read_uwuw_materials()
{
#ifdef OPENMC_UWUW
  // If no filename was provided, don't read UWUW materials
  if (filename_ == "")
    return;

  uwuw_ = std::make_shared<UWUW>(filename_.c_str());

  if (!uses_uwuw())
    return;

  // Notify user if UWUW materials are going to be used
  write_message("Found UWUW Materials in the DAGMC geometry file.", 6);

  // if we're using automatic IDs, update the UWUW material metadata
  if (adjust_material_ids_) {
    int32_t next_material_id = 0;
    for (const auto& m : model::materials) {
      next_material_id = std::max(m->id_, next_material_id);
    }
    next_material_id++;

    for (auto& mat : uwuw_->material_library) {
      mat.second->metadata["mat_number"] = next_material_id++;
    }
  }

  std::string mat_xml_string = get_uwuw_materials_xml();

  // create a pugi XML document from this string
  pugi::xml_document doc;
  auto result = doc.load_string(mat_xml_string.c_str());
  if (!result) {
    fatal_error("Error processing XML created using DAGMC UWUW materials.");
  }
  pugi::xml_node root = doc.document_element();
  for (pugi::xml_node material_node : root.children("material")) {
    model::materials.push_back(std::make_unique<Material>(material_node));
  }
#else
  fatal_error("DAGMC was not configured with UWUW.");
#endif // OPENMC_UWUW
}

void DAGUniverse::uwuw_assign_material(
  moab::EntityHandle vol_handle, std::unique_ptr<DAGCell>& c) const
{
#ifdef OPENMC_UWUW
  // lookup material in uwuw if present
  std::string uwuw_mat = dmd_ptr->volume_material_property_data_eh[vol_handle];
  if (uwuw_->material_library.count(uwuw_mat) != 0) {
    // Note: material numbers are set by UWUW
    int mat_number = uwuw_->material_library.get_material(uwuw_mat)
                       .metadata["mat_number"]
                       .asInt();
    c->material_.push_back(mat_number);
  } else {
    fatal_error(fmt::format("Material with value '{}' not found in the "
                            "UWUW material library",
      uwuw_mat));
  }
#else
  fatal_error("DAGMC was not configured with UWUW.");
#endif // OPENMC_UWUW
}

void DAGUniverse::override_assign_material(std::unique_ptr<DAGCell>& c) const
{
  // if Cell ID matches an override key, use it to override the material
  // assignment else if UWUW is used, get the material assignment from the DAGMC
  // metadata
  // Notify User that an override is being applied on a DAGMCCell
  write_message(fmt::format("Applying override for DAGMCCell {}", c->id_), 8);

  if (settings::verbosity >= 10) {
    auto msg = fmt::format("Assigning DAGMC cell {} material(s) based on "
                           "override information (see input XML).",
      c->id_);
    write_message(msg, 10);
  }

  // Override the material assignment for each cell instance using the legacy
  // assignement
  for (auto mat_id : material_overrides_.at(c->id_)) {
    if (model::material_map.find(mat_id) == model::material_map.end()) {
      fatal_error(fmt::format(
        "Material with ID '{}' not found for DAGMC cell {}", mat_id, c->id_));
    }
    c->material_.push_back(mat_id);
  }
}

//==============================================================================
// DAGMC Cell implementation
//==============================================================================

DAGCell::DAGCell(std::shared_ptr<moab::DagMC> dag_ptr, int32_t dag_idx)
  : Cell {}, dagmc_ptr_(dag_ptr), dag_index_(dag_idx) {};

std::pair<double, int32_t> DAGCell::distance(
  Position r, Direction u, int32_t on_surface, GeometryState* p) const
{
  // if we've changed direction or we're not on a surface,
  // reset the history and update last direction
  if (u != p->last_dir()) {
    p->last_dir() = u;
    p->history().reset();
  }
  if (on_surface == 0) {
    p->history().reset();
  }

  const auto& univ = model::universes[p->lowest_coord().universe];

  DAGUniverse* dag_univ = static_cast<DAGUniverse*>(univ.get());
  if (!dag_univ)
    fatal_error("DAGMC call made for particle in a non-DAGMC universe");

  // initialize to lost particle conditions
  int surf_idx = -1;
  double dist = INFINITY;

  moab::EntityHandle vol = dagmc_ptr_->entity_by_index(3, dag_index_);
  moab::EntityHandle hit_surf;

  // create the ray
  double pnt[3] = {r.x, r.y, r.z};
  double dir[3] = {u.x, u.y, u.z};
  MB_CHK_ERR_CONT(
    dagmc_ptr_->ray_fire(vol, pnt, dir, hit_surf, dist, &p->history()));
  if (hit_surf != 0) {
    surf_idx =
      dag_univ->surf_idx_offset_ + dagmc_ptr_->index_by_handle(hit_surf);
  } else if (!dagmc_ptr_->is_implicit_complement(vol) ||
             is_root_universe(dag_univ->id_)) {
    // surface boundary conditions are ignored for projection plotting, meaning
    // that the particle may move through the graveyard (bounding) volume and
    // into the implicit complement on the other side where no intersection will
    // be found. Treating this as a lost particle is problematic when plotting.
    // Instead, the infinite distance and invalid surface index are returned.
    if (settings::run_mode == RunMode::PLOTTING)
      return {INFTY, -1};

    // the particle should be marked as lost immediately if an intersection
    // isn't found in a volume that is not the implicit complement. In the case
    // that the DAGMC model is the root universe of the geometry, even a missing
    // intersection in the implicit complement should trigger this condition.
    std::string material_id =
      p->material() == MATERIAL_VOID
        ? "-1 (VOID)"
        : std::to_string(model::materials[p->material()]->id());
    p->mark_as_lost(fmt::format(
      "No intersection found with DAGMC cell {}, filled with material {}", id_,
      material_id));
  }

  return {dist, surf_idx};
}

bool DAGCell::contains(Position r, Direction u, int32_t on_surface) const
{
  moab::ErrorCode rval;
  moab::EntityHandle vol = dagmc_ptr_->entity_by_index(3, dag_index_);

  int result = 0;
  double pnt[3] = {r.x, r.y, r.z};
  double dir[3] = {u.x, u.y, u.z};
  rval = dagmc_ptr_->point_in_volume(vol, pnt, result, dir);
  MB_CHK_ERR_CONT(rval);
  return result;
}

moab::EntityHandle DAGCell::mesh_handle() const
{
  return dagmc_ptr()->entity_by_index(3, dag_index());
}

void DAGCell::to_hdf5_inner(hid_t group_id) const
{
  write_string(group_id, "geom_type", "dagmc", false);
}

BoundingBox DAGCell::bounding_box() const
{
  moab::ErrorCode rval;
  moab::EntityHandle vol = dagmc_ptr_->entity_by_index(3, dag_index_);
  double min[3], max[3];
  rval = dagmc_ptr_->getobb(vol, min, max);
  MB_CHK_ERR_CONT(rval);
  return {min[0], max[0], min[1], max[1], min[2], max[2]};
}

//==============================================================================
// DAGSurface implementation
//==============================================================================

DAGSurface::DAGSurface(std::shared_ptr<moab::DagMC> dag_ptr, int32_t dag_idx)
  : Surface {}, dagmc_ptr_(dag_ptr), dag_index_(dag_idx)
{} // empty constructor

moab::EntityHandle DAGSurface::mesh_handle() const
{
  return dagmc_ptr()->entity_by_index(2, dag_index());
}

double DAGSurface::evaluate(Position r) const
{
  return 0.0;
}

double DAGSurface::distance(Position r, Direction u, bool coincident) const
{
  moab::ErrorCode rval;
  moab::EntityHandle surf = dagmc_ptr_->entity_by_index(2, dag_index_);
  moab::EntityHandle hit_surf;
  double dist;
  double pnt[3] = {r.x, r.y, r.z};
  double dir[3] = {u.x, u.y, u.z};
  rval = dagmc_ptr_->ray_fire(surf, pnt, dir, hit_surf, dist, NULL, 0, 0);
  MB_CHK_ERR_CONT(rval);
  if (dist < 0.0)
    dist = INFTY;
  return dist;
}

Direction DAGSurface::normal(Position r) const
{
  moab::ErrorCode rval;
  moab::EntityHandle surf = dagmc_ptr_->entity_by_index(2, dag_index_);
  double pnt[3] = {r.x, r.y, r.z};
  double dir[3];
  rval = dagmc_ptr_->get_angle(surf, pnt, dir);
  MB_CHK_ERR_CONT(rval);
  return dir;
}

Direction DAGSurface::reflect(Position r, Direction u, GeometryState* p) const
{
<<<<<<< HEAD
  assert(p);
  p->history().reset_to_last_intersection();
  moab::ErrorCode rval;
  moab::EntityHandle surf = dagmc_ptr_->entity_by_index(2, dag_index_);
=======
  Expects(p);
>>>>>>> bcc2a4c5
  double pnt[3] = {r.x, r.y, r.z};
  double dir[3];
  moab::ErrorCode rval =
    dagmc_ptr_->get_angle(mesh_handle(), pnt, dir, &p->history());
  MB_CHK_ERR_CONT(rval);
  return u.reflect(dir);
}

//==============================================================================
// Non-member functions
//==============================================================================

void read_dagmc_universes(pugi::xml_node node)
{
  for (pugi::xml_node dag_node : node.children("dagmc_universe")) {
    model::universes.push_back(std::make_unique<DAGUniverse>(dag_node));
    model::universe_map[model::universes.back()->id_] =
      model::universes.size() - 1;
  }
}

void check_dagmc_root_univ()
{
  const auto& ru = model::universes[model::root_universe];
  if (ru->geom_type() == GeometryType::DAG) {
    // if the root universe contains DAGMC geometry, warn the user
    // if it does not contain a graveyard volume
    auto dag_univ = dynamic_cast<DAGUniverse*>(ru.get());
    if (dag_univ && !dag_univ->has_graveyard()) {
      warning(
        "No graveyard volume found in the DagMC model. "
        "This may result in lost particles and rapid simulation failure.");
    }
  }
}

int32_t next_cell(int32_t surf, int32_t curr_cell, int32_t univ)
{
  auto surfp = dynamic_cast<DAGSurface*>(model::surfaces[surf].get());
  auto cellp = dynamic_cast<DAGCell*>(model::cells[curr_cell].get());
  auto univp = static_cast<DAGUniverse*>(model::universes[univ].get());

  moab::EntityHandle surf_handle = surfp->mesh_handle();
  moab::EntityHandle curr_vol = cellp->mesh_handle();

  moab::EntityHandle new_vol;
  moab::ErrorCode rval =
    cellp->dagmc_ptr()->next_vol(surf_handle, curr_vol, new_vol);
  if (rval != moab::MB_SUCCESS)
    return -1;

  return univp->cell_index(new_vol);
}

extern "C" int openmc_dagmc_universe_get_cell_ids(
  int32_t univ_id, int32_t* ids, size_t* n)
{
  // make sure the universe id is a DAGMC Universe
  const auto& univ = model::universes[model::universe_map[univ_id]];
  if (univ->geom_type() != GeometryType::DAG) {
    set_errmsg(fmt::format("Universe {} is not a DAGMC Universe", univ_id));
    return OPENMC_E_INVALID_TYPE;
  }

  std::vector<int32_t> dag_cell_ids;
  for (const auto& cell_index : univ->cells_) {
    const auto& cell = model::cells[cell_index];
    if (cell->geom_type() == GeometryType::CSG) {
      set_errmsg(fmt::format("Cell {} is not a DAGMC Cell", cell->id_));
      return OPENMC_E_INVALID_TYPE;
    }
    dag_cell_ids.push_back(cell->id_);
  }
  std::copy(dag_cell_ids.begin(), dag_cell_ids.end(), ids);
  *n = dag_cell_ids.size();
  return 0;
}

extern "C" int openmc_dagmc_universe_get_num_cells(int32_t univ_id, size_t* n)
{
  // make sure the universe id is a DAGMC Universe
  const auto& univ = model::universes[model::universe_map[univ_id]];
  if (univ->geom_type() != GeometryType::DAG) {
    set_errmsg(fmt::format("Universe {} is not a DAGMC universe", univ_id));
    return OPENMC_E_INVALID_TYPE;
  }
  *n = univ->cells_.size();
  return 0;
}

} // namespace openmc

#else

namespace openmc {

extern "C" int openmc_dagmc_universe_get_cell_ids(
  int32_t univ_id, int32_t* ids, size_t* n)
{
  set_errmsg("OpenMC was not configured with DAGMC");
  return OPENMC_E_UNASSIGNED;
};

extern "C" int openmc_dagmc_universe_get_num_cells(int32_t univ_id, size_t* n)
{
  set_errmsg("OpenMC was not configured with DAGMC");
  return OPENMC_E_UNASSIGNED;
};

void read_dagmc_universes(pugi::xml_node node)
{
  if (check_for_node(node, "dagmc_universe")) {
    fatal_error("DAGMC Universes are present but OpenMC was not configured "
                "with DAGMC");
  }
};

void check_dagmc_root_univ() {};

int32_t next_cell(int32_t surf, int32_t curr_cell, int32_t univ);

} // namespace openmc

#endif // DAGMC<|MERGE_RESOLUTION|>--- conflicted
+++ resolved
@@ -802,14 +802,7 @@
 
 Direction DAGSurface::reflect(Position r, Direction u, GeometryState* p) const
 {
-<<<<<<< HEAD
   assert(p);
-  p->history().reset_to_last_intersection();
-  moab::ErrorCode rval;
-  moab::EntityHandle surf = dagmc_ptr_->entity_by_index(2, dag_index_);
-=======
-  Expects(p);
->>>>>>> bcc2a4c5
   double pnt[3] = {r.x, r.y, r.z};
   double dir[3];
   moab::ErrorCode rval =
