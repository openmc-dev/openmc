--- conflicted
+++ resolved
@@ -13,34 +13,20 @@
 extern "C" void warning_from_c(const char* message, int message_len);
 
 
-<<<<<<< HEAD
-inline void fatal_error(const char *message)
-=======
 inline
 void fatal_error(const char *message)
->>>>>>> a4ff077c
 {
   fatal_error_from_c(message, strlen(message));
 }
 
-<<<<<<< HEAD
-
-inline void fatal_error(const std::string &message)
-=======
 inline
 void fatal_error(const std::string &message)
->>>>>>> a4ff077c
 {
   fatal_error_from_c(message.c_str(), message.length());
 }
 
-<<<<<<< HEAD
-
-inline void fatal_error(const std::stringstream &message)
-=======
 inline
 void fatal_error(const std::stringstream &message)
->>>>>>> a4ff077c
 {
   fatal_error(message.str());
 }
