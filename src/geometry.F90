--- conflicted
+++ resolved
@@ -203,48 +203,9 @@
         call write_message("    Entering cell " // trim(to_str(c % id)))
       end if
 
-<<<<<<< HEAD
       CELL_TYPE: if (c % type == CELL_NORMAL) then
         ! ======================================================================
         ! AT LOWEST UNIVERSE, TERMINATE SEARCH
-=======
-          ! Check if lattice coordinates are within bounds
-          if (i_x < 1 .or. i_x > n_x .or. i_y < 1 .or. i_y > n_y .or. &
-               i_z < 1 .or. i_z > n_z) then
-
-            ! Check for when particle is on lattice edge
-            upper_right(1) = lat % lower_left(1) + &
-                             lat % width(1) * dble(lat % dimension(1))
-            upper_right(2) = lat % lower_left(2) + &
-                             lat % width(2) * dble(lat % dimension(2))
-            if ( abs(xyz(1) - lat % lower_left(1)) < FP_COINCIDENT .or. &
-                 abs(xyz(2) - lat % lower_left(2)) < FP_COINCIDENT .or. &
-                 abs(upper_right(1) - xyz(1)) < FP_COINCIDENT .or. &
-                 abs(upper_right(2) - xyz(2)) < FP_COINCIDENT) then
-              lattice_edge = .true.
-            end if
-            if (lat % n_dimension == 3) then
-              upper_right(3) = lat % lower_left(3) + &
-                               lat % width(3) * dble(lat % dimension(3))
-              if (abs(xyz(3) - lat % lower_left(3)) < FP_COINCIDENT .or. &
-                  abs(upper_right(3) - xyz(3)) < FP_COINCIDENT) then
-                lattice_edge = .true.
-              end if
-            end if
-
-            if (lattice_edge) then
-
-              ! In this case the neutron is leaving the lattice, so we move it
-              ! out, remove all lower coordinate levels and then search from
-              ! universe 0.
-
-              p % coord => p % coord0
-              call deallocate_coord(p % coord % next)
-
-              ! Reset surface and advance particle a tiny bit
-              p % surface = NONE
-              p % coord % xyz = xyz
->>>>>>> e213798d
 
         ! set material
         p % last_material = p % material
@@ -259,15 +220,9 @@
         p % coord % next % xyz = p % coord % xyz
         p % coord % next % uvw = p % coord % uvw
 
-<<<<<<< HEAD
         ! Move particle to next level and set universe
         p % coord => p % coord % next
         p % coord % universe = c % fill
-=======
-              ! We'll still make a new coordinate for the particle, as
-              ! distance_to_boundary will still need to track through lattice
-              ! widths even though there's nothing in them but this material
->>>>>>> e213798d
 
         ! Apply translation
         if (allocated(c % translation)) then
@@ -395,12 +350,7 @@
       if (tallies_on) then
 !$omp atomic
         global_tallies(LEAKAGE) % value = &
-<<<<<<< HEAD
-             global_tallies(LEAKAGE) % value + p % wgt
-!$omp end critical
-=======
            global_tallies(LEAKAGE) % value + p % wgt
->>>>>>> e213798d
       end if
 
       ! Display message
@@ -1233,31 +1183,11 @@
             d = (x0 - x)/u
           end if
 
-<<<<<<< HEAD
           d_lat = d
           if (u > 0) then
             level_lat_trans = (/1, 0, 0/)
           else
             level_lat_trans = (/-1, 0, 0/)
-=======
-          ! If the lattice boundary is coincident with the parent cell boundary,
-          ! we need to make sure that the lattice is not selected. This is
-          ! complicated by the fact that floating point may determine that one
-          ! is closer than the other (can't check direct equality). Thus, the
-          ! logic here checks whether the relative difference is within floating
-          ! point precision.
-
-          if (d < dist) then
-            if (abs(d - dist)/dist >= FP_REL_PRECISION) then
-              dist = d
-              if (u > 0) then
-                lattice_crossed = LATTICE_RIGHT
-              else
-                lattice_crossed = LATTICE_LEFT
-              end if
-              final_coord => coord
-            end if
->>>>>>> e213798d
           end if
 
           ! front and back sides
