module global

  use, intrinsic :: ISO_C_BINDING

#ifdef MPIF08
  use mpi_f08
#endif

  use bank_header,      only: Bank
  use cmfd_header
  use constants
  use dict_header,      only: DictCharInt, DictIntInt
  use geometry_header,  only: Cell, Universe, Lattice, LatticeContainer
  use material_header,  only: Material
  use mesh_header,      only: RegularMesh
  use mgxs_header,      only: Mgxs, MgxsContainer
  use nuclide_header
  use plot_header,      only: ObjectPlot
  use sab_header,       only: SAlphaBeta
  use set_header,       only: SetInt
  use surface_header,   only: SurfaceContainer
  use source_header,    only: SourceDistribution
  use tally_header,     only: TallyObject, TallyDerivative
  use trigger_header,   only: KTrigger
  use timer_header,     only: Timer
  use volume_header,    only: VolumeCalculation

  implicit none

  ! ============================================================================
  ! GEOMETRY-RELATED VARIABLES

  ! Main arrays
  type(Cell),             allocatable, target :: cells(:)
  type(Universe),         allocatable, target :: universes(:)
  type(LatticeContainer), allocatable, target :: lattices(:)
  type(SurfaceContainer), allocatable, target :: surfaces(:)
  type(Material),         allocatable, target :: materials(:)
  type(ObjectPlot),       allocatable, target :: plots(:)

  type(VolumeCalculation), allocatable :: volume_calcs(:)

  ! Size of main arrays
  integer :: n_cells     ! # of cells
  integer :: n_universes ! # of universes
  integer :: n_lattices  ! # of lattices
  integer :: n_surfaces  ! # of surfaces
  integer :: n_materials ! # of materials
  integer :: n_plots     ! # of plots

  ! These dictionaries provide a fast lookup mechanism -- the key is the
  ! user-specified identifier and the value is the index in the corresponding
  ! array
  type(DictIntInt) :: cell_dict
  type(DictIntInt) :: universe_dict
  type(DictIntInt) :: lattice_dict
  type(DictIntInt) :: surface_dict
  type(DictIntInt) :: material_dict
  type(DictIntInt) :: mesh_dict
  type(DictIntInt) :: tally_dict
  type(DictIntInt) :: plot_dict

  ! Number of lost particles
  integer :: n_lost_particles

  ! ============================================================================
  ! ENERGY TREATMENT RELATED VARIABLES
  logical :: run_CE = .true.  ! Run in CE mode?

  ! ============================================================================
  ! CROSS SECTION RELATED VARIABLES NEEDED REGARDLESS OF CE OR MG

  integer :: n_nuclides_total ! Number of nuclide cross section tables

  ! Cross section caches
  type(NuclideMicroXS), allocatable :: micro_xs(:)  ! Cache for each nuclide
  type(MaterialMacroXS)             :: material_xs  ! Cache for current material

  ! Dictionaries to look up cross sections and listings
  type(DictCharInt) :: nuclide_dict

  ! ============================================================================
  ! CONTINUOUS-ENERGY CROSS SECTION RELATED VARIABLES

  ! Cross section arrays
  type(Nuclide), allocatable, target :: nuclides(:)    ! Nuclide cross-sections
  type(SAlphaBeta), allocatable, target :: sab_tables(:)  ! S(a,b) tables

  integer :: n_sab_tables     ! Number of S(a,b) thermal scattering tables

  ! Minimum/maximum energies
  real(8) :: energy_min_neutron = ZERO
  real(8) :: energy_max_neutron = INFINITY

  ! Dictionaries to look up cross sections and listings
  type(DictCharInt) :: sab_dict

  ! Unreoslved resonance probablity tables
  logical :: urr_ptables_on = .true.

  ! Default temperature and method for choosing temperatures
  integer :: temperature_method = TEMPERATURE_NEAREST
  logical :: temperature_multipole = .false.
  real(8) :: temperature_tolerance = 10.0_8
  real(8) :: temperature_default = 293.6_8

  ! ============================================================================
  ! MULTI-GROUP CROSS SECTION RELATED VARIABLES

  ! Cross section arrays
  type(MgxsContainer), allocatable, target :: nuclides_MG(:)

  ! Cross section caches
  type(MgxsContainer), target, allocatable :: macro_xs(:)

  ! Number of energy groups
  integer :: num_energy_groups

  ! Number of delayed groups
  integer :: num_delayed_groups

  ! Energy group structure
  real(8), allocatable :: energy_bins(:)

  ! Midpoint of the energy group structure
  real(8), allocatable :: energy_bin_avg(:)

  ! Maximum Data Order
  integer :: max_order

  ! Whether or not to convert Legendres to tabulars
  logical :: legendre_to_tabular = .True.

  ! Number of points to use in the Legendre to tabular conversion
  integer :: legendre_to_tabular_points = 33

  ! ============================================================================
  ! TALLY-RELATED VARIABLES

  type(RegularMesh), allocatable, target :: meshes(:)
  type(TallyObject),    allocatable, target :: tallies(:)
  integer, allocatable :: matching_bins(:)
  real(8), allocatable :: filter_weights(:)

  ! Pointers for different tallies
  type(TallyObject), pointer :: user_tallies(:) => null()
  type(TallyObject), pointer :: cmfd_tallies(:) => null()

  ! Starting index (minus 1) in tallies for each tally group
  integer :: i_user_tallies = -1
  integer :: i_cmfd_tallies = -1

  ! Active tally lists
  type(SetInt) :: active_analog_tallies
  type(SetInt) :: active_tracklength_tallies
  type(SetInt) :: active_current_tallies
  type(SetInt) :: active_collision_tallies
  type(SetInt) :: active_tallies
!$omp threadprivate(active_analog_tallies, active_tracklength_tallies, &
!$omp&              active_current_tallies, active_collision_tallies, &
!$omp&              active_tallies)

  ! Global tallies
  !   1) collision estimate of k-eff
  !   2) absorption estimate of k-eff
  !   3) track-length estimate of k-eff
  !   4) leakage fraction

  real(C_DOUBLE), allocatable, target :: global_tallies(:,:)

  ! It is possible to protect accumulate operations on global tallies by using
  ! an atomic update. However, when multiple threads accumulate to the same
  ! global tally, it can cause a higher cache miss rate due to
  ! invalidation. Thus, we use threadprivate variables to accumulate global
  ! tallies and then reduce at the end of a generation.
  real(8) :: global_tally_collision   = ZERO
  real(8) :: global_tally_absorption  = ZERO
  real(8) :: global_tally_tracklength = ZERO
  real(8) :: global_tally_leakage     = ZERO
!$omp threadprivate(global_tally_collision, global_tally_absorption, &
!$omp&              global_tally_tracklength, global_tally_leakage)

  integer :: n_meshes       = 0 ! # of structured meshes
  integer :: n_user_meshes  = 0 ! # of structured user meshes
  integer :: n_tallies      = 0 ! # of tallies
  integer :: n_user_tallies = 0 ! # of user tallies

  ! Tally derivatives
  type(TallyDerivative), allocatable :: tally_derivs(:)
!$omp threadprivate(tally_derivs)

  ! Normalization for statistics
  integer :: n_realizations = 0 ! # of independent realizations
  real(8) :: total_weight       ! total starting particle weight in realization

  ! Flag for turning tallies on
  logical :: tallies_on = .false.
  logical :: active_batches = .false.

  ! Assume all tallies are spatially distinct
  logical :: assume_separate = .false.

  ! Use confidence intervals for results instead of standard deviations
  logical :: confidence_intervals = .false.

  ! ============================================================================
  ! EIGENVALUE SIMULATION VARIABLES

  integer(8) :: n_particles = 0   ! # of particles per generation
  integer    :: n_batches         ! # of batches
  integer    :: n_inactive        ! # of inactive batches
  integer    :: n_active          ! # of active batches
  integer    :: gen_per_batch = 1 ! # of generations per batch
  integer    :: current_batch = 0 ! current batch
  integer    :: current_gen   = 0 ! current generation within a batch
  integer    :: overall_gen   = 0 ! overall generation in the run

  ! ============================================================================
  ! TALLY PRECISION TRIGGER VARIABLES

  integer        :: n_max_batches             ! max # of batches
  integer        :: n_batch_interval = 1      ! batch interval for triggers
  logical        :: pred_batches = .false.    ! predict batches for triggers
  logical        :: trigger_on = .false.      ! flag for turning triggers on/off
  type(KTrigger) :: keff_trigger              ! trigger for k-effective
  logical :: satisfy_triggers = .false.       ! whether triggers are satisfied

  ! External source
  type(SourceDistribution), allocatable :: external_source(:)

  ! Source and fission bank
  type(Bank), allocatable, target :: source_bank(:)
  type(Bank), allocatable, target :: fission_bank(:)
#ifdef _OPENMP
  type(Bank), allocatable, target :: master_fission_bank(:)
#endif
  integer(8) :: n_bank       ! # of sites in fission bank
  integer(8) :: work         ! number of particles per processor
  integer(8), allocatable :: work_index(:) ! starting index in source bank for each process
  integer(8) :: current_work ! index in source bank of current history simulated

  ! Temporary k-effective values
  real(8), allocatable :: k_generation(:) ! single-generation estimates of k
  real(8) :: keff = ONE       ! average k over active batches
  real(8) :: keff_std         ! standard deviation of average k
  real(8) :: k_col_abs = ZERO ! sum over batches of k_collision * k_absorption
  real(8) :: k_col_tra = ZERO ! sum over batches of k_collision * k_tracklength
  real(8) :: k_abs_tra = ZERO ! sum over batches of k_absorption * k_tracklength
  real(8) :: k_combined(2)    ! combined best estimate of k-effective

  ! Shannon entropy
  logical :: entropy_on = .false.
  real(8), allocatable :: entropy(:)         ! shannon entropy at each generation
  real(8), allocatable :: entropy_p(:,:,:,:) ! % of source sites in each cell
  type(RegularMesh), pointer :: entropy_mesh

  ! Uniform fission source weighting
  logical :: ufs = .false.
  type(RegularMesh), pointer :: ufs_mesh => null()
  real(8), allocatable :: source_frac(:,:,:,:)

  ! Write source at end of simulation
  logical :: source_separate = .false.
  logical :: source_write = .true.
  logical :: source_latest = .false.

  ! ============================================================================
  ! PARALLEL PROCESSING VARIABLES

#ifdef _OPENMP
  integer :: n_threads = NONE      ! number of OpenMP threads
  integer :: thread_id             ! ID of a given thread
#endif

  ! No reduction at end of batch
  logical :: reduce_tallies = .true.

  ! ============================================================================
  ! TIMING VARIABLES

  type(Timer) :: time_total         ! timer for total run
  type(Timer) :: time_initialize    ! timer for initialization
  type(Timer) :: time_read_xs       ! timer for reading cross sections
  type(Timer) :: time_unionize      ! timer for material xs-energy grid union
  type(Timer) :: time_bank          ! timer for fission bank synchronization
  type(Timer) :: time_bank_sample   ! timer for fission bank sampling
  type(Timer) :: time_bank_sendrecv ! timer for fission bank SEND/RECV
  type(Timer) :: time_tallies       ! timer for accumulate tallies
  type(Timer) :: time_inactive      ! timer for inactive batches
  type(Timer) :: time_active        ! timer for active batches
  type(Timer) :: time_transport     ! timer for transport only
  type(Timer) :: time_finalize      ! timer for finalization

  ! ===========================================================================
  ! VARIANCE REDUCTION VARIABLES

  logical :: survival_biasing = .false.
  real(8) :: weight_cutoff = 0.25_8
  real(8) :: energy_cutoff = ZERO
  real(8) :: weight_survive = ONE

  ! ============================================================================
  ! MISCELLANEOUS VARIABLES

  ! Mode to run in (fixed source, eigenvalue, plotting, etc)
  integer :: run_mode = NONE

  ! Restart run
  logical :: restart_run = .false.
  integer :: restart_batch

<<<<<<< HEAD
  character(MAX_FILE_LEN) :: path_input            ! Path to input file
  character(MAX_FILE_LEN) :: path_cross_sections   ! Path to cross_sections.xml
  character(MAX_FILE_LEN) :: path_source = ''      ! Path to binary source
  character(MAX_FILE_LEN) :: path_state_point      ! Path to binary state point
  character(MAX_FILE_LEN) :: path_source_point     ! Path to binary source point
  character(MAX_FILE_LEN) :: path_particle_restart ! Path to particle restart
  character(MAX_FILE_LEN) :: path_output = ''      ! Path to output directory

  ! Message used in message/warning/fatal_error
  character(2*MAX_LINE_LEN) :: message

  ! Random number seed
  integer(8) :: seed = 1_8
=======
  character(MAX_FILE_LEN) :: path_input               ! Path to input file
  character(MAX_FILE_LEN) :: path_cross_sections = '' ! Path to cross_sections.xml
  character(MAX_FILE_LEN) :: path_multipole           ! Path to wmp library
  character(MAX_FILE_LEN) :: path_source = ''         ! Path to binary source
  character(MAX_FILE_LEN) :: path_state_point         ! Path to binary state point
  character(MAX_FILE_LEN) :: path_source_point        ! Path to binary source point
  character(MAX_FILE_LEN) :: path_particle_restart    ! Path to particle restart
  character(MAX_FILE_LEN) :: path_output = ''         ! Path to output directory
>>>>>>> 24cd12cf

  ! The verbosity controls how much information will be printed to the
  ! screen and in logs
  integer :: verbosity = 7

  ! Flag for enabling cell overlap checking during transport
  logical                  :: check_overlaps = .false.
  integer(8), allocatable  :: overlap_check_cnt(:)

  ! Trace for single particle
  logical    :: trace
  integer    :: trace_batch
  integer    :: trace_gen
  integer(8) :: trace_particle

  ! Particle tracks
  logical :: write_all_tracks = .false.
  integer, allocatable :: track_identifiers(:,:)

  ! Particle restart run
  logical :: particle_restart_run = .false.

  ! Number of distribcell maps
  integer :: n_maps

  ! Write out initial source
  logical :: write_initial_source = .false.

  ! Whether create fission neutrons or not. Only applied for MODE_FIXEDSOURCE
  logical :: create_fission_neutrons = .true.

  ! ============================================================================
  ! CMFD VARIABLES

  ! Main object
  type(cmfd_type) :: cmfd

  ! Is CMFD active
  logical :: cmfd_run = .false.

  ! Timing objects
  type(Timer) :: time_cmfd      ! timer for whole cmfd calculation
  type(Timer) :: time_cmfdbuild ! timer for matrix build
  type(Timer) :: time_cmfdsolve ! timer for solver

  ! Flag for active core map
  logical :: cmfd_coremap = .false.

  ! Flag to reset dhats to zero
  logical :: dhat_reset = .false.

  ! Flag to activate neutronic feedback via source weights
  logical :: cmfd_feedback = .false.

  ! User-defined tally information
  integer :: n_cmfd_meshes  = 1 ! # of structured meshes
  integer :: n_cmfd_tallies = 3 ! # of user-defined tallies

  ! Adjoint method type
  character(len=10) :: cmfd_adjoint_type = 'physical'

  ! Number of incomplete ilu factorization levels
  integer :: cmfd_ilu_levels = 1

  ! Batch to begin cmfd
  integer :: cmfd_begin = 1

  ! Tally reset list
  integer :: n_cmfd_resets
  type(SetInt) :: cmfd_reset

  ! Compute effective downscatter cross section
  logical :: cmfd_downscatter = .false.

  ! Convergence monitoring
  logical :: cmfd_power_monitor = .false.

  ! Cmfd output
  logical :: cmfd_write_matrices = .false.

  ! Run an adjoint calculation (last batch only)
  logical :: cmfd_run_adjoint = .false.

  ! CMFD run logicals
  logical :: cmfd_on             = .false.

  ! CMFD display info
  character(len=25) :: cmfd_display = 'balance'

  ! Estimate of spectral radius of CMFD matrices and tolerances
  real(8) :: cmfd_spectral = ZERO
  real(8) :: cmfd_shift = 1.e6
  real(8) :: cmfd_ktol = 1.e-8_8
  real(8) :: cmfd_stol = 1.e-8_8
  real(8) :: cmfd_atoli = 1.e-10_8
  real(8) :: cmfd_rtoli = 1.e-5_8

  ! Information about state points to be written
  integer :: n_state_points = 0
  type(SetInt) :: statepoint_batch

  ! Information about source points to be written
  integer :: n_source_points = 0
  type(SetInt) :: sourcepoint_batch

  ! Various output options
  logical :: output_summary = .true.
  logical :: output_tallies = .true.

  ! ============================================================================
  ! RESONANCE SCATTERING VARIABLES

  logical :: treat_res_scat = .false. ! is resonance scattering treated?
  integer :: n_res_scatterers_total = 0 ! total number of resonant scatterers
  type(Nuclide0K), allocatable, target :: nuclides_0K(:) ! 0K nuclides info

<<<<<<< HEAD
!$omp threadprivate(micro_xs, material_xs, fission_bank, n_bank, message, &
!$omp&              trace, thread_id, current_work, matching_bins)
=======
!$omp threadprivate(micro_xs, material_xs, fission_bank, n_bank, &
!$omp&              trace, thread_id, current_work, matching_bins, &
!$omp&              filter_weights)
>>>>>>> 24cd12cf

contains

!===============================================================================
! FREE_MEMORY deallocates and clears  all global allocatable arrays in the
! program
!===============================================================================

  subroutine free_memory()

    integer :: i ! Loop Index

    ! Deallocate cells, surfaces, materials
    if (allocated(cells)) deallocate(cells)
    if (allocated(universes)) deallocate(universes)
    if (allocated(lattices)) deallocate(lattices)
    if (allocated(surfaces)) deallocate(surfaces)
    if (allocated(materials)) deallocate(materials)
    if (allocated(plots)) deallocate(plots)

    ! Deallocate geometry debugging information
    if (allocated(overlap_check_cnt)) deallocate(overlap_check_cnt)

    ! Deallocate cross section data, listings, and cache
    if (allocated(nuclides)) then
    ! First call the clear routines
      do i = 1, size(nuclides)
        call nuclides(i) % clear()
      end do
      deallocate(nuclides)
    end if

    if (allocated(nuclides_0K)) then
      deallocate(nuclides_0K)
    end if

    if (allocated(nuclides_MG)) then
      deallocate(nuclides_MG)
    end if

    if (allocated(macro_xs)) then
      deallocate(macro_xs)
    end if

    if (allocated(sab_tables)) deallocate(sab_tables)
    if (allocated(micro_xs)) deallocate(micro_xs)

    ! Deallocate external source
    if (allocated(external_source)) deallocate(external_source)

    ! Deallocate k and entropy
    if (allocated(k_generation)) deallocate(k_generation)
    if (allocated(entropy)) deallocate(entropy)
    if (allocated(entropy_p)) deallocate(entropy_p)

    ! Deallocate tally-related arrays
    if (allocated(global_tallies)) deallocate(global_tallies)
    if (allocated(meshes)) deallocate(meshes)
    if (allocated(tallies)) deallocate(tallies)
    if (allocated(matching_bins)) deallocate(matching_bins)
    if (allocated(filter_weights)) deallocate(filter_weights)

    ! Deallocate fission and source bank and entropy
!$omp parallel
    if (allocated(fission_bank)) deallocate(fission_bank)
!$omp end parallel
#ifdef _OPENMP
    if (allocated(master_fission_bank)) deallocate(master_fission_bank)
#endif
    if (allocated(source_bank)) deallocate(source_bank)
    if (allocated(entropy_p)) deallocate(entropy_p)

    ! Deallocate array of work indices
    if (allocated(work_index)) deallocate(work_index)

    ! Deallocate CMFD
    call deallocate_cmfd(cmfd)

    ! Deallocate tally node lists
    call active_analog_tallies % clear()
    call active_tracklength_tallies % clear()
    call active_current_tallies % clear()
    call active_collision_tallies % clear()
    call active_tallies % clear()

    ! Deallocate track_identifiers
    if (allocated(track_identifiers)) deallocate(track_identifiers)

    ! Deallocate dictionaries
    call cell_dict % clear()
    call universe_dict % clear()
    call lattice_dict % clear()
    call surface_dict % clear()
    call material_dict % clear()
    call mesh_dict % clear()
    call tally_dict % clear()
    call plot_dict % clear()
    call nuclide_dict % clear()
    call sab_dict % clear()

    ! Clear statepoint and sourcepoint batch set
    call statepoint_batch % clear()
    call sourcepoint_batch % clear()

    ! Deallocate entropy mesh
    if (associated(entropy_mesh)) then
      if (allocated(entropy_mesh % lower_left)) &
           deallocate(entropy_mesh % lower_left)
      if (allocated(entropy_mesh % upper_right)) &
           deallocate(entropy_mesh % upper_right)
      if (allocated(entropy_mesh % width)) deallocate(entropy_mesh % width)
      deallocate(entropy_mesh)
    end if

    ! Deallocate ufs
    if (allocated(source_frac)) deallocate(source_frac)
    if (associated(ufs_mesh)) then
        if (allocated(ufs_mesh % lower_left)) deallocate(ufs_mesh % lower_left)
        if (allocated(ufs_mesh % upper_right)) &
             deallocate(ufs_mesh % upper_right)
        if (allocated(ufs_mesh % width)) deallocate(ufs_mesh % width)
        deallocate(ufs_mesh)
    end if

  end subroutine free_memory

end module global<|MERGE_RESOLUTION|>--- conflicted
+++ resolved
@@ -309,21 +309,6 @@
   logical :: restart_run = .false.
   integer :: restart_batch
 
-<<<<<<< HEAD
-  character(MAX_FILE_LEN) :: path_input            ! Path to input file
-  character(MAX_FILE_LEN) :: path_cross_sections   ! Path to cross_sections.xml
-  character(MAX_FILE_LEN) :: path_source = ''      ! Path to binary source
-  character(MAX_FILE_LEN) :: path_state_point      ! Path to binary state point
-  character(MAX_FILE_LEN) :: path_source_point     ! Path to binary source point
-  character(MAX_FILE_LEN) :: path_particle_restart ! Path to particle restart
-  character(MAX_FILE_LEN) :: path_output = ''      ! Path to output directory
-
-  ! Message used in message/warning/fatal_error
-  character(2*MAX_LINE_LEN) :: message
-
-  ! Random number seed
-  integer(8) :: seed = 1_8
-=======
   character(MAX_FILE_LEN) :: path_input               ! Path to input file
   character(MAX_FILE_LEN) :: path_cross_sections = '' ! Path to cross_sections.xml
   character(MAX_FILE_LEN) :: path_multipole           ! Path to wmp library
@@ -332,7 +317,6 @@
   character(MAX_FILE_LEN) :: path_source_point        ! Path to binary source point
   character(MAX_FILE_LEN) :: path_particle_restart    ! Path to particle restart
   character(MAX_FILE_LEN) :: path_output = ''         ! Path to output directory
->>>>>>> 24cd12cf
 
   ! The verbosity controls how much information will be printed to the
   ! screen and in logs
@@ -449,14 +433,9 @@
   integer :: n_res_scatterers_total = 0 ! total number of resonant scatterers
   type(Nuclide0K), allocatable, target :: nuclides_0K(:) ! 0K nuclides info
 
-<<<<<<< HEAD
-!$omp threadprivate(micro_xs, material_xs, fission_bank, n_bank, message, &
-!$omp&              trace, thread_id, current_work, matching_bins)
-=======
 !$omp threadprivate(micro_xs, material_xs, fission_bank, n_bank, &
 !$omp&              trace, thread_id, current_work, matching_bins, &
 !$omp&              filter_weights)
->>>>>>> 24cd12cf
 
 contains
 
