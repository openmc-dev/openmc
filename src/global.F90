--- conflicted
+++ resolved
@@ -1,13 +1,9 @@
 module global
 
-<<<<<<< HEAD
-  use bank_header,          only: Bank
-  use cmfd_header
-=======
   use ace_header,       only: Nuclide, SAB_Table, xsListing, NuclideMicroXS, &
                               MaterialMacroXS
   use bank_header,      only: Bank
->>>>>>> 44ebfe0a
+  use cmfd_header
   use constants
   use datatypes_header, only: DictionaryII, DictionaryCI
   use geometry_header,  only: Cell, Universe, Lattice, Surface
