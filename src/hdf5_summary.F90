--- conflicted
+++ resolved
@@ -147,13 +147,8 @@
       case (CELL_LATTICE)
         call su % write_data("lattice", "fill_type", &
              group="geometry/cells/cell " // trim(to_str(c % id)))
-<<<<<<< HEAD
         call su % write_data(lattices(c % fill) % obj % id, "lattice", &
              group="geometry/cells/cell " // trim(to_str(c % id))) 
-=======
-        call su % write_data(lattices(c % fill) % id, "lattice", &
-             group="geometry/cells/cell " // trim(to_str(c % id)))
->>>>>>> 49f86e72
       end select
 
       ! Write list of bounding surfaces
@@ -288,7 +283,6 @@
         call su % write_data(lat % n_cells, "n_cells", length=3, &
              group="geometry/lattices/lattice " // trim(to_str(lat % id)))
 
-<<<<<<< HEAD
         ! Write lattice lower-left.
         if (lat % is_3d) then
           call su % write_data(lat % lower_left, "lower_left", length=3, &
@@ -315,34 +309,6 @@
             do m = 1, lat % n_cells(3)
               lattice_universes(j,k,m) = universes(lat % universes(j,k,m)) % id
             end do
-=======
-      ! Write lattice dimensions, lower left corner, and width of element
-      call su % write_data(lat % dimension, "dimension", &
-           length=lat % n_dimension, &
-           group="geometry/lattices/lattice " // trim(to_str(lat % id)))
-      call su % write_data(lat % lower_left, "lower_left", &
-           length=lat % n_dimension, &
-           group="geometry/lattices/lattice " // trim(to_str(lat % id)))
-      call su % write_data(lat % width, "width", &
-           length=lat % n_dimension, &
-           group="geometry/lattices/lattice " // trim(to_str(lat % id)))
-
-      ! Determine dimensions of lattice
-      n_x = lat % dimension(1)
-      n_y = lat % dimension(2)
-      if (lat % n_dimension == 3) then
-        n_z = lat % dimension(3)
-      else
-        n_z = 1
-      end if
-
-      ! Write lattice universes
-      allocate(lattice_universes(n_x, n_y, n_z))
-      do j = 1, n_x
-        do k = 1, n_y
-          do m = 1, n_z
-            lattice_universes(j,k,m) = universes(lat % universes(j,k,m)) % id
->>>>>>> 49f86e72
           end do
         end do
         call su % write_data(lattice_universes, "universes", &
