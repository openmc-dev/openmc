--- conflicted
+++ resolved
@@ -1,60 +1,6 @@
 module initialize
 
-<<<<<<< HEAD
-  use ace,              only: read_xs, same_nuclide_list
-  use bank_header,      only: Bank
-  use constants
-  use dict_header,      only: DictIntInt, ElemKeyValueII
-  use energy_grid,      only: unionized_grid
-  use error,            only: fatal_error, warning
-  use geometry,         only: neighbor_lists
-  use geometry_header,  only: Cell, Universe, Lattice, BASE_UNIVERSE
-  use global
-  use input_xml,        only: read_input_xml, read_cross_sections_xml,&
-                              cells_in_univ_dict, read_plots_xml
-  use material_header,  only: Material
-  use output,           only: title, header, write_summary, print_version,&
-                              print_usage, write_xs_summary, print_plot,&
-                              write_message
-  use output_interface
-  use random_lcg,       only: initialize_prng
-  use source,           only: initialize_source
-  use state_point,      only: load_state_point
-  use string,           only: to_str, str_to_int, starts_with, ends_with
-  use tally_header,     only: TallyObject, TallyResult
-  use tally_initialize, only: configure_tallies
-
-#ifdef PURXS
-  use purxs_api, only:&
-       URR_read_endf6,&
-       URR_tabulate_w,&
-       URR_read_prob_tables,&
-       URR_write_MF2,&
-       URR_isotopes,&
-       URR_ON_THE_FLY,&
-       URR_PROB_BANDS,&
-       URR_POINTWISE,&
-       URR_EVENT,&
-       URR_HISTORY,&
-       URR_BATCH,&
-       URR_SIMULATION,&
-       URR_E_RESONANCE,&
-       URR_xs_representation,&
-       URR_num_isotopes,&
-       URR_parameter_energy_dependence,&
-       URR_pregenerated_prob_tables,&
-       URR_use_urr,&
-       URR_realization_frequency,&
-       URR_endf_filenames
-#endif
-
-#ifdef MPI
-  use mpi
-#endif
-=======
   use, intrinsic :: ISO_C_BINDING, only: c_loc
->>>>>>> 24cd12cf
-
   use hdf5
 #ifdef _OPENMP
   use omp_lib
@@ -88,6 +34,30 @@
   use tally_filter
   use tally,           only: init_tally_routines
 
+#ifdef PURXS
+  use purxs_api, only:&
+       URR_read_endf6,&
+       URR_tabulate_w,&
+       URR_read_prob_tables,&
+       URR_write_MF2,&
+       URR_isotopes,&
+       URR_ON_THE_FLY,&
+       URR_PROB_BANDS,&
+       URR_POINTWISE,&
+       URR_EVENT,&
+       URR_HISTORY,&
+       URR_BATCH,&
+       URR_SIMULATION,&
+       URR_E_RESONANCE,&
+       URR_xs_representation,&
+       URR_num_isotopes,&
+       URR_parameter_energy_dependence,&
+       URR_pregenerated_prob_tables,&
+       URR_use_urr,&
+       URR_realization_frequency,&
+       URR_endf_filenames
+#endif
+
   implicit none
 
 contains
@@ -137,29 +107,17 @@
     ! XML files because we need the PRNG to be initialized first
     if (run_mode == MODE_PLOTTING) call read_plots_xml()
 
-<<<<<<< HEAD
     if (run_mode /= MODE_PURXS) then
-      ! Set up universe structures
-      call prepare_universes()
-
       ! Use dictionaries to redefine index pointers
       call adjust_indices()
+
+      ! Initialize distribcell_filters
+      call prepare_distribcell()
 
       ! After reading input and basic geometry setup is complete, build lists of
       ! neighboring cells for efficient tracking
       call neighbor_lists()
     end if
-=======
-    ! Use dictionaries to redefine index pointers
-    call adjust_indices()
-
-    ! Initialize distribcell_filters
-    call prepare_distribcell()
-
-    ! After reading input and basic geometry setup is complete, build lists of
-    ! neighboring cells for efficient tracking
-    call neighbor_lists()
->>>>>>> 24cd12cf
 
     ! Check to make sure there are not too many nested coordinate levels in the
     ! geometry since the coordinate list is statically allocated for performance
@@ -171,18 +129,6 @@
     end if
 
     if (run_mode /= MODE_PLOTTING) then
-<<<<<<< HEAD
-
-      if (run_mode /= MODE_PURXS) then
-        ! With the AWRs from the xs_listings, change all material specifications
-        ! so that they contain atom percents summing to 1
-        call normalize_ao()
-
-        ! Read ACE-format cross sections
-        call time_read_xs % start()
-        call read_xs()
-        call time_read_xs % stop()
-      end if
 
       ! Read ENDF-6 format nuclear data file
       if (URR_use_urr) then
@@ -280,17 +226,10 @@
       ! Create linked lists for multiple instances of the same nuclide
       call same_nuclide_list()
 
-      ! Construct unionized energy grid from cross-sections
-      if (grid_method == GRID_UNION) then
-        call time_unionize % start()
-        call unionized_grid()
-        call time_unionize % stop()
-=======
       ! Construct information needed for nuclear data
       if (run_CE) then
         ! Construct log energy grid for cross-sections
         call logarithmic_grid()
->>>>>>> 24cd12cf
       end if
 
       ! Allocate and setup tally stride, matching_bins, and tally maps
@@ -325,16 +264,8 @@
     if (particle_restart_run) run_mode = MODE_PARTICLE
 
     ! Warn if overlap checking is on
-<<<<<<< HEAD
-    if (master .and. check_overlaps) then
-      message = ""
-      call write_message()
-      message = "Cell overlap checking is ON"
-      call warning()
-=======
     if (master .and. check_overlaps .and. run_mode /= MODE_PLOTTING) then
       call warning("Cell overlap checking is ON.")
->>>>>>> 24cd12cf
     end if
 
     ! Stop initialization timer
@@ -575,12 +506,7 @@
             path_particle_restart = argv(i)
             particle_restart_run = .true.
           case default
-<<<<<<< HEAD
-            message = "Unrecognized file after restart flag."
-            call fatal_error()
-=======
             call fatal_error("Unrecognized file after restart flag: " // filetype // ".")
->>>>>>> 24cd12cf
           end select
 
           ! If its a restart run check for additional source file
@@ -593,21 +519,12 @@
             if (ends_with(argv(i), '.h5')) then
 
               ! Check file type is a source file
-<<<<<<< HEAD
-              call sp % file_open(argv(i), 'r', serial = .false.)
-              call sp % read_data(filetype, 'filetype')
-              call sp % file_close()
-              if (filetype /= FILETYPE_SOURCE) then
-                message = "Second file after restart flag must be a source file"
-                call fatal_error()
-=======
               file_id = file_open(argv(i), 'r', parallel=.true.)
               call read_attribute(filetype, file_id, 'filetype')
               call file_close(file_id)
               if (filetype /= 'source') then
                 call fatal_error("Second file after restart flag must be a &
                      &source file")
->>>>>>> 24cd12cf
               end if
 
               ! It is a source file
@@ -728,14 +645,8 @@
             i_array = surface_dict%get_key(abs(id))
             c%region(j) = sign(i_array, id)
           else
-<<<<<<< HEAD
-            message = "Could not find surface " // trim(to_str(abs(id))) // &
-                 " specified on cell " // trim(to_str(c % id))
-            call fatal_error()
-=======
             call fatal_error("Could not find surface " // trim(to_str(abs(id)))&
                  &// " specified on cell " // trim(to_str(c%id)))
->>>>>>> 24cd12cf
           end if
         end if
       end do
@@ -757,36 +668,14 @@
       if (universe_dict%has_key(id)) then
         c%universe = universe_dict%get_key(id)
       else
-<<<<<<< HEAD
-        message = "Could not find universe " // trim(to_str(id)) // &
-             " specified on cell " // trim(to_str(c % id))
-        call fatal_error()
-=======
         call fatal_error("Could not find universe " // trim(to_str(id)) &
              &// " specified on cell " // trim(to_str(c%id)))
->>>>>>> 24cd12cf
       end if
 
       ! =======================================================================
       ! ADJUST MATERIAL/FILL POINTERS FOR EACH CELL
 
-<<<<<<< HEAD
-      id = c % material
-      if (id == MATERIAL_VOID) then
-        c % type = CELL_NORMAL
-      elseif (id /= 0) then
-        if (material_dict % has_key(id)) then
-          c % type = CELL_NORMAL
-          c % material = material_dict % get_key(id)
-        else
-          message = "Could not find material " // trim(to_str(id)) // &
-               " specified on cell " // trim(to_str(c % id))
-          call fatal_error()
-        end if
-      else
-=======
       if (c % material(1) == NONE) then
->>>>>>> 24cd12cf
         id = c % fill
         if (universe_dict % has_key(id)) then
           c % type = FILL_UNIVERSE
@@ -795,27 +684,10 @@
           lid = lattice_dict % get_key(id)
           c % type = FILL_LATTICE
           c % fill = lid
-<<<<<<< HEAD
-          if (mid == MATERIAL_VOID) then
-            c % material = mid
-          else if (material_dict % has_key(mid)) then
-            c % material = material_dict % get_key(mid)
-          else
-            message = "Could not find material " // trim(to_str(mid)) // &
-               " specified on lattice " // trim(to_str(lid))
-            call fatal_error()
-          end if
-
-        else
-          message = "Specified fill " // trim(to_str(id)) // " on cell " // &
-               trim(to_str(c % id)) // " is neither a universe nor a lattice."
-          call fatal_error()
-=======
         else
           call fatal_error("Specified fill " // trim(to_str(id)) // " on cell "&
                // trim(to_str(c % id)) // " is neither a universe nor a &
                &lattice.")
->>>>>>> 24cd12cf
         end if
       else
         do j = 1, size(c % material)
@@ -856,19 +728,6 @@
           end do
         end do
 
-<<<<<<< HEAD
-      do m = 1, n_z
-        do k = 1, n_y
-          do j = 1, n_x
-            id = lat % universes(j,k,m)
-            if (universe_dict % has_key(id)) then
-              lat % universes(j,k,m) = universe_dict % get_key(id)
-            else
-              message = "Invalid universe number " // trim(to_str(id)) &
-                   // " specified on lattice " // trim(to_str(lat % id))
-              call fatal_error()
-            end if
-=======
       type is (HexLattice)
         do m = 1, lat%n_axial
           do k = 1, 2*lat%n_rings - 1
@@ -887,7 +746,6 @@
                      &// trim(to_str(lat%id)))
               end if
             end do
->>>>>>> 24cd12cf
           end do
         end do
 
@@ -911,82 +769,15 @@
       ! =======================================================================
       ! ADJUST INDICES FOR EACH TALLY FILTER
 
-<<<<<<< HEAD
-      FILTER_LOOP: do j = 1, t % n_filters
-
-        select case (t % filters(j) % type)
-        case (FILTER_CELL, FILTER_CELLBORN)
-
-          do k = 1, t % filters(j) % n_bins
-            id = t % filters(j) % int_bins(k)
-            if (cell_dict % has_key(id)) then
-              t % filters(j) % int_bins(k) = cell_dict % get_key(id)
-            else
-              message = "Could not find cell " // trim(to_str(id)) // &
-                   " specified on tally " // trim(to_str(t % id))
-              call fatal_error()
-            end if
-          end do
-
-        case (FILTER_SURFACE)
-=======
       FILTER_LOOP: do j = 1, size(t % filters)
->>>>>>> 24cd12cf
 
         select type(filt => t % filters(j) % obj)
         type is (SurfaceFilter)
           ! Check if this is a surface filter only for surface currents
-<<<<<<< HEAD
-          if (any(t % score_bins == SCORE_CURRENT)) cycle FILTER_LOOP
-
-          do k = 1, t % filters(j) % n_bins
-            id = t % filters(j) % int_bins(k)
-            if (surface_dict % has_key(id)) then
-              t % filters(j) % int_bins(k) = surface_dict % get_key(id)
-            else
-              message = "Could not find surface " // trim(to_str(id)) // &
-                   " specified on tally " // trim(to_str(t % id))
-              call fatal_error()
-            end if
-          end do
-
-        case (FILTER_UNIVERSE)
-
-          do k = 1, t % filters(j) % n_bins
-            id = t % filters(j) % int_bins(k)
-            if (universe_dict % has_key(id)) then
-              t % filters(j) % int_bins(k) = universe_dict % get_key(id)
-            else
-              message = "Could not find universe " // trim(to_str(id)) // &
-                   " specified on tally " // trim(to_str(t % id))
-              call fatal_error()
-            end if
-          end do
-
-        case (FILTER_MATERIAL)
-
-          do k = 1, t % filters(j) % n_bins
-            id = t % filters(j) % int_bins(k)
-            if (material_dict % has_key(id)) then
-              t % filters(j) % int_bins(k) = material_dict % get_key(id)
-            else
-              message = "Could not find material " // trim(to_str(id)) // &
-                   " specified on tally " // trim(to_str(t % id))
-              call fatal_error()
-            end if
-          end do
-
-        case (FILTER_MESH)
-
-          ! The mesh filter already has been set to the index in meshes rather
-          ! than the user-specified id, so it doesn't need to be changed.
-
-=======
           if (.not. any(t % score_bins == SCORE_CURRENT)) &
                call filt % initialize()
         class default
           call filt % initialize()
->>>>>>> 24cd12cf
         end select
 
       end do FILTER_LOOP
@@ -1075,17 +866,10 @@
       allocate(fission_bank(3*work), STAT=alloc_err)
 #endif
 
-<<<<<<< HEAD
-    ! Check for allocation errors
-    if (alloc_err /= 0) then
-      message = "Failed to allocate fission bank."
-      call fatal_error()
-=======
       ! Check for allocation errors
       if (alloc_err /= 0) then
         call fatal_error("Failed to allocate fission bank.")
       end if
->>>>>>> 24cd12cf
     end if
 
   end subroutine allocate_banks
