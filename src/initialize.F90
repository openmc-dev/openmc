module initialize

  use, intrinsic :: ISO_C_BINDING, only: c_loc
  use hdf5
#ifdef _OPENMP
  use omp_lib
#endif

  use bank_header,     only: Bank
  use constants
  use dict_header,     only: DictIntInt, ElemKeyValueII
  use set_header,      only: SetInt
  use energy_grid,     only: logarithmic_grid, grid_method
  use error,           only: fatal_error, warning
  use geometry,        only: neighbor_lists, count_instance, calc_offsets, &
                             maximum_levels
  use geometry_header, only: Cell, Universe, Lattice, RectLattice, HexLattice,&
                             root_universe
  use global
  use hdf5_interface,  only: file_open, read_attribute, file_close, &
                             hdf5_bank_t, hdf5_integer8_t
  use input_xml,       only: read_input_xml, read_plots_xml
  use material_header, only: Material
  use message_passing
  use mgxs_data,       only: read_mgxs, create_macro_xs
  use output,          only: print_version, write_message, print_usage, &
                             print_plot
  use random_lcg,      only: initialize_prng
  use state_point,     only: load_state_point
  use string,          only: to_str, starts_with, ends_with, str_to_int
  use summary,         only: write_summary
  use tally_header,    only: TallyObject
  use tally_initialize,only: configure_tallies
  use tally_filter
  use tally,           only: init_tally_routines

#ifdef PURXS
  use purxs_api, only:&
       URR_read_endf6,&
       URR_tabulate_w,&
       URR_read_prob_tables,&
       URR_write_MF2,&
       URR_isotopes,&
       URR_ON_THE_FLY,&
       URR_PROB_BANDS,&
       URR_POINTWISE,&
       URR_EVENT,&
       URR_HISTORY,&
       URR_BATCH,&
       URR_SIMULATION,&
       URR_E_RESONANCE,&
       URR_xs_representation,&
       URR_num_isotopes,&
       URR_parameter_energy_dependence,&
       URR_pregenerated_prob_tables,&
       URR_use_urr,&
       URR_realization_frequency,&
<<<<<<< HEAD
       URR_endf_filenames
=======
       URR_endf_filenames,&
       URR_xs_source_pointwise,&
       URR_RECONSTRUCTION,&
       URR_HDF5,&
       URR_Type_CrossSections
>>>>>>> 5ac4dcff
#endif

  implicit none

contains

!===============================================================================
! OPENMC_INIT takes care of all initialization tasks, i.e. reading
! from command line, reading xml input files, initializing random
! number seeds, reading cross sections, initializing starting source,
! setting up timers, etc.
!===============================================================================

  subroutine openmc_init(intracomm)
#ifdef MPIF08
    type(MPI_Comm), intent(in) :: intracomm     ! MPI intracommunicator
#else
    integer, intent(in), optional :: intracomm  ! MPI intracommunicator
#endif

    integer :: i_nuc
    integer :: i
    integer :: i_temperature
    character(len=:), allocatable :: ZA
<<<<<<< HEAD

=======
#ifdef PURXS
    real(8), allocatable :: h5_E_grid(:)
    type(URR_Type_CrossSections), allocatable :: h5_xs(:)
    integer :: i_E
#endif
>>>>>>> 5ac4dcff
    ! Start total and initialization timer
    call time_total%start()
    call time_initialize%start()

#ifdef MPI
    ! Setup MPI
    call initialize_mpi(intracomm)
#endif

    ! Initialize HDF5 interface
    call hdf5_initialize()

    ! Read command line arguments
    call read_command_line()

    ! Read XML input files
    call read_input_xml()

    ! Initialize random number generator -- this has to be done after the input
    ! files have been read in case the user specified a seed for the random
    ! number generator

    call initialize_prng()

    ! Read plots.xml if it exists -- this has to be done separate from the other
    ! XML files because we need the PRNG to be initialized first
    if (run_mode == MODE_PLOTTING) call read_plots_xml()

    if (run_mode /= MODE_PURXS) then
      ! Use dictionaries to redefine index pointers
      call adjust_indices()

      ! Initialize distribcell_filters
      call prepare_distribcell()

      ! After reading input and basic geometry setup is complete, build lists of
      ! neighboring cells for efficient tracking
      call neighbor_lists()
    end if

    ! Check to make sure there are not too many nested coordinate levels in the
    ! geometry since the coordinate list is statically allocated for performance
    ! reasons
    if (maximum_levels(universes(root_universe)) > MAX_COORD) then
      call fatal_error("Too many nested coordinate levels in the geometry. &
           &Try increasing the maximum number of coordinate levels by &
           &providing the CMake -Dmaxcoord= option.")
    end if

    if (run_mode /= MODE_PLOTTING) then
#ifdef PURXS
      ! Read ENDF-6 format nuclear data file
      if (URR_use_urr) then
        call initialize_endf()
        call URR_tabulate_w()

        ! allocate space for a realization of parameters localized about E_n
        do i = 1, URR_num_isotopes
          call URR_isotopes(i) % alloc_local_realization()
          URR_isotopes(i) % EH(URR_isotopes(i) % i_urr)&
               = min(URR_isotopes(i) % EH(URR_isotopes(i)%i_urr), URR_isotopes(i) % max_E_urr)
        end do

        select case (URR_xs_representation)
        case (URR_PROB_BANDS)
          do i = 1, URR_num_isotopes

            if (run_mode /= MODE_PURXS) then
              do i_nuc = 1, n_nuclides_total
                ZA = '000'
                ZA(4-len(trim(adjustl(to_str(nuclides(i_nuc) % A)))):3)&
                     = trim(adjustl(to_str(nuclides(i_nuc) % A)))
                ZA = trim(adjustl(to_str(nuclides(i_nuc) % Z))) // ZA
                if (ZA == trim(adjustl(to_str(URR_isotopes(i) % ZAI)))) then
                  do i_temperature = 1, size(nuclides(i_nuc) % kTs)
                    if (i_temperature /= 1)&
                         call fatal_error('Trying to generate list of indices&
                         & to old ACE-style nuclide data: not yet implemented.')
                    call URR_isotopes(i) % ace_T_list &
                         % append(nuclides(i_nuc) % kTs(i_temperature) / K_BOLTZMANN)
                    call URR_isotopes(i) % ace_index_list % append(i_nuc)
                  end do
                end if
              end do
            end if

            if (URR_pregenerated_prob_tables) then
              call URR_read_prob_tables(i)
            else
              call URR_isotopes(i) % alloc_prob_tables()
              call URR_isotopes(i) % generate_prob_tables(i)
            end if
          end do
          if (run_mode == MODE_PURXS) return

        case (URR_ON_THE_FLY)
          select case (URR_realization_frequency)
          case (URR_EVENT)
            continue
          case (URR_HISTORY)
            continue
            call fatal_error('History-based URR realizations not yet supported')
          case (URR_BATCH)
            continue
            call fatal_error('Batch-based URR realizations not yet supported')
          case (URR_SIMULATION)
            if (URR_parameter_energy_dependence /= URR_E_RESONANCE) then
              call fatal_error('Generating a resonance ensemble with parameters&
                   & dependent on neutron energy')
            end if
            do i = 1, URR_num_isotopes
              do i_nuc = 1, n_nuclides_total
                ZA = '000'
                ZA(4-len(trim(adjustl(to_str(nuclides(i_nuc) % A)))):3)&
                     = trim(adjustl(to_str(nuclides(i_nuc) % A)))
                ZA = trim(adjustl(to_str(nuclides(i_nuc) % Z))) // ZA
                if ((ZA == trim(adjustl(to_str(URR_isotopes(i) % ZAI)))) .and.&
                     (.not. allocated(URR_isotopes(i) % urr_resonances))) then
                  call URR_isotopes(i) % resonance_ladder_realization()
                  call URR_write_MF2(i)
                end if
              end do
            end do
          case default
            call fatal_error('Not a recognized URR realization frequency')
          end select

        case (URR_POINTWISE)
<<<<<<< HEAD
          if (URR_parameter_energy_dependence /= URR_E_RESONANCE) then
            call fatal_error('Generating &
                 &a resonance ensemble with E_n-dependent parameters')
          end if
          do i = 1, URR_num_isotopes
            do i_nuc = 1, n_nuclides_total
              ZA = '000'
              ZA(4-len(trim(adjustl(to_str(nuclides(i_nuc) % A)))):3)&
                   = trim(adjustl(to_str(nuclides(i_nuc) % A)))
              ZA = trim(adjustl(to_str(nuclides(i_nuc) % Z))) // ZA
              if ((ZA == trim(adjustl(to_str(URR_isotopes(i) % ZAI)))) .and.&
                   (.not. allocated(URR_isotopes(i) % urr_resonances))) then
                call URR_isotopes(i) % resonance_ladder_realization()
                call URR_write_MF2(i)
                do i_temperature = 1, size(nuclides(i_nuc) % kTs)
                  if (i_temperature /= 1)&
                       call fatal_error('Trying to generate pointwise PURXS cross sections&
                       & at multiple temperatures for the same isotope: currently not&
                       & implemented.')
                  call URR_isotopes(i) % generate_pointwise_xs(nuclides(i_nuc) % kTs(i_temperature) / K_BOLTZMANN)
                end do
              end if
            end do
          end do
=======
          select case(URR_xs_source_pointwise)
          case(URR_RECONSTRUCTION)
            if (URR_parameter_energy_dependence /= URR_E_RESONANCE) then
              call fatal_error('Generating &
                   &a resonance ensemble with E_n-dependent parameters')
            end if
            do i = 1, URR_num_isotopes
              do i_nuc = 1, n_nuclides_total
                ZA = '000'
                ZA(4-len(trim(adjustl(to_str(nuclides(i_nuc) % A)))):3)&
                     = trim(adjustl(to_str(nuclides(i_nuc) % A)))
                ZA = trim(adjustl(to_str(nuclides(i_nuc) % Z))) // ZA
                if ((ZA == trim(adjustl(to_str(URR_isotopes(i) % ZAI)))) .and.&
                     (.not. allocated(URR_isotopes(i) % urr_resonances))) then
                  call URR_isotopes(i) % resonance_ladder_realization()
                  call URR_write_MF2(i)
                  do i_temperature = 1, size(nuclides(i_nuc) % kTs)
                    if (i_temperature /= 1)&
                         call fatal_error('Trying to generate pointwise PURXS cross sections&
                         & at multiple temperatures for the same isotope: currently not&
                         & implemented.')
                    call URR_isotopes(i) % generate_pointwise_xs(nuclides(i_nuc) % kTs(i_temperature) / K_BOLTZMANN)
                  end do
                end if
              end do
            end do

          case(URR_HDF5)
            do i = 1, URR_num_isotopes
              do i_nuc = 1, n_nuclides_total
                ZA = '000'
                ZA(4-len(trim(adjustl(to_str(nuclides(i_nuc) % A)))):3)&
                     = trim(adjustl(to_str(nuclides(i_nuc) % A)))
                ZA = trim(adjustl(to_str(nuclides(i_nuc) % Z))) // ZA
                if (ZA == trim(adjustl(to_str(URR_isotopes(i) % ZAI)))) then
                  h5_E_grid = nuclides(i_nuc) % grid(1) % energy
                  allocate(h5_xs(size(h5_E_grid)))
                  h5_xs(:) % t = nuclides(i_nuc) % sum_xs(1) % total
                  h5_xs(:) % n = nuclides(i_nuc) % sum_xs(1) % elastic
                  h5_xs(:) % f = nuclides(i_nuc) % sum_xs(1) % fission
                  do i_E = 1, size(h5_E_grid)
                    h5_xs(i_E) % g = nuclides(i_nuc) % sum_xs(1) % absorption(i_E) - nuclides(i_nuc) % sum_xs(1) % fission(i_E)
                    h5_xs(i_E) % x = h5_xs(i_E) % t - h5_xs(i_E) % n - h5_xs(i_E) % g - h5_xs(i_E) % f
                  end do
                  call URR_isotopes(i) % energy_avg_point_xs(h5_E_grid, h5_xs)
                  deallocate(h5_xs)
                end if
              end do
            end do

          end select
>>>>>>> 5ac4dcff

        case default
          call fatal_error('Must specify a URR treatment: probability bands,&
               & on-the-fly, or pointwise')

        end select

      end if
#endif
      ! Construct information needed for nuclear data
      if (run_CE) then
        ! Construct log energy grid for cross-sections
        call logarithmic_grid()
      end if

      ! Allocate and setup tally stride, matching_bins, and tally maps
      call configure_tallies()

      ! Set up tally procedure pointers
      call init_tally_routines()

      ! Determine how much work each processor should do
      call calculate_work()

      ! Allocate source bank, and for eigenvalue simulations also allocate the
      ! fission bank
      call allocate_banks()

      ! If this is a restart run, load the state point data and binary source
      ! file
      if (restart_run) call load_state_point()
    end if

    if (master) then
      if (run_mode == MODE_PLOTTING) then
        ! Display plotting information
        if (verbosity >= 5) call print_plot()
      else
        ! Write summary information
        if (output_summary) call write_summary()
      end if
    end if

    ! Check for particle restart run
    if (particle_restart_run) run_mode = MODE_PARTICLE

    ! Warn if overlap checking is on
    if (master .and. check_overlaps .and. run_mode /= MODE_PLOTTING) then
      call warning("Cell overlap checking is ON.")
    end if

    ! Stop initialization timer
    call time_initialize%stop()

  end subroutine openmc_init

<<<<<<< HEAD
=======

>>>>>>> 5ac4dcff
!$$$$$$$$$$$$$$$$$$$$$$$$$$$$$$$$$$$$$$$$$$$$$$$$$$$$$$$$$$$$$$$$$$$$$$$$$$$$$$$
!
! INITIALIZE_ENDF cycles through the nuclides w/ a Fast/URR treatment,
! performing checks and reading in ENDF-6 evaluated nuclear data files
!
!$$$$$$$$$$$$$$$$$$$$$$$$$$$$$$$$$$$$$$$$$$$$$$$$$$$$$$$$$$$$$$$$$$$$$$$$$$$$$$$

  subroutine initialize_endf()
#ifdef PURXS
    integer :: i     ! isotope index
    integer :: i_nuc ! ACE data index
    character(len=:), allocatable :: ZA

    do i = 1, URR_num_isotopes
      do i_nuc = 1, n_nuclides_total
        ZA = '000'
        ZA(4-len(trim(adjustl(to_str(nuclides(i_nuc) % A)))):3)&
             = trim(adjustl(to_str(nuclides(i_nuc) % A)))
        ZA = trim(adjustl(to_str(nuclides(i_nuc) % Z))) // ZA
        if (ZA == trim(adjustl(to_str(URR_isotopes(i) % ZAI)))) then
          !TODO: handle metastable
          nuclides(i_nuc) % i_isotope = i
          URR_isotopes(i) % prob_bands   = .false.
          URR_isotopes(i) % otf_urr_xs   = .false.
          URR_isotopes(i) % point_urr_xs = .false.
          select case (URR_xs_representation)
          case (URR_PROB_BANDS)
            URR_isotopes(i) % prob_bands = .true.
          case (URR_ON_THE_FLY)
            URR_isotopes(i) % otf_urr_xs = .true.
          case (URR_POINTWISE)
            URR_isotopes(i) % point_urr_xs = .true.
          case default
            call fatal_error('Not a recognized URR representation')
          end select

          ! read ENDF-6 file unless it's already been read for this isotope
          if (.not. URR_isotopes(i) % been_read) then
            call URR_read_endf6(URR_endf_filenames(i), i)
            URR_isotopes(i) % been_read = .true.
          end if
        end if
      end do

      URR_isotopes(i) % prob_bands   = .false.
      URR_isotopes(i) % otf_urr_xs   = .false.
      URR_isotopes(i) % point_urr_xs = .false.
      select case (URR_xs_representation)
      case (URR_PROB_BANDS)
        URR_isotopes(i) % prob_bands = .true.
      case (URR_ON_THE_FLY)
        URR_isotopes(i) % otf_urr_xs = .true.
      case (URR_POINTWISE)
        URR_isotopes(i) % point_urr_xs = .true.
      case default
        call fatal_error('Not a recognized URR representation')
      end select

      ! read ENDF-6 file unless it's already been read for this isotope
      if (.not. URR_isotopes(i) % been_read) then
        call URR_read_endf6(URR_endf_filenames(i), i)
        URR_isotopes(i) % been_read = .true.
      end if

    end do
#endif
  end subroutine initialize_endf

<<<<<<< HEAD
=======

>>>>>>> 5ac4dcff
#ifdef MPI
!===============================================================================
! INITIALIZE_MPI starts up the Message Passing Interface (MPI) and determines
! the number of processors the problem is being run with as well as the rank of
! each processor.
!===============================================================================

  subroutine initialize_mpi(intracomm)
#ifdef MPIF08
    type(MPI_Comm), intent(in) :: intracomm  ! MPI intracommunicator
#else
    integer, intent(in) :: intracomm         ! MPI intracommunicator
#endif

    integer                   :: bank_blocks(5)   ! Count for each datatype
#ifdef MPIF08
    type(MPI_Datatype)        :: bank_types(5)
#else
    integer                   :: bank_types(5)    ! Datatypes
#endif
    integer(MPI_ADDRESS_KIND) :: bank_disp(5)     ! Displacements
    logical    :: init_called
    type(Bank) :: b

    ! Indicate that MPI is turned on
    mpi_enabled = .true.

    ! Initialize MPI
    call MPI_INITIALIZED(init_called, mpi_err)
    if (.not. init_called) call MPI_INIT(mpi_err)

    ! Determine number of processors and rank of each processor
    mpi_intracomm = intracomm
    call MPI_COMM_SIZE(mpi_intracomm, n_procs, mpi_err)
    call MPI_COMM_RANK(mpi_intracomm, rank, mpi_err)

    ! Determine master
    if (rank == 0) then
      master = .true.
    else
      master = .false.
    end if

    ! ==========================================================================
    ! CREATE MPI_BANK TYPE

    ! Determine displacements for MPI_BANK type
    call MPI_GET_ADDRESS(b % wgt,           bank_disp(1), mpi_err)
    call MPI_GET_ADDRESS(b % xyz,           bank_disp(2), mpi_err)
    call MPI_GET_ADDRESS(b % uvw,           bank_disp(3), mpi_err)
    call MPI_GET_ADDRESS(b % E,             bank_disp(4), mpi_err)
    call MPI_GET_ADDRESS(b % delayed_group, bank_disp(5), mpi_err)

    ! Adjust displacements
    bank_disp = bank_disp - bank_disp(1)

    ! Define MPI_BANK for fission sites
    bank_blocks = (/ 1, 3, 3, 1, 1 /)
    bank_types = (/ MPI_REAL8, MPI_REAL8, MPI_REAL8, MPI_REAL8, MPI_INTEGER /)
    call MPI_TYPE_CREATE_STRUCT(5, bank_blocks, bank_disp, &
         bank_types, MPI_BANK, mpi_err)
    call MPI_TYPE_COMMIT(MPI_BANK, mpi_err)

  end subroutine initialize_mpi
#endif

!===============================================================================
! HDF5_INITIALIZE
!===============================================================================

  subroutine hdf5_initialize()

    type(Bank),        target :: tmpb(2)         ! temporary Bank
    integer                   :: hdf5_err
    integer(HID_T)            :: coordinates_t   ! HDF5 type for 3 reals
    integer(HSIZE_T)          :: dims(1) = (/3/) ! size of coordinates

    ! Initialize FORTRAN interface.
    call h5open_f(hdf5_err)

    ! Create compound type for xyz and uvw
    call h5tarray_create_f(H5T_NATIVE_DOUBLE, 1, dims, coordinates_t, hdf5_err)

    ! Create the compound datatype for Bank
    call h5tcreate_f(H5T_COMPOUND_F, h5offsetof(c_loc(tmpb(1)), &
         c_loc(tmpb(2))), hdf5_bank_t, hdf5_err)
    call h5tinsert_f(hdf5_bank_t, "wgt", h5offsetof(c_loc(tmpb(1)), &
         c_loc(tmpb(1)%wgt)), H5T_NATIVE_DOUBLE, hdf5_err)
    call h5tinsert_f(hdf5_bank_t, "xyz", h5offsetof(c_loc(tmpb(1)), &
         c_loc(tmpb(1)%xyz)), coordinates_t, hdf5_err)
    call h5tinsert_f(hdf5_bank_t, "uvw", h5offsetof(c_loc(tmpb(1)), &
         c_loc(tmpb(1)%uvw)), coordinates_t, hdf5_err)
    call h5tinsert_f(hdf5_bank_t, "E", h5offsetof(c_loc(tmpb(1)), &
         c_loc(tmpb(1)%E)), H5T_NATIVE_DOUBLE, hdf5_err)
    call h5tinsert_f(hdf5_bank_t, "delayed_group", h5offsetof(c_loc(tmpb(1)), &
         c_loc(tmpb(1)%delayed_group)), H5T_NATIVE_INTEGER, hdf5_err)

    ! Determine type for integer(8)
    hdf5_integer8_t = h5kind_to_type(8, H5_INTEGER_KIND)

  end subroutine hdf5_initialize

!===============================================================================
! READ_COMMAND_LINE reads all parameters from the command line
!===============================================================================

  subroutine read_command_line()

    integer :: i         ! loop index
    integer :: argc      ! number of command line arguments
    integer :: last_flag ! index of last flag
    character(MAX_WORD_LEN) :: filetype
    integer(HID_T) :: file_id
    character(MAX_WORD_LEN), allocatable :: argv(:) ! command line arguments

    ! Check number of command line arguments and allocate argv
    argc = COMMAND_ARGUMENT_COUNT()

    ! Allocate and retrieve command arguments
    allocate(argv(argc))
    do i = 1, argc
      call GET_COMMAND_ARGUMENT(i, argv(i))
    end do

    ! Process command arguments
    last_flag = 0
    i = 1
    do while (i <= argc)
      ! Check for flags
      if (starts_with(argv(i), "-")) then
        select case (argv(i))
        case ('-purxs', '--purxs')
          run_mode = MODE_PURXS
          exit

        case ('-p', '-plot', '--plot')
          run_mode = MODE_PLOTTING
          check_overlaps = .true.

        case ('-n', '-particles', '--particles')
          ! Read number of particles per cycle
          i = i + 1
          n_particles = str_to_int(argv(i))

          ! Check that number specified was valid
          if (n_particles == ERROR_INT) then
            call fatal_error("Must specify integer after " // trim(argv(i-1)) // &
                 " command-line flag.")
          end if
        case ('-r', '-restart', '--restart')
          ! Read path for state point/particle restart
          i = i + 1

          ! Check what type of file this is
          file_id = file_open(argv(i), 'r', parallel=.true.)
          call read_attribute(filetype, file_id, 'filetype')
          call file_close(file_id)

          ! Set path and flag for type of run
          select case (trim(filetype))
          case ('statepoint')
            path_state_point = argv(i)
            restart_run = .true.
          case ('particle restart')
            path_particle_restart = argv(i)
            particle_restart_run = .true.
          case default
            call fatal_error("Unrecognized file after restart flag: " // filetype // ".")
          end select

          ! If its a restart run check for additional source file
          if (restart_run .and. i + 1 <= argc) then

            ! Increment arg
            i = i + 1

            ! Check if it has extension we can read
            if (ends_with(argv(i), '.h5')) then

              ! Check file type is a source file
              file_id = file_open(argv(i), 'r', parallel=.true.)
              call read_attribute(filetype, file_id, 'filetype')
              call file_close(file_id)
              if (filetype /= 'source') then
                call fatal_error("Second file after restart flag must be a &
                     &source file")
              end if

              ! It is a source file
              path_source_point = argv(i)

            else ! Different option is specified not a source file

              ! Source is in statepoint file
              path_source_point = path_state_point

              ! Set argument back
              i = i - 1

            end if

          else ! No command line arg after statepoint

            ! Source is assumed to be in statepoint file
            path_source_point = path_state_point

          end if

        case ('-g', '-geometry-debug', '--geometry-debug')
          check_overlaps = .true.

        case ('-c', '--volume')
          run_mode = MODE_VOLUME

        case ('-s', '--threads')
          ! Read number of threads
          i = i + 1

#ifdef _OPENMP
          ! Read and set number of OpenMP threads
          n_threads = int(str_to_int(argv(i)), 4)
          if (n_threads < 1) then
            call fatal_error("Invalid number of threads specified on command line.")
          end if
          call omp_set_num_threads(n_threads)
#else
          call warning("Ignoring number of threads specified on command line.")
#endif

        case ('-?', '-h', '-help', '--help')
          call print_usage()
          stop
        case ('-v', '-version', '--version')
          call print_version()
          stop
        case ('-t', '-track', '--track')
          write_all_tracks = .true.
        case default
          call fatal_error("Unknown command line option: " // argv(i))
        end select

        last_flag = i
      end if

      ! Increment counter
      i = i + 1
    end do

    ! Determine directory where XML input files are
    if (argc > 0 .and. last_flag < argc) then
      path_input = argv(last_flag + 1)
    else
      path_input = ''
    end if

    ! Add slash at end of directory if it isn't there
    if (.not. ends_with(path_input, "/") .and. len_trim(path_input) > 0) then
      path_input = trim(path_input) // "/"
    end if

    ! Free memory from argv
    deallocate(argv)

    ! TODO: Check that directory exists

  end subroutine read_command_line

!===============================================================================
! ADJUST_INDICES changes the values for 'surfaces' for each cell and the
! material index assigned to each to the indices in the surfaces and material
! array rather than the unique IDs assigned to each surface and material. Also
! assigns boundary conditions to surfaces based on those read into the bc_dict
! dictionary
!===============================================================================

  subroutine adjust_indices()

    integer :: i                      ! index for various purposes
    integer :: j                      ! index for various purposes
    integer :: k                      ! loop index for lattices
    integer :: m                      ! loop index for lattices
    integer :: lid                    ! lattice IDs
    integer :: i_array                ! index in surfaces/materials array
    integer :: id                     ! user-specified id
    type(Cell),        pointer :: c => null()
    class(Lattice),    pointer :: lat => null()
    type(TallyObject), pointer :: t => null()

    do i = 1, n_cells
      ! =======================================================================
      ! ADJUST REGION SPECIFICATION FOR EACH CELL

      c => cells(i)
      do j = 1, size(c%region)
        id = c%region(j)
        ! Make sure that only regions are checked. Since OP_UNION is the
        ! operator with the lowest integer value, anything below it must denote
        ! a half-space
        if (id < OP_UNION) then
          if (surface_dict%has_key(abs(id))) then
            i_array = surface_dict%get_key(abs(id))
            c%region(j) = sign(i_array, id)
          else
            call fatal_error("Could not find surface " // trim(to_str(abs(id)))&
                 &// " specified on cell " // trim(to_str(c%id)))
          end if
        end if
      end do

      ! Also adjust the indices in the reverse Polish notation
      do j = 1, size(c%rpn)
        id = c%rpn(j)
        ! Again, make sure that only regions are checked
        if (id < OP_UNION) then
          i_array = surface_dict%get_key(abs(id))
          c%rpn(j) = sign(i_array, id)
        end if
      end do

      ! =======================================================================
      ! ADJUST UNIVERSE INDEX FOR EACH CELL

      id = c%universe
      if (universe_dict%has_key(id)) then
        c%universe = universe_dict%get_key(id)
      else
        call fatal_error("Could not find universe " // trim(to_str(id)) &
             &// " specified on cell " // trim(to_str(c%id)))
      end if

      ! =======================================================================
      ! ADJUST MATERIAL/FILL POINTERS FOR EACH CELL

      if (c % material(1) == NONE) then
        id = c % fill
        if (universe_dict % has_key(id)) then
          c % type = FILL_UNIVERSE
          c % fill = universe_dict % get_key(id)
        elseif (lattice_dict % has_key(id)) then
          lid = lattice_dict % get_key(id)
          c % type = FILL_LATTICE
          c % fill = lid
        else
          call fatal_error("Specified fill " // trim(to_str(id)) // " on cell "&
               // trim(to_str(c % id)) // " is neither a universe nor a &
               &lattice.")
        end if
      else
        do j = 1, size(c % material)
          id = c % material(j)
          if (id == MATERIAL_VOID) then
            c % type = FILL_MATERIAL
          else if (material_dict % has_key(id)) then
            c % type = FILL_MATERIAL
            c % material(j) = material_dict % get_key(id)
          else
            call fatal_error("Could not find material " // trim(to_str(id)) &
                 // " specified on cell " // trim(to_str(c % id)))
          end if
        end do
      end if
    end do

    ! ==========================================================================
    ! ADJUST UNIVERSE INDICES FOR EACH LATTICE

    do i = 1, n_lattices
      lat => lattices(i)%obj
      select type (lat)

      type is (RectLattice)
        do m = 1, lat%n_cells(3)
          do k = 1, lat%n_cells(2)
            do j = 1, lat%n_cells(1)
              id = lat%universes(j,k,m)
              if (universe_dict%has_key(id)) then
                lat%universes(j,k,m) = universe_dict%get_key(id)
              else
                call fatal_error("Invalid universe number " &
                     &// trim(to_str(id)) // " specified on lattice " &
                     &// trim(to_str(lat%id)))
              end if
            end do
          end do
        end do

      type is (HexLattice)
        do m = 1, lat%n_axial
          do k = 1, 2*lat%n_rings - 1
            do j = 1, 2*lat%n_rings - 1
              if (j + k < lat%n_rings + 1) then
                cycle
              else if (j + k > 3*lat%n_rings - 1) then
                cycle
              end if
              id = lat%universes(j, k, m)
              if (universe_dict%has_key(id)) then
                lat%universes(j, k, m) = universe_dict%get_key(id)
              else
                call fatal_error("Invalid universe number " &
                     &// trim(to_str(id)) // " specified on lattice " &
                     &// trim(to_str(lat%id)))
              end if
            end do
          end do
        end do

      end select

      if (lat%outer /= NO_OUTER_UNIVERSE) then
        if (universe_dict%has_key(lat%outer)) then
          lat%outer = universe_dict%get_key(lat%outer)
        else
          call fatal_error("Invalid universe number " &
               &// trim(to_str(lat%outer)) &
               &// " specified on lattice " // trim(to_str(lat%id)))
        end if
      end if

    end do

    TALLY_LOOP: do i = 1, n_tallies
      t => tallies(i)

      ! =======================================================================
      ! ADJUST INDICES FOR EACH TALLY FILTER

      FILTER_LOOP: do j = 1, size(t % filters)

        select type(filt => t % filters(j) % obj)
        type is (SurfaceFilter)
          ! Check if this is a surface filter only for surface currents
          if (.not. any(t % score_bins == SCORE_CURRENT)) &
               call filt % initialize()
        class default
          call filt % initialize()
        end select

      end do FILTER_LOOP

    end do TALLY_LOOP

  end subroutine adjust_indices

!===============================================================================
! CALCULATE_WORK determines how many particles each processor should simulate
!===============================================================================

  subroutine calculate_work()

    integer    :: i         ! loop index
    integer    :: remainder ! Number of processors with one extra particle
    integer(8) :: i_bank    ! Running count of number of particles
    integer(8) :: min_work  ! Minimum number of particles on each proc
    integer(8) :: work_i    ! Number of particles on rank i

    allocate(work_index(0:n_procs))

    ! Determine minimum amount of particles to simulate on each processor
    min_work = n_particles/n_procs

    ! Determine number of processors that have one extra particle
    remainder = int(mod(n_particles, int(n_procs,8)), 4)

    i_bank = 0
    work_index(0) = 0
    do i = 0, n_procs - 1
      ! Number of particles for rank i
      if (i < remainder) then
        work_i = min_work + 1
      else
        work_i = min_work
      end if

      ! Set number of particles
      if (rank == i) work = work_i

      ! Set index into source bank for rank i
      i_bank = i_bank + work_i
      work_index(i+1) = i_bank
    end do

  end subroutine calculate_work

!===============================================================================
! ALLOCATE_BANKS allocates memory for the fission and source banks
!===============================================================================

  subroutine allocate_banks()

    integer :: alloc_err  ! allocation error code

    ! Allocate source bank
    allocate(source_bank(work), STAT=alloc_err)

    ! Check for allocation errors
    if (alloc_err /= 0) then
      call fatal_error("Failed to allocate source bank.")
    end if

    if (run_mode == MODE_EIGENVALUE) then
#ifdef _OPENMP
      ! If OpenMP is being used, each thread needs its own private fission
      ! bank. Since the private fission banks need to be combined at the end of
      ! a generation, there is also a 'master_fission_bank' that is used to
      ! collect the sites from each thread.

      n_threads = omp_get_max_threads()

!$omp parallel
      thread_id = omp_get_thread_num()

      if (thread_id == 0) then
        allocate(fission_bank(3*work))
      else
        allocate(fission_bank(3*work/n_threads))
      end if
!$omp end parallel
      allocate(master_fission_bank(3*work), STAT=alloc_err)
#else
      allocate(fission_bank(3*work), STAT=alloc_err)
#endif

      ! Check for allocation errors
      if (alloc_err /= 0) then
        call fatal_error("Failed to allocate fission bank.")
      end if
    end if

  end subroutine allocate_banks

!===============================================================================
! PREPARE_DISTRIBCELL initializes any distribcell filters present and sets the
! offsets for distribcells
!===============================================================================

  subroutine prepare_distribcell()

    integer :: i, j                ! Tally, filter loop counters
    logical :: distribcell_active  ! Does simulation use distribcell?
    integer, allocatable :: univ_list(:)              ! Target offsets
    integer, allocatable :: counts(:,:)               ! Target count
    logical, allocatable :: found(:,:)                ! Target found

    ! Assume distribcell is not needed until proven otherwise.
    distribcell_active = .false.

    ! We need distribcell if any tallies have distribcell filters.
    do i = 1, n_tallies
      do j = 1, size(tallies(i) % filters)
        select type(filt => tallies(i) % filters(j) % obj)
        type is (DistribcellFilter)
          distribcell_active = .true.
        end select
      end do
    end do

    ! We also need distribcell if any distributed materials or distributed
    ! temperatues are present.
    if (.not. distribcell_active) then
      do i = 1, n_cells
        if (size(cells(i) % material) > 1 .or. size(cells(i) % sqrtkT) > 1) then
          distribcell_active = .true.
          exit
        end if
      end do
    end if

    ! If distribcell isn't used in this simulation then no more work left to do.
    if (.not. distribcell_active) return

    ! Count the number of instances of each cell.
    call count_instance(universes(root_universe))

    ! Set the number of bins in all distribcell filters.
    do i = 1, n_tallies
      do j = 1, size(tallies(i) % filters)
        select type(filt => tallies(i) % filters(j) % obj)
        type is (DistribcellFilter)
          ! Set the number of bins to the number of instances of the cell.
          filt % n_bins = cells(filt % cell) % instances
        end select
      end do
    end do

    ! Make sure the number of materials and temperatures matches the number of
    ! cell instances.
    do i = 1, n_cells
      associate (c => cells(i))
        if (size(c % material) > 1) then
          if (size(c % material) /= c % instances) then
            call fatal_error("Cell " // trim(to_str(c % id)) // " was &
                 &specified with " // trim(to_str(size(c % material))) &
                 // " materials but has " // trim(to_str(c % instances)) &
                 // " distributed instances. The number of materials must &
                 &equal one or the number of instances.")
          end if
        end if
        if (size(c % sqrtkT) > 1) then
          if (size(c % sqrtkT) /= c % instances) then
            call fatal_error("Cell " // trim(to_str(c % id)) // " was &
                 &specified with " // trim(to_str(size(c % sqrtkT))) &
                 // " temperatures but has " // trim(to_str(c % instances)) &
                 // " distributed instances. The number of temperatures must &
                 &equal one or the number of instances.")
          end if
        end if
      end associate
    end do

    ! Allocate offset maps at each level in the geometry
    call allocate_offsets(univ_list, counts, found)

    ! Calculate offsets for each target distribcell
    do i = 1, n_maps
      do j = 1, n_universes
        call calc_offsets(univ_list(i), i, universes(j), counts, found)
      end do
    end do

  end subroutine prepare_distribcell

!===============================================================================
! ALLOCATE_OFFSETS determines the number of maps needed and allocates required
! memory for distribcell offset tables
!===============================================================================

  recursive subroutine allocate_offsets(univ_list, counts, found)

    integer, intent(out), allocatable     :: univ_list(:) ! Target offsets
    integer, intent(out), allocatable     :: counts(:,:)  ! Target count
    logical, intent(out), allocatable     :: found(:,:)   ! Target found

    integer      :: i, j, k   ! Loop counters
    type(SetInt) :: cell_list ! distribells to track

    ! Begin gathering list of cells in distribcell tallies
    n_maps = 0

    ! List all cells referenced in distribcell filters.
    do i = 1, n_tallies
      do j = 1, size(tallies(i) % filters)
        select type(filt => tallies(i) % filters(j) % obj)
        type is (DistribcellFilter)
          call cell_list % add(filt % cell)
        end select
      end do
    end do

    ! List all cells with multiple (distributed) materials or temperatures.
    do i = 1, n_cells
      if (size(cells(i) % material) > 1 .or. size(cells(i) % sqrtkT) > 1) then
        call cell_list % add(i)
      end if
    end do

    ! Compute the number of unique universes containing these distribcells
    ! to determine the number of offset tables to allocate
    do i = 1, n_universes
      do j = 1, size(universes(i) % cells)
        if (cell_list % contains(universes(i) % cells(j))) then
          n_maps = n_maps + 1
        end if
      end do
    end do

    ! Allocate the list of offset tables for each unique universe
    allocate(univ_list(n_maps))

    ! Allocate list to accumulate target distribcell counts in each universe
    allocate(counts(n_universes, n_maps))
    counts(:,:) = 0

    ! Allocate list to track if target distribcells are found in each universe
    allocate(found(n_universes, n_maps))
    found(:,:) = .false.


    ! Search through universes for distributed cells and assign each one a
    ! unique distribcell array index.
    k = 1
    do i = 1, n_universes
      do j = 1, size(universes(i) % cells)
        if (cell_list % contains(universes(i) % cells(j))) then
          cells(universes(i) % cells(j)) % distribcell_index = k
          univ_list(k) = universes(i) % id
          k = k + 1
        end if
      end do
    end do

    ! Allocate the offset tables for lattices
    do i = 1, n_lattices
      associate(lat => lattices(i) % obj)
        select type(lat)

        type is (RectLattice)
          allocate(lat % offset(n_maps, lat % n_cells(1), lat % n_cells(2), &
                   lat % n_cells(3)))
        type is (HexLattice)
          allocate(lat % offset(n_maps, 2 * lat % n_rings - 1, &
               2 * lat % n_rings - 1, lat % n_axial))
        end select

        lat % offset(:, :, :, :) = 0
      end associate
    end do

    ! Allocate offset table for fill cells
    do i = 1, n_cells
      if (cells(i) % type /= FILL_MATERIAL) then
        allocate(cells(i) % offset(n_maps))
      end if
    end do

    ! Free up memory
    call cell_list % clear()

  end subroutine allocate_offsets

end module initialize<|MERGE_RESOLUTION|>--- conflicted
+++ resolved
@@ -55,15 +55,11 @@
        URR_pregenerated_prob_tables,&
        URR_use_urr,&
        URR_realization_frequency,&
-<<<<<<< HEAD
-       URR_endf_filenames
-=======
        URR_endf_filenames,&
        URR_xs_source_pointwise,&
        URR_RECONSTRUCTION,&
        URR_HDF5,&
        URR_Type_CrossSections
->>>>>>> 5ac4dcff
 #endif
 
   implicit none
@@ -88,15 +84,11 @@
     integer :: i
     integer :: i_temperature
     character(len=:), allocatable :: ZA
-<<<<<<< HEAD
-
-=======
 #ifdef PURXS
     real(8), allocatable :: h5_E_grid(:)
     type(URR_Type_CrossSections), allocatable :: h5_xs(:)
     integer :: i_E
 #endif
->>>>>>> 5ac4dcff
     ! Start total and initialization timer
     call time_total%start()
     call time_initialize%start()
@@ -225,32 +217,6 @@
           end select
 
         case (URR_POINTWISE)
-<<<<<<< HEAD
-          if (URR_parameter_energy_dependence /= URR_E_RESONANCE) then
-            call fatal_error('Generating &
-                 &a resonance ensemble with E_n-dependent parameters')
-          end if
-          do i = 1, URR_num_isotopes
-            do i_nuc = 1, n_nuclides_total
-              ZA = '000'
-              ZA(4-len(trim(adjustl(to_str(nuclides(i_nuc) % A)))):3)&
-                   = trim(adjustl(to_str(nuclides(i_nuc) % A)))
-              ZA = trim(adjustl(to_str(nuclides(i_nuc) % Z))) // ZA
-              if ((ZA == trim(adjustl(to_str(URR_isotopes(i) % ZAI)))) .and.&
-                   (.not. allocated(URR_isotopes(i) % urr_resonances))) then
-                call URR_isotopes(i) % resonance_ladder_realization()
-                call URR_write_MF2(i)
-                do i_temperature = 1, size(nuclides(i_nuc) % kTs)
-                  if (i_temperature /= 1)&
-                       call fatal_error('Trying to generate pointwise PURXS cross sections&
-                       & at multiple temperatures for the same isotope: currently not&
-                       & implemented.')
-                  call URR_isotopes(i) % generate_pointwise_xs(nuclides(i_nuc) % kTs(i_temperature) / K_BOLTZMANN)
-                end do
-              end if
-            end do
-          end do
-=======
           select case(URR_xs_source_pointwise)
           case(URR_RECONSTRUCTION)
             if (URR_parameter_energy_dependence /= URR_E_RESONANCE) then
@@ -302,7 +268,6 @@
             end do
 
           end select
->>>>>>> 5ac4dcff
 
         case default
           call fatal_error('Must specify a URR treatment: probability bands,&
@@ -359,10 +324,7 @@
 
   end subroutine openmc_init
 
-<<<<<<< HEAD
-=======
-
->>>>>>> 5ac4dcff
+
 !$$$$$$$$$$$$$$$$$$$$$$$$$$$$$$$$$$$$$$$$$$$$$$$$$$$$$$$$$$$$$$$$$$$$$$$$$$$$$$$
 !
 ! INITIALIZE_ENDF cycles through the nuclides w/ a Fast/URR treatment,
@@ -431,10 +393,7 @@
 #endif
   end subroutine initialize_endf
 
-<<<<<<< HEAD
-=======
-
->>>>>>> 5ac4dcff
+
 #ifdef MPI
 !===============================================================================
 ! INITIALIZE_MPI starts up the Message Passing Interface (MPI) and determines
