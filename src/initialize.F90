module initialize

  use ace,                only: read_xs, same_nuclide_list
  use bank_header,        only: Bank
  use constants
<<<<<<< HEAD
  use dd_init,            only: initialize_domain_decomp
  use dict_header,        only: DictIntInt, ElemKeyValueII
  use energy_grid,        only: unionized_grid
  use error,              only: fatal_error, warning
  use geometry,           only: neighbor_lists
  use geometry_header,    only: Cell, Universe, Lattice, BASE_UNIVERSE
  use global
  use input_xml,          only: read_input_xml, read_cross_sections_xml,       &
                                cells_in_univ_dict, read_plots_xml
  use material_header,    only: Material
  use output,             only: title, header, write_summary, print_version,   &
                                print_usage, write_xs_summary, print_plot,     &
                                write_message
  use output_interface
  use particle_header,    only: ParticleBuffer
  use random_lcg,         only: initialize_prng
  use random_lcg_header,  only: N_STREAMS
  use source,             only: initialize_source
  use state_point,        only: load_state_point
  use string,             only: to_str, str_to_int, starts_with, ends_with
  use testing,            only: run_tests
  use tally_header,       only: TallyObject, TallyResult
  use tally_initialize,   only: configure_tallies
=======
  use dict_header,      only: DictIntInt, ElemKeyValueII
  use energy_grid,      only: unionized_grid
  use error,            only: fatal_error, warning
  use geometry,         only: neighbor_lists, count_instance, calc_offsets
  use geometry_header,  only: Cell, Universe, Lattice, BASE_UNIVERSE
  use global
  use input_xml,        only: read_input_xml, read_cross_sections_xml,         &
                              cells_in_univ_dict, read_plots_xml
  use material_header,  only: Material
  use output,           only: title, header, write_summary, print_version,     &
                              print_usage, write_xs_summary, print_plot,       &
                              write_message, find_offset
  use output_interface
  use random_lcg,       only: initialize_prng
  use source,           only: initialize_source
  use state_point,      only: load_state_point
  use string,           only: to_str, str_to_int, starts_with, ends_with
  use tally_header,     only: TallyObject, TallyResult, TallyFilter
  use tally_initialize, only: configure_tallies
>>>>>>> ac4bcb6a

#ifdef MPI
  use mpi
#endif

#ifdef _OPENMP
  use omp_lib
#endif

#ifdef HDF5
  use hdf5_interface
  use hdf5_summary,     only: hdf5_write_summary
#endif

  implicit none

contains

!===============================================================================
! INITIALIZE_RUN takes care of all initialization tasks, i.e. reading
! from command line, reading xml input files, initializing random
! number seeds, reading cross sections, initializing starting source,
! setting up timers, etc.
!===============================================================================

  subroutine initialize_run()

    ! Start total and initialization timer
    call time_total % start()
    call time_initialize % start()

#ifdef MPI
    ! Setup MPI
    call initialize_mpi()
#endif

#ifdef HDF5
    ! Initialize HDF5 interface
    call hdf5_initialize()
#endif

    ! Read command line arguments
    call read_command_line()

    if (master) then
      ! Display title and initialization header
      call title()
      call header("INITIALIZATION", level=1)
    end if

    ! Skip all other initialization if running tests
    if (run_mode == MODE_TESTING) then
      call run_tests()
      return
    end if

    ! Read XML input files
    call read_input_xml()

    ! Initialize random number generator -- this has to be done after the input
    ! files have been read in case the user specified a seed for the random
    ! number generator

    call initialize_prng()

    ! Read plots.xml if it exists -- this has to be done separate from the other
    ! XML files because we need the PRNG to be initialized first
    if (run_mode == MODE_PLOTTING) call read_plots_xml()

    if (dd_run) call initialize_domain_decomp(domain_decomp)

    ! Set up universe structures
    call prepare_universes()

    ! Use dictionaries to redefine index pointers
    call adjust_indices()    
    
    ! After reading input and basic geometry setup is complete, build lists of
    ! neighboring cells for efficient tracking
    call neighbor_lists()

    if (run_mode /= MODE_PLOTTING) then

      ! Initialize distributed materials and cells
      call prepare_distribution()
    
      ! If distribution help mode is on, call the method to write the file
      ! and then exit the run
      if (run_mode == MODE_DISTRIBUTION) then
        call distribution_help()
        ! Stop initialization timer
        call time_initialize % stop()
        ! exit
        return
      end if

      ! With the AWRs from the xs_listings, change all material specifications
      ! so that they contain atom percents summing to 1
      call normalize_ao()

      ! Read ACE-format cross sections
      call time_read_xs % start()
      call read_xs()
      call time_read_xs % stop()

      ! Create linked lists for multiple instances of the same nuclide
      call same_nuclide_list()

      ! Construct unionized energy grid from cross-sections
      if (grid_method == GRID_UNION) then
        call time_unionize % start()
        call unionized_grid()
        call time_unionize % stop()
      end if

      ! Allocate and setup tally stride, matching_bins, and tally maps
      call configure_tallies()

      ! Determine how much work each processor should do
      call calculate_work()

      ! Allocate banks and create source particles -- for a fixed source
      ! calculation, the external source distribution is sampled during the
      ! run, not at initialization
      if (run_mode == MODE_EIGENVALUE) then
        call allocate_banks()
        if (.not. restart_run) call initialize_source()
      end if

      ! If this is a restart run, load the state point data and binary source
      ! file
      if (restart_run) call load_state_point()
    end if

    if (master) then
      if (run_mode == MODE_PLOTTING) then
        ! Display plotting information
        call print_plot()
      else
        ! Write summary information
#ifdef HDF5
        if (output_summary) call hdf5_write_summary()
#else
        if (output_summary) call write_summary()
#endif

        ! Write cross section information
        if (output_xs) call write_xs_summary()
      end if
    end if

    ! Check for particle restart run
    if (particle_restart_run) run_mode = MODE_PARTICLE

    ! Warn if overlap checking is on
    if (master .and. check_overlaps) then
      call write_message("")
      call warning("Cell overlap checking is ON")
    end if

    ! Stop initialization timer
    call time_initialize % stop()

  end subroutine initialize_run

#ifdef MPI
!===============================================================================
! INITIALIZE_MPI starts up the Message Passing Interface (MPI) and determines
! the number of processors the problem is being run with as well as the rank of
! each processor.
!===============================================================================

  subroutine initialize_mpi()

    integer                   :: bank_blocks(5)  ! Count for each datatype
    integer                   :: bank_types(5)   ! Datatypes
    integer(MPI_ADDRESS_KIND) :: bank_disp(5)    ! Displacements
    integer                   :: temp_type       ! temporary derived type
    integer                   :: result_blocks(1) ! Count for each datatype
    integer                   :: result_types(1)  ! Datatypes
    integer(MPI_ADDRESS_KIND) :: result_disp(1)   ! Displacements
    integer(MPI_ADDRESS_KIND) :: result_base_disp ! Base displacement
    integer(MPI_ADDRESS_KIND) :: lower_bound     ! Lower bound for TallyResult
    integer(MPI_ADDRESS_KIND) :: extent          ! Extent for TallyResult
    integer                   :: part_blocks(24) ! ParticleBuffer counts
    integer                   :: part_types(24)  ! ParticleBuffer datatypes
    integer(MPI_ADDRESS_KIND) :: part_disp(24)   ! ParticleBuffer displacements
    type(Bank)           :: b
    type(TallyResult)    :: tr
    type(ParticleBuffer) :: ptmp

    ! Indicate that MPI is turned on
    mpi_enabled = .true.

    ! Initialize MPI
    call MPI_INIT(mpi_err)

    ! Determine number of processors and rank of each processor
    call MPI_COMM_SIZE(MPI_COMM_WORLD, n_procs, mpi_err)
    call MPI_COMM_RANK(MPI_COMM_WORLD, rank, mpi_err)

    ! Determine master
    if (rank == 0) then
      master = .true.
    else
      master = .false.
    end if

    ! ==========================================================================
    ! CREATE MPI_BANK TYPE

    ! Determine displacements for MPI_BANK type
    call MPI_GET_ADDRESS(b % wgt,       bank_disp(1), mpi_err)
    call MPI_GET_ADDRESS(b % xyz,       bank_disp(2), mpi_err)
    call MPI_GET_ADDRESS(b % uvw,       bank_disp(3), mpi_err)
    call MPI_GET_ADDRESS(b % E,         bank_disp(4), mpi_err)
    call MPI_GET_ADDRESS(b % prn_seed,  bank_disp(5), mpi_err)

    ! Adjust displacements
    bank_disp = bank_disp - bank_disp(1)

    ! Define MPI_BANK for fission sites
    bank_blocks = (/ 1, 3, 3, 1, N_STREAMS /)
    bank_types = (/ MPI_REAL8, MPI_REAL8, MPI_REAL8, MPI_REAL8, MPI_INTEGER8 /)
    call MPI_TYPE_CREATE_STRUCT(5, bank_blocks, bank_disp, &
         bank_types, MPI_BANK, mpi_err)
    call MPI_TYPE_COMMIT(MPI_BANK, mpi_err)

    ! ==========================================================================
    ! CREATE MPI_TALLYRESULT TYPE

    ! Determine displacements for MPI_BANK type
    call MPI_GET_ADDRESS(tr % value, result_base_disp, mpi_err)
    call MPI_GET_ADDRESS(tr % sum, result_disp(1), mpi_err)

    ! Adjust displacements
    result_disp = result_disp - result_base_disp

    ! Define temporary type for TallyResult
    result_blocks = (/ 2 /)
    result_types = (/ MPI_REAL8 /)
    call MPI_TYPE_CREATE_STRUCT(1, result_blocks, result_disp, result_types, &
         temp_type, mpi_err)

    ! Adjust lower-bound and extent of type for tally score
    lower_bound = 0
    extent      = result_disp(1) + 16
    call MPI_TYPE_CREATE_RESIZED(temp_type, lower_bound, extent, &
         MPI_TALLYRESULT, mpi_err)

    ! Commit derived type for tally scores
    call MPI_TYPE_COMMIT(MPI_TALLYRESULT, mpi_err)

    ! Free temporary MPI type
    call MPI_TYPE_FREE(temp_type, mpi_err)

    ! ==========================================================================
    ! CREATE MPI_SENDPARTICLE TYPE
    ! Determine displacements for MPI_PARTICLE type
    call MPI_GET_ADDRESS(ptmp % id,              part_disp(1), mpi_err)
    call MPI_GET_ADDRESS(ptmp % wgt,             part_disp(2), mpi_err)
    call MPI_GET_ADDRESS(ptmp % prn_seed,        part_disp(3), mpi_err)
    call MPI_GET_ADDRESS(ptmp % xs_seed,         part_disp(4), mpi_err)
    call MPI_GET_ADDRESS(ptmp % E,               part_disp(5), mpi_err)
    call MPI_GET_ADDRESS(ptmp % mu,              part_disp(6), mpi_err)
    call MPI_GET_ADDRESS(ptmp % last_wgt,        part_disp(7), mpi_err)
    call MPI_GET_ADDRESS(ptmp % last_E,          part_disp(8), mpi_err)
    call MPI_GET_ADDRESS(ptmp % absorb_wgt,      part_disp(9), mpi_err)
    call MPI_GET_ADDRESS(ptmp % wgt_bank,        part_disp(10), mpi_err)
    call MPI_GET_ADDRESS(ptmp % stored_distance, part_disp(11), mpi_err)
    call MPI_GET_ADDRESS(ptmp % last_xyz,        part_disp(12), mpi_err)
    call MPI_GET_ADDRESS(ptmp % stored_xyz,      part_disp(13), mpi_err)
    call MPI_GET_ADDRESS(ptmp % stored_uvw,      part_disp(14), mpi_err)
    call MPI_GET_ADDRESS(ptmp % type,            part_disp(15), mpi_err)
    call MPI_GET_ADDRESS(ptmp % event,           part_disp(16), mpi_err)
    call MPI_GET_ADDRESS(ptmp % event_nuclide,   part_disp(17), mpi_err)
    call MPI_GET_ADDRESS(ptmp % event_MT,        part_disp(18), mpi_err)
    call MPI_GET_ADDRESS(ptmp % n_bank,          part_disp(19), mpi_err)
    call MPI_GET_ADDRESS(ptmp % surface,         part_disp(20), mpi_err)
    call MPI_GET_ADDRESS(ptmp % cell_born,       part_disp(21), mpi_err)
    call MPI_GET_ADDRESS(ptmp % n_collision,     part_disp(22), mpi_err)
    call MPI_GET_ADDRESS(ptmp % material,        part_disp(23), mpi_err)
    call MPI_GET_ADDRESS(ptmp % last_material,   part_disp(24), mpi_err)

    ! Adjust displacements 
    part_disp = part_disp - part_disp(1)

    ! Define particle type
    part_blocks = (/ 1, N_STREAMS, N_STREAMS, 1, 1, 1, 1, 1, 1, 1, 1, 3, 3, 3, &
        1, 1, 1, 1, 1, 1, 1, 1, 1, 1 /)
    part_types = (/ MPI_INTEGER8, MPI_INTEGER8, MPI_INTEGER8, MPI_REAL8, &
        MPI_REAL8, MPI_REAL8, MPI_REAL8, MPI_REAL8, MPI_REAL8, MPI_REAL8, &
        MPI_REAL8, MPI_REAL8, MPI_REAL8, MPI_REAL8, MPI_INTEGER, MPI_INTEGER, &
        MPI_INTEGER, MPI_INTEGER, MPI_INTEGER, MPI_INTEGER, MPI_INTEGER, &
        MPI_INTEGER, MPI_INTEGER, MPI_INTEGER /)
    call MPI_TYPE_CREATE_STRUCT(24, part_blocks, part_disp, part_types, &
        MPI_PARTICLEBUFFER, mpi_err)

    ! Commit derived type for particles
    call MPI_TYPE_COMMIT(MPI_PARTICLEBUFFER, mpi_err)



  end subroutine initialize_mpi
#endif

#ifdef HDF5

!===============================================================================
! HDF5_INITIALIZE
!===============================================================================

  subroutine hdf5_initialize()

    type(TallyResult), target :: tmp(2)          ! temporary TallyResult
    type(Bank),        target :: tmpb(2)         ! temporary Bank
    integer(HID_T)            :: coordinates_t   ! HDF5 type for 3 reals
    integer(HSIZE_T)          :: dims(1) = (/3/) ! size of coordinates

    ! Initialize FORTRAN interface.
    call h5open_f(hdf5_err)

    ! Create the compound datatype for TallyResult
    call h5tcreate_f(H5T_COMPOUND_F, h5offsetof(c_loc(tmp(1)), &
         c_loc(tmp(2))), hdf5_tallyresult_t, hdf5_err)
    call h5tinsert_f(hdf5_tallyresult_t, "sum", h5offsetof(c_loc(tmp(1)), &
         c_loc(tmp(1)%sum)), H5T_NATIVE_DOUBLE, hdf5_err)
    call h5tinsert_f(hdf5_tallyresult_t, "sum_sq", h5offsetof(c_loc(tmp(1)), &
         c_loc(tmp(1)%sum_sq)), H5T_NATIVE_DOUBLE, hdf5_err)

    ! Create compound type for xyz and uvw
    call h5tarray_create_f(H5T_NATIVE_DOUBLE, 1, dims, coordinates_t, hdf5_err)

    ! Create the compound datatype for Bank
    call h5tcreate_f(H5T_COMPOUND_F, h5offsetof(c_loc(tmpb(1)), &
         c_loc(tmpb(2))), hdf5_bank_t, hdf5_err)
    call h5tinsert_f(hdf5_bank_t, "wgt", h5offsetof(c_loc(tmpb(1)), &
         c_loc(tmpb(1)%wgt)), H5T_NATIVE_DOUBLE, hdf5_err)
    call h5tinsert_f(hdf5_bank_t, "xyz", h5offsetof(c_loc(tmpb(1)), &
         c_loc(tmpb(1)%xyz)), coordinates_t, hdf5_err)
    call h5tinsert_f(hdf5_bank_t, "uvw", h5offsetof(c_loc(tmpb(1)), &
         c_loc(tmpb(1)%uvw)), coordinates_t, hdf5_err)
    call h5tinsert_f(hdf5_bank_t, "E", h5offsetof(c_loc(tmpb(1)), &
         c_loc(tmpb(1)%E)), H5T_NATIVE_DOUBLE, hdf5_err)

    ! Determine type for integer(8)
    hdf5_integer8_t = h5kind_to_type(8, H5_INTEGER_KIND)

  end subroutine hdf5_initialize

#endif

!===============================================================================
! READ_COMMAND_LINE reads all parameters from the command line
!===============================================================================

  subroutine read_command_line()

    integer :: i         ! loop index
    integer :: argc      ! number of command line arguments
    integer :: last_flag ! index of last flag
    integer :: filetype
    character(MAX_WORD_LEN), allocatable :: argv(:) ! command line arguments
    type(BinaryOutput) :: sp

    ! Check number of command line arguments and allocate argv
    argc = COMMAND_ARGUMENT_COUNT()

    ! Allocate and retrieve command arguments
    allocate(argv(argc))
    do i = 1, argc
      call GET_COMMAND_ARGUMENT(i, argv(i))
    end do

    ! Process command arguments
    last_flag = 0
    i = 1
    do while (i <= argc)
      ! Check for flags
      if (starts_with(argv(i), "-")) then
        select case (argv(i))
        case ('-u', '-unittest', '--unittest')
        
          run_mode = MODE_TESTING
          
        case ('-p', '-plot', '--plot')
          run_mode = MODE_PLOTTING
          check_overlaps = .true.

        case ('-n', '-particles', '--particles')
          ! Read number of particles per cycle
          i = i + 1
          n_particles = str_to_int(argv(i))

          ! Check that number specified was valid
          if (n_particles == ERROR_INT) then
            call fatal_error("Must specify integer after " // trim(argv(i-1)) &
                 &// " command-line flag.")
          end if
        case ('-r', '-restart', '--restart')
          ! Read path for state point/particle restart
          i = i + 1

          ! Check what type of file this is
          call sp % file_open(argv(i), 'r', serial = .false.)
          call sp % read_data(filetype, 'filetype')
          call sp % file_close()

          ! Set path and flag for type of run
          select case (filetype)
          case (FILETYPE_STATEPOINT)
            path_state_point = argv(i)
            restart_run = .true.
          case (FILETYPE_PARTICLE_RESTART)
            path_particle_restart = argv(i)
            particle_restart_run = .true.
          case default
            call fatal_error("Unrecognized file after restart flag.")
          end select

          ! If its a restart run check for additional source file
          if (restart_run .and. i + 1 <= argc) then

            ! Increment arg
            i = i + 1

            ! Check if it has extension we can read
            if ((ends_with(argv(i), '.binary') .or. &
                 ends_with(argv(i), '.h5'))) then

              ! Check file type is a source file
              call sp % file_open(argv(i), 'r', serial = .false.)
              call sp % read_data(filetype, 'filetype')
              call sp % file_close()
              if (filetype /= FILETYPE_SOURCE) then
                call fatal_error("Second file after restart flag must be a &
                     &source file")
              end if

              ! It is a source file
              path_source_point = argv(i)

            else ! Different option is specified not a source file

              ! Source is in statepoint file
              path_source_point = path_state_point

              ! Set argument back
              i = i - 1

            end if

          else ! No command line arg after statepoint

            ! Source is assumed to be in statepoint file
            path_source_point = path_state_point

          end if

        case ('-g', '-geometry-debug', '--geometry-debug')
          check_overlaps = .true.

        case ('-s', '--threads')
          ! Read number of threads
          i = i + 1

#ifdef _OPENMP
          ! Read and set number of OpenMP threads
          n_threads = int(str_to_int(argv(i)), 4)
          if (n_threads < 1) then
            call fatal_error("Invalid number of threads specified on command &
                 &line.")
          end if
          call omp_set_num_threads(n_threads)
#else
          if (master) call warning("Ignoring number of threads specified on &
               &command line.")
#endif

        case ('-?', '-h', '-help', '--help')
          call print_usage()
          stop
        case ('-v', '-version', '--version')
          call print_version()
          stop
        case ('-eps_tol', '-ksp_gmres_restart')
          ! Handle options that would be based to PETSC
          i = i + 1
        case ('-t', '-track', '--track')
          write_all_tracks = .true.
<<<<<<< HEAD
=======
          i = i + 1
        case ('-d', '-dist', '--distribution')
          run_mode = MODE_DISTRIBUTION
>>>>>>> ac4bcb6a
        case default
          call fatal_error("Unknown command line option: " // argv(i))
        end select

        last_flag = i
      end if

      ! Increment counter
      i = i + 1
    end do

    ! Determine directory where XML input files are
    if (argc > 0 .and. last_flag < argc) then
      path_input = argv(last_flag + 1)
    else
      path_input = ''
    end if

    ! Add slash at end of directory if it isn't there
    if (.not. ends_with(path_input, "/") .and. len_trim(path_input) > 0) then
      path_input = trim(path_input) // "/"
    end if

    ! Free memory from argv
    deallocate(argv)

    ! TODO: Check that directory exists

  end subroutine read_command_line

!===============================================================================
! PREPARE_UNIVERSES allocates the universes array and determines the cells array
! for each universe.
!===============================================================================

  subroutine prepare_universes()

    integer              :: i                     ! index in cells array
    integer              :: i_univ                ! index in universes array
    integer              :: n_cells_in_univ       ! number of cells in a universe
    integer, allocatable :: index_cell_in_univ(:) ! the index in the univ%cells
                                                  ! array for each universe
    type(ElemKeyValueII), pointer :: pair_list => null()
    type(ElemKeyValueII), pointer :: current => null()
    type(ElemKeyValueII), pointer :: next => null()
    type(Universe),       pointer :: univ => null()
    type(Cell),           pointer :: c => null()

    allocate(universes(n_universes))

    ! We also need to allocate the cell count lists for each universe. The logic
    ! for this is a little more convoluted. In universe_dict, the (key,value)
    ! pairs are the id of the universe and the index in the array. In
    ! cells_in_univ_dict, it's the id of the universe and the number of cells.

    pair_list => universe_dict % keys()
    current => pair_list
    do while (associated(current))
      ! Find index of universe in universes array
      i_univ = current % value
      univ => universes(i_univ)
      univ % id = current % key

      ! Check for lowest level universe
      if (univ % id == 0) BASE_UNIVERSE = i_univ

      ! Find cell count for this universe
      n_cells_in_univ = cells_in_univ_dict % get_key(univ % id)

      ! Allocate cell list for universe
      allocate(univ % cells(n_cells_in_univ))
      univ % n_cells = n_cells_in_univ

      ! Move to next universe
      next => current % next
      deallocate(current)
      current => next
    end do

    ! Also allocate a list for keeping track of where cells have been assigned
    ! in each universe

    allocate(index_cell_in_univ(n_universes))
    index_cell_in_univ = 0

    do i = 1, n_cells
      c => cells(i)

      ! Get pointer to corresponding universe
      i_univ = universe_dict % get_key(c % universe)
      univ => universes(i_univ)

      ! Increment the index for the cells array within the Universe object and
      ! then store the index of the Cell object in that array
      index_cell_in_univ(i_univ) = index_cell_in_univ(i_univ) + 1
      univ % cells(index_cell_in_univ(i_univ)) = i
    end do

    ! Clear dictionary
    call cells_in_univ_dict % clear()

  end subroutine prepare_universes

!===============================================================================
! ADJUST_INDICES changes the values for 'surfaces' for each cell and the
! material index assigned to each to the indices in the surfaces and material
! array rather than the unique IDs assigned to each surface and material. Also
! assigns boundary conditions to surfaces based on those read into the bc_dict
! dictionary
!===============================================================================

  subroutine adjust_indices()

    integer :: i             ! index for various purposes
    integer :: j             ! index for various purposes
    integer :: k             ! loop index for lattices
    integer :: m             ! loop index for lattices
    integer :: mid, lid      ! material and lattice IDs
    integer :: n_x, n_y, n_z ! size of lattice
    integer :: i_array       ! index in surfaces/materials array
    integer :: id            ! user-specified id
    type(Cell),        pointer :: c => null()
    type(Lattice),     pointer :: lat => null()
    type(TallyObject), pointer :: t => null()

    do i = 1, n_cells
      ! =======================================================================
      ! ADJUST SURFACE LIST FOR EACH CELL

      c => cells(i)
      do j = 1, c % n_surfaces
        id = c % surfaces(j)
        if (id < OP_DIFFERENCE) then
          if (surface_dict % has_key(abs(id))) then
            i_array = surface_dict % get_key(abs(id))
            c % surfaces(j) = sign(i_array, id)
          else
            call fatal_error("Could not find surface " // trim(to_str(abs(id)))&
                 &// " specified on cell " // trim(to_str(c % id)))
          end if
        end if
      end do

      ! =======================================================================
      ! ADJUST UNIVERSE INDEX FOR EACH CELL

      id = c % universe
      if (universe_dict % has_key(id)) then
        c % universe = universe_dict % get_key(id)
      else
        call fatal_error("Could not find universe " // trim(to_str(id)) &
             &// " specified on cell " // trim(to_str(c % id)))
      end if

      ! =======================================================================
      ! ADJUST MATERIAL/FILL POINTERS FOR EACH CELL

      id = c % material
      if (id == MATERIAL_VOID) then
        c % type = CELL_NORMAL
      elseif (id /= 0) then
        if (material_dict % has_key(id)) then
          c % type = CELL_NORMAL
          c % material = material_dict % get_key(id)
        else
          call fatal_error("Could not find material " // trim(to_str(id)) &
               &// " specified on cell " // trim(to_str(c % id)))
        end if
      else
        id = c % fill
        if (universe_dict % has_key(id)) then
          c % type = CELL_FILL
          c % fill = universe_dict % get_key(id)
        elseif (lattice_dict % has_key(id)) then
          lid = lattice_dict % get_key(id)
          mid = lattices(lid) % outside
          c % type = CELL_LATTICE
          c % fill = lid
          if (mid == MATERIAL_VOID) then
            c % material = mid
          else if (material_dict % has_key(mid)) then
            c % material = material_dict % get_key(mid)
          else
            call fatal_error("Could not find material " // trim(to_str(mid)) &
                 &// " specified on lattice " // trim(to_str(lid)))
          end if

        else
          call fatal_error("Specified fill " // trim(to_str(id)) // " on cell "&
               &// trim(to_str(c % id)) // " is neither a universe nor a &
               &lattice.")
        end if
      end if
    end do

    ! ==========================================================================
    ! ADJUST UNIVERSE INDICES FOR EACH LATTICE

    do i = 1, n_lattices
      lat => lattices(i)
      n_x = lat % dimension(1)
      n_y = lat % dimension(2)
      if (lat % n_dimension == 3) then
        n_z = lat % dimension(3)
      else
        n_z = 1
      end if

      do m = 1, n_z
        do k = 1, n_y
          do j = 1, n_x
            id = lat % universes(j,k,m)
            if (universe_dict % has_key(id)) then
              lat % universes(j,k,m) = universe_dict % get_key(id)
            else
              call fatal_error("Invalid universe number " // trim(to_str(id)) &
                   &// " specified on lattice " // trim(to_str(lat % id)))
            end if
          end do
        end do
      end do

    end do

    TALLY_LOOP: do i = 1, n_tallies
      t => tallies(i)

      ! =======================================================================
      ! ADJUST INDICES FOR EACH TALLY FILTER

      FILTER_LOOP: do j = 1, t % n_filters

        select case (t % filters(j) % type)
        case (FILTER_DISTRIBCELL)
          do k = 1, size(t % filters(j) % int_bins)
            id = t % filters(j) % int_bins(k)
            if (cell_dict % has_key(id)) then
              t % filters(j) % int_bins(k) = cell_dict % get_key(id)        
            else
              message = "Could not find cell " // trim(to_str(id)) // &
                   " specified on tally " // trim(to_str(t % id))
              call fatal_error()
            end if

          end do
        case (FILTER_CELL, FILTER_CELLBORN)

          do k = 1, t % filters(j) % n_bins
            id = t % filters(j) % int_bins(k)
            if (cell_dict % has_key(id)) then
              t % filters(j) % int_bins(k) = cell_dict % get_key(id)
            else
              call fatal_error("Could not find cell " // trim(to_str(id)) &
                   &// " specified on tally " // trim(to_str(t % id)))
            end if
          end do

        case (FILTER_SURFACE)

          ! Check if this is a surface filter only for surface currents
          if (any(t % score_bins == SCORE_CURRENT)) cycle FILTER_LOOP

          do k = 1, t % filters(j) % n_bins
            id = t % filters(j) % int_bins(k)
            if (surface_dict % has_key(id)) then
              t % filters(j) % int_bins(k) = surface_dict % get_key(id)
            else
              call fatal_error("Could not find surface " // trim(to_str(id)) &
                   &// " specified on tally " // trim(to_str(t % id)))
            end if
          end do

        case (FILTER_UNIVERSE)

          do k = 1, t % filters(j) % n_bins
            id = t % filters(j) % int_bins(k)
            if (universe_dict % has_key(id)) then
              t % filters(j) % int_bins(k) = universe_dict % get_key(id)
            else
              call fatal_error("Could not find universe " // trim(to_str(id)) &
                   &// " specified on tally " // trim(to_str(t % id)))
            end if
          end do

        case (FILTER_MATERIAL)

          do k = 1, t % filters(j) % n_bins
            id = t % filters(j) % int_bins(k)
            if (material_dict % has_key(id)) then
              t % filters(j) % int_bins(k) = material_dict % get_key(id)
            else
              call fatal_error("Could not find material " // trim(to_str(id)) &
                   &// " specified on tally " // trim(to_str(t % id)))
            end if
          end do

        case (FILTER_MESH)

          ! The mesh filter already has been set to the index in meshes rather
          ! than the user-specified id, so it doesn't need to be changed.

        end select

      end do FILTER_LOOP

    end do TALLY_LOOP

  end subroutine adjust_indices

!===============================================================================
! NORMALIZE_AO normalizes the atom or weight percentages for each material
!===============================================================================

  subroutine normalize_ao()

    integer        :: index_list      ! index in xs_listings array
    integer        :: i               ! index in materials array
    integer        :: j               ! index over nuclides in material
    integer        :: k               ! index over compositions
    integer        :: l               ! index in density
    real(8)        :: sum_percent     ! summation
    real(8)        :: awr             ! atomic weight ratio
    real(8)        :: x               ! atom percent
    real(8)        :: orig_dens       ! original density for distrib comps
    logical        :: percent_in_atom ! nuclides specified in atom percent?
    logical        :: density_in_atom ! density specified in atom/b-cm?
    type(Material), pointer :: mat => null()

    ! first find the index in the xs_listings array for each nuclide in each
    ! material
    do i = 1, n_materials
      mat => materials(i)

      percent_in_atom = (mat % comp(1) % atom_density(1) > ZERO)
      density_in_atom = (mat % density % density(1) > ZERO)

      sum_percent = ZERO
      do j = 1, mat % n_nuclides
        ! determine atomic weight ratio
        index_list = xs_listing_dict % get_key(mat % names(j))
        awr = xs_listings(index_list) % awr

        ! if given weight percent, convert all values so that they are divided
        ! by awr. thus, when a sum is done over the values, it's actually
        ! sum(w/awr)
        if (.not. percent_in_atom) then
          do k = 1, mat % n_comp
            mat % comp(k) % atom_density(j) = &
                -mat % comp(k) % atom_density(j) / awr
          end do
        end if
      end do

      do k = 1, mat % n_comp
      
        ! handle distributed densities
        if (mat % distrib_dens) then
          l = k
        else
          l = 1
        end if
        
        ! determine normalized atom percents. if given atom percents, this is
        ! straightforward. if given weight percents, the value is w/awr and is
        ! divided by sum(w/awr)
        sum_percent = sum(mat % comp(k) % atom_density)
        mat % comp(k) % atom_density = &
            mat % comp(k) % atom_density / sum_percent

        ! Change density in g/cm^3 to atom/b-cm. Since all values are now in
        ! atom percent, the sum needs to be re-evaluated as 1/sum(x*awr)
        if (.not. density_in_atom) then
          sum_percent = ZERO
          do j = 1, mat % n_nuclides
            index_list = xs_listing_dict % get_key(mat % names(j))
            awr = xs_listings(index_list) % awr
            x = mat % comp(k) % atom_density(j)
            sum_percent = sum_percent + x*awr
          end do
          sum_percent = ONE / sum_percent

          ! we should only alter the density more than once for distributed
          ! density materials
          if (mat % distrib_comp .and. .not. mat % distrib_dens) then
              if (k == 1) then
                orig_dens = mat % density % density(l)
              else 
                mat % density % density(l) = orig_dens
              end if
              mat % density % density(l) = -mat % density % density(l) * N_AVOGADRO & 
                 / MASS_NEUTRON * sum_percent
          else
              mat % density % density(l) = -mat % density % density(l) * N_AVOGADRO & 
                 / MASS_NEUTRON * sum_percent
          end if
        end if
        ! Calculate nuclide atom densities
        mat % comp(k) % atom_density = &
            mat % density % density(l) * mat % comp(k) % atom_density
      end do

    end do

  end subroutine normalize_ao

!===============================================================================
! CALCULATE_WORK determines how many particles each processor should simulate
!===============================================================================

  subroutine calculate_work()

    integer    :: i         ! loop index
    integer    :: remainder ! Number of processors with one extra particle
    integer(8) :: i_bank    ! Running count of number of particles
    integer(8) :: min_work  ! Minimum number of particles on each proc
    integer(8) :: work_i    ! Number of particles on rank i

    allocate(work_index(0:n_procs))

    ! Determine minimum amount of particles to simulate on each processor
    min_work = n_particles/n_procs

    ! Determine number of processors that have one extra particle
    remainder = int(mod(n_particles, int(n_procs,8)), 4)

    i_bank = 0
    work_index(0) = 0
    do i = 0, n_procs - 1
      ! Number of particles for rank i
      if (i < remainder) then
        work_i = min_work + 1
      else
        work_i = min_work
      end if

      ! Set number of particles
      if (rank == i) work = work_i

      ! Set index into source bank for rank i
      i_bank = i_bank + work_i
      work_index(i+1) = i_bank
    end do

  end subroutine calculate_work

!===============================================================================
! ALLOCATE_BANKS allocates memory for the fission and source banks
!===============================================================================

  subroutine allocate_banks()

    integer :: alloc_err  ! allocation error code

    ! Allocate source bank
    allocate(source_bank(work), STAT=alloc_err)
    size_source_bank = work

    ! Check for allocation errors
    if (alloc_err /= 0) then
      call fatal_error("Failed to allocate source bank.")
    end if

#ifdef _OPENMP
    ! If OpenMP is being used, each thread needs its own private fission
    ! bank. Since the private fission banks need to be combined at the end of a
    ! generation, there is also a 'master_fission_bank' that is used to collect
    ! the sites from each thread.

    n_threads = omp_get_max_threads()

!$omp parallel
    thread_id = omp_get_thread_num()

    if (thread_id == 0) then
       allocate(fission_bank(3*work))
       size_fission_bank = 3*work
    else
       allocate(fission_bank(3*work/n_threads))
       size_fission_bank = 3*work/n_threads
    end if
!$omp end parallel
    allocate(master_fission_bank(3*work), STAT=alloc_err)
    
#else
    allocate(fission_bank(3*work), STAT=alloc_err)
    size_fission_bank = 3*work
#endif

    ! Check for allocation errors
    if (alloc_err /= 0) then
      call fatal_error("Failed to allocate fission bank.")
    end if

  end subroutine allocate_banks

!===============================================================================
! PREPARE_DISTRIBUTION initializes any distributed cells and materials present
!===============================================================================

  subroutine prepare_distribution()
  
    integer :: i,j,k     ! loop counters
    integer :: l         ! cell instance counter
    integer :: n_words   ! number of bins in filter
    integer :: extra     ! number of extra filters to add
    integer :: n_filt    ! number of filters originally in tally
    integer, allocatable :: univ_list(:)
    type(TallyFilter),    allocatable :: filters(:)   ! Filter data (type/bins)
    type(TallyObject),    pointer :: t => null()
    type(Universe),       pointer :: univ
    type(Cell),           pointer :: c
    type(Material),       pointer :: mat

    ! begin with filters    
    ! Loop over tallies    
    do i = 1, n_tallies

      extra = 0

      ! Get pointer to tally
      t => tallies(i)      

      n_filt = t % n_filters

      ! Loop over the filters      
      ! This loop, we will be determining how many additional filters
      ! need to be added to this tally

      do j = 1, t % n_filters

        ! Determine type of filter
        if (t % filters(j) % type == FILTER_DISTRIBCELL) then
          extra = extra + size(t % filters(j) % int_bins) - 1
        end if

      end do

      if (extra > 0) then

        message = "At least one Distribcell filter was specified with& 
                   &multiple bins. This feature is not yet supported."
        call fatal_error()
        ! Allocate space for new filters      
        allocate(filters(extra + t % n_filters))
        ! Move old filters into the new array
        filters(1:n_filt) = t % filters

        ! Update the filter array with the new filters
        t % n_filters = t % n_filters + extra

        k = n_filt + 1
        do j = 1, n_filt

          if (filters(j) % type == FILTER_DISTRIBCELL) then

            n_words = size(filters(j) % int_bins)

            do l = 2, n_words
              ! Move int_bin(l) from filter j to filter k            
              filters(k) % type = FILTER_DISTRIBCELL
              allocate(filters(k) % int_bins(1))
              filters(k) % int_bins(1) = filters(j) % int_bins(l)
              k = k + 1
            end do

            ! Once all excess int_bins have been moved, shrink this filter
            l = filters(j) % int_bins(1)
            deallocate(filters(j) % int_bins)
            allocate(filters(j) % int_bins(1))
            filters(j) % int_bins(1) = l

          end if

        end do

      ! Move the tally filter array back into the real tally object
      call move_alloc(filters,t % filters)

      end if

      ! Now it's time to finally initialize the filters now
      ! that the tally filters array has been updated

      do j = 1, t % n_filters
        ! Determine type of filter
        if (t % filters(j) % type == FILTER_DISTRIBCELL) then

          ! Determine the number of occurrences of the listed cells
          l = 0
          univ => universes(BASE_UNIVERSE)

          ! sum the number of occurrences of all cells requested
          call count_instance(univ,t % filters(j) % int_bins(1),l)

          ! Set number of bins      
          t % filters(j) % n_bins = l 

          ! Set the number of instances of this cell
          c => cells(t % filters(j) % int_bins(1))
          c % instances = l

        end if

      end do

    end do

  call allocate_offsets(univ_list)

  ! Verify correct xml input of distributed materials
  call verify_distribmats()

  ! Calculate the numbers to be stored for all maps except the special end one  
  do i = 1, n_maps - 1
    ! This step must be done for each map for each universe
    ! because the maps are summed as you progress down through the tree.
    ! calc_offsets only sets values for the universe specified by 'univ'
    do j = 1, n_universes  
      univ => universes(j)
      call calc_offsets(univ_list(i),i,univ)
    end do
  end do

  do i = 1, n_universes  
    univ => universes(i)
    deallocate(univ % kount)
    deallocate(univ % search)
  end do

  do i = 1, n_materials
    mat => materials(i)
    if (.not. mat % distrib_comp) then
      mat % map = n_maps
    end if
  end do

  deallocate(univ_list)

end subroutine prepare_distribution

!===============================================================================
! ALLOCATE_OFFSETS determines the number of maps needed and allocates the 
! required memory, in addition to a few other pre-processing steps related
! to distribution
!===============================================================================

  subroutine allocate_offsets(univ_list)

    integer, intent(out), allocatable :: univ_list(:)
    integer :: i,j,k,l,m
    integer :: maps   
    type(DictIntInt) :: cell_list

    type(Cell),        pointer :: c => null()         ! pointer to cell
    type(Cell),        pointer :: c2 => null()      ! pointer to cell
    type(Lattice),     pointer :: lat => null()       ! pointer to lattice
    type(Universe),    pointer :: u => null()         ! pointer to universe
    type(Material),    pointer :: mat => null()       ! pointer to material
    type(TallyObject), pointer :: t => null()         ! pointer to tally
    type(TallyFilter), pointer :: tf => null()        ! pointer to filter

    ! Begin gathering list of cells in distribcell tallies
    maps = 0

    ! Loop over all tallies    
    do i = 1, n_tallies

      t => tallies(i)

      do j = 1, t % n_filters

        tf => t % filters(j)

        ! Loop over only distribcell filters
        if (tf % type == FILTER_DISTRIBCELL) then

          ! Add new targets to the list
          if (.not. cell_list % has_key(tf % int_bins(1))) then

            call cell_list % add_key(tf % int_bins(1),0)

          end if

        end if 

      end do

    end do

    ! Assign cell to distributed materials    
    do i = 1, n_materials

      mat => materials(i)

      ! Only need to assign cell for distributed materials
      if (mat % distrib_dens .or. mat % distrib_comp) then

        do j = 1, n_cells

          c => cells(j)
          if (.not. (c % type == CELL_NORMAL)) cycle
          if (c % material == material_dict % get_key(mat % id)) then

            ! Enforce that two cells do not share a distributed material
            if (mat % cell == 0) then             
              mat % cell = c % id
            else
              message = "Two cells share the same distributed material. &
                  &This is forbidden."
              call fatal_error()
            end if

          end if

        end do
        if (mat % cell < 1) then        
          message = "Failed to find the cell for material: " // to_str(mat % id)
          call fatal_error()        
        end if        

      end if

    end do

    do i = 1, n_cells - 1
      c => cells(i)
      do j = i + 1, n_cells
        c2 => cells(j)

        if (c % material == c2 % material  &
                & .and. (c % distributed .or. c2 % distributed)) then

          message = "Two cells share the same distributed material. &
                    &This is forbidden."
          call fatal_error()   

        end if

      end do
    end do

    ! Add targets from distributed materials
    do i = 1, n_materials

      mat => materials(i)

      if (mat % distrib_dens .or. mat % distrib_comp) then

        ! Add any cells which contain distributed materials. This will cause 
        ! a map to be created for them
        if (.not. cell_list % has_key(cell_dict % get_key(mat % cell))) then

            call cell_list % add_key(cell_dict % get_key(mat % cell),0)

        end if

      end if  

    end do

    ! Finish counting the instances of all target cells
    do i = 1, n_cells

      c => cells(i)
      if (cell_list % has_key(cell_dict % get_key(c % id)) .and. c % instances == 0) then

          j = 0
          u => universes(BASE_UNIVERSE)

          ! sum the number of occurrences of all cells requested
          call count_instance(u,cell_dict % get_key(c % id),j)
          c % instances = j

      end if          

    end do

    ! Determine the number of unique universes containing these cells
    do i = 1, n_universes

      u => universes(i)

      do j = 1, u % n_cells

        if (cell_list % has_key(u % cells(j))) then
          maps = maps + 1
          cycle
        end if          

      end do

    end do    

    ! We create an extra map for non-distributed materials
    maps = maps + 1

    ! Build the list of unique universes
    allocate(univ_list(maps))    
    k = 1
    do i = 1, n_universes

      u => universes(i)

      ! Allocate search + kount
      allocate(u % kount(maps))
      allocate(u % search(maps))
      do j = 1, maps
        u % kount(j) = 0
        u % search(j) = .false.
      end do
      do j = 1, u % n_cells

        if (cell_list % has_key(u % cells(j))) then

            ! Loop over all tallies    
            do l = 1, n_tallies

              t => tallies(l)

              do m = 1, t % n_filters

                tf => t % filters(m)

                ! Loop over only distribcell filters
                if (tf % type == FILTER_DISTRIBCELL) then

                  ! If this filter points to the cell we just found, set the 
                  ! offset index
                  if (tf % int_bins(1) == u % cells(j)) then
                    tf % offset = k
                  end if

                end if 

              end do

            end do          

            ! Loop over all materials
            do l = 1, n_materials

              mat => materials(l)
              ! If this material is in the current cell, store its corresponding
              ! map index
              if (cell_dict % get_key(mat % cell) == u % cells(j)) then
                mat % map = k
              end if

            end do
          univ_list(k) = u % id
          k = k + 1
          cycle
        end if          

      end do

    end do

    ! Allocate the offset array on all fill cells and lattices

    do i = 1, n_lattices

      lat => lattices(i)
      if (lat % n_dimension == 3) then
        allocate(lat % offset(maps, lat % dimension(1), lat % dimension(2), &
                 & lat % dimension(3)))
      else
        allocate(lat % offset(maps, lat % dimension(1), lat % dimension(2), 1))
      end if

    end do

    do i = 1, n_cells

      c => cells(i)
      if (c % material == NONE) then
        allocate(c % offset(maps))
      end if

    end do

    ! Store the number of maps to global
    n_maps = maps

  end subroutine allocate_offsets

!===============================================================================
! VERIFY_DISTRIBMATS verifies that all inputs are correct and then initializes
! the mappings for distributed materials
!===============================================================================

  subroutine verify_distribmats()

    integer :: i                                    ! Primary loop index
    integer :: j                                    ! Additional loop index
    integer :: num                                  ! size storage
    real(8) :: density                              ! density to use
    real(8),allocatable  :: atom_density(:)         ! composition to use
    type(Cell),     pointer, save :: c => null()    ! pointer to cell
    type(Material), pointer, save :: mat => null()  ! pointer to material

    ! Verify that all distributed materials have a composition / density length
    ! equal to either 1 or the number of instance
    do i = 1, n_materials

      mat => materials(i)

      if (mat % distrib_dens) then

        c => cells(cell_dict % get_key(mat % cell))

        num = mat % density % num
        ! Ensure that there are a sensible number of densities specified
        if (.not.(num == 1 .or. num == c % instances)) then  

          message = "Invalid number of densities specified for material " & 
          // to_str(mat % id)
          call fatal_error()      

        end if

        ! If num == 1, set all densities equal to the one given
        if (num == 1) then

          density = mat % density % density(1)
          deallocate(mat % density % density)
          allocate(mat % density % density(c % instances))
          do j = 1, c % instances
            mat % density % density(j) = density          
          end do          
          mat % density % num = c % instances

        end if

        ! Distribute the density by creating a fake composition distribution
        ! of the composition provided. Later the normalize_ao function will
        ! distribute the densities on the composition
        mat % distrib_comp = .true.
        mat % n_comp = c % instances
        allocate(atom_density(mat % n_nuclides))
        atom_density = mat % comp(1) % atom_density
        deallocate(mat % comp(1) % atom_density)
        deallocate(mat % comp)
        allocate(mat % comp(c % instances))
        do j = 1, c % instances
          allocate(mat % comp(j) % atom_density(mat % n_nuclides))
          mat % comp(j) % atom_density = atom_density          
        end do
        deallocate(atom_density)

      else if (mat % distrib_comp) then
        c => cells(cell_dict % get_key(mat % cell))

        num = mat % n_comp

        ! Ensure that there are a sensible number of compositions specified
        if (.not.(num == 1 .or. num == c % instances)) then 

          message = "Invalid number of compositions specified for material " & 
          // to_str(mat % id)
          call fatal_error()    

        end if

        ! If num == 1, set all compositions equal to the one given
        if (num == 1) then

          mat % n_comp = c % instances
          allocate(atom_density(mat % n_nuclides))
          atom_density = mat % comp(1) % atom_density
          deallocate(mat % comp(1) % atom_density)
          deallocate(mat % comp)
          allocate(mat % comp(c % instances))
          do j = 1, c % instances          
            allocate(mat % comp(j) % atom_density(mat % n_nuclides))
            mat % comp(j) % atom_density = atom_density          
          end do
          deallocate(atom_density)

        end if

      else 
        mat % map = n_maps  
      end if

    end do

end subroutine verify_distribmats

!===============================================================================
! DISTRIBUTION_HELP prints the set of human readable paths for all distributed
! materials.
!===============================================================================

  subroutine distribution_help()

    integer :: i      ! materials loop
    integer :: j      ! instances loop
    integer :: offset ! offset parameter for path generation
    type(Material), pointer :: mat   ! pointer to material
    type(Cell),     pointer :: c     ! pointer to cell
    type(Universe), pointer :: univ  ! pointer to universe
    character(MAX_FILE_LEN) :: path  ! path of summary file
    character(100)          :: label ! user-specified identifier

    ! Create filename for log file
    path = trim(path_output) // "distribution.out"

    ! Open log file for writing
    open(UNIT=UNIT_HELP, FILE=path, STATUS='replace', ACTION='write')

    do i = 1, n_materials

      mat => materials(i)

      if (mat % distrib_dens .or. mat % distrib_comp) then

        c => cells(cell_dict % get_key(mat % cell))

        write(UNIT_HELP,*) 'Distributed Material:', mat % id
        write(UNIT_HELP,*) 'Number of Instances:', c % instances

        do j = 1, c % instances

          offset = 0
          label = ''
          univ => universes(BASE_UNIVERSE)
          call find_offset(mat % map, material_dict % get_key(mat % id), univ, j - 1, offset, label, .true.)
          write(UNIT_HELP,*) label

        end do

      end if

    end do      

  end subroutine distribution_help

end module initialize<|MERGE_RESOLUTION|>--- conflicted
+++ resolved
@@ -3,12 +3,11 @@
   use ace,                only: read_xs, same_nuclide_list
   use bank_header,        only: Bank
   use constants
-<<<<<<< HEAD
   use dd_init,            only: initialize_domain_decomp
   use dict_header,        only: DictIntInt, ElemKeyValueII
   use energy_grid,        only: unionized_grid
   use error,              only: fatal_error, warning
-  use geometry,           only: neighbor_lists
+  use geometry,           only: neighbor_lists, count_instance, calc_offsets
   use geometry_header,    only: Cell, Universe, Lattice, BASE_UNIVERSE
   use global
   use input_xml,          only: read_input_xml, read_cross_sections_xml,       &
@@ -16,7 +15,7 @@
   use material_header,    only: Material
   use output,             only: title, header, write_summary, print_version,   &
                                 print_usage, write_xs_summary, print_plot,     &
-                                write_message
+                                write_message, find_offset
   use output_interface
   use particle_header,    only: ParticleBuffer
   use random_lcg,         only: initialize_prng
@@ -25,29 +24,8 @@
   use state_point,        only: load_state_point
   use string,             only: to_str, str_to_int, starts_with, ends_with
   use testing,            only: run_tests
-  use tally_header,       only: TallyObject, TallyResult
+  use tally_header,       only: TallyObject, TallyResult, TallyFilter
   use tally_initialize,   only: configure_tallies
-=======
-  use dict_header,      only: DictIntInt, ElemKeyValueII
-  use energy_grid,      only: unionized_grid
-  use error,            only: fatal_error, warning
-  use geometry,         only: neighbor_lists, count_instance, calc_offsets
-  use geometry_header,  only: Cell, Universe, Lattice, BASE_UNIVERSE
-  use global
-  use input_xml,        only: read_input_xml, read_cross_sections_xml,         &
-                              cells_in_univ_dict, read_plots_xml
-  use material_header,  only: Material
-  use output,           only: title, header, write_summary, print_version,     &
-                              print_usage, write_xs_summary, print_plot,       &
-                              write_message, find_offset
-  use output_interface
-  use random_lcg,       only: initialize_prng
-  use source,           only: initialize_source
-  use state_point,      only: load_state_point
-  use string,           only: to_str, str_to_int, starts_with, ends_with
-  use tally_header,     only: TallyObject, TallyResult, TallyFilter
-  use tally_initialize, only: configure_tallies
->>>>>>> ac4bcb6a
 
 #ifdef MPI
   use mpi
@@ -538,12 +516,9 @@
           i = i + 1
         case ('-t', '-track', '--track')
           write_all_tracks = .true.
-<<<<<<< HEAD
-=======
           i = i + 1
         case ('-d', '-dist', '--distribution')
           run_mode = MODE_DISTRIBUTION
->>>>>>> ac4bcb6a
         case default
           call fatal_error("Unknown command line option: " // argv(i))
         end select
@@ -783,9 +758,8 @@
             if (cell_dict % has_key(id)) then
               t % filters(j) % int_bins(k) = cell_dict % get_key(id)        
             else
-              message = "Could not find cell " // trim(to_str(id)) // &
-                   " specified on tally " // trim(to_str(t % id))
-              call fatal_error()
+              call fatal_error("Could not find cell " // trim(to_str(id)) // &
+                   " specified on tally " // trim(to_str(t % id)))
             end if
 
           end do
@@ -1083,9 +1057,8 @@
 
       if (extra > 0) then
 
-        message = "At least one Distribcell filter was specified with& 
-                   &multiple bins. This feature is not yet supported."
-        call fatal_error()
+        call fatal_error("At least one Distribcell filter was specified with&
+                   &multiple bins. This feature is not yet supported.")
         ! Allocate space for new filters      
         allocate(filters(extra + t % n_filters))
         ! Move old filters into the new array
@@ -1251,17 +1224,16 @@
             if (mat % cell == 0) then             
               mat % cell = c % id
             else
-              message = "Two cells share the same distributed material. &
-                  &This is forbidden."
-              call fatal_error()
+              call fatal_error("Two cells share the same distributed material. &
+                  &This is forbidden.")
             end if
 
           end if
 
         end do
         if (mat % cell < 1) then        
-          message = "Failed to find the cell for material: " // to_str(mat % id)
-          call fatal_error()        
+          call fatal_error("Failed to find the cell for material: " // &
+              to_str(mat % id))
         end if        
 
       end if
@@ -1276,9 +1248,8 @@
         if (c % material == c2 % material  &
                 & .and. (c % distributed .or. c2 % distributed)) then
 
-          message = "Two cells share the same distributed material. &
-                    &This is forbidden."
-          call fatal_error()   
+          call fatal_error("Two cells share the same distributed material. &
+                    &This is forbidden.")
 
         end if
 
@@ -1459,9 +1430,8 @@
         ! Ensure that there are a sensible number of densities specified
         if (.not.(num == 1 .or. num == c % instances)) then  
 
-          message = "Invalid number of densities specified for material " & 
-          // to_str(mat % id)
-          call fatal_error()      
+          call fatal_error("Invalid number of densities specified for " // &
+                           "material " // to_str(mat % id))
 
         end if
 
@@ -1502,9 +1472,8 @@
         ! Ensure that there are a sensible number of compositions specified
         if (.not.(num == 1 .or. num == c % instances)) then 
 
-          message = "Invalid number of compositions specified for material " & 
-          // to_str(mat % id)
-          call fatal_error()    
+          call fatal_error("Invalid number of compositions specified for " // &
+                           "material " // to_str(mat % id))
 
         end if
 
