--- conflicted
+++ resolved
@@ -1,38 +1,12 @@
 module initialize
 
-  use ace,                only: read_xs, same_nuclide_list
-  use bank_header,        only: Bank
+  use ace,              only: read_xs, same_nuclide_list
+  use bank_header,      only: Bank
   use constants
-<<<<<<< HEAD
-  use dd_init,            only: initialize_domain_decomp
-  use dict_header,        only: DictIntInt, ElemKeyValueII
-  use distribcell,        only: prepare_distribcell, distribution_help
-  use energy_grid,        only: logarithmic_grid, grid_method, unionized_grid
-  use error,              only: fatal_error, warning
-  use geometry,           only: neighbor_lists
-  use geometry_header,    only: Cell, Universe, Lattice, RectLattice,          &
-                                HexLattice, BASE_UNIVERSE
-  use global
-  use input_xml,          only: read_input_xml, read_cross_sections_xml,       &
-                                cells_in_univ_dict, read_plots_xml
-  use material_header,    only: Material
-  use output,             only: title, header, write_summary, print_version,   &
-                                print_usage, write_xs_summary, print_plot,     &
-                                write_message, find_offset
-  use output_interface
-  use particle_header,    only: ParticleBuffer
-  use random_lcg,         only: initialize_prng
-  use random_lcg_header,  only: N_STREAMS
-  use set_header,         only: SetInt
-  use source,             only: initialize_source
-  use state_point,        only: load_state_point
-  use string,             only: to_str, str_to_int, starts_with, ends_with
-  use testing,            only: run_tests
-  use tally_header,       only: TallyObject, TallyResult, TallyFilter
-  use tally_initialize,   only: configure_tallies
-=======
+  use dd_init,          only: initialize_domain_decomp
   use dict_header,      only: DictIntInt, ElemKeyValueII
   use set_header,       only: SetInt
+  use distribcell,      only: prepare_distribcell, distribution_help
   use energy_grid,      only: logarithmic_grid, grid_method, unionized_grid
   use error,            only: fatal_error, warning
   use geometry,         only: neighbor_lists, count_instance, calc_offsets,    &
@@ -46,14 +20,18 @@
                               cells_in_univ_dict, read_plots_xml
   use material_header,  only: Material
   use output,           only: title, header, print_version, write_message,     &
-                              print_usage, write_xs_summary, print_plot
+                              print_usage, write_xs_summary, print_plot,       &
+                              write_message, find_offset
+  use particle_header,  only: ParticleBuffer
   use random_lcg,       only: initialize_prng
+  use random_lcg_header,only: N_STREAMS
+  use set_header,       only: SetInt
   use state_point,      only: load_state_point
   use string,           only: to_str, str_to_int, starts_with, ends_with
   use summary,          only: write_summary
   use tally_header,     only: TallyObject, TallyResult, TallyFilter
   use tally_initialize, only: configure_tallies
->>>>>>> aee19458
+  use testing,          only: run_tests
 
 #ifdef MPI
   use message_passing
@@ -126,12 +104,11 @@
     call prepare_universes()
 
     ! Use dictionaries to redefine index pointers
-    call adjust_indices()    
+    call adjust_indices()
 
     ! Initialize distribcell_filters
     call prepare_distribcell()
 
-<<<<<<< HEAD
     ! If distribution help mode is on, call the method to write the file
     ! and then exit the run
     if (run_mode == MODE_DISTRIBUTION) then
@@ -140,8 +117,6 @@
       return
     end if
 
-=======
->>>>>>> aee19458
     ! After reading input and basic geometry setup is complete, build lists of
     ! neighboring cells for efficient tracking
     call neighbor_lists()
@@ -156,7 +131,6 @@
     end if
 
     if (run_mode /= MODE_PLOTTING) then
-    
       ! With the AWRs from the xs_listings, change all material specifications
       ! so that they contain atom percents summing to 1
       call normalize_ao()
@@ -232,43 +206,28 @@
 
   subroutine initialize_mpi()
 
-<<<<<<< HEAD
-    integer                   :: bank_blocks(5)  ! Count for each datatype
-    integer                   :: bank_types(5)   ! Datatypes
-    integer(MPI_ADDRESS_KIND) :: bank_disp(5)    ! Displacements
-    integer                   :: temp_type       ! temporary derived type
-    integer                   :: result_blocks(1) ! Count for each datatype
-=======
-    integer                   :: bank_blocks(5)   ! Count for each datatype
+    integer                   :: bank_blocks(6)   ! Count for each datatype
 #ifdef MPIF08
-    type(MPI_Datatype)        :: bank_types(5)
+    type(MPI_Datatype)        :: bank_types(6)
     type(MPI_Datatype)        :: result_types(1)
     type(MPI_Datatype)        :: temp_type
 #else
-    integer                   :: bank_types(5)    ! Datatypes
->>>>>>> aee19458
+    integer                   :: bank_types(6)    ! Datatypes
     integer                   :: result_types(1)  ! Datatypes
     integer                   :: temp_type        ! temporary derived type
 #endif
-    integer(MPI_ADDRESS_KIND) :: bank_disp(5)     ! Displacements
+    integer(MPI_ADDRESS_KIND) :: bank_disp(6)     ! Displacements
     integer                   :: result_blocks(1) ! Count for each datatype
     integer(MPI_ADDRESS_KIND) :: result_disp(1)   ! Displacements
     integer(MPI_ADDRESS_KIND) :: result_base_disp ! Base displacement
-<<<<<<< HEAD
-    integer(MPI_ADDRESS_KIND) :: lower_bound     ! Lower bound for TallyResult
-    integer(MPI_ADDRESS_KIND) :: extent          ! Extent for TallyResult
-    integer                   :: part_blocks(27) ! ParticleBuffer counts
-    integer                   :: part_types(27)  ! ParticleBuffer datatypes
-    integer(MPI_ADDRESS_KIND) :: part_disp(27)   ! ParticleBuffer displacements
-    type(Bank)           :: b
-    type(TallyResult)    :: tr
-    type(ParticleBuffer) :: ptmp
-=======
     integer(MPI_ADDRESS_KIND) :: lower_bound      ! Lower bound for TallyResult
     integer(MPI_ADDRESS_KIND) :: extent           ! Extent for TallyResult
     type(Bank)       :: b
     type(TallyResult) :: tr
->>>>>>> aee19458
+    integer                   :: part_blocks(27) ! ParticleBuffer counts
+    integer                   :: part_types(27)  ! ParticleBuffer datatypes
+    integer(MPI_ADDRESS_KIND) :: part_disp(27)   ! ParticleBuffer displacements
+    type(ParticleBuffer) :: ptmp
 
     ! Indicate that MPI is turned on
     mpi_enabled = .true.
@@ -291,32 +250,20 @@
     ! CREATE MPI_BANK TYPE
 
     ! Determine displacements for MPI_BANK type
-<<<<<<< HEAD
-    call MPI_GET_ADDRESS(b % wgt,       bank_disp(1), mpi_err)
-    call MPI_GET_ADDRESS(b % xyz,       bank_disp(2), mpi_err)
-    call MPI_GET_ADDRESS(b % uvw,       bank_disp(3), mpi_err)
-    call MPI_GET_ADDRESS(b % E,         bank_disp(4), mpi_err)
-    call MPI_GET_ADDRESS(b % prn_seed,  bank_disp(5), mpi_err)
-=======
     call MPI_GET_ADDRESS(b % wgt,           bank_disp(1), mpi_err)
     call MPI_GET_ADDRESS(b % xyz,           bank_disp(2), mpi_err)
     call MPI_GET_ADDRESS(b % uvw,           bank_disp(3), mpi_err)
     call MPI_GET_ADDRESS(b % E,             bank_disp(4), mpi_err)
-    call MPI_GET_ADDRESS(b % delayed_group, bank_disp(5), mpi_err)
->>>>>>> aee19458
+    call MPI_GET_ADDRESS(b % prn_seed,      bank_disp(5), mpi_err)
+    call MPI_GET_ADDRESS(b % delayed_group, bank_disp(6), mpi_err)
 
     ! Adjust displacements
     bank_disp = bank_disp - bank_disp(1)
 
     ! Define MPI_BANK for fission sites
-<<<<<<< HEAD
-    bank_blocks = (/ 1, 3, 3, 1, N_STREAMS /)
-    bank_types = (/ MPI_REAL8, MPI_REAL8, MPI_REAL8, MPI_REAL8, MPI_INTEGER8 /)
-=======
-    bank_blocks = (/ 1, 3, 3, 1, 1 /)
-    bank_types = (/ MPI_REAL8, MPI_REAL8, MPI_REAL8, MPI_REAL8, MPI_INTEGER /)
->>>>>>> aee19458
-    call MPI_TYPE_CREATE_STRUCT(5, bank_blocks, bank_disp, &
+    bank_blocks = (/ 1, 3, 3, 1, N_STREAMS, 1 /)
+    bank_types = (/ MPI_REAL8, MPI_REAL8, MPI_REAL8, MPI_REAL8, MPI_INTEGER8, MPI_INTEGER /)
+    call MPI_TYPE_CREATE_STRUCT(6, bank_blocks, bank_disp, &
          bank_types, MPI_BANK, mpi_err)
     call MPI_TYPE_COMMIT(MPI_BANK, mpi_err)
 
@@ -947,16 +894,11 @@
     do i = 1, n_materials
       mat => materials(i)
 
-<<<<<<< HEAD
       ! Compositions loaded from a file must already be normalize
       if (mat % otf_compositions) cycle
 
       percent_in_atom = (mat % comp(1) % atom_density(1) > ZERO)
       density_in_atom = (mat % density % density(1) > ZERO)
-=======
-      percent_in_atom = (mat%atom_density(1) > ZERO)
-      density_in_atom = (mat%density > ZERO)
->>>>>>> aee19458
 
       sum_percent = ZERO
       do j = 1, mat%n_nuclides
@@ -968,7 +910,6 @@
         ! by awr. thus, when a sum is done over the values, it's actually
         ! sum(w/awr)
         if (.not. percent_in_atom) then
-<<<<<<< HEAD
           do k = 1, mat % n_comp
             mat % comp(k) % atom_density(j) = &
                 -mat % comp(k) % atom_density(j) / awr
@@ -1024,35 +965,6 @@
             mat % density % density(l) * mat % comp(k) % atom_density
       end do
 
-=======
-          mat%atom_density(j) = -mat%atom_density(j) / awr
-        end if
-      end do
-
-      ! determine normalized atom percents. if given atom percents, this is
-      ! straightforward. if given weight percents, the value is w/awr and is
-      ! divided by sum(w/awr)
-      sum_percent = sum(mat%atom_density)
-      mat%atom_density = mat%atom_density / sum_percent
-
-      ! Change density in g/cm^3 to atom/b-cm. Since all values are now in atom
-      ! percent, the sum needs to be re-evaluated as 1/sum(x*awr)
-      if (.not. density_in_atom) then
-        sum_percent = ZERO
-        do j = 1, mat%n_nuclides
-          index_list = xs_listing_dict%get_key(mat%names(j))
-          awr = xs_listings(index_list)%awr
-          x = mat%atom_density(j)
-          sum_percent = sum_percent + x*awr
-        end do
-        sum_percent = ONE / sum_percent
-        mat%density = -mat%density * N_AVOGADRO &
-             / MASS_NEUTRON * sum_percent
-      end if
-
-      ! Calculate nuclide atom densities
-      mat%atom_density = mat%density * mat%atom_density
->>>>>>> aee19458
     end do
 
   end subroutine normalize_ao
@@ -1126,31 +1038,19 @@
 !$omp parallel
       thread_id = omp_get_thread_num()
 
-<<<<<<< HEAD
-    if (thread_id == 0) then
-       allocate(fission_bank(3*work))
-       size_fission_bank = 3*work
-    else
-       allocate(fission_bank(3*work/n_threads))
-       size_fission_bank = 3*work/n_threads
-    end if
-!$omp end parallel
-    allocate(master_fission_bank(3*work), STAT=alloc_err)
-    
-#else
-    allocate(fission_bank(3*work), STAT=alloc_err)
-    size_fission_bank = 3*work
-=======
       if (thread_id == 0) then
-        allocate(fission_bank(3*work))
+         allocate(fission_bank(3*work))
+         size_fission_bank = 3*work
       else
-        allocate(fission_bank(3*work/n_threads))
+         allocate(fission_bank(3*work/n_threads))
+         size_fission_bank = 3*work/n_threads
       end if
 !$omp end parallel
       allocate(master_fission_bank(3*work), STAT=alloc_err)
+    
 #else
       allocate(fission_bank(3*work), STAT=alloc_err)
->>>>>>> aee19458
+      size_fission_bank = 3*work
 #endif
 
       ! Check for allocation errors
@@ -1160,97 +1060,6 @@
     end if
 
   end subroutine allocate_banks
-
-<<<<<<< HEAD
-=======
-!===============================================================================
-! PREPARE_DISTRIBCELL initializes any distribcell filters present and sets the
-! offsets for distribcells
-!===============================================================================
-
-  subroutine prepare_distribcell()
-
-    integer :: i, j       ! Tally, filter loop counters
-    integer :: n_filt     ! Number of filters originally in tally
-    logical :: count_all  ! Count all cells
-    type(TallyObject),    pointer :: t                ! Current tally
-    type(Universe),       pointer :: univ             ! Pointer to universe
-    type(Cell),           pointer :: c                ! Pointer to cell
-    integer, allocatable :: univ_list(:)              ! Target offsets
-    integer, allocatable :: counts(:,:)               ! Target count
-    logical, allocatable :: found(:,:)                ! Target found
-
-    count_all = .false.
-
-    ! Loop over tallies
-    do i = 1, n_tallies
-
-      ! Get pointer to tally
-      t => tallies(i)
-
-      n_filt = t%n_filters
-
-      ! Loop over the filters to determine how many additional filters
-      ! need to be added to this tally
-      do j = 1, t%n_filters
-
-        ! Determine type of filter
-        if (t%filters(j)%type == FILTER_DISTRIBCELL) then
-          count_all = .true.
-          if (size(t%filters(j)%int_bins) > 1) then
-            call fatal_error("A distribcell filter was specified with &
-                             &multiple bins. This feature is not supported.")
-          end if
-        end if
-
-      end do
-
-    end do
-
-    if (count_all) then
-
-      univ => universes(BASE_UNIVERSE)
-
-      ! sum the number of occurrences of all cells
-      call count_instance(univ)
-
-      ! Loop over tallies
-      do i = 1, n_tallies
-
-        ! Get pointer to tally
-        t => tallies(i)
-
-        ! Initialize the filters
-        do j = 1, t%n_filters
-
-          ! Set the number of bins to the number of instances of the cell
-          if (t%filters(j)%type == FILTER_DISTRIBCELL) then
-            c => cells(t%filters(j)%int_bins(1))
-            t%filters(j)%n_bins = c%instances
-          end if
-
-        end do
-      end do
-
-    end if
-
-    ! Allocate offset maps at each level in the geometry
-    call allocate_offsets(univ_list, counts, found)
-
-    ! Calculate offsets for each target distribcell
-    do i = 1, n_maps
-      do j = 1, n_universes
-        univ => universes(j)
-        call calc_offsets(univ_list(i), i, univ, counts, found)
-      end do
-    end do
-
-    ! Deallocate temporary target variable arrays
-    deallocate(counts)
-    deallocate(found)
-    deallocate(univ_list)
-
-  end subroutine prepare_distribcell
 
 !===============================================================================
 ! ALLOCATE_OFFSETS determines the number of maps needed and allocates required
@@ -1371,5 +1180,4 @@
 
   end subroutine allocate_offsets
 
->>>>>>> aee19458
 end module initialize