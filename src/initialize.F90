--- conflicted
+++ resolved
@@ -109,16 +109,14 @@
       call read_xs()
       call time_read_xs % stop()
 
-<<<<<<< HEAD
       ! Read ENDF-6 format nuclear data file
       if (OTF_URR) then
         call initialize_endf()
         call initialize_w_tabulated()
       end if
-=======
+
       ! Create linked lists for multiple instances of the same nuclide
       call same_nuclide_list()
->>>>>>> e08250b4
 
       ! Construct unionized energy grid from cross-sections
       if (grid_method == GRID_UNION) then
