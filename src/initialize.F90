--- conflicted
+++ resolved
@@ -3,32 +3,7 @@
   use ace,             only: read_ace_xs
   use bank_header,     only: Bank
   use constants
-<<<<<<< HEAD
-  use dd_init,          only: initialize_domain_decomp
-  use dict_header,      only: DictIntInt, ElemKeyValueII
-  use set_header,       only: SetInt
-  use energy_grid,      only: logarithmic_grid, grid_method, unionized_grid
-  use error,            only: fatal_error, warning
-  use geometry,         only: neighbor_lists, count_instance, calc_offsets,    &
-                              maximum_levels
-  use geometry_header,  only: Cell, Universe, Lattice, RectLattice, HexLattice,&
-                              &BASE_UNIVERSE
-  use global
-  use hdf5_interface,   only: file_open, read_dataset, file_close, hdf5_bank_t,&
-                              hdf5_tallyresult_t, hdf5_integer8_t
-  use input_xml,        only: read_input_xml, read_cross_sections_xml,         &
-                              cells_in_univ_dict, read_plots_xml
-  use material_header,  only: Material
-  use output,           only: title, header, print_version, write_message,     &
-                              print_usage, write_xs_summary, print_plot
-  use particle_header,  only: ParticleBuffer
-  use random_lcg,       only: initialize_prng
-  use state_point,      only: load_state_point
-  use string,           only: to_str, str_to_int, starts_with, ends_with
-  use summary,          only: write_summary
-  use tally_header,     only: TallyObject, TallyResult, TallyFilter
-  use tally_initialize, only: configure_tallies
-=======
+  use dd_init,         only: initialize_domain_decomp
   use dict_header,     only: DictIntInt, ElemKeyValueII
   use set_header,      only: SetInt
   use energy_grid,     only: logarithmic_grid, grid_method, unionized_grid
@@ -45,6 +20,7 @@
   use mgxs_data,       only: read_mgxs, create_macro_xs
   use output,          only: title, header, print_version, write_message,     &
                              print_usage, write_xs_summary, print_plot
+  use particle_header,  only: ParticleBuffer
   use random_lcg,      only: initialize_prng
   use state_point,     only: load_state_point
   use string,          only: to_str, starts_with, ends_with, str_to_int
@@ -52,7 +28,6 @@
   use tally_header,    only: TallyObject, TallyResult, TallyFilter
   use tally_initialize,only: configure_tallies
   use tally,           only: init_tally_routines
->>>>>>> ff6dcac3
 
 #ifdef MPI
   use message_passing
