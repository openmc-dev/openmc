--- conflicted
+++ resolved
@@ -18,12 +18,8 @@
   use material_header, only: Material
   use mgxs_data,       only: read_mgxs, create_macro_xs
   use output,          only: title, header, print_version, write_message,     &
-<<<<<<< HEAD
-                             print_usage, write_xs_summary, print_plot
+                             print_usage, print_plot
   use particle_header, only: ParticleBuffer
-=======
-                             print_usage, print_plot
->>>>>>> fe9c97c0
   use random_lcg,      only: initialize_prng
   use state_point,     only: load_state_point
   use string,          only: to_str, starts_with, ends_with, str_to_int
