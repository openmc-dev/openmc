module initialize

  use ace,              only: read_xs, same_nuclide_list
  use bank_header,      only: Bank
  use constants
  use dict_header,      only: DictIntInt, ElemKeyValueII
  use energy_grid,      only: unionized_grid
  use error,            only: fatal_error, warning
  use finalize,         only: finalize_run
  use geometry,         only: neighbor_lists
  use geometry_header,  only: Cell, Universe, Lattice, BASE_UNIVERSE
  use global
  use input_xml,        only: read_input_xml, read_cross_sections_xml,&
                              cells_in_univ_dict, read_plots_xml
  use material_header,  only: Material
  use output,           only: title, header, write_summary, print_version,&
                              print_usage, write_xs_summary, print_plot,&
                              write_message
  use output_interface
  use random_lcg,       only: initialize_prng
  use source,           only: initialize_source
  use state_point,      only: load_state_point
  use string,           only: to_str, str_to_int, starts_with, ends_with
  use tally_header,     only: TallyObject, TallyResult
  use tally_initialize, only: configure_tallies

<<<<<<< HEAD
  ! URR API
  use URR_edits,     only: URR_write_angle => write_angle,&
                           URR_write_xs => write_xs
  use URR_endf6,     only: URR_read_endf6 => read_endf6
  use URR_faddeeva,  only: URR_tabulate_w => tabulate_w
  use URR_io,        only: URR_read_prob_tables => read_prob_tables,&
                           URR_write_MF2 => write_MF2
  use URR_isotope,   only: URR_isotopes => isotopes
  use URR_constants, only: URR_ON_THE_FLY => ON_THE_FLY,&
                           URR_PROB_BANDS => PROB_BANDS,&
                           URR_POINTWISE => POINTWISE,&
                           URR_EVENT => EVENT,&
                           URR_HISTORY => HISTORY,&
                           URR_BATCH => BATCH,&
                           URR_SIMULATION => SIMULATION,&
                           URR_E_RESONANCE => E_RESONANCE
  use URR_settings,  only: URR_xs_representation => xs_representation,&
                           URR_num_isotopes => num_isotopes,&
                           URR_parameter_energy_dependence => parameter_energy_dependence,&
                           URR_pregenerated_prob_tables => pregenerated_prob_tables,&
                           URR_use_urr => use_urr,&
                           URR_realization_frequency => realization_frequency,&
                           URR_endf_filenames => endf_filenames
=======
#ifdef PURXS
  use purxs_api, only:&
       URR_write_angle,&
       URR_write_xs,&
       URR_read_endf6,&
       URR_tabulate_w,&
       URR_read_prob_tables,&
       URR_isotopes,&
       URR_ON_THE_FLY,&
       URR_PROB_BANDS,&
       URR_POINTWISE,&
       URR_EVENT,&
       URR_HISTORY,&
       URR_BATCH,&
       URR_SIMULATION,&
       URR_E_RESONANCE,&
       URR_xs_representation,&
       URR_num_isotopes,&
       URR_parameter_energy_dependence,&
       URR_pregenerated_prob_tables,&
       URR_use_urr,&
       URR_realization_frequency,&
       URR_endf_filenames
#endif
>>>>>>> d28da3ed

#ifdef MPI
  use mpi
#endif

#ifdef _OPENMP
  use omp_lib
#endif

#ifdef HDF5
  use hdf5_interface
  use hdf5_summary,     only: hdf5_write_summary
#endif

  implicit none

contains

!===============================================================================
! INITIALIZE_RUN takes care of all initialization tasks, i.e. reading
! from command line, reading xml input files, initializing random
! number seeds, reading cross sections, initializing starting source,
! setting up timers, etc.
!===============================================================================

  subroutine initialize_run()

    integer :: i_nuc
    integer :: i

    ! Start total and initialization timer
    call time_total % start()
    call time_initialize % start()

#ifdef MPI
    ! Setup MPI
    call initialize_mpi()
#endif

#ifdef HDF5
    ! Initialize HDF5 interface
    call hdf5_initialize()
#endif

    ! Read command line arguments
    call read_command_line()

    if (master) then
      ! Display title and initialization header
      call title()
      call header("INITIALIZATION", level=1)
    end if

    ! Read XML input files
    call read_input_xml()

    ! Initialize random number generator -- this has to be done after the input
    ! files have been read in case the user specified a seed for the random
    ! number generator

    call initialize_prng()

    ! Read plots.xml if it exists -- this has to be done separate from the other
    ! XML files because we need the PRNG to be initialized first
    if (run_mode == MODE_PLOTTING) call read_plots_xml()

    if (run_mode /= MODE_PURXS) then
      ! Set up universe structures
      call prepare_universes()

      ! Use dictionaries to redefine index pointers
      call adjust_indices()

      ! After reading input and basic geometry setup is complete, build lists of
      ! neighboring cells for efficient tracking
      call neighbor_lists()
    end if

    if (run_mode /= MODE_PLOTTING) then

      if (run_mode /= MODE_PURXS) then
        ! With the AWRs from the xs_listings, change all material specifications
        ! so that they contain atom percents summing to 1
        call normalize_ao()

        ! Read ACE-format cross sections
        call time_read_xs % start()
        call read_xs()
        call time_read_xs % stop()

        ! write out ACE elastic scatter secondary angular distributions
        call URR_write_angle()
      end if

      ! Read ENDF-6 format nuclear data file
      if (URR_use_urr) then
        call initialize_endf()
        call URR_tabulate_w()

        ! allocate space for a realization of parameters localized about E_n
        do i = 1, URR_num_isotopes
          call URR_isotopes(i) % alloc_local_realization()
          URR_isotopes(i) % EH(URR_isotopes(i) % i_urr)&
               = min(URR_isotopes(i) % EH(URR_isotopes(i)%i_urr), URR_isotopes(i) % max_E_urr)
        end do

        select case (URR_xs_representation)
        case (URR_PROB_BANDS)
          do i = 1, URR_num_isotopes

            if (run_mode /= MODE_PURXS) then
              do i_nuc = 1, n_nuclides_total
                if (URR_isotopes(i) % ZAI == nuclides(i_nuc) % zaid) then
                  call URR_isotopes(i) % ace_T_list &
                    % append(nuclides(i_nuc) % kT / K_BOLTZMANN)
                  call URR_isotopes(i) % ace_index_list % append(i_nuc)
                end if
              end do
            end if

            if (URR_pregenerated_prob_tables) then
              call URR_read_prob_tables(i)
            else
              call URR_isotopes(i) % alloc_prob_tables()
              call URR_isotopes(i) % generate_prob_tables(i)
            end if
          end do
          if (run_mode == MODE_PURXS) return

        case (URR_ON_THE_FLY)
          select case (URR_realization_frequency)
          case (URR_EVENT)
            continue
          case (URR_HISTORY)
            continue
            call fatal_error('History-based URR realizations not yet supported')
          case (URR_BATCH)
            continue
            call fatal_error('Batch-based URR realizations not yet supported')
          case (URR_SIMULATION)
            if (URR_parameter_energy_dependence /= URR_E_RESONANCE)&
                 call fatal_error('Generating a resonance ensemble with parameters&
                 & dependent on neutron energy')
            do i = 1, URR_num_isotopes
              do i_nuc = 1, n_nuclides_total
                if (URR_isotopes(i) % ZAI == nuclides(i_nuc) % zaid .and.&
                     (.not. allocated(URR_isotopes(i) % urr_resonances))) then
                  call URR_isotopes(i) % resonance_ladder_realization()
                  call URR_write_MF2(i)
                end if
              end do
            end do
          case default
            call fatal_error('Not a recognized URR realization frequency')
          end select

        case (URR_POINTWISE)
          if (URR_parameter_energy_dependence /= URR_E_RESONANCE) call fatal_error('Generating &
               &a resonance ensemble with E_n-dependent parameters')
          do i = 1, URR_num_isotopes
            do i_nuc = 1, n_nuclides_total
              if (URR_isotopes(i) % ZAI == nuclides(i_nuc) % zaid .and.&
                   (.not. allocated(URR_isotopes(i) % urr_resonances))) then
                call URR_isotopes(i) % resonance_ladder_realization()
                call URR_write_MF2(i)
                call URR_isotopes(i) % generate_pointwise_xs(nuclides(i_nuc) % kT / K_BOLTZMANN)
              end if
            end do
          end do

        case default
          call fatal_error('Must specify a URR treatment: probability bands,&
            & on-the-fly, or pointwise')

        end select

      end if

      ! Create linked lists for multiple instances of the same nuclide
      call same_nuclide_list()

      ! Construct unionized energy grid from cross-sections
      if (grid_method == GRID_UNION) then
        call time_unionize % start()
        call unionized_grid()
        call time_unionize % stop()
      end if

      ! Write user-requested energy-xs coordinate files
      if (master) call URR_write_xs()

      ! Allocate and setup tally stride, matching_bins, and tally maps
      call configure_tallies()

      ! Determine how much work each processor should do
      call calculate_work()

      ! Allocate banks and create source particles -- for a fixed source
      ! calculation, the external source distribution is sampled during the
      ! run, not at initialization
      if (run_mode == MODE_EIGENVALUE) then
        call allocate_banks()
        if (.not. restart_run) call initialize_source()
      end if

      ! If this is a restart run, load the state point data and binary source
      ! file
      if (restart_run) call load_state_point()
    end if

    if (master) then
      if (run_mode == MODE_PLOTTING) then
        ! Display plotting information
        call print_plot()
      else
        ! Write summary information
#ifdef HDF5
        if (output_summary) call hdf5_write_summary()
#else
        if (output_summary) call write_summary()
#endif

        ! Write cross section information
        if (output_xs) call write_xs_summary()
      end if
    end if

    ! Check for particle restart run
    if (particle_restart_run) run_mode = MODE_PARTICLE

    ! Warn if overlap checking is on
    if (master .and. check_overlaps) then
      call write_message("")
      call warning("Cell overlap checking is ON")
    end if

    ! Stop initialization timer
    call time_initialize % stop()

  end subroutine initialize_run

!$$$$$$$$$$$$$$$$$$$$$$$$$$$$$$$$$$$$$$$$$$$$$$$$$$$$$$$$$$$$$$$$$$$$$$$$$$$$$$$
!
! INITIALIZE_ENDF cycles through the nuclides w/ a Fast/URR treatment,
! performing checks and reading in ENDF-6 evaluated nuclear data files
!
!$$$$$$$$$$$$$$$$$$$$$$$$$$$$$$$$$$$$$$$$$$$$$$$$$$$$$$$$$$$$$$$$$$$$$$$$$$$$$$$

  subroutine initialize_endf()

    integer :: i     ! isotope index
    integer :: i_nuc ! ACE data index

    do i = 1, URR_num_isotopes
      do i_nuc = 1, n_nuclides_total
        if (nuclides(i_nuc) % zaid == URR_isotopes(i) % ZAI) then
!TODO: handle metastable
          nuclides(i_nuc) % i_isotope = i
          URR_isotopes(i) % prob_bands   = .false.
          URR_isotopes(i) % otf_urr_xs   = .false.
          URR_isotopes(i) % point_urr_xs = .false.
          select case (URR_xs_representation)
          case (URR_PROB_BANDS)
            URR_isotopes(i) % prob_bands = .true.
          case (URR_ON_THE_FLY)
            URR_isotopes(i) % otf_urr_xs = .true.
          case (URR_POINTWISE)
            URR_isotopes(i) % point_urr_xs = .true.
          case default
            call fatal_error('Not a recognized URR representation')
          end select

          ! read ENDF-6 file unless it's already been read for this isotope
          if (.not. URR_isotopes(i) % been_read) then
            call URR_read_endf6(URR_endf_filenames(i), i)
            URR_isotopes(i) % been_read = .true.
          end if
        end if
      end do
      
      URR_isotopes(i) % prob_bands   = .false.
      URR_isotopes(i) % otf_urr_xs   = .false.
      URR_isotopes(i) % point_urr_xs = .false.
      select case (URR_xs_representation)
      case (URR_PROB_BANDS)
        URR_isotopes(i) % prob_bands = .true.
      case (URR_ON_THE_FLY)
        URR_isotopes(i) % otf_urr_xs = .true.
      case (URR_POINTWISE)
        URR_isotopes(i) % point_urr_xs = .true.
      case default
        call fatal_error('Not a recognized URR representation')
      end select

      ! read ENDF-6 file unless it's already been read for this isotope
      if (.not. URR_isotopes(i) % been_read) then
        call URR_read_endf6(URR_endf_filenames(i), i)
        URR_isotopes(i) % been_read = .true.
      end if

    end do

  end subroutine initialize_endf

#ifdef MPI
!===============================================================================
! INITIALIZE_MPI starts up the Message Passing Interface (MPI) and determines
! the number of processors the problem is being run with as well as the rank of
! each processor.
!===============================================================================

  subroutine initialize_mpi()

    integer                   :: bank_blocks(4)  ! Count for each datatype
    integer                   :: bank_types(4)   ! Datatypes
    integer(MPI_ADDRESS_KIND) :: bank_disp(4)    ! Displacements
    integer                   :: temp_type       ! temporary derived type
    integer                   :: result_blocks(1) ! Count for each datatype
    integer                   :: result_types(1)  ! Datatypes
    integer(MPI_ADDRESS_KIND) :: result_disp(1)   ! Displacements
    integer(MPI_ADDRESS_KIND) :: result_base_disp ! Base displacement
    integer(MPI_ADDRESS_KIND) :: lower_bound     ! Lower bound for TallyResult
    integer(MPI_ADDRESS_KIND) :: extent          ! Extent for TallyResult
    type(Bank)       :: b
    type(TallyResult) :: tr

    ! Indicate that MPI is turned on
    mpi_enabled = .true.

    ! Initialize MPI
    call MPI_INIT(mpi_err)

    ! Determine number of processors and rank of each processor
    call MPI_COMM_SIZE(MPI_COMM_WORLD, n_procs, mpi_err)
    call MPI_COMM_RANK(MPI_COMM_WORLD, rank, mpi_err)

    ! Determine master
    if (rank == 0) then
      master = .true.
    else
      master = .false.
    end if

    ! ==========================================================================
    ! CREATE MPI_BANK TYPE

    ! Determine displacements for MPI_BANK type
    call MPI_GET_ADDRESS(b % wgt, bank_disp(1), mpi_err)
    call MPI_GET_ADDRESS(b % xyz, bank_disp(2), mpi_err)
    call MPI_GET_ADDRESS(b % uvw, bank_disp(3), mpi_err)
    call MPI_GET_ADDRESS(b % E,   bank_disp(4), mpi_err)

    ! Adjust displacements
    bank_disp = bank_disp - bank_disp(1)

    ! Define MPI_BANK for fission sites
    bank_blocks = (/ 1, 3, 3, 1 /)
    bank_types = (/ MPI_REAL8, MPI_REAL8, MPI_REAL8, MPI_REAL8 /)
    call MPI_TYPE_CREATE_STRUCT(4, bank_blocks, bank_disp, &
         bank_types, MPI_BANK, mpi_err)
    call MPI_TYPE_COMMIT(MPI_BANK, mpi_err)

    ! ==========================================================================
    ! CREATE MPI_TALLYRESULT TYPE

    ! Determine displacements for MPI_BANK type
    call MPI_GET_ADDRESS(tr % value, result_base_disp, mpi_err)
    call MPI_GET_ADDRESS(tr % sum, result_disp(1), mpi_err)

    ! Adjust displacements
    result_disp = result_disp - result_base_disp

    ! Define temporary type for TallyResult
    result_blocks = (/ 2 /)
    result_types = (/ MPI_REAL8 /)
    call MPI_TYPE_CREATE_STRUCT(1, result_blocks, result_disp, result_types, &
         temp_type, mpi_err)

    ! Adjust lower-bound and extent of type for tally score
    lower_bound = 0
    extent      = result_disp(1) + 16
    call MPI_TYPE_CREATE_RESIZED(temp_type, lower_bound, extent, &
         MPI_TALLYRESULT, mpi_err)

    ! Commit derived type for tally scores
    call MPI_TYPE_COMMIT(MPI_TALLYRESULT, mpi_err)

    ! Free temporary MPI type
    call MPI_TYPE_FREE(temp_type, mpi_err)

  end subroutine initialize_mpi
#endif

#ifdef HDF5

!===============================================================================
! HDF5_INITIALIZE
!===============================================================================

  subroutine hdf5_initialize()

    type(TallyResult), target :: tmp(2)          ! temporary TallyResult
    type(Bank),        target :: tmpb(2)         ! temporary Bank
    integer(HID_T)            :: coordinates_t   ! HDF5 type for 3 reals
    integer(HSIZE_T)          :: dims(1) = (/3/) ! size of coordinates

    ! Initialize FORTRAN interface.
    call h5open_f(hdf5_err)

    ! Create the compound datatype for TallyResult
    call h5tcreate_f(H5T_COMPOUND_F, h5offsetof(c_loc(tmp(1)), &
         c_loc(tmp(2))), hdf5_tallyresult_t, hdf5_err)
    call h5tinsert_f(hdf5_tallyresult_t, "sum", h5offsetof(c_loc(tmp(1)), &
         c_loc(tmp(1)%sum)), H5T_NATIVE_DOUBLE, hdf5_err)
    call h5tinsert_f(hdf5_tallyresult_t, "sum_sq", h5offsetof(c_loc(tmp(1)), &
         c_loc(tmp(1)%sum_sq)), H5T_NATIVE_DOUBLE, hdf5_err)

    ! Create compound type for xyz and uvw
    call h5tarray_create_f(H5T_NATIVE_DOUBLE, 1, dims, coordinates_t, hdf5_err)

    ! Create the compound datatype for Bank
    call h5tcreate_f(H5T_COMPOUND_F, h5offsetof(c_loc(tmpb(1)), &
         c_loc(tmpb(2))), hdf5_bank_t, hdf5_err)
    call h5tinsert_f(hdf5_bank_t, "wgt", h5offsetof(c_loc(tmpb(1)), &
         c_loc(tmpb(1)%wgt)), H5T_NATIVE_DOUBLE, hdf5_err)
    call h5tinsert_f(hdf5_bank_t, "xyz", h5offsetof(c_loc(tmpb(1)), &
         c_loc(tmpb(1)%xyz)), coordinates_t, hdf5_err)
    call h5tinsert_f(hdf5_bank_t, "uvw", h5offsetof(c_loc(tmpb(1)), &
         c_loc(tmpb(1)%uvw)), coordinates_t, hdf5_err)
    call h5tinsert_f(hdf5_bank_t, "E", h5offsetof(c_loc(tmpb(1)), &
         c_loc(tmpb(1)%E)), H5T_NATIVE_DOUBLE, hdf5_err)

    ! Determine type for integer(8)
    hdf5_integer8_t = h5kind_to_type(8, H5_INTEGER_KIND)

  end subroutine hdf5_initialize

#endif

!===============================================================================
! READ_COMMAND_LINE reads all parameters from the command line
!===============================================================================

  subroutine read_command_line()

    integer :: i         ! loop index
    integer :: argc      ! number of command line arguments
    integer :: last_flag ! index of last flag
    integer :: filetype
    character(MAX_WORD_LEN), allocatable :: argv(:) ! command line arguments
    type(BinaryOutput) :: sp

    ! Check number of command line arguments and allocate argv
    argc = COMMAND_ARGUMENT_COUNT()

    ! Allocate and retrieve command arguments
    allocate(argv(argc))
    do i = 1, argc
      call GET_COMMAND_ARGUMENT(i, argv(i))
    end do

    ! Process command arguments
    last_flag = 0
    i = 1
    do while (i <= argc)
      ! Check for flags
      if (starts_with(argv(i), "-")) then
        select case (argv(i))
        case ('-purxs', '--purxs')
          run_mode = MODE_PURXS
          exit

        case ('-p', '-plot', '--plot')
          run_mode = MODE_PLOTTING
          check_overlaps = .true.

        case ('-n', '-particles', '--particles')
          ! Read number of particles per cycle
          i = i + 1
          n_particles = str_to_int(argv(i))

          ! Check that number specified was valid
          if (n_particles == ERROR_INT) then
            call fatal_error("Must specify integer after " // trim(argv(i-1)) &
                 &// " command-line flag.")
          end if
        case ('-r', '-restart', '--restart')
          ! Read path for state point/particle restart
          i = i + 1

          ! Check what type of file this is
          call sp % file_open(argv(i), 'r', serial = .false.)
          call sp % read_data(filetype, 'filetype')
          call sp % file_close()

          ! Set path and flag for type of run
          select case (filetype)
          case (FILETYPE_STATEPOINT)
            path_state_point = argv(i)
            restart_run = .true.
          case (FILETYPE_PARTICLE_RESTART)
            path_particle_restart = argv(i)
            particle_restart_run = .true.
          case default
            call fatal_error("Unrecognized file after restart flag.")
          end select

          ! If its a restart run check for additional source file
          if (restart_run .and. i + 1 <= argc) then

            ! Increment arg
            i = i + 1

            ! Check if it has extension we can read
            if ((ends_with(argv(i), '.binary') .or. &
                 ends_with(argv(i), '.h5'))) then

              ! Check file type is a source file
              call sp % file_open(argv(i), 'r', serial = .false.)
              call sp % read_data(filetype, 'filetype')
              call sp % file_close()
              if (filetype /= FILETYPE_SOURCE) then
                call fatal_error("Second file after restart flag must be a &
                     &source file")
              end if

              ! It is a source file
              path_source_point = argv(i)

            else ! Different option is specified not a source file

              ! Source is in statepoint file
              path_source_point = path_state_point

              ! Set argument back
              i = i - 1

            end if

          else ! No command line arg after statepoint

            ! Source is assumed to be in statepoint file
            path_source_point = path_state_point

          end if

        case ('-g', '-geometry-debug', '--geometry-debug')
          check_overlaps = .true.

        case ('-s', '--threads')
          ! Read number of threads
          i = i + 1

#ifdef _OPENMP
          ! Read and set number of OpenMP threads
          n_threads = int(str_to_int(argv(i)), 4)
          if (n_threads < 1) then
            call fatal_error("Invalid number of threads specified on command &
                 &line.")
          end if
          call omp_set_num_threads(n_threads)
#else
          if (master) call warning("Ignoring number of threads specified on &
               &command line.")
#endif

        case ('-?', '-h', '-help', '--help')
          call print_usage()
          stop
        case ('-v', '-version', '--version')
          call print_version()
          stop
        case ('-eps_tol', '-ksp_gmres_restart')
          ! Handle options that would be based to PETSC
          i = i + 1
        case ('-t', '-track', '--track')
          write_all_tracks = .true.
          i = i + 1
        case default
          call fatal_error("Unknown command line option: " // argv(i))
        end select

        last_flag = i
      end if

      ! Increment counter
      i = i + 1
    end do

    ! Determine directory where XML input files are
    if (argc > 0 .and. last_flag < argc) then
      path_input = argv(last_flag + 1)
    else
      path_input = ''
    end if

    ! Add slash at end of directory if it isn't there
    if (.not. ends_with(path_input, "/") .and. len_trim(path_input) > 0) then
      path_input = trim(path_input) // "/"
    end if

    ! Free memory from argv
    deallocate(argv)

    ! TODO: Check that directory exists

  end subroutine read_command_line

!===============================================================================
! PREPARE_UNIVERSES allocates the universes array and determines the cells array
! for each universe.
!===============================================================================

  subroutine prepare_universes()

    integer              :: i                     ! index in cells array
    integer              :: i_univ                ! index in universes array
    integer              :: n_cells_in_univ       ! number of cells in a universe
    integer, allocatable :: index_cell_in_univ(:) ! the index in the univ%cells
                                                  ! array for each universe
    type(ElemKeyValueII), pointer :: pair_list => null()
    type(ElemKeyValueII), pointer :: current => null()
    type(ElemKeyValueII), pointer :: next => null()
    type(Universe),       pointer :: univ => null()
    type(Cell),           pointer :: c => null()

    allocate(universes(n_universes))

    ! We also need to allocate the cell count lists for each universe. The logic
    ! for this is a little more convoluted. In universe_dict, the (key,value)
    ! pairs are the id of the universe and the index in the array. In
    ! cells_in_univ_dict, it's the id of the universe and the number of cells.

    pair_list => universe_dict % keys()
    current => pair_list
    do while (associated(current))
      ! Find index of universe in universes array
      i_univ = current % value
      univ => universes(i_univ)
      univ % id = current % key

      ! Check for lowest level universe
      if (univ % id == 0) BASE_UNIVERSE = i_univ

      ! Find cell count for this universe
      n_cells_in_univ = cells_in_univ_dict % get_key(univ % id)

      ! Allocate cell list for universe
      allocate(univ % cells(n_cells_in_univ))
      univ % n_cells = n_cells_in_univ

      ! Move to next universe
      next => current % next
      deallocate(current)
      current => next
    end do

    ! Also allocate a list for keeping track of where cells have been assigned
    ! in each universe

    allocate(index_cell_in_univ(n_universes))
    index_cell_in_univ = 0

    do i = 1, n_cells
      c => cells(i)

      ! Get pointer to corresponding universe
      i_univ = universe_dict % get_key(c % universe)
      univ => universes(i_univ)

      ! Increment the index for the cells array within the Universe object and
      ! then store the index of the Cell object in that array
      index_cell_in_univ(i_univ) = index_cell_in_univ(i_univ) + 1
      univ % cells(index_cell_in_univ(i_univ)) = i
    end do

    ! Clear dictionary
    call cells_in_univ_dict % clear()

  end subroutine prepare_universes

!===============================================================================
! ADJUST_INDICES changes the values for 'surfaces' for each cell and the
! material index assigned to each to the indices in the surfaces and material
! array rather than the unique IDs assigned to each surface and material. Also
! assigns boundary conditions to surfaces based on those read into the bc_dict
! dictionary
!===============================================================================

  subroutine adjust_indices()

    integer :: i             ! index for various purposes
    integer :: j             ! index for various purposes
    integer :: k             ! loop index for lattices
    integer :: m             ! loop index for lattices
    integer :: mid, lid      ! material and lattice IDs
    integer :: n_x, n_y, n_z ! size of lattice
    integer :: i_array       ! index in surfaces/materials array
    integer :: id            ! user-specified id
    type(Cell),        pointer :: c => null()
    type(Lattice),     pointer :: lat => null()
    type(TallyObject), pointer :: t => null()

    do i = 1, n_cells
      ! =======================================================================
      ! ADJUST SURFACE LIST FOR EACH CELL

      c => cells(i)
      do j = 1, c % n_surfaces
        id = c % surfaces(j)
        if (id < OP_DIFFERENCE) then
          if (surface_dict % has_key(abs(id))) then
            i_array = surface_dict % get_key(abs(id))
            c % surfaces(j) = sign(i_array, id)
          else
            call fatal_error("Could not find surface " // trim(to_str(abs(id)))&
                 &// " specified on cell " // trim(to_str(c % id)))
          end if
        end if
      end do

      ! =======================================================================
      ! ADJUST UNIVERSE INDEX FOR EACH CELL

      id = c % universe
      if (universe_dict % has_key(id)) then
        c % universe = universe_dict % get_key(id)
      else
        call fatal_error("Could not find universe " // trim(to_str(id)) &
             &// " specified on cell " // trim(to_str(c % id)))
      end if

      ! =======================================================================
      ! ADJUST MATERIAL/FILL POINTERS FOR EACH CELL

      id = c % material
      if (id == MATERIAL_VOID) then
        c % type = CELL_NORMAL
      elseif (id /= 0) then
        if (material_dict % has_key(id)) then
          c % type = CELL_NORMAL
          c % material = material_dict % get_key(id)
        else
          call fatal_error("Could not find material " // trim(to_str(id)) &
               &// " specified on cell " // trim(to_str(c % id)))
        end if
      else
        id = c % fill
        if (universe_dict % has_key(id)) then
          c % type = CELL_FILL
          c % fill = universe_dict % get_key(id)
        elseif (lattice_dict % has_key(id)) then
          lid = lattice_dict % get_key(id)
          mid = lattices(lid) % outside
          c % type = CELL_LATTICE
          c % fill = lid
          if (mid == MATERIAL_VOID) then
            c % material = mid
          else if (material_dict % has_key(mid)) then
            c % material = material_dict % get_key(mid)
          else
            call fatal_error("Could not find material " // trim(to_str(mid)) &
                 &// " specified on lattice " // trim(to_str(lid)))
          end if

        else
          call fatal_error("Specified fill " // trim(to_str(id)) // " on cell "&
               &// trim(to_str(c % id)) // " is neither a universe nor a &
               &lattice.")
        end if
      end if
    end do

    ! ==========================================================================
    ! ADJUST UNIVERSE INDICES FOR EACH LATTICE

    do i = 1, n_lattices
      lat => lattices(i)
      n_x = lat % dimension(1)
      n_y = lat % dimension(2)
      if (lat % n_dimension == 3) then
        n_z = lat % dimension(3)
      else
        n_z = 1
      end if

      do m = 1, n_z
        do k = 1, n_y
          do j = 1, n_x
            id = lat % universes(j,k,m)
            if (universe_dict % has_key(id)) then
              lat % universes(j,k,m) = universe_dict % get_key(id)
            else
              call fatal_error("Invalid universe number " // trim(to_str(id)) &
                   &// " specified on lattice " // trim(to_str(lat % id)))
            end if
          end do
        end do
      end do

    end do

    TALLY_LOOP: do i = 1, n_tallies
      t => tallies(i)

      ! =======================================================================
      ! ADJUST INDICES FOR EACH TALLY FILTER

      FILTER_LOOP: do j = 1, t % n_filters

        select case (t % filters(j) % type)
        case (FILTER_CELL, FILTER_CELLBORN)

          do k = 1, t % filters(j) % n_bins
            id = t % filters(j) % int_bins(k)
            if (cell_dict % has_key(id)) then
              t % filters(j) % int_bins(k) = cell_dict % get_key(id)
            else
              call fatal_error("Could not find cell " // trim(to_str(id)) &
                   &// " specified on tally " // trim(to_str(t % id)))
            end if
          end do

        case (FILTER_SURFACE)

          ! Check if this is a surface filter only for surface currents
          if (any(t % score_bins == SCORE_CURRENT)) cycle FILTER_LOOP

          do k = 1, t % filters(j) % n_bins
            id = t % filters(j) % int_bins(k)
            if (surface_dict % has_key(id)) then
              t % filters(j) % int_bins(k) = surface_dict % get_key(id)
            else
              call fatal_error("Could not find surface " // trim(to_str(id)) &
                   &// " specified on tally " // trim(to_str(t % id)))
            end if
          end do

        case (FILTER_UNIVERSE)

          do k = 1, t % filters(j) % n_bins
            id = t % filters(j) % int_bins(k)
            if (universe_dict % has_key(id)) then
              t % filters(j) % int_bins(k) = universe_dict % get_key(id)
            else
              call fatal_error("Could not find universe " // trim(to_str(id)) &
                   &// " specified on tally " // trim(to_str(t % id)))
            end if
          end do

        case (FILTER_MATERIAL)

          do k = 1, t % filters(j) % n_bins
            id = t % filters(j) % int_bins(k)
            if (material_dict % has_key(id)) then
              t % filters(j) % int_bins(k) = material_dict % get_key(id)
            else
              call fatal_error("Could not find material " // trim(to_str(id)) &
                   &// " specified on tally " // trim(to_str(t % id)))
            end if
          end do

        case (FILTER_MESH)

          ! The mesh filter already has been set to the index in meshes rather
          ! than the user-specified id, so it doesn't need to be changed.

        end select

      end do FILTER_LOOP

    end do TALLY_LOOP

  end subroutine adjust_indices

!===============================================================================
! NORMALIZE_AO normalizes the atom or weight percentages for each material
!===============================================================================

  subroutine normalize_ao()

    integer        :: index_list      ! index in xs_listings array
    integer        :: i               ! index in materials array
    integer        :: j               ! index over nuclides in material
    real(8)        :: sum_percent     ! summation
    real(8)        :: awr             ! atomic weight ratio
    real(8)        :: x               ! atom percent
    logical        :: percent_in_atom ! nuclides specified in atom percent?
    logical        :: density_in_atom ! density specified in atom/b-cm?
    type(Material), pointer :: mat => null()

    ! first find the index in the xs_listings array for each nuclide in each
    ! material
    do i = 1, n_materials
      mat => materials(i)

      percent_in_atom = (mat % atom_density(1) > ZERO)
      density_in_atom = (mat % density > ZERO)

      sum_percent = ZERO
      do j = 1, mat % n_nuclides
        ! determine atomic weight ratio
        index_list = xs_listing_dict % get_key(mat % names(j))
        awr = xs_listings(index_list) % awr

        ! if given weight percent, convert all values so that they are divided
        ! by awr. thus, when a sum is done over the values, it's actually
        ! sum(w/awr)
        if (.not. percent_in_atom) then
          mat % atom_density(j) = -mat % atom_density(j) / awr
        end if
      end do

      ! determine normalized atom percents. if given atom percents, this is
      ! straightforward. if given weight percents, the value is w/awr and is
      ! divided by sum(w/awr)
      sum_percent = sum(mat % atom_density)
      mat % atom_density = mat % atom_density / sum_percent

      ! Change density in g/cm^3 to atom/b-cm. Since all values are now in atom
      ! percent, the sum needs to be re-evaluated as 1/sum(x*awr)
      if (.not. density_in_atom) then
        sum_percent = ZERO
        do j = 1, mat % n_nuclides
          index_list = xs_listing_dict % get_key(mat % names(j))
          awr = xs_listings(index_list) % awr
          x = mat % atom_density(j)
          sum_percent = sum_percent + x*awr
        end do
        sum_percent = ONE / sum_percent
        mat % density = -mat % density * N_AVOGADRO &
             / MASS_NEUTRON * sum_percent
      end if

      ! Calculate nuclide atom densities
      mat % atom_density = mat % density * mat % atom_density
    end do

  end subroutine normalize_ao

!===============================================================================
! CALCULATE_WORK determines how many particles each processor should simulate
!===============================================================================

  subroutine calculate_work()

    integer    :: i         ! loop index
    integer    :: remainder ! Number of processors with one extra particle
    integer(8) :: i_bank    ! Running count of number of particles
    integer(8) :: min_work  ! Minimum number of particles on each proc
    integer(8) :: work_i    ! Number of particles on rank i

    allocate(work_index(0:n_procs))

    ! Determine minimum amount of particles to simulate on each processor
    min_work = n_particles/n_procs

    ! Determine number of processors that have one extra particle
    remainder = int(mod(n_particles, int(n_procs,8)), 4)

    i_bank = 0
    work_index(0) = 0
    do i = 0, n_procs - 1
      ! Number of particles for rank i
      if (i < remainder) then
        work_i = min_work + 1
      else
        work_i = min_work
      end if

      ! Set number of particles
      if (rank == i) work = work_i

      ! Set index into source bank for rank i
      i_bank = i_bank + work_i
      work_index(i+1) = i_bank
    end do

  end subroutine calculate_work

!===============================================================================
! ALLOCATE_BANKS allocates memory for the fission and source banks
!===============================================================================

  subroutine allocate_banks()

    integer :: alloc_err  ! allocation error code

    ! Allocate source bank
    allocate(source_bank(work), STAT=alloc_err)

    ! Check for allocation errors
    if (alloc_err /= 0) then
      call fatal_error("Failed to allocate source bank.")
    end if

#ifdef _OPENMP
    ! If OpenMP is being used, each thread needs its own private fission
    ! bank. Since the private fission banks need to be combined at the end of a
    ! generation, there is also a 'master_fission_bank' that is used to collect
    ! the sites from each thread.

    n_threads = omp_get_max_threads()

!$omp parallel
    thread_id = omp_get_thread_num()

    if (thread_id == 0) then
       allocate(fission_bank(3*work))
    else
       allocate(fission_bank(3*work/n_threads))
    end if
!$omp end parallel
    allocate(master_fission_bank(3*work), STAT=alloc_err)
#else
    allocate(fission_bank(3*work), STAT=alloc_err)
#endif

    ! Check for allocation errors
    if (alloc_err /= 0) then
      call fatal_error("Failed to allocate fission bank.")
    end if

  end subroutine allocate_banks

end module initialize<|MERGE_RESOLUTION|>--- conflicted
+++ resolved
@@ -24,31 +24,6 @@
   use tally_header,     only: TallyObject, TallyResult
   use tally_initialize, only: configure_tallies
 
-<<<<<<< HEAD
-  ! URR API
-  use URR_edits,     only: URR_write_angle => write_angle,&
-                           URR_write_xs => write_xs
-  use URR_endf6,     only: URR_read_endf6 => read_endf6
-  use URR_faddeeva,  only: URR_tabulate_w => tabulate_w
-  use URR_io,        only: URR_read_prob_tables => read_prob_tables,&
-                           URR_write_MF2 => write_MF2
-  use URR_isotope,   only: URR_isotopes => isotopes
-  use URR_constants, only: URR_ON_THE_FLY => ON_THE_FLY,&
-                           URR_PROB_BANDS => PROB_BANDS,&
-                           URR_POINTWISE => POINTWISE,&
-                           URR_EVENT => EVENT,&
-                           URR_HISTORY => HISTORY,&
-                           URR_BATCH => BATCH,&
-                           URR_SIMULATION => SIMULATION,&
-                           URR_E_RESONANCE => E_RESONANCE
-  use URR_settings,  only: URR_xs_representation => xs_representation,&
-                           URR_num_isotopes => num_isotopes,&
-                           URR_parameter_energy_dependence => parameter_energy_dependence,&
-                           URR_pregenerated_prob_tables => pregenerated_prob_tables,&
-                           URR_use_urr => use_urr,&
-                           URR_realization_frequency => realization_frequency,&
-                           URR_endf_filenames => endf_filenames
-=======
 #ifdef PURXS
   use purxs_api, only:&
        URR_write_angle,&
@@ -56,6 +31,7 @@
        URR_read_endf6,&
        URR_tabulate_w,&
        URR_read_prob_tables,&
+       URR_write_MF2,&
        URR_isotopes,&
        URR_ON_THE_FLY,&
        URR_PROB_BANDS,&
@@ -73,7 +49,6 @@
        URR_realization_frequency,&
        URR_endf_filenames
 #endif
->>>>>>> d28da3ed
 
 #ifdef MPI
   use mpi
