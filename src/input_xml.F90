module input_xml

  use cmfd_input,       only: configure_cmfd
  use constants
  use dict_header,      only: DictIntInt, ElemKeyValueCI
  use error,            only: fatal_error, warning
  use geometry_header,  only: Cell, Surface, Lattice
  use global
  use list_header,      only: ListChar, ListReal
  use mesh_header,      only: StructuredMesh
  use output,           only: write_message
  use plot_header
  use random_lcg,       only: prn
  use string,           only: lower_case, to_str, str_to_int, str_to_real, &
                              starts_with, ends_with
  use tally_header,     only: TallyObject, TallyFilter
  use tally_initialize, only: add_tallies
  use xml_interface

  implicit none
  save

  type(DictIntInt) :: cells_in_univ_dict ! used to count how many cells each
                                         ! universe contains

contains

!===============================================================================
! READ_INPUT_XML calls each of the separate subroutines for reading settings,
! geometry, materials, and tallies.
!===============================================================================

  subroutine read_input_xml()

    call read_settings_xml()
    if ((run_mode /= MODE_PLOTTING)) call read_cross_sections_xml()
    call read_geometry_xml()
    call read_materials_xml()
    call read_tallies_xml()
    if (cmfd_run) call configure_cmfd()

  end subroutine read_input_xml

!===============================================================================
! READ_SETTINGS_XML reads data from a settings.xml file and parses it, checking
! for errors and placing properly-formatted data in the right data structures
!===============================================================================

  subroutine read_settings_xml()

    character(MAX_LINE_LEN) :: temp_str
    integer :: i
    integer :: n
    integer :: coeffs_reqd
    integer :: temp_int
    integer :: temp_int_array3(3)
    integer, allocatable :: temp_int_array(:)
    integer(8) :: temp_long
    integer :: n_tracks
    logical :: file_exists
    character(MAX_FILE_LEN) :: env_variable
    character(MAX_WORD_LEN) :: type
    character(MAX_LINE_LEN) :: filename
    type(Node), pointer :: doc          => null()
    type(Node), pointer :: node_mode    => null()
    type(Node), pointer :: node_source  => null()
    type(Node), pointer :: node_dist    => null()
    type(Node), pointer :: node_cutoff  => null()
    type(Node), pointer :: node_entropy => null()
    type(Node), pointer :: node_ufs     => null()
    type(Node), pointer :: node_sp      => null()
    type(Node), pointer :: node_output  => null()
    type(Node), pointer :: node_verb    => null()

    ! Display output message
    message = "Reading settings XML file..."
    call write_message(5)

    ! Check if settings.xml exists
    filename = trim(path_input) // "settings.xml"
    inquire(FILE=filename, EXIST=file_exists)
    if (.not. file_exists) then
      message = "Settings XML file '" // trim(filename) // "' does not exist!"
      call fatal_error()
    end if

    ! Parse settings.xml file
    call open_xmldoc(doc, filename)

    ! Find cross_sections.xml file -- the first place to look is the
    ! settings.xml file. If no file is found there, then we check the
    ! CROSS_SECTIONS environment variable
    if (run_mode /= MODE_PLOTTING) then
      if (.not. check_for_node(doc, "cross_sections") .and. &
           run_mode /= MODE_PLOTTING) then
        ! No cross_sections.xml file specified in settings.xml, check
        ! environment variable
        call get_environment_variable("CROSS_SECTIONS", env_variable)
        if (len_trim(env_variable) == 0) then
          message = "No cross_sections.xml file was specified in settings.xml &
               &or in the CROSS_SECTIONS environment variable."
          call fatal_error()
        else
          path_cross_sections = trim(env_variable)
        end if
      else
        call get_node_value(doc, "cross_sections", path_cross_sections)
      end if
    end if

    ! Set output directory if a path has been specified on the <output_path>
    ! element
    if (check_for_node(doc, "output_path")) then
      call get_node_value(doc, "output_path", path_output)
      if (.not. ends_with(path_output, "/")) &
           path_output = trim(path_output) // "/"
    end if

    ! Make sure that either eigenvalue or fixed source was specified
    if (.not.check_for_node(doc, "eigenvalue") .and. &
         .not.check_for_node(doc, "fixed_source")) then
      message = "<eigenvalue> or <fixed_source> not specified."
      call fatal_error()
    end if

    ! Eigenvalue information
    if (check_for_node(doc, "eigenvalue")) then
      ! Set run mode
      if (run_mode == NONE) run_mode = MODE_EIGENVALUE

      ! Get pointer to eigenvalue XML block
      call get_node_ptr(doc, "eigenvalue", node_mode)

      ! Check number of particles
      if (.not.check_for_node(node_mode, "particles")) then
        message = "Need to specify number of particles per generation."
        call fatal_error()
      end if

      ! Get number of particles
      call get_node_value(node_mode, "particles", temp_long)

      ! If the number of particles was specified as a command-line argument, we
      ! don't set it here
      if (n_particles == 0) n_particles = temp_long

      ! Copy batch and generation information
      call get_node_value(node_mode, "batches", n_batches)
      call get_node_value(node_mode, "inactive", n_inactive)
      n_active = n_batches - n_inactive
      if (check_for_node(node_mode, "generations_per_batch")) then
        call get_node_value(node_mode, "generations_per_batch", gen_per_batch)
      end if

      ! Allocate array for batch keff and entropy
      allocate(k_generation(n_batches*gen_per_batch))
      allocate(entropy(n_batches*gen_per_batch))
      entropy = ZERO
    end if

    ! Fixed source calculation information
    if (check_for_node(doc, "fixed_source")) then
      ! Set run mode
      if (run_mode == NONE) run_mode = MODE_FIXEDSOURCE

      ! Get pointer to fixed_source XML block
      call get_node_ptr(doc, "fixed_source", node_mode)

      ! Check number of particles
      if (.not.check_for_node(node_mode, "particles")) then
        message = "Need to specify number of particles per batch."
        call fatal_error()
      end if

      ! Get number of particles
      call get_node_value(node_mode, "particles", temp_long)

      ! If the number of particles was specified as a command-line argument, we
      ! don't set it here
      if (n_particles == 0) n_particles = temp_long 

      ! Copy batch information
      call get_node_value(node_mode, "batches", n_batches)
      n_active = n_batches
      n_inactive    = 0
      gen_per_batch = 1
    end if

    ! Check number of active batches, inactive batches, and particles
    if (n_active <= 0) then
      message = "Number of active batches must be greater than zero."
      call fatal_error()
    elseif (n_inactive < 0) then
      message = "Number of inactive batches must be non-negative."
      call fatal_error()
    elseif (n_particles <= 0) then
      message = "Number of particles must be greater than zero."
      call fatal_error()
    end if

    ! Copy random number seed if specified
    if (check_for_node(doc, "seed")) call get_node_value(doc, "seed", seed)

    ! Energy grid methods
    if (check_for_node(doc, "energy_grid")) then
      call get_node_value(doc, "energy_grid", temp_str)
    else
      temp_str = 'union'
    end if
    select case (trim(temp_str))
    case ('nuclide')
      grid_method = GRID_NUCLIDE
    case ('union')
      grid_method = GRID_UNION
    case ('lethargy')
      message = "Lethargy mapped energy grid not yet supported."
      call fatal_error()
    case default
      message = "Unknown energy grid method: " // trim(temp_str)
      call fatal_error()
    end select

    ! Verbosity
    if (check_for_node(doc, "verbosity")) then
      call get_node_ptr(doc, "verbosity", node_verb)
      call get_node_value(node_verb, "value", verbosity)
    end if

    ! Number of OpenMP threads
    if (check_for_node(doc, "threads")) then
#ifdef OPENMP
      if (n_threads == NONE) then
        call get_node_value(doc, "threads", n_threads)
        if (n_threads < 1) then
          message = "Invalid number of threads: " // to_str(n_threads)
          call fatal_error()
        end if
        call omp_set_num_threads(n_threads)
      end if
#else
      message = "Ignoring number of threads."
      call warning()
#endif
    end if

    ! ==========================================================================
    ! EXTERNAL SOURCE

    ! Get pointer to source
    if (check_for_node(doc, "source")) then
      call get_node_ptr(doc, "source", node_source)
    else
      message = "No source specified in settings XML file."
      call fatal_error()
    end if

    ! Check for external source file
    if (check_for_node(node_source, "file")) then
      ! Copy path of source file
      call get_node_value(node_source, "file", path_source)

      ! Check if source file exists
      inquire(FILE=path_source, EXIST=file_exists)
      if (.not. file_exists) then
        message = "Binary source file '" // trim(path_source) // &
             "' does not exist!"
        call fatal_error()
      end if

    else

      ! Spatial distribution for external source
      if (check_for_node(node_source, "space")) then 

        ! Get pointer to spatial distribution
        call get_node_ptr(node_source, "space", node_dist) 

        ! Check for type of spatial distribution
        type = ''
        if (check_for_node(node_dist, "type")) &
             call get_node_value(node_dist, "type", type)
        call lower_case(type)
        select case (trim(type))
        case ('box')
          external_source % type_space = SRC_SPACE_BOX
          coeffs_reqd = 6
        case ('point')
          external_source % type_space = SRC_SPACE_POINT
          coeffs_reqd = 3
        case default
          message = "Invalid spatial distribution for external source: " &
              // trim(type)
          call fatal_error()
        end select

        ! Determine number of parameters specified
        if (check_for_node(node_dist, "parameters")) then
          n = get_arraysize_double(node_dist, "parameters")
        else
          n = 0
        end if

        ! Read parameters for spatial distribution
        if (n < coeffs_reqd) then
          message = "Not enough parameters specified for spatial &
               &distribution of external source."
          call fatal_error()
        elseif (n > coeffs_reqd) then
          message = "Too many parameters specified for spatial &
               &distribution of external source."
          call fatal_error()
        elseif (n > 0) then
          allocate(external_source % params_space(n))
          call get_node_array(node_dist, "parameters", &
               external_source % params_space)
        end if
      else
        message = "No spatial distribution specified for external source."
        call fatal_error()
      end if

      ! Determine external source angular distribution
      if (check_for_node(node_source, "angle")) then

        ! Get pointer to angular distribution
        call get_node_ptr(node_source, "angle", node_dist)

        ! Check for type of angular distribution
        type = ''
        if (check_for_node(node_dist, "type")) &
             call get_node_value(node_dist, "type", type)
        call lower_case(type)
        select case (trim(type))
        case ('isotropic')
          external_source % type_angle = SRC_ANGLE_ISOTROPIC
          coeffs_reqd = 0
        case ('monodirectional')
          external_source % type_angle = SRC_ANGLE_MONO
          coeffs_reqd = 3
        case ('tabular')
          external_source % type_angle = SRC_ANGLE_TABULAR
        case default
          message = "Invalid angular distribution for external source: " &
               // trim(type)
          call fatal_error()
        end select

        ! Determine number of parameters specified
        if (check_for_node(node_dist, "parameters")) then
          n = get_arraysize_double(node_dist, "parameters")
        else
          n = 0
        end if

        ! Read parameters for angle distribution
        if (n < coeffs_reqd) then
          message = "Not enough parameters specified for angle &
               &distribution of external source."
          call fatal_error()
        elseif (n > coeffs_reqd) then
          message = "Too many parameters specified for angle &
               &distribution of external source."
          call fatal_error()
        elseif (n > 0) then
          allocate(external_source % params_angle(n))
          call get_node_array(node_dist, "parameters", &
               external_source % params_angle)
        end if
      else
        ! Set default angular distribution isotropic
        external_source % type_angle  = SRC_ANGLE_ISOTROPIC
      end if

      ! Determine external source energy distribution
      if (check_for_node(node_source, "energy")) then

        ! Get pointer to energy distribution
        call get_node_ptr(node_source, "energy", node_dist)

        ! Check for type of energy distribution
        type = ''
        if (check_for_node(node_dist, "type")) &
          call get_node_value(node_dist, "type", type)
        call lower_case(type)
        select case (trim(type))
        case ('monoenergetic')
          external_source % type_energy = SRC_ENERGY_MONO
          coeffs_reqd = 1
        case ('maxwell')
          external_source % type_energy = SRC_ENERGY_MAXWELL
          coeffs_reqd = 1
        case ('watt')
          external_source % type_energy = SRC_ENERGY_WATT
          coeffs_reqd = 2
        case ('tabular')
          external_source % type_energy = SRC_ENERGY_TABULAR
        case default
          message = "Invalid energy distribution for external source: " &
               // trim(type)
          call fatal_error()
        end select

        ! Determine number of parameters specified
        if (check_for_node(node_dist, "parameters")) then
          n = get_arraysize_double(node_dist, "parameters")
        else
          n = 0
        end if

        ! Read parameters for energy distribution
        if (n < coeffs_reqd) then
          message = "Not enough parameters specified for energy &
               &distribution of external source."
          call fatal_error()
        elseif (n > coeffs_reqd) then
          message = "Too many parameters specified for energy &
               &distribution of external source."
          call fatal_error()
        elseif (n > 0) then
          allocate(external_source % params_energy(n))
          call get_node_array(node_dist, "parameters", &
               external_source % params_energy)
        end if
      else
        ! Set default energy distribution to Watt fission spectrum
        external_source % type_energy = SRC_ENERGY_WATT
        allocate(external_source % params_energy(2))
        external_source % params_energy = (/ 0.988_8, 2.249_8 /)
      end if
    end if

    ! Survival biasing
    if (check_for_node(doc, "survival_biasing")) then
      call get_node_value(doc, "survival_biasing", temp_str)
      call lower_case(temp_str)
      if (trim(temp_str) == 'true' .or. trim(temp_str) == '1') &
           survival_biasing = .true.
    end if

    ! Probability tables
    if (check_for_node(doc, "ptables")) then
      call get_node_value(doc, "ptables", temp_str)
      call lower_case(temp_str)
      if (trim(temp_str) == 'false' .or. trim(temp_str) == '0') &
           urr_ptables_on = .false.
    end if

    ! Cutoffs
    if (check_for_node(doc, "cutoff")) then
      call get_node_ptr(doc, "cutoff", node_cutoff)
      call get_node_value(node_cutoff, "weight", weight_cutoff)
      call get_node_value(node_cutoff, "weight_avg", weight_survive)
    end if

    ! Particle trace
    if (check_for_node(doc, "trace")) then
      call get_node_array(doc, "trace", temp_int_array3)
      trace_batch    = temp_int_array3(1)
      trace_gen      = temp_int_array3(2)
      trace_particle = int(temp_int_array3(3), 8)
    end if

    ! Particle tracks
    if (check_for_node(doc, "track")) then
      ! Make sure that there are three values per particle
      n_tracks = get_arraysize_integer(doc, "track")
      if (mod(n_tracks, 3) /= 0) then
        message = "Number of integers specified in 'track' is not divisible &
             &by 3.  Please provide 3 integers per particle to be tracked."
        call fatal_error()
      end if

      ! Allocate space and get list of tracks
      allocate(temp_int_array(n_tracks))
      call get_node_array(doc, "track", temp_int_array)

      ! Reshape into track_identifiers
      allocate(track_identifiers(3, n_tracks/3))
      track_identifiers = reshape(temp_int_array, [3, n_tracks/3])
    end if

    ! Shannon Entropy mesh
    if (check_for_node(doc, "entropy")) then

      ! Get pointer to entropy node
      call get_node_ptr(doc, "entropy", node_entropy)

      ! Check to make sure enough values were supplied
      if (get_arraysize_double(node_entropy, "lower_left") /= 3) then
        message = "Need to specify (x,y,z) coordinates of lower-left corner &
             &of Shannon entropy mesh."
      elseif (get_arraysize_double(node_entropy, "upper_right") /= 3) then
        message = "Need to specify (x,y,z) coordinates of upper-right corner &
             &of Shannon entropy mesh."
      end if

      ! Allocate mesh object and coordinates on mesh
      allocate(entropy_mesh)
      allocate(entropy_mesh % lower_left(3))
      allocate(entropy_mesh % upper_right(3))

      ! Copy values
      call get_node_array(node_entropy, "lower_left", &
           entropy_mesh % lower_left)
      call get_node_array(node_entropy, "upper_right", &
           entropy_mesh % upper_right)

      ! Check on values provided
      if (.not. all(entropy_mesh % upper_right > entropy_mesh % lower_left)) then
        message = "Upper-right coordinate must be greater than lower-left &
             &coordinate for Shannon entropy mesh."
        call fatal_error()
      end if

      ! Check if dimensions were specified -- if not, they will be calculated
      ! automatically upon first entry into shannon_entropy
      if (check_for_node(node_entropy, "dimension")) then

        ! If so, make sure proper number of values were given
        if (get_arraysize_integer(node_entropy, "dimension") /= 3) then
          message = "Dimension of entropy mesh must be given as three &
               &integers."
          call fatal_error()
        end if

        ! Allocate dimensions
        entropy_mesh % n_dimension = 3
        allocate(entropy_mesh % dimension(3))

        ! Copy dimensions
        call get_node_array(node_entropy, "dimension", entropy_mesh % dimension)
      end if

      ! Turn on Shannon entropy calculation
      entropy_on = .true.
    end if

    ! Uniform fission source weighting mesh
    if (check_for_node(doc, "uniform_fs")) then

      ! Get pointer to ufs node
      call get_node_ptr(doc, "uniform_fs", node_ufs)

      ! Check to make sure enough values were supplied
      if (get_arraysize_double(node_ufs, "lower_left") /= 3) then
        message = "Need to specify (x,y,z) coordinates of lower-left corner &
             &of UFS mesh."
      elseif (get_arraysize_double(node_ufs, "upper_right") /= 3) then
        message = "Need to specify (x,y,z) coordinates of upper-right corner &
             &of UFS mesh."
      elseif (get_arraysize_integer(node_ufs, "dimension") /= 3) then
        message = "Dimension of UFS mesh must be given as three integers."
        call fatal_error()
      end if

      ! Allocate mesh object and coordinates on mesh
      allocate(ufs_mesh)
      allocate(ufs_mesh % lower_left(3))
      allocate(ufs_mesh % upper_right(3))
      allocate(ufs_mesh % width(3))

      ! Allocate dimensions
      ufs_mesh % n_dimension = 3
      allocate(ufs_mesh % dimension(3))

      ! Copy dimensions
      call get_node_array(node_ufs, "dimension", ufs_mesh % dimension)

      ! Copy values
      call get_node_array(node_ufs, "lower_left", ufs_mesh % lower_left)
      call get_node_array(node_ufs, "upper_right", ufs_mesh % upper_right)

      ! Check on values provided
      if (.not. all(ufs_mesh % upper_right > ufs_mesh % lower_left)) then
        message = "Upper-right coordinate must be greater than lower-left &
             &coordinate for UFS mesh."
        call fatal_error()
      end if

      ! Calculate width
      ufs_mesh % width = (ufs_mesh % upper_right - &
           ufs_mesh % lower_left) / ufs_mesh % dimension

      ! Calculate volume fraction of each cell
      ufs_mesh % volume_frac = ONE/real(product(ufs_mesh % dimension),8)

      ! Turn on uniform fission source weighting
      ufs = .true.

      ! Allocate source_frac
      allocate(source_frac(1, ufs_mesh % dimension(1), &
           ufs_mesh % dimension(2), ufs_mesh % dimension(3)))
    end if

    ! Check if the user has specified to write state points
    if (check_for_node(doc, "state_point")) then

      ! Get pointer to state_point node
      call get_node_ptr(doc, "state_point", node_sp)

      ! Determine number of batches at which to store state points
      if (check_for_node(node_sp, "batches")) then
        n_state_points = get_arraysize_integer(node_sp, "batches")
      else
        n_state_points = 0
      end if

      if (n_state_points > 0) then
        ! User gave specific batches to write state points
        allocate(temp_int_array(n_state_points))
        call get_node_array(node_sp, "batches", temp_int_array)
        do i = 1, n_state_points
          call statepoint_batch % add(temp_int_array(i))
        end do
        deallocate(temp_int_array)
      elseif (check_for_node(node_sp, "interval")) then
        ! User gave an interval for writing state points
        call get_node_value(node_sp, "interval", temp_int)
        n_state_points = n_batches / temp_int 
        do i = 1, n_state_points
          call statepoint_batch % add(temp_int * i)
        end do
      else
        ! If neither were specified, write state point at last batch
        n_state_points = 1
        call statepoint_batch % add(n_batches)
      end if

      ! Check if the user has specified to write binary source file
      if (check_for_node(node_sp, "source_separate")) then
        call get_node_value(node_sp, "source_separate", temp_str)
        call lower_case(temp_str)
        if (trim(temp_str) == 'true' .or. &
             trim(temp_str) == '1') source_separate = .true.
      end if
      if (check_for_node(node_sp, "source_write")) then
        call get_node_value(node_sp, "source_write", temp_str)
        call lower_case(temp_str)
        if (trim(temp_str) == 'false' .or. &
             trim(temp_str) == '0') source_write = .false.
      end if
    else
      ! If no <state_point> tag was present, by default write state point at
      ! last batch only
      n_state_points = 1
      call statepoint_batch % add(n_batches)
    end if

    ! Check if the user has specified to not reduce tallies at the end of every
    ! batch
    if (check_for_node(doc, "no_reduce")) then
      call get_node_value(doc, "no_reduce", temp_str)
      call lower_case(temp_str)
      if (trim(temp_str) == 'true' .or. trim(temp_str) == '1') &
        reduce_tallies = .false.
    end if

    ! Check if the user has specified to use confidence intervals for
    ! uncertainties rather than standard deviations
    if (check_for_node(doc, "confidence_intervals")) then
      call get_node_value(doc, "confidence_intervals", temp_str)
      call lower_case(temp_str)
      if (trim(temp_str) == 'true' .or. &
           trim(temp_str) == '1') confidence_intervals = .true.
    end if

    ! Check for output options
    if (check_for_node(doc, "output")) then

      ! Get pointer to output node
      call get_node_ptr(doc, "output", node_output)

      ! Check for summary option
      if (check_for_node(node_output, "summary")) then
        call get_node_value(node_output, "summary", temp_str)
        call lower_case(temp_str)
        if (trim(temp_str) == 'true' .or. &
             trim(temp_str) == '1') output_summary = .true.
      end if

      ! Check for cross sections option
      if (check_for_node(node_output, "cross_sections")) then
        call get_node_value(node_output, "cross_sections", temp_str)
        call lower_case(temp_str)
        if (trim(temp_str) == 'true' .or. &
             trim(temp_str) == '1') output_xs = .true.
      end if

      ! Check for ASCII tallies output option
      if (check_for_node(node_output, "tallies")) then
        call get_node_value(node_output, "tallies", temp_str)
        call lower_case(temp_str)
        if (trim(temp_str) == 'false' .or. &
             trim(temp_str) == '0') output_tallies = .false.
      end if
    end if

    ! Check for cmfd run
    if (check_for_node(doc, "run_cmfd")) then
      call get_node_value(doc, "run_cmfd", temp_str)
      call lower_case(temp_str)
      if (trim(temp_str) == 'true' .or. trim(temp_str) == '1') then
        cmfd_run = .true.
#ifndef PETSC
        if (master) then
          message = 'CMFD is not available, compile OpenMC with PETSc'
          call fatal_error()
        end if
#endif
      end if
    end if

    ! Close settings XML file
    call close_xmldoc(doc)

  end subroutine read_settings_xml

!===============================================================================
! READ_GEOMETRY_XML reads data from a geometry.xml file and parses it, checking
! for errors and placing properly-formatted data in the right data structures
!===============================================================================

  subroutine read_geometry_xml()

    integer :: i, j, k, m
    integer :: n
    integer :: n_x, n_y, n_z
    integer :: universe_num
    integer :: n_cells_in_univ
    integer :: coeffs_reqd
    integer :: mid
    integer :: temp_int_array3(3)
    integer, allocatable :: temp_int_array(:)
    real(8) :: phi, theta, psi
    logical :: file_exists
    logical :: boundary_exists
    character(MAX_LINE_LEN) :: filename
    character(MAX_WORD_LEN) :: word
    type(Cell),    pointer :: c => null()
    type(Surface), pointer :: s => null()
    type(Lattice), pointer :: lat => null()
    type(Node), pointer :: doc => null()
    type(Node), pointer :: node_cell => null()
    type(Node), pointer :: node_surf => null()
    type(Node), pointer :: node_lat => null()
    type(NodeList), pointer :: node_cell_list => null()
    type(NodeList), pointer :: node_surf_list => null()
    type(NodeList), pointer :: node_lat_list => null()

    ! Display output message
    message = "Reading geometry XML file..."
    call write_message(5)

    ! ==========================================================================
    ! READ CELLS FROM GEOMETRY.XML

    ! Check if geometry.xml exists
    filename = trim(path_input) // "geometry.xml"
    inquire(FILE=filename, EXIST=file_exists)
    if (.not. file_exists) then
      message = "Geometry XML file '" // trim(filename) // "' does not exist!"
      call fatal_error()
    end if

    ! Parse geometry.xml file
    call open_xmldoc(doc, filename)

    ! Get pointer to list of XML <cell>
    call get_node_list(doc, "cell", node_cell_list)

    ! Get number of <cell> tags
    n_cells = get_list_size(node_cell_list)

    ! Check for no cells
    if (n_cells == 0) then
      message = "No cells found in geometry.xml!"
      call fatal_error()
    end if

    ! Allocate cells array
    allocate(cells(n_cells))

    if (check_overlaps) then
      allocate(overlap_check_cnt(n_cells))
      overlap_check_cnt = 0
    end if

    n_universes = 0
    do i = 1, n_cells
      c => cells(i)

      ! Get pointer to i-th cell node
      call get_list_item(node_cell_list, i, node_cell)

      ! Copy data into cells
      if (check_for_node(node_cell, "id")) then
        call get_node_value(node_cell, "id", c % id)
      else
        message = "Must specify id of cell in geometry XML file."
        call fatal_error()
      end if
      if (check_for_node(node_cell, "universe")) then
        call get_node_value(node_cell, "universe", c % universe)
      else
        c % universe = NONE
      end if
      if (check_for_node(node_cell, "fill")) then
        call get_node_value(node_cell, "fill", c % fill)
      else
        c % fill = NONE
      end if

      ! Check to make sure 'id' hasn't been used
      if (cell_dict % has_key(c % id)) then
        message = "Two or more cells use the same unique ID: " // to_str(c % id)
        call fatal_error()
      end if

      ! Read material
      word = ''
      if (check_for_node(node_cell, "material")) &
        call get_node_value(node_cell, "material", word)
      call lower_case(word)
      select case(word)
      case ('void')
        c % material = MATERIAL_VOID

      case ('')
        ! This case is called if no material was specified
        c % material = NONE

      case default
        c % material = int(str_to_int(word), 4)

        ! Check for error
        if (c % material == ERROR_INT) then
          message = "Invalid material specified on cell " // to_str(c % id)
          call fatal_error()
        end if
      end select

      ! Check to make sure that either material or fill was specified
      if (c % material == NONE .and. c % fill == NONE) then
        message = "Neither material nor fill was specified for cell " // & 
             trim(to_str(c % id))
        call fatal_error()
      end if

      ! Check to make sure that both material and fill haven't been
      ! specified simultaneously
      if (c % material /= NONE .and. c % fill /= NONE) then
        message = "Cannot specify material and fill simultaneously"
        call fatal_error()
      end if

      ! Check to make sure that surfaces were specified
      if (.not. check_for_node(node_cell, "surfaces")) then
        message = "No surfaces specified for cell " // &
             trim(to_str(c % id))
        call fatal_error()
      end if

      ! Allocate array for surfaces and copy
      n = get_arraysize_integer(node_cell, "surfaces")
      c % n_surfaces = n
      allocate(c % surfaces(n))
      call get_node_array(node_cell, "surfaces", c % surfaces)

      ! Rotation matrix
      if (check_for_node(node_cell, "rotation")) then
        ! Rotations can only be applied to cells that are being filled with
        ! another universe
        if (c % fill == NONE) then
          message = "Cannot apply a rotation to cell " // trim(to_str(&
               c % id)) // " because it is not filled with another universe"
          call fatal_error()
        end if

        ! Read number of rotation parameters
        n = get_arraysize_double(node_cell, "rotation")
        if (n /= 3) then
          message = "Incorrect number of rotation parameters on cell " // &
               to_str(c % id)
          call fatal_error()
        end if

        ! Copy rotation angles in x,y,z directions
        call get_node_array(node_cell, "rotation", temp_int_array3)
        phi   = -temp_int_array3(1) * PI/180.0_8
        theta = -temp_int_array3(2) * PI/180.0_8
        psi   = -temp_int_array3(3) * PI/180.0_8

        ! Calculate rotation matrix based on angles given
        allocate(c % rotation(3,3))
        c % rotation = reshape((/ &
             cos(theta)*cos(psi), cos(theta)*sin(psi), -sin(theta), &
             -cos(phi)*sin(psi) + sin(phi)*sin(theta)*cos(psi), &
             cos(phi)*cos(psi) + sin(phi)*sin(theta)*sin(psi), &
             sin(phi)*cos(theta), &
             sin(phi)*sin(psi) + cos(phi)*sin(theta)*cos(psi), &
             -sin(phi)*cos(psi) + cos(phi)*sin(theta)*sin(psi), &
             cos(phi)*cos(theta) /), (/ 3,3 /))
      end if

      ! Translation vector
      if (check_for_node(node_cell, "translation")) then
        ! Translations can only be applied to cells that are being filled with
        ! another universe
        if (c % fill == NONE) then
          message = "Cannot apply a translation to cell " // trim(to_str(&
               c % id)) // " because it is not filled with another universe"
          call fatal_error()
        end if

        ! Read number of translation parameters
        n = get_arraysize_double(node_cell, "translation")
        if (n /= 3) then
          message = "Incorrect number of translation parameters on cell " &
               // to_str(c % id)
          call fatal_error()
        end if

        ! Copy translation vector
        allocate(c % translation(3))
        call get_node_array(node_cell, "translation", c % translation)
      end if

      ! Add cell to dictionary
      call cell_dict % add_key(c % id, i)

      ! For cells, we also need to check if there's a new universe --
      ! also for every cell add 1 to the count of cells for the
      ! specified universe
      universe_num = c % universe
      if (.not. cells_in_univ_dict % has_key(universe_num)) then
        n_universes = n_universes + 1
        n_cells_in_univ = 1
        call universe_dict % add_key(universe_num, n_universes)
      else
        n_cells_in_univ = 1 + cells_in_univ_dict % get_key(universe_num)
      end if
      call cells_in_univ_dict % add_key(universe_num, n_cells_in_univ)

    end do

    ! ==========================================================================
    ! READ SURFACES FROM GEOMETRY.XML

    ! This variable is used to check whether at least one boundary condition was
    ! applied to a surface
    boundary_exists = .false.

    ! get pointer to list of xml <surface>
    call get_node_list(doc, "surface", node_surf_list)

    ! Get number of <surface> tags
    n_surfaces = get_list_size(node_surf_list)

    ! Check for no surfaces
    if (n_surfaces == 0) then
      message = "No surfaces found in geometry.xml!"
      call fatal_error()
    end if

    ! Allocate cells array
    allocate(surfaces(n_surfaces))

    do i = 1, n_surfaces
      s => surfaces(i)

      ! Get pointer to i-th surface node
      call get_list_item(node_surf_list, i, node_surf)

      ! Copy data into cells
      if (check_for_node(node_surf, "id")) then
        call get_node_value(node_surf, "id", s % id)
      else
        message = "Must specify id of surface in geometry XML file."
        call fatal_error()
      end if

      ! Check to make sure 'id' hasn't been used
      if (surface_dict % has_key(s % id)) then
        message = "Two or more surfaces use the same unique ID: " // &
             to_str(s % id)
        call fatal_error()
      end if

      ! Copy and interpret surface type
      word = ''
      if (check_for_node(node_surf, "type")) &
        call get_node_value(node_surf, "type", word)
      call lower_case(word)
      select case(trim(word))
      case ('x-plane')
        s % type = SURF_PX
        coeffs_reqd  = 1
      case ('y-plane')
        s % type = SURF_PY
        coeffs_reqd  = 1
      case ('z-plane')
        s % type = SURF_PZ
        coeffs_reqd  = 1
      case ('plane')
        s % type = SURF_PLANE
        coeffs_reqd  = 4
      case ('x-cylinder')
        s % type = SURF_CYL_X
        coeffs_reqd  = 3
      case ('y-cylinder')
        s % type = SURF_CYL_Y
        coeffs_reqd  = 3
      case ('z-cylinder')
        s % type = SURF_CYL_Z
        coeffs_reqd  = 3
      case ('sphere')
        s % type = SURF_SPHERE
        coeffs_reqd  = 4
      case ('x-cone')
        s % type = SURF_CONE_X
        coeffs_reqd  = 4
      case ('y-cone')
        s % type = SURF_CONE_Y
        coeffs_reqd  = 4
      case ('z-cone')
        s % type = SURF_CONE_Z
        coeffs_reqd  = 4
      case default
        message = "Invalid surface type: " // trim(word)
        call fatal_error()
      end select

      ! Check to make sure that the proper number of coefficients
      ! have been specified for the given type of surface. Then copy
      ! surface coordinates.

      n = get_arraysize_double(node_surf, "coeffs")
      if (n < coeffs_reqd) then
        message = "Not enough coefficients specified for surface: " // & 
             trim(to_str(s % id))
        call fatal_error()
      elseif (n > coeffs_reqd) then
        message = "Too many coefficients specified for surface: " // &
             trim(to_str(s % id))
        call fatal_error()
      else
        allocate(s % coeffs(n))
        call get_node_array(node_surf, "coeffs", s % coeffs)
      end if

      ! Boundary conditions
      word = ''
      if (check_for_node(node_surf, "boundary")) &
        call get_node_value(node_surf, "boundary", word)
      call lower_case(word)
      select case (trim(word))
      case ('transmission', 'transmit', '')
        s % bc = BC_TRANSMIT
      case ('vacuum')
        s % bc = BC_VACUUM
        boundary_exists = .true.
      case ('reflective', 'reflect', 'reflecting')
        s % bc = BC_REFLECT
        boundary_exists = .true.
      case default
        message = "Unknown boundary condition '" // trim(word) // &
             "' specified on surface " // trim(to_str(s % id))
        call fatal_error()
      end select

      ! Add surface to dictionary
      call surface_dict % add_key(s % id, i)

    end do

    ! Check to make sure a boundary condition was applied to at least one
    ! surface
    if (.not. boundary_exists) then
      message = "No boundary conditions were applied to any surfaces!"
      call fatal_error()
    end if

    ! ==========================================================================
    ! READ LATTICES FROM GEOMETRY.XML

    ! Get pointer to list of XML <lattice>
    call get_node_list(doc, "lattice", node_lat_list)

    ! Allocate lattices array
    n_lattices = get_list_size(node_lat_list)
    allocate(lattices(n_lattices))

    do i = 1, n_lattices
      lat => lattices(i)

      ! Get pointer to i-th lattice
      call get_list_item(node_lat_list, i, node_lat)

      ! ID of lattice
      if (check_for_node(node_lat, "id")) then
        call get_node_value(node_lat, "id", lat % id)
      else
        message = "Must specify id of lattice in geometry XML file."
        call fatal_error()
      end if

      ! Check to make sure 'id' hasn't been used
      if (lattice_dict % has_key(lat % id)) then
        message = "Two or more lattices use the same unique ID: " // &
             to_str(lat % id)
        call fatal_error()
      end if

      ! Read lattice type
      word = ''
      if (check_for_node(node_lat, "type")) &
        call get_node_value(node_lat, "type", word)
      call lower_case(word)
      select case (trim(word))
      case ('rect', 'rectangle', 'rectangular')
        lat % type = LATTICE_RECT
      case ('hex', 'hexagon', 'hexagonal')
        lat % type = LATTICE_HEX
      case default
        message = "Invalid lattice type: " // trim(word)
        call fatal_error()
      end select

      ! Read number of lattice cells in each dimension
      n = get_arraysize_integer(node_lat, "dimension")
      if (n /= 2 .and. n /= 3) then
        message = "Lattice must be two or three dimensions."
        call fatal_error()
      end if

      lat % n_dimension = n
      allocate(lat % dimension(n))
      call get_node_array(node_lat, "dimension", lat % dimension)

      ! Read lattice lower-left location
      if (size(lat % dimension) /= &
          get_arraysize_double(node_lat, "lower_left")) then
        message = "Number of entries on <lower_left> must be the same as &
             &the number of entries on <dimension>."
        call fatal_error()
      end if

      allocate(lat % lower_left(n))
      call get_node_array(node_lat, "lower_left", lat % lower_left)

      ! Read lattice widths
      if (size(lat % dimension) /= &
          get_arraysize_double(node_lat, "width")) then
        message = "Number of entries on <width> must be the same as &
             &the number of entries on <lower_left>."
        call fatal_error()
      end if

      allocate(lat % width(n))
      call get_node_array(node_lat, "width", lat % width)

      ! Copy number of dimensions
      n_x = lat % dimension(1)
      n_y = lat % dimension(2)
      if (lat % n_dimension == 3) then
        n_z = lat % dimension(3)
      else
        n_z = 1
      end if
      allocate(lat % universes(n_x, n_y, n_z))

      ! Check that number of universes matches size
      n = get_arraysize_integer(node_lat, "universes")
      if (n /= n_x*n_y*n_z) then
        message = "Number of universes on <universes> does not match size of &
             &lattice " // trim(to_str(lat % id)) // "."
        call fatal_error()
      end if

      allocate(temp_int_array(n))
      call get_node_array(node_lat, "universes", temp_int_array)

      ! Read universes
      do m = 1, n_z
        do k = 0, n_y - 1
          do j = 1, n_x
            lat % universes(j, n_y - k, m) = &
               temp_int_array(j + n_x*k + n_x*n_y*(m-1))
          end do
        end do
      end do
      deallocate(temp_int_array)

      ! Read material for area outside lattice
      lat % outside = MATERIAL_VOID
      if (check_for_node(node_lat, "outside")) then
        call get_node_value(node_lat, "outside", mid)
        if (mid == 0 .or. mid == MATERIAL_VOID) then
          lat % outside = MATERIAL_VOID
        else
          lat % outside = mid
        end if
      end if

      ! Add lattice to dictionary
      call lattice_dict % add_key(lat % id, i)

    end do

    ! Close geometry XML file
    call close_xmldoc(doc)

  end subroutine read_geometry_xml

!===============================================================================
! READ_MATERIAL_XML reads data from a materials.xml file and parses it, checking
! for errors and placing properly-formatted data in the right data structures
!===============================================================================

  subroutine read_materials_xml()

    integer :: i             ! loop index for materials
    integer :: j             ! loop index for nuclides
    integer :: n             ! number of nuclides
    integer :: n_sab         ! number of sab tables for a material
    integer :: index_list    ! index in xs_listings array
    integer :: index_nuclide ! index in nuclides
    integer :: index_sab     ! index in sab_tables
    real(8) :: val           ! value entered for density
    real(8) :: temp_dble     ! temporary double prec. real
    logical :: file_exists   ! does materials.xml exist?
    logical :: sum_density   ! density is taken to be sum of nuclide densities
    character(12) :: name    ! name of isotope, e.g. 92235.03c
    character(12) :: alias   ! alias of nuclide, e.g. U-235.03c
    character(MAX_WORD_LEN) :: units    ! units on density
    character(MAX_LINE_LEN) :: filename ! absolute path to materials.xml
    character(MAX_LINE_LEN) :: temp_str ! temporary string when reading
    type(ListChar) :: list_names   ! temporary list of nuclide names
    type(ListReal) :: list_density ! temporary list of nuclide densities
    type(Material),    pointer :: mat => null()
    type(Node), pointer :: doc => null()
    type(Node), pointer :: node_mat => null()
    type(Node), pointer :: node_dens => null()
    type(Node), pointer :: node_nuc => null()
    type(Node), pointer :: node_ele => null()
    type(Node), pointer :: node_sab => null()
    type(NodeList), pointer :: node_mat_list => null()
    type(NodeList), pointer :: node_nuc_list => null()
    type(NodeList), pointer :: node_ele_list => null()
    type(NodeList), pointer :: node_sab_list => null()

    ! Display output message
    message = "Reading materials XML file..."
    call write_message(5)

    ! Check is materials.xml exists
    filename = trim(path_input) // "materials.xml"
    inquire(FILE=filename, EXIST=file_exists)
    if (.not. file_exists) then
      message = "Material XML file '" // trim(filename) // "' does not exist!"
      call fatal_error()
    end if

    ! Initialize default cross section variable
    default_xs = ""

    ! Parse materials.xml file
    call open_xmldoc(doc, filename)

    ! Copy default cross section if present
    if (check_for_node(doc, "default_xs")) &
      call get_node_value(doc, "default_xs", default_xs)

    ! Get pointer to list of XML <material>
    call get_node_list(doc, "material", node_mat_list)

    ! Allocate cells array
    n_materials = get_list_size(node_mat_list)
    allocate(materials(n_materials))

    ! Initialize count for number of nuclides/S(a,b) tables
    index_nuclide = 0
    index_sab = 0

    do i = 1, n_materials
      mat => materials(i)

      ! Get pointer to i-th material node
      call get_list_item(node_mat_list, i, node_mat)

      ! Copy material id
      if (check_for_node(node_mat, "id")) then
        call get_node_value(node_mat, "id", mat % id)
      else
        message = "Must specify id of material in materials XML file"
        call fatal_error()
      end if

      ! Check to make sure 'id' hasn't been used
      if (material_dict % has_key(mat % id)) then
        message = "Two or more materials use the same unique ID: " // &
             to_str(mat % id)
        call fatal_error()
      end if

      if (run_mode == MODE_PLOTTING) then
        ! add to the dictionary and skip xs processing
        call material_dict % add_key(mat % id, i)
        cycle
      end if

      ! =======================================================================
      ! READ AND PARSE <density> TAG

      ! Get pointer to density element
      if (check_for_node(node_mat, "density")) then
        call get_node_ptr(node_mat, "density", node_dens)
      else
        message = "Must specify density element in material " // &
                  trim(to_str(mat % id))
        call fatal_error()
      end if

      ! Initialize value to zero
      val = ZERO

      ! Copy units
      call get_node_value(node_dens, "units", units)

      if (units == 'sum') then
        ! If the user gave the units as 'sum', then the total density of the
        ! material is taken to be the sum of the atom fractions listed on the
        ! nuclides

        sum_density = .true.

      else
        ! Copy value
        call get_node_value(node_dens, "value", val)

        ! Check for erroneous density
        sum_density = .false.
        if (val <= ZERO) then
          message = "Need to specify a positive density on material " // &
               trim(to_str(mat % id)) // "."
          call fatal_error()
        end if

        ! Adjust material density based on specified units
        call lower_case(units)
        select case(trim(units))
        case ('g/cc', 'g/cm3')
          mat % density = -val
        case ('kg/m3')
          mat % density = -0.001 * val
        case ('atom/b-cm')
          mat % density = val
        case ('atom/cm3', 'atom/cc')
          mat % density = 1.0e-24 * val
        case default
          message = "Unkwown units '" // trim(units) &
               // "' specified on material " // trim(to_str(mat % id))
          call fatal_error()
        end select
      end if

      ! =======================================================================
      ! READ AND PARSE <nuclide> TAGS

      ! Check to ensure material has at least one nuclide
      if (.not. check_for_node(node_mat, "nuclide") .and. &
           .not. check_for_node(node_mat, "element")) then
        message = "No nuclides or natural elements specified on material " // &
             trim(to_str(mat % id))
        call fatal_error()
      end if

      ! Get pointer list of XML <nuclide>
      call get_node_list(node_mat, "nuclide", node_nuc_list)

      ! Create list of nuclides based on those specified plus natural elements
      INDIVIDUAL_NUCLIDES: do j = 1, get_list_size(node_nuc_list)
        ! Combine nuclide identifier and cross section and copy into names
        call get_list_item(node_nuc_list, j, node_nuc)

        ! Check for empty name on nuclide
        if (.not.check_for_node(node_nuc, "name")) then
          message = "No name specified on nuclide in material " // &
               trim(to_str(mat % id))
          call fatal_error()
        end if

        ! Check for cross section
        if (.not.check_for_node(node_nuc, "xs")) then
          if (default_xs == '') then
            message = "No cross section specified for nuclide in material " &
                 // trim(to_str(mat % id))
            call fatal_error()
          else
            name = trim(default_xs)
          end if
        end if

        ! store full name
        call get_node_value(node_nuc, "name", temp_str)
        if (check_for_node(node_nuc, "xs")) &
          call get_node_value(node_nuc, "xs", name)
        name = trim(temp_str) // "." // trim(name)

        ! save name and density to list
        call list_names % append(name)

        ! Check if no atom/weight percents were specified or if both atom and
        ! weight percents were specified
        if (.not.check_for_node(node_nuc, "ao") .and. &
            .not.check_for_node(node_nuc, "wo")) then
          message = "No atom or weight percent specified for nuclide " // &
               trim(name)
          call fatal_error()
        elseif (check_for_node(node_nuc, "ao") .and. &
                check_for_node(node_nuc, "wo")) then
          message = "Cannot specify both atom and weight percents for a &
               &nuclide: " // trim(name)
          call fatal_error()
        end if

        ! Copy atom/weight percents
        if (check_for_node(node_nuc, "ao")) then
          call get_node_value(node_nuc, "ao", temp_dble)
          call list_density % append(temp_dble)
        else
          call get_node_value(node_nuc, "wo", temp_dble)
          call list_density % append(-temp_dble)
        end if
      end do INDIVIDUAL_NUCLIDES

      ! =======================================================================
      ! READ AND PARSE <element> TAGS

      ! Get pointer list of XML <element>
      call get_node_list(node_mat, "element", node_ele_list)

      NATURAL_ELEMENTS: do j = 1, get_list_size(node_ele_list)
        call get_list_item(node_ele_list, j, node_ele)

        ! Check for empty name on natural element
        if (.not.check_for_node(node_ele, "name")) then
          message = "No name specified on nuclide in material " // &
               trim(to_str(mat % id))
          call fatal_error()
        end if
        call get_node_value(node_ele, "name", name)

        ! Check for cross section
        if (.not.check_for_node(node_ele, "xs")) then
          if (default_xs == '') then
            message = "No cross section specified for nuclide in material " &
                 // trim(to_str(mat % id))
            call fatal_error()
          else
            temp_str = trim(default_xs)
          end if
        end if

        ! Check if no atom/weight percents were specified or if both atom and
        ! weight percents were specified
        if (.not.check_for_node(node_ele, "ao") .and. &
            .not.check_for_node(node_ele, "wo")) then
          message = "No atom or weight percent specified for element " // &
               trim(name)
          call fatal_error()
        elseif (check_for_node(node_ele, "ao") .and. &
                check_for_node(node_ele, "wo")) then
          message = "Cannot specify both atom and weight percents for a &
               &element: " // trim(name)
          call fatal_error()
        end if

        ! Expand element into naturally-occurring isotopes
        if (check_for_node(node_ele, "ao")) then
          call get_node_value(node_ele, "ao", temp_dble)
          call expand_natural_element(name, temp_str, temp_dble, &
               list_names, list_density)
        else
          message = "The ability to expand a natural element based on weight &
               &percentage is not yet supported."
          call fatal_error()
        end if
      end do NATURAL_ELEMENTS

      ! ========================================================================
      ! COPY NUCLIDES TO ARRAYS IN MATERIAL

      ! allocate arrays in Material object
      n = list_names % size()
      mat % n_nuclides = n
      allocate(mat % names(n))
      allocate(mat % nuclide(n))
      allocate(mat % atom_density(n))

      ALL_NUCLIDES: do j = 1, mat % n_nuclides
        ! Check that this nuclide is listed in the cross_sections.xml file
        name = trim(list_names % get_item(j))
        if (.not. xs_listing_dict % has_key(name)) then
          message = "Could not find nuclide " // trim(name) // &
               " in cross_sections.xml file!"
          call fatal_error()
        end if

        ! Check to make sure cross-section is continuous energy neutron table
        n = len_trim(name)
        if (name(n:n) /= 'c') then
          message = "Cross-section table " // trim(name) // & 
               " is not a continuous-energy neutron table."
          call fatal_error()
        end if

        ! Find xs_listing and set the name/alias according to the listing
        index_list = xs_listing_dict % get_key(name)
        name       = xs_listings(index_list) % name
        alias      = xs_listings(index_list) % alias

        ! If this nuclide hasn't been encountered yet, we need to add its name
        ! and alias to the nuclide_dict
        if (.not. nuclide_dict % has_key(name)) then
          index_nuclide    = index_nuclide + 1
          mat % nuclide(j) = index_nuclide

          call nuclide_dict % add_key(name, index_nuclide)
          call nuclide_dict % add_key(alias, index_nuclide)
        else
          mat % nuclide(j) = nuclide_dict % get_key(name)
        end if

        ! Copy name and atom/weight percent
        mat % names(j) = name
        mat % atom_density(j) = list_density % get_item(j)
      end do ALL_NUCLIDES

      ! Check to make sure either all atom percents or all weight percents are
      ! given
      if (.not. (all(mat % atom_density > ZERO) .or. & 
           all(mat % atom_density < ZERO))) then
        message = "Cannot mix atom and weight percents in material " // &
             to_str(mat % id)
        call fatal_error()
      end if

      ! Determine density if it is a sum value
      if (sum_density) mat % density = sum(mat % atom_density)

      ! Clear lists
      call list_names % clear()
      call list_density % clear()

      ! =======================================================================
      ! READ AND PARSE <sab> TAG FOR S(a,b) DATA

      ! Get pointer list to XML <sab>
      call get_node_list(node_mat, "sab", node_sab_list)

      n_sab = get_list_size(node_sab_list)
      if (n_sab > 0) then
        ! Set number of S(a,b) tables
        mat % n_sab = n_sab

        ! Allocate names and indices for nuclides and tables
        allocate(mat % sab_names(n_sab))
        allocate(mat % i_sab_nuclides(n_sab))
        allocate(mat % i_sab_tables(n_sab))

        ! Initialize i_sab_nuclides
        mat % i_sab_nuclides = NONE

        do j = 1, n_sab
          ! Get pointer to S(a,b) table
          call get_list_item(node_sab_list, j, node_sab)

          ! Determine name of S(a,b) table
          if (.not.check_for_node(node_sab, "name") .or. &
              .not.check_for_node(node_sab, "xs")) then
            message = "Need to specify <name> and <xs> for S(a,b) table."
            call fatal_error()
          end if
          call get_node_value(node_sab, "name", name)
          call get_node_value(node_sab, "xs", temp_str)
          name = trim(name) // "." // trim(temp_str)
          mat % sab_names(j) = name

          ! Check that this nuclide is listed in the cross_sections.xml file
          if (.not. xs_listing_dict % has_key(name)) then
            message = "Could not find S(a,b) table " // trim(name) // &
                 " in cross_sections.xml file!"
            call fatal_error()
          end if

          ! Find index in xs_listing and set the name and alias according to the
          ! listing
          index_list = xs_listing_dict % get_key(name)
          name       = xs_listings(index_list) % name

          ! If this S(a,b) table hasn't been encountered yet, we need to add its
          ! name and alias to the sab_dict
          if (.not. sab_dict % has_key(name)) then
            index_sab = index_sab + 1
            mat % i_sab_tables(j) = index_sab
            call sab_dict % add_key(name, index_sab)
          else
            mat % i_sab_tables(j) = sab_dict % get_key(name)
          end if
        end do
      end if

      ! Add material to dictionary
      call material_dict % add_key(mat % id, i)
    end do

    ! Set total number of nuclides and S(a,b) tables
    n_nuclides_total = index_nuclide
    n_sab_tables     = index_sab

    ! Close materials XML file
    call close_xmldoc(doc)

  end subroutine read_materials_xml

!===============================================================================
! READ_TALLIES_XML reads data from a tallies.xml file and parses it, checking
! for errors and placing properly-formatted data in the right data structures
!===============================================================================

  subroutine read_tallies_xml()

    integer :: i             ! loop over user-specified tallies
    integer :: j             ! loop over words
    integer :: k             ! another loop index
    integer :: l             ! another loop index
    integer :: id            ! user-specified identifier
    integer :: i_mesh        ! index in meshes array
    integer :: n             ! size of arrays in mesh specification
    integer :: n_words       ! number of words read
    integer :: n_filters     ! number of filters
    integer :: n_new         ! number of new scores to add based on Pn tally
    integer :: n_scores      ! number of tot scores after adjusting for Pn tally
    integer :: n_order       ! Scattering order requested
    integer :: n_order_pos   ! Position of Scattering order in score name string
    integer :: MT            ! user-specified MT for score
    integer :: iarray3(3)    ! temporary integer array
    logical :: file_exists   ! does tallies.xml file exist?
    real(8) :: rarray3(3)    ! temporary double prec. array
    character(MAX_LINE_LEN) :: filename
    character(MAX_WORD_LEN) :: word
    character(MAX_WORD_LEN) :: score_name
    character(MAX_WORD_LEN) :: temp_str
    character(MAX_WORD_LEN), allocatable :: sarray(:)
    type(ElemKeyValueCI), pointer :: pair_list => null()
    type(TallyObject),    pointer :: t => null()
    type(StructuredMesh), pointer :: m => null()
    type(TallyFilter), allocatable :: filters(:) ! temporary filters
    type(Node), pointer :: doc => null()
    type(Node), pointer :: node_mesh => null()
    type(Node), pointer :: node_tal => null()
    type(Node), pointer :: node_filt => null()
    type(NodeList), pointer :: node_mesh_list => null()
    type(NodeList), pointer :: node_tal_list => null()
    type(NodeList), pointer :: node_filt_list => null()

    ! Check if tallies.xml exists
    filename = trim(path_input) // "tallies.xml"
    inquire(FILE=filename, EXIST=file_exists)
    if (.not. file_exists) then
      ! Since a tallies.xml file is optional, no error is issued here
      return
    end if

    ! Display output message
    message = "Reading tallies XML file..."
    call write_message(5)
    
    ! Parse tallies.xml file
    call open_xmldoc(doc, filename)

    ! ==========================================================================
    ! DETERMINE SIZE OF ARRAYS AND ALLOCATE

    ! Get pointer list to XML <mesh>
    call get_node_list(doc, "mesh", node_mesh_list)

    ! Get pointer list to XML <tally>
    call get_node_list(doc, "tally", node_tal_list)

    ! Check for user meshes
    n_user_meshes = get_list_size(node_mesh_list)
    if (cmfd_run) then
      n_meshes = n_user_meshes + n_cmfd_meshes
    else
      n_meshes = n_user_meshes
    end if

    ! Allocate mesh array
    if (n_meshes > 0) allocate(meshes(n_meshes))

    ! Check for user tallies
    n_user_tallies = get_list_size(node_tal_list)
    if (n_user_tallies == 0) then
      message = "No tallies present in tallies.xml file!"
      call warning()
    end if

    ! Allocate tally array
    if (n_user_tallies > 0) then
      call add_tallies("user", n_user_tallies)
    end if

    ! Check for <assume_separate> setting
<<<<<<< HEAD
    call lower_case(separate_)
    if (separate_ == 'true' .or. separate_ == '1') assume_separate = .true.
    
    ! Check for <ndpp_library> setting
    integrated_scatt_lib = ndpp_library_
    
=======
    if (check_for_node(doc, "assume_separate")) then
      call get_node_value(doc, "assume_separate", temp_str)
      call lower_case(temp_str)
      if (trim(temp_str) == 'true' .or. trim(temp_str) == '1') &
        assume_separate = .true.
    end if

>>>>>>> 9a0e5057
    ! ==========================================================================
    ! READ MESH DATA

    do i = 1, n_user_meshes
      m => meshes(i)

      ! Get pointer to mesh node
      call get_list_item(node_mesh_list, i, node_mesh)

      ! Copy mesh id
      if (check_for_node(node_mesh, "id")) then
        call get_node_value(node_mesh, "id", m % id)
      else
        message = "Must specify id for mesh in tally XML file."
        call fatal_error()
      end if

      ! Check to make sure 'id' hasn't been used
      if (mesh_dict % has_key(m % id)) then
        message = "Two or more meshes use the same unique ID: " // &
             to_str(m % id)
        call fatal_error()
      end if

      ! Read mesh type
      temp_str = ''
      if (check_for_node(node_mesh, "type")) &
        call get_node_value(node_mesh, "type", temp_str)
      call lower_case(temp_str)
      select case (trim(temp_str))
      case ('rect', 'rectangle', 'rectangular')
        m % type = LATTICE_RECT
      case ('hex', 'hexagon', 'hexagonal')
        m % type = LATTICE_HEX
      case default
        message = "Invalid mesh type: " // trim(temp_str)
        call fatal_error()
      end select

      ! Determine number of dimensions for mesh
      n = get_arraysize_integer(node_mesh, "dimension")
      if (n /= 2 .and. n /= 3) then
        message = "Mesh must be two or three dimensions."
        call fatal_error()
      end if
      m % n_dimension = n

      ! Allocate attribute arrays
      allocate(m % dimension(n))
      allocate(m % lower_left(n))
      allocate(m % width(n))
      allocate(m % upper_right(n))

      ! Check that dimensions are all greater than zero
      call get_node_array(node_mesh, "dimension", iarray3(1:n))
      if (any(iarray3(1:n) <= 0)) then
        message = "All entries on the <dimension> element for a tally mesh &
             &must be positive."
        call fatal_error()
      end if

      ! Read dimensions in each direction
      m % dimension = iarray3(1:n)

      ! Read mesh lower-left corner location
      if (m % n_dimension /= get_arraysize_double(node_mesh, "lower_left")) then
        message = "Number of entries on <lower_left> must be the same as &
             &the number of entries on <dimension>."
        call fatal_error()
      end if
      call get_node_array(node_mesh, "lower_left", m % lower_left)

      ! Make sure both upper-right or width were specified
      if (check_for_node(node_mesh, "upper_right") .and. &
          check_for_node(node_mesh, "width")) then
        message = "Cannot specify both <upper_right> and <width> on a &
             &tally mesh."
        call fatal_error()
      end if

      ! Make sure either upper-right or width was specified
      if (.not.check_for_node(node_mesh, "upper_right") .and. &
          .not.check_for_node(node_mesh, "width")) then
        message = "Must specify either <upper_right> and <width> on a &
             &tally mesh."
        call fatal_error()
      end if

      if (check_for_node(node_mesh, "width")) then
        ! Check to ensure width has same dimensions
        if (get_arraysize_double(node_mesh, "width") /= &
            get_arraysize_double(node_mesh, "lower_left")) then
          message = "Number of entries on <width> must be the same as the &
               &number of entries on <lower_left>."
          call fatal_error()
        end if

        ! Check for negative widths
        call get_node_array(node_mesh, "width", rarray3(1:n))
        if (any(rarray3(1:n) < ZERO)) then
          message = "Cannot have a negative <width> on a tally mesh."
          call fatal_error()
        end if

        ! Set width and upper right coordinate
        m % width = rarray3(1:n)
        m % upper_right = m % lower_left + m % dimension * m % width

      elseif (check_for_node(node_mesh, "upper_right")) then
        ! Check to ensure width has same dimensions
        if (get_arraysize_double(node_mesh, "upper_right") /= &
            get_arraysize_double(node_mesh, "lower_left")) then
          message = "Number of entries on <upper_right> must be the same as &
               &the number of entries on <lower_left>."
          call fatal_error()
        end if

        ! Check that upper-right is above lower-left
        call get_node_array(node_mesh, "upper_right", rarray3(1:n))
        if (any(rarray3(1:n) < m % lower_left)) then
          message = "The <upper_right> coordinates must be greater than the &
               &<lower_left> coordinates on a tally mesh."
          call fatal_error()
        end if

        ! Set width and upper right coordinate
        m % upper_right = rarray3(1:n)
        m % width = (m % upper_right - m % lower_left) / m % dimension
      end if

      ! Set volume fraction
      m % volume_frac = ONE/real(product(m % dimension),8)

      ! Add mesh to dictionary
      call mesh_dict % add_key(m % id, i)
    end do

    ! ==========================================================================
    ! READ TALLY DATA

    READ_TALLIES: do i = 1, n_user_tallies
      ! Get pointer to tally
      t => tallies(i)

      ! Get pointer to tally xml node
      call get_list_item(node_tal_list, i, node_tal)

      ! Set tally type to volume by default
      t % type = TALLY_VOLUME

      ! It's desirable to use a track-length esimator for tallies since
      ! generally more events will score to the tally, reducing the
      ! variance. However, for tallies that require information on
      ! post-collision parameters (e.g. tally with an energyout filter) the
      ! analog esimator must be used.

      t % estimator = ESTIMATOR_TRACKLENGTH

      ! Copy material id
      if (check_for_node(node_tal, "id")) then
        call get_node_value(node_tal, "id", t % id)
      else
        message = "Must specify id for tally in tally XML file."
        call fatal_error()
      end if

      ! Check to make sure 'id' hasn't been used
      if (tally_dict % has_key(t % id)) then
        message = "Two or more tallies use the same unique ID: " // &
             to_str(t % id)
        call fatal_error()
      end if

      ! Copy tally label
      t % label = ''
      if (check_for_node(node_tal, "label")) &
        call get_node_value(node_tal, "label", t % label)

      ! =======================================================================
      ! READ DATA FOR FILTERS

      ! In older versions, tally filters were specified with a <filters>
      ! element followed by sub-elements <cell>, <mesh>, etc. This checks for
      ! the old format and if it is present, raises an error

!     if (get_number_nodes(node_tal, "filters") > 0) then
!       message = "Tally filters should be specified with multiple <filter> &
!            &elements. Did you forget to change your <filters> element?"
!       call fatal_error()
!     end if

      ! Get pointer list to XML <filter> and get number of filters
      call get_node_list(node_tal, "filter", node_filt_list)
      n_filters = get_list_size(node_filt_list)

      if (n_filters /= 0) then

        ! Allocate filters array
        t % n_filters = n_filters
        allocate(t % filters(n_filters))

        READ_FILTERS: do j = 1, n_filters
          ! Get pointer to filter xml node
          call get_list_item(node_filt_list, j, node_filt)

          ! Convert filter type to lower case
          temp_str = ''
          if (check_for_node(node_filt, "type")) &
            call get_node_value(node_filt, "type", temp_str)
          call lower_case(temp_str)

          ! Determine number of bins
          if (check_for_node(node_filt, "bins")) then
            if (trim(temp_str) == 'energy' .or. &
                trim(temp_str) == 'energyout') then
              n_words = get_arraysize_double(node_filt, "bins")
            else
              n_words = get_arraysize_integer(node_filt, "bins")
            end if
          else
            message = "Bins not set in filter on tally " // trim(to_str(t % id))
            call fatal_error()
          end if

          ! Determine type of filter
          select case (temp_str)
          case ('cell')
            ! Set type of filter
            t % filters(j) % type = FILTER_CELL

            ! Set number of bins
            t % filters(j) % n_bins = n_words

            ! Allocate and store bins
            allocate(t % filters(j) % int_bins(n_words))
            call get_node_array(node_filt, "bins", t % filters(j) % int_bins)

          case ('cellborn')
            ! Set type of filter
            t % filters(j) % type = FILTER_CELLBORN

            ! Set number of bins
            t % filters(j) % n_bins = n_words

            ! Allocate and store bins
            allocate(t % filters(j) % int_bins(n_words))
            call get_node_array(node_filt, "bins", t % filters(j) % int_bins)

          case ('material')
            ! Set type of filter
            t % filters(j) % type = FILTER_MATERIAL

            ! Set number of bins
            t % filters(j) % n_bins = n_words

            ! Allocate and store bins
            allocate(t % filters(j) % int_bins(n_words))
            call get_node_array(node_filt, "bins", t % filters(j) % int_bins)

          case ('universe')
            ! Set type of filter
            t % filters(j) % type = FILTER_UNIVERSE

            ! Set number of bins
            t % filters(j) % n_bins = n_words

            ! Allocate and store bins
            allocate(t % filters(j) % int_bins(n_words))
            call get_node_array(node_filt, "bins", t % filters(j) % int_bins)

          case ('surface')
            message = "Surface filter is not yet supported!"
            call fatal_error()

            ! Set type of filter
            t % filters(j) % type = FILTER_SURFACE

            ! Set number of bins
            t % filters(j) % n_bins = n_words

            ! Allocate and store bins
            allocate(t % filters(j) % int_bins(n_words))
            call get_node_array(node_filt, "bins", t % filters(j) % int_bins)

          case ('mesh')
            ! Set type of filter
            t % filters(j) % type = FILTER_MESH

            ! Check to make sure multiple meshes weren't given
            if (n_words /= 1) then
              message = "Can only have one mesh filter specified."
              call fatal_error()
            end if

            ! Determine id of mesh
            call get_node_value(node_filt, "bins", id)

            ! Get pointer to mesh
            if (mesh_dict % has_key(id)) then
              i_mesh = mesh_dict % get_key(id)
              m => meshes(i_mesh)
            else
              message = "Could not find mesh " // trim(to_str(id)) // &
                   " specified on tally " // trim(to_str(t % id))
              call fatal_error()
            end if

            ! Determine number of bins -- this is assuming that the tally is
            ! a volume tally and not a surface current tally. If it is a
            ! surface current tally, the number of bins will get reset later
            t % filters(j) % n_bins = product(m % dimension)

            ! Allocate and store index of mesh
            allocate(t % filters(j) % int_bins(1))
            t % filters(j) % int_bins(1) = i_mesh

          case ('energy')
            ! Set type of filter
            t % filters(j) % type = FILTER_ENERGYIN

            ! Set number of bins
            t % filters(j) % n_bins = n_words - 1

            ! Allocate and store bins
            allocate(t % filters(j) % real_bins(n_words))
            call get_node_array(node_filt, "bins", t % filters(j) % real_bins)

          case ('energyout')
            ! Set type of filter
            t % filters(j) % type = FILTER_ENERGYOUT

            ! Set number of bins
            t % filters(j) % n_bins = n_words - 1

            ! Allocate and store bins
            allocate(t % filters(j) % real_bins(n_words))
            call get_node_array(node_filt, "bins", t % filters(j) % real_bins)

            ! Set to analog estimator
            t % estimator = ESTIMATOR_ANALOG

          case default
            ! Specified tally filter is invalid, raise error
            message = "Unknown filter type '" // & 
                 trim(temp_str) // "' on tally " // &
                 trim(to_str(t % id)) // "."
            call fatal_error()

          end select

          ! Set find_filter, e.g. if filter(3) has type FILTER_CELL, then
          ! find_filter(FILTER_CELL) would be set to 3.

          t % find_filter(t % filters(j) % type) = j

        end do READ_FILTERS

        ! Check that both cell and surface weren't specified
        if (t % find_filter(FILTER_CELL) > 0 .and. &
             t % find_filter(FILTER_SURFACE) > 0) then
          message = "Cannot specify both cell and surface filters for tally " &
               // trim(to_str(t % id))
          call fatal_error()
        end if

      else
        ! No filters were specified
        t % n_filters = 0
      end if

      ! =======================================================================
      ! READ DATA FOR NUCLIDES

      if (check_for_node(node_tal, "nuclides")) then

        ! Allocate a temporary string array for nuclides and copy values over
        allocate(sarray(get_arraysize_string(node_tal, "nuclides")))
        call get_node_array(node_tal, "nuclides", sarray)

        if (trim(sarray(1)) == 'all') then
          ! Handle special case <nuclides>all</nuclides>
          allocate(t % nuclide_bins(n_nuclides_total + 1))

          ! Set bins to 1, 2, 3, ..., n_nuclides_total, -1
          t % nuclide_bins(1:n_nuclides_total) = &
               (/ (j, j=1, n_nuclides_total) /)
          t % nuclide_bins(n_nuclides_total + 1) = -1

          ! Set number of nuclide bins
          t % n_nuclide_bins = n_nuclides_total + 1

          ! Set flag so we can treat this case specially
          t % all_nuclides = .true.
        else
          ! Any other case, e.g. <nuclides>U-235 Pu-239</nuclides>
          n_words = get_arraysize_string(node_tal, "nuclides") 
          allocate(t % nuclide_bins(n_words))
          do j = 1, n_words
            ! Check if total material was specified
            if (trim(sarray(j)) == 'total') then
              t % nuclide_bins(j) = -1
              cycle
            end if

            ! Check if xs specifier was given
            if (ends_with(sarray(j), 'c')) then
              word = sarray(j)
            else
              if (default_xs == '') then
                ! No default cross section specified, search through nuclides
                pair_list => nuclide_dict % keys()
                do while (associated(pair_list))
                  if (starts_with(pair_list % key, &
                       sarray(j))) then
                    word = pair_list % key(1:150)
                    exit
                  end if
                  
                  ! Advance to next
                  pair_list => pair_list % next
                end do

                ! Check if no nuclide was found
                if (.not. associated(pair_list)) then
                  message = "Could not find the nuclide " // trim(&
                       sarray(j)) // " specified in tally " &
                       // trim(to_str(t % id)) // " in any material."
                  call fatal_error()
                end if
                deallocate(pair_list)
              else
                ! Set nuclide to default xs
                word = trim(sarray(j)) // "." // default_xs
              end if
            end if

            ! Check to make sure nuclide specified is in problem
            if (.not. nuclide_dict % has_key(word)) then
              message = "The nuclide " // trim(word) // " from tally " // &
                   trim(to_str(t % id)) // " is not present in any material."
              call fatal_error()
            end if

            ! Set bin to index in nuclides array
            t % nuclide_bins(j) = nuclide_dict % get_key(word)
          end do

          ! Set number of nuclide bins
          t % n_nuclide_bins = n_words
        end if

        ! Deallocate temporary string array
        deallocate(sarray)

      else
        ! No <nuclides> were specified -- create only one bin will be added
        ! for the total material.
        allocate(t % nuclide_bins(1))
        t % nuclide_bins(1) = -1
        t % n_nuclide_bins = 1
      end if

      ! =======================================================================
      ! READ DATA FOR SCORES

      if (check_for_node(node_tal, "scores")) then
        ! Loop through scores and determine if a scatter-p# input was used
        ! to allow for proper pre-allocating of t % score_bins
        ! This scheme allows multiple scatter-p# to be requested by the user
        ! if so desired
        n_words = get_arraysize_string(node_tal, "scores")
        allocate(sarray(n_words))
        call get_node_array(node_tal, "scores", sarray)
        n_new = 0
        do j = 1, n_words
          call lower_case(sarray(j))
          ! Find if scores(j) is of the form 'scatter-p'
          ! If so, get the number and do a select case on that.
<<<<<<< HEAD
          score_name = tally_(i) % scores(j)
          if ((starts_with(score_name,'scatter-p')) .or. &
            (starts_with(score_name,'int-scatter-p'))) then
=======
          score_name = trim(sarray(j))
          if (starts_with(score_name,'scatter-p')) then
>>>>>>> 9a0e5057
            n_order_pos = scan(score_name,'0123456789')
            n_order = int(str_to_int( &
              score_name(n_order_pos:(len_trim(score_name)))),4)
            if (n_order > SCATT_ORDER_MAX) then
              ! Throw a warning. Set to the maximum number.
              ! The above scheme will essentially take the absolute value
              message = "Invalid scattering order of " // trim(to_str(n_order)) // &
                " requested. Setting to the maximum permissible value, " // &
                trim(to_str(SCATT_ORDER_MAX))
              call warning()
              n_order = SCATT_ORDER_MAX
<<<<<<< HEAD
              if (starts_with(score_name,'scatter-p')) then
                tally_(i) % scores(j) = SCATT_ORDER_MAX_PNSTR
              else if (starts_with(score_name,'int-scatter-p')) then
                tally_(i) % scores(j) = SCATT_ORDER_MAX_INTPNSTR
              end if
=======
              sarray(j) = SCATT_ORDER_MAX_PNSTR
>>>>>>> 9a0e5057
            end if
            n_new = n_new + n_order
          end if
        end do
        n_scores = n_words + n_new
        
        ! Allocate accordingly
        allocate(t % score_bins(n_scores))
        allocate(t % scatt_order(n_scores))
        t % scatt_order = 0
        j = 0
        do l = 1, n_words
          j = j + 1
          ! Get the input string in scores(l) but if scatter-n or scatter-pn
          ! then strip off the n, and store it as an integer to be used later
          ! Peform the select case on this modified (number removed) string
<<<<<<< HEAD
          score_name = tally_(i) % scores(l)
          if ((starts_with(score_name,'scatter-p')) .or. &
            (starts_with(score_name,'int-scatter-p'))) then
=======
          score_name = sarray(l)
          if (starts_with(score_name,'scatter-p')) then
>>>>>>> 9a0e5057
            n_order_pos = scan(score_name,'0123456789')
            n_order = int(str_to_int( &
              score_name(n_order_pos:(len_trim(score_name)))),4)
            if (n_order > SCATT_ORDER_MAX) then
              ! Throw a warning. Set to the maximum number.
              ! The above scheme will essentially take the absolute value
              message = "Invalid scattering order of " // trim(to_str(n_order)) // &
                " requested. Setting to the maximum permissible value, " // &
                trim(to_str(SCATT_ORDER_MAX))
              call warning()
              n_order = SCATT_ORDER_MAX
            end if
            if (starts_with(score_name,'scatter-p')) then
              score_name = "scatter-pn"
            else if (starts_with(score_name,'int-scatter-p')) then
              score_name = "int-scatter-pn"
            end if
          else if (starts_with(score_name,'scatter-')) then
            n_order_pos = scan(score_name,'0123456789')
            n_order = int(str_to_int( &
              score_name(n_order_pos:(len_trim(score_name)))),4)
            if (n_order > SCATT_ORDER_MAX) then
              ! Throw a warning. Set to the maximum number.
              ! The above scheme will essentially take the absolute value
              message = "Invalid scattering order of " // trim(to_str(n_order)) // &
                " requested. Setting to the maximum permissible value, " // &
                trim(to_str(SCATT_ORDER_MAX))
              call warning()
              n_order = SCATT_ORDER_MAX
            end if
            score_name = "scatter-n"
          end if
          
          select case (trim(score_name))
          case ('flux')
            ! Prohibit user from tallying flux for an individual nuclide
            if (.not. (t % n_nuclide_bins == 1 .and. &
                 t % nuclide_bins(1) == -1)) then
              message = "Cannot tally flux for an individual nuclide."
              call fatal_error()
            end if

            t % score_bins(j) = SCORE_FLUX
            if (t % find_filter(FILTER_ENERGYOUT) > 0) then
              message = "Cannot tally flux with an outgoing energy filter."
              call fatal_error()
            end if
          case ('total')
            t % score_bins(j) = SCORE_TOTAL
            if (t % find_filter(FILTER_ENERGYOUT) > 0) then
              message = "Cannot tally total reaction rate with an &
                   &outgoing energy filter."
              call fatal_error()
            end if
          case ('scatter')
            t % score_bins(j) = SCORE_SCATTER
            
          case ('nu-scatter')
            t % score_bins(j) = SCORE_NU_SCATTER

            ! Set tally estimator to analog
            t % estimator = ESTIMATOR_ANALOG
          case ('scatter-n')
            if (n_order == 0) then
              t % score_bins(j) = SCORE_SCATTER
            else
              t % score_bins(j) = SCORE_SCATTER_N
              ! Set tally estimator to analog
              t % estimator = ESTIMATOR_ANALOG
            end if
            t % scatt_order(j) = n_order
            
          case ('scatter-pn')
            t % estimator = ESTIMATOR_ANALOG
            ! Setup P0:Pn
            t % score_bins(j : j + n_order) = SCORE_SCATTER_PN
            t % scatt_order(j : j + n_order) = n_order
            j = j + n_order
            
          case ('int-scatter-pn')
            if (t % find_filter(FILTER_ENERGYIN) == 0) then
              message = "Cannot tally Integrated Scatter without an " // &
                        "incoming energy filter."
              call fatal_error()
            end if
            if (t % find_filter(FILTER_ENERGYOUT) == 0) then
              message = "Cannot tally Integrated Scatter without an " // &
                        "outgoing energy filter."
              call fatal_error()
            end if
            
            ! Check to ensure that the ENERGYIN and ENERGYOUT filters are the
            ! last two declared by the user, and in that order too. This
            ! guarantees that the stride is the lowest, and therefore most
            ! efficient for int-scatter-pn.
            if ((t % find_filter(FILTER_ENERGYOUT) /= t % n_filters) .or. &
              (t % find_filter(FILTER_ENERGYIN) /= (t % n_filters - 1))) then
              message = "Energy and Energyout filter types must be the last " // &
                        "declared (and in that order) in any tally with an " // &
                        "int-scatter-pn score!"
              call fatal_error()
            end if
            
            ! Set flag to read and allocate storage for advanced scattering
            ! library
            integrated_scatt = .true.
            
            ! Force the estmiator to be tracklength
            t % estimator = ESTIMATOR_TRACKLENGTH
            ! Setup P0:Pn
            t % score_bins(j : j + n_order) = SCORE_INTSCATT_PN
            t % scatt_order(j : j + n_order) = n_order
            j = j + n_order
            
          case('transport')
            t % score_bins(j) = SCORE_TRANSPORT

            ! Set tally estimator to analog
            t % estimator = ESTIMATOR_ANALOG
          case ('diffusion')
            message = "Diffusion score no longer supported for tallies, & 
                      &please remove"
            call fatal_error()
          case ('n1n')
            t % score_bins(j) = SCORE_N_1N

            ! Set tally estimator to analog
            t % estimator = ESTIMATOR_ANALOG
          case ('n2n')
            t % score_bins(j) = N_2N

          case ('n3n')
            t % score_bins(j) = N_3N

          case ('n4n')
            t % score_bins(j) = N_4N

          case ('absorption')
            t % score_bins(j) = SCORE_ABSORPTION
            if (t % find_filter(FILTER_ENERGYOUT) > 0) then
              message = "Cannot tally absorption rate with an outgoing &
                   &energy filter."
              call fatal_error()
            end if
          case ('fission')
            t % score_bins(j) = SCORE_FISSION
            if (t % find_filter(FILTER_ENERGYOUT) > 0) then
              message = "Cannot tally fission rate with an outgoing &
                   &energy filter."
              call fatal_error()
            end if
          case ('nu-fission')
            t % score_bins(j) = SCORE_NU_FISSION
            if (t % find_filter(FILTER_ENERGYOUT) > 0) then
              ! Set tally estimator to analog
              t % estimator = ESTIMATOR_ANALOG
            end if
          case ('kappa-fission')
            t % score_bins(j) = SCORE_KAPPA_FISSION
          case ('current')
            t % score_bins(j) = SCORE_CURRENT
            t % type = TALLY_SURFACE_CURRENT

            ! Check to make sure that current is the only desired response
            ! for this tally
            if (n_words > 1) then
              message = "Cannot tally other scoring functions in the same &
                   &tally as surface currents. Separate other scoring &
                   &functions into a distinct tally."
              call fatal_error()
            end if

            ! Since the number of bins for the mesh filter was already set
            ! assuming it was a volume tally, we need to adjust the number
            ! of bins

            ! Get index of mesh filter
            k = t % find_filter(FILTER_MESH)

            ! Get pointer to mesh
            i_mesh = t % filters(k) % int_bins(1)
            m => meshes(i_mesh)

            ! We need to increase the dimension by one since we also need
            ! currents coming into and out of the boundary mesh cells.
            t % filters(k) % n_bins = product(m % dimension + 1)

            ! Copy filters to temporary array
            allocate(filters(t % n_filters + 1))
            filters(1:t % n_filters) = t % filters

            ! Move allocation back -- filters becomes deallocated during
            ! this call
            call move_alloc(FROM=filters, TO=t%filters)

            ! Add surface filter
            t % n_filters = t % n_filters + 1
            t % filters(t % n_filters) % type = FILTER_SURFACE
            t % filters(t % n_filters) % n_bins = 2 * m % n_dimension
            allocate(t % filters(t % n_filters) % int_bins(&
                 2 * m % n_dimension))
            if (m % n_dimension == 2) then
              t % filters(t % n_filters) % int_bins = (/ IN_RIGHT, &
                   OUT_RIGHT, IN_FRONT, OUT_FRONT /)
            elseif (m % n_dimension == 3) then
              t % filters(t % n_filters) % int_bins = (/ IN_RIGHT, &
                   OUT_RIGHT, IN_FRONT, OUT_FRONT, IN_TOP, OUT_TOP /)
            end if
            t % find_filter(FILTER_SURFACE) = t % n_filters

          case ('events')
            t % score_bins(j) = SCORE_EVENTS

          case default
            ! Assume that user has specified an MT number
            MT = int(str_to_int(score_name))

            if (MT /= ERROR_INT) then
              ! Specified score was an integer
              if (MT > 1) then
                t % score_bins(j) = MT
              else
                message = "Invalid MT on <scores>: " // &
                     trim(sarray(j))
                call fatal_error()
              end if

            else
              ! Specified score was not an integer
              message = "Unknown scoring function: " // &
                   trim(sarray(j))
              call fatal_error()
            end if

          end select
        end do
        t % n_score_bins = n_scores
        t % n_user_score_bins = n_words

        ! Deallocate temporary string array of scores
        deallocate(sarray)
      else
        message = "No <scores> specified on tally " // trim(to_str(t % id)) &
             // "."
        call fatal_error()
      end if

      ! =======================================================================
      ! SET TALLY ESTIMATOR

      ! Check if user specified estimator
      if (check_for_node(node_tal, "estimator")) then
        temp_str = ''
        call get_node_value(node_tal, "estimator", temp_str)
        select case(trim(temp_str))
        case ('analog')
          t % estimator = ESTIMATOR_ANALOG

        case ('tracklength', 'track-length', 'pathlength', 'path-length')
          ! If the estimator was set to an analog estimator, this means the
          ! tally needs post-collision information
          if (t % estimator == ESTIMATOR_ANALOG) then
            message = "Cannot use track-length estimator for tally " &
                 // to_str(t % id)
            call fatal_error()
          end if

          ! Set estimator to track-length estimator
          t % estimator = ESTIMATOR_TRACKLENGTH

        case default
          message = "Invalid estimator '" // trim(temp_str) &
               // "' on tally " // to_str(t % id)
          call fatal_error()
        end select
      end if

      ! Add tally to dictionary
      call tally_dict % add_key(t % id, i)

    end do READ_TALLIES

    ! Close XML document
    call close_xmldoc(doc)

  end subroutine read_tallies_xml

!===============================================================================
! READ_PLOTS_XML reads data from a plots.xml file
!===============================================================================

  subroutine read_plots_xml()

    integer i, j
    integer n_cols, col_id, n_comp, n_masks
    integer, allocatable :: iarray(:)
    logical :: file_exists              ! does plots.xml file exist?
    character(MAX_LINE_LEN) :: filename ! absolute path to plots.xml
    character(MAX_LINE_LEN) :: temp_str
    type(ObjectPlot), pointer :: pl => null()
    type(Node), pointer :: doc => null()
    type(Node), pointer :: node_plot => null()
    type(Node), pointer :: node_col => null()
    type(Node), pointer :: node_mask => null()
    type(NodeList), pointer :: node_plot_list => null()
    type(NodeList), pointer :: node_col_list => null()
    type(NodeList), pointer :: node_mask_list => null()

    ! Check if plots.xml exists
    filename = trim(path_input) // "plots.xml"
    inquire(FILE=filename, EXIST=file_exists)
    if (.not. file_exists) then
      message = "Plots XML file '" // trim(filename) // "' does not exist!"
      call fatal_error()
    end if

    ! Display output message
    message = "Reading plot XML file..."
    call write_message(5)

    ! Parse plots.xml file
    call open_xmldoc(doc, filename)

    ! Get list pointer to XML <plot>
    call get_node_list(doc, "plot", node_plot_list)

    ! Allocate plots array
    n_plots = get_list_size(node_plot_list)
    allocate(plots(n_plots))

    READ_PLOTS: do i = 1, n_plots
      pl => plots(i)

      ! Get pointer to plot XML node
      call get_list_item(node_plot_list, i, node_plot)

      ! Copy data into plots
      if (check_for_node(node_plot, "id")) then
        call get_node_value(node_plot, "id", pl % id)
      else
        message = "Must specify plot id in plots XML file."
        call fatal_error()
      end if

      ! Check to make sure 'id' hasn't been used
      if (plot_dict % has_key(pl % id)) then
        message = "Two or more plots use the same unique ID: " // &
             to_str(pl % id)
        call fatal_error()
      end if

      ! Copy plot type
      temp_str = 'slice'
      if (check_for_node(node_plot, "type")) &
        call get_node_value(node_plot, "type", temp_str)
      call lower_case(temp_str)
      select case (trim(temp_str))
      case ("slice")
        pl % type = PLOT_TYPE_SLICE
      case ("voxel")
        pl % type = PLOT_TYPE_VOXEL
      case default
        message = "Unsupported plot type '" // trim(temp_str) &
             // "' in plot " // trim(to_str(pl % id))
        call fatal_error()
      end select

      ! Set output file path
      filename = "plot"
      if (check_for_node(node_plot, "filename")) &
        call get_node_value(node_plot, "filename", filename)
      select case (pl % type)
      case (PLOT_TYPE_SLICE)
        pl % path_plot = trim(path_input) // trim(to_str(pl % id)) // &
             "_" // trim(filename) // ".ppm"
      case (PLOT_TYPE_VOXEL)
        pl % path_plot = trim(path_input) // trim(to_str(pl % id)) // &
             "_" // trim(filename) // ".voxel"
      end select
      
      ! Copy plot pixel size
      if (pl % type == PLOT_TYPE_SLICE) then
        if (get_arraysize_integer(node_plot, "pixels") == 2) then
          call get_node_array(node_plot, "pixels", pl % pixels(1:2))
        else
          message = "<pixels> must be length 2 in slice plot " // &
                    trim(to_str(pl % id))
          call fatal_error()
        end if
      else if (pl % type == PLOT_TYPE_VOXEL) then
        if (get_arraysize_integer(node_plot, "pixels") == 3) then
          call get_node_array(node_plot, "pixels", pl % pixels(1:3))
        else
          message = "<pixels> must be length 3 in voxel plot " // &
                    trim(to_str(pl % id))
          call fatal_error()
        end if
      end if

      ! Copy plot background color
      if (check_for_node(node_plot, "background")) then
        if (pl % type == PLOT_TYPE_VOXEL) then
          message = "Background color ignored in voxel plot " // & 
                     trim(to_str(pl % id))
          call warning()
        end if
        if (get_arraysize_integer(node_plot, "background") == 3) then
          call get_node_array(node_plot, "background", pl % not_found % rgb)
        else
          message = "Bad background RGB " &
               // "in plot " // trim(to_str(pl % id))
          call fatal_error()
        end if
      else
        pl % not_found % rgb = (/ 255, 255, 255 /)
      end if
      
      ! Copy plot basis
      if (pl % type == PLOT_TYPE_SLICE) then
        temp_str = 'xy'
        if (check_for_node(node_plot, "basis")) &
          call get_node_value(node_plot, "basis", temp_str)
        call lower_case(temp_str)
        select case (trim(temp_str))
        case ("xy")
          pl % basis = PLOT_BASIS_XY
        case ("xz")
          pl % basis = PLOT_BASIS_XZ
        case ("yz")
          pl % basis = PLOT_BASIS_YZ
        case default
          message = "Unsupported plot basis '" // trim(temp_str) & 
               // "' in plot " // trim(to_str(pl % id))
          call fatal_error()
        end select
      end if
      
      ! Copy plotting origin
      if (get_arraysize_double(node_plot, "origin") == 3) then
        call get_node_array(node_plot, "origin", pl % origin)
      else
        message = "Origin must be length 3 " &
             // "in plot " // trim(to_str(pl % id))
        call fatal_error()
      end if

      ! Copy plotting width
      if (pl % type == PLOT_TYPE_SLICE) then
        if (get_arraysize_double(node_plot, "width") == 2) then
          call get_node_array(node_plot, "width", pl % width(1:2))
        else
          message = "<width> must be length 2 in slice plot " // &
                    trim(to_str(pl % id))
          call fatal_error()
        end if
      else if (pl % type == PLOT_TYPE_VOXEL) then
        if (get_arraysize_double(node_plot, "width") == 3) then
          call get_node_array(node_plot, "width", pl % width(1:3))
        else
          message = "<width> must be length 3 in voxel plot " // &
                    trim(to_str(pl % id))
          call fatal_error()
        end if
      end if

      ! Copy plot color type and initialize all colors randomly
      temp_str = "cell"
      if (check_for_node(node_plot, "color")) &
        call get_node_value(node_plot, "color", temp_str)
      call lower_case(temp_str)
      select case (trim(temp_str))
      case ("cell")

        pl % color_by = PLOT_COLOR_CELLS
        allocate(pl % colors(n_cells))
        do j = 1, n_cells
          pl % colors(j) % rgb(1) = int(prn()*255)
          pl % colors(j) % rgb(2) = int(prn()*255)
          pl % colors(j) % rgb(3) = int(prn()*255)
        end do

      case ("mat", "material")

        pl % color_by = PLOT_COLOR_MATS
        allocate(pl % colors(n_materials))
        do j = 1, n_materials
          pl % colors(j) % rgb(1) = int(prn()*255)
          pl % colors(j) % rgb(2) = int(prn()*255)
          pl % colors(j) % rgb(3) = int(prn()*255)
        end do

      case default
        message = "Unsupported plot color type '" // trim(temp_str) &
             // "' in plot " // trim(to_str(pl % id))
        call fatal_error()
      end select

      ! Get the number of <col_spec> nodes and get a list of them
      call get_node_list(node_plot, "col_spec", node_col_list)
      n_cols = get_list_size(node_col_list)

      ! Copy user specified colors
      if (n_cols /= 0) then
      
        if (pl % type == PLOT_TYPE_VOXEL) then
          message = "Color specifications ignored in voxel plot " // & 
                     trim(to_str(pl % id))
          call warning()
        end if
      
        do j = 1, n_cols

          ! Get pointer to color spec XML node
          call get_list_item(node_col_list, j, node_col)

          ! Check and make sure 3 values are specified for RGB
          if (get_arraysize_double(node_col, "rgb") /= 3) then
            message = "Bad RGB " &
                 // "in plot " // trim(to_str(pl % id))
            call fatal_error()          
          end if

          ! Ensure that there is an id for this color specification
          if (check_for_node(node_col, "id")) then
            call get_node_value(node_col, "id", col_id)
          else
            message = "Must specify id for color specification in plot " // &
                      trim(to_str(pl % id))
            call fatal_error()
          end if

          ! Add RGB
          if (pl % color_by == PLOT_COLOR_CELLS) then

            if (cell_dict % has_key(col_id)) then
              col_id = cell_dict % get_key(col_id)
              call get_node_array(node_col, "rgb", pl % colors(col_id) % rgb)
            else
              message = "Could not find cell " // trim(to_str(col_id)) // &
                   " specified in plot " // trim(to_str(pl % id))
              call fatal_error()
            end if

          else if (pl % color_by == PLOT_COLOR_MATS) then

            if (material_dict % has_key(col_id)) then
              col_id = material_dict % get_key(col_id)
              call get_node_array(node_col, "rgb", pl % colors(col_id) % rgb)
            else
              message = "Could not find material " // trim(to_str(col_id)) // &
                   " specified in plot " // trim(to_str(pl % id))
              call fatal_error()
            end if

          end if
        end do
      end if

      ! Deal with masks
      call get_node_list(node_plot, "mask", node_mask_list)
      n_masks = get_list_size(node_mask_list)
      if (n_masks /= 0) then
      
        if (pl % type == PLOT_TYPE_VOXEL) then
          message = "Mask ignored in voxel plot " // & 
                     trim(to_str(pl % id))
          call warning()
        end if
      
        select case(n_masks)
          case default
            message = "Mutliple masks" // &
                 " specified in plot " // trim(to_str(pl % id))
            call fatal_error()
          case (1)

            ! Get pointer to mask
            call get_list_item(node_mask_list, 1, node_mask)

            ! Determine how many components there are and allocate
            n_comp = 0
            n_comp = get_arraysize_integer(node_mask, "components")
            if (n_comp == 0) then
              message = "Missing <components> in mask of plot " // &
                        trim(to_str(pl % id))
              call fatal_error()
            end if
            allocate(iarray(n_comp))
            call get_node_array(node_mask, "components", iarray)
 
            ! First we need to change the user-specified identifiers to indices
            ! in the cell and material arrays
            do j=1, n_comp
              col_id = iarray(j)
            
              if (pl % color_by == PLOT_COLOR_CELLS) then
              
                if (cell_dict % has_key(col_id)) then
                  iarray(j) = cell_dict % get_key(col_id)
                else
                  message = "Could not find cell " // trim(to_str(col_id)) // &
                       " specified in the mask in plot " // trim(to_str(pl % id))
                  call fatal_error()
                end if
              
              else if (pl % color_by == PLOT_COLOR_MATS) then
              
                if (material_dict % has_key(col_id)) then
                  iarray(j) = material_dict % get_key(col_id)
                else
                  message = "Could not find material " // trim(to_str(col_id)) // &
                       " specified in the mask in plot " // trim(to_str(pl % id))
                  call fatal_error()
                end if
                
              end if  
            end do
          
            ! Alter colors based on mask information
            do j=1,size(pl % colors)
              if (.not. any(j .eq. iarray)) then
                if (check_for_node(node_mask, "background")) then
                  call get_node_array(node_mask, "background", pl % colors(j) % rgb)
                else
                  message = "Missing <background> in mask of plot " // &
                            trim(to_str(pl % id))
                  call fatal_error()
                end if
              end if
            end do

            deallocate(iarray)
            
        end select
        
      end if

      ! Add plot to dictionary
      call plot_dict % add_key(pl % id, i)

    end do READ_PLOTS

    ! Close plots XML file
    call close_xmldoc(doc)

  end subroutine read_plots_xml

!===============================================================================
! READ_CROSS_SECTIONS_XML reads information from a cross_sections.xml file. This
! file contains a listing of the ACE cross sections that may be used.
!===============================================================================

  subroutine read_cross_sections_xml()

    integer :: i           ! loop index
    integer :: filetype    ! default file type
    integer :: recl        ! default record length
    integer :: entries     ! default number of entries
    logical :: file_exists ! does cross_sections.xml exist?
    character(MAX_WORD_LEN)  :: directory ! directory with cross sections
    character(MAX_LINE_LEN)  :: temp_str
    type(XsListing), pointer :: listing => null()
    type(Node), pointer :: doc => null()
    type(Node), pointer :: node_ace => null()
    type(NodeList), pointer :: node_ace_list => null()

    ! Check if cross_sections.xml exists
    inquire(FILE=path_cross_sections, EXIST=file_exists)
    if (.not. file_exists) then
       ! Could not find cross_sections.xml file
       message = "Cross sections XML file '" // trim(path_cross_sections) // &
            "' does not exist!"
       call fatal_error()
    end if
    
    message = "Reading cross sections XML file..."
    call write_message(5)

    ! Parse cross_sections.xml file
    call open_xmldoc(doc, path_cross_sections)

    if (check_for_node(doc, "directory")) then
       ! Copy directory information if present
       call get_node_value(doc, "directory", directory)
    else
       ! If no directory is listed in cross_sections.xml, by default select the
       ! directory in which the cross_sections.xml file resides
       i = index(path_cross_sections, "/", BACK=.true.)
       directory = path_cross_sections(1:i)
    end if

    ! determine whether binary/ascii
    temp_str = ''
    if (check_for_node(doc, "filetype")) &
      call get_node_value(doc, "filetype", temp_str)
    if (trim(temp_str) == 'ascii') then
       filetype = ASCII
    elseif (trim(temp_str) == 'binary') then
       filetype = BINARY
    elseif (len_trim(temp_str) == 0) then
       filetype = ASCII
    else
       message = "Unknown filetype in cross_sections.xml: " // trim(temp_str)
       call fatal_error()
    end if

    ! copy default record length and entries for binary files
    if (filetype == BINARY) then
      call get_node_value(doc, "record_length", recl)
      call get_node_value(doc, "entries", entries)
    end if

    ! Get node list of all <ace_table>
    call get_node_list(doc, "ace_table", node_ace_list)
    n_listings = get_list_size(node_ace_list)

    ! Allocate xs_listings array
    if (n_listings == 0) then
       message = "No ACE table listings present in cross_sections.xml file!"
       call fatal_error()
    else
       allocate(xs_listings(n_listings))
    end if

    do i = 1, n_listings
       listing => xs_listings(i)

       ! Get pointer to ace table XML node
       call get_list_item(node_ace_list, i, node_ace)

       ! copy a number of attributes
       call get_node_value(node_ace, "name", listing % name)
       if (check_for_node(node_ace, "alias")) &
         call get_node_value(node_ace, "alias", listing % alias)
       call get_node_value(node_ace, "zaid", listing % zaid)
       call get_node_value(node_ace, "awr", listing % awr)
       if (check_for_node(node_ace, "temperature")) &
         call get_node_value(node_ace, "temperature", listing % kT)
       call get_node_value(node_ace, "location", listing % location)

       ! determine type of cross section
       if (ends_with(listing % name, 'c')) then
          listing % type = ACE_NEUTRON
       elseif (ends_with(listing % name, 't')) then
          listing % type = ACE_THERMAL
       end if

       ! set filetype, record length, and number of entries
       if (check_for_node(node_ace, "filetype")) then
         temp_str = ''
         call get_node_value(node_ace, "filetype", temp_str)
         if (temp_str == 'ascii') then
           listing % filetype = ASCII
         else if (temp_str == 'binary') then
           listing % filetype = BINARY
         end if
       else
         listing % filetype = filetype
       end if

       ! Set record length and entries for binary files
       if (filetype == BINARY) then
         listing % recl     = recl
         listing % entries  = entries
       end if

       ! determine metastable state
       if (.not.check_for_node(node_ace, "metastable")) then
          listing % metastable = .false.
       else
          listing % metastable = .true.
       end if

       ! determine path of cross section table
       if (check_for_node(node_ace, "path")) then
         call get_node_value(node_ace, "path", temp_str)
       else
         message = "Path missing for isotope " // listing % name
         call fatal_error()
       end if

       if (starts_with(temp_str, '/')) then
          listing % path = trim(temp_str)
       else
          if (ends_with(directory,'/')) then
             listing % path = trim(directory) // trim(temp_str)
          else
             listing % path = trim(directory) // '/' // trim(temp_str)
          end if
       end if

       ! create dictionary entry for both name and alias
       call xs_listing_dict % add_key(listing % name, i)
       if (check_for_node(node_ace, "alias")) then
         call xs_listing_dict % add_key(listing % alias, i)
       end if
    end do

    ! Close cross sections XML file
    call close_xmldoc(doc)

  end subroutine read_cross_sections_xml

!===============================================================================
! EXPAND_NATURAL_ELEMENT converts natural elements specified using an <element>
! tag within a material into individual isotopes based on IUPAC Isotopic
! Compositions of the Elements 2009 (doi:10.1351/PAC-REP-10-06-02). In some
! cases, modifications have been made to work with ENDF/B-VII.1 where
! evaluations of particular isotopes don't exist.
!===============================================================================

  subroutine expand_natural_element(name, xs, density, list_names, &
       list_density)

    character(*),   intent(in)    :: name
    character(*),   intent(in)    :: xs
    real(8),        intent(in)    :: density
    type(ListChar), intent(inout) :: list_names
    type(ListReal), intent(inout) :: list_density

    character(2) :: element_name

    element_name = name(1:2)
    call lower_case(element_name)

    select case (element_name)
    case ('h')
      call list_names % append('1001.' // xs)
      call list_density % append(density * 0.999885_8)
      call list_names % append('1002.' // xs)
      call list_density % append(density * 0.000115_8)

    case ('he')
      call list_names % append('2003.' // xs)
      call list_density % append(density * 0.00000134_8)
      call list_names % append('2004.' // xs)
      call list_density % append(density * 0.99999866_8)

    case ('li')
      call list_names % append('3006.' // xs)
      call list_density % append(density * 0.0759_8)
      call list_names % append('3007.' // xs)
      call list_density % append(density * 0.9241_8)

    case ('be')
      call list_names % append('4009.' // xs)
      call list_density % append(density)

    case ('b')
      call list_names % append('5010.' // xs)
      call list_density % append(density * 0.199_8)
      call list_names % append('5011.' // xs)
      call list_density % append(density * 0.801_8)

    case ('c')
      ! The evaluation of Carbon in ENDF/B-VII.1 and JEFF 3.1.2 is a natural
      ! element, i.e. it's not possible to split into C-12 and C-13.
      call list_names % append('6000.' // xs)
      call list_density % append(density)

    case ('n')
      call list_names % append('7014.' // xs)
      call list_density % append(density * 0.99636_8)
      call list_names % append('7015.' // xs)
      call list_density % append(density * 0.00364_8)

    case ('o')
      ! O-18 does not exist in ENDF/B-VII.1 or JEFF 3.1.2 so its 0.205% has been
      ! added to O-16. The isotopic abundance for O-16 is ordinarily 99.757%.
      call list_names % append('8016.' // xs)
      call list_density % append(density * 0.99962_8)
      call list_names % append('8017.' // xs)
      call list_density % append(density * 0.00038_8)

    case ('f')
      call list_names % append('9019.' // xs)
      call list_density % append(density)

    case ('ne')
      call list_names % append('10020.' // xs)
      call list_density % append(density * 0.9048_8)
      call list_names % append('10021.' // xs)
      call list_density % append(density * 0.0027_8)
      call list_names % append('10022.' // xs)
      call list_density % append(density * 0.0925_8)

    case ('na')
      call list_names % append('11023.' // xs)
      call list_density % append(density)

    case ('mg')
      call list_names % append('12024.' // xs)
      call list_density % append(density * 0.7899_8)
      call list_names % append('12025.' // xs)
      call list_density % append(density * 0.1000_8)
      call list_names % append('12026.' // xs)
      call list_density % append(density * 0.1101_8)

    case ('al')
      call list_names % append('13027.' // xs)
      call list_density % append(density)

    case ('si')
      call list_names % append('14028.' // xs)
      call list_density % append(density * 0.92223_8)
      call list_names % append('14029.' // xs)
      call list_density % append(density * 0.04685_8)
      call list_names % append('14030.' // xs)
      call list_density % append(density * 0.03092_8)

    case ('p')
      call list_names % append('15031.' // xs)
      call list_density % append(density)

    case ('s')
      call list_names % append('16032.' // xs)
      call list_density % append(density * 0.9499_8)
      call list_names % append('16033.' // xs)
      call list_density % append(density * 0.0075_8)
      call list_names % append('16034.' // xs)
      call list_density % append(density * 0.0425_8)
      call list_names % append('16036.' // xs)
      call list_density % append(density * 0.0001_8)

    case ('cl')
      call list_names % append('17035.' // xs)
      call list_density % append(density * 0.7576_8)
      call list_names % append('17037.' // xs)
      call list_density % append(density * 0.2424_8)

    case ('ar')
      call list_names % append('18036.' // xs)
      call list_density % append(density * 0.003336_8)
      call list_names % append('18038.' // xs)
      call list_density % append(density * 0.000629_8)
      call list_names % append('18040.' // xs)
      call list_density % append(density * 0.996035_8)

    case ('k')
      call list_names % append('19039.' // xs)
      call list_density % append(density * 0.932581_8)
      call list_names % append('19040.' // xs)
      call list_density % append(density * 0.000117_8)
      call list_names % append('19041.' // xs)
      call list_density % append(density * 0.067302_8)

    case ('ca')
      call list_names % append('20040.' // xs)
      call list_density % append(density * 0.96941_8)
      call list_names % append('20042.' // xs)
      call list_density % append(density * 0.00647_8)
      call list_names % append('20043.' // xs)
      call list_density % append(density * 0.00135_8)
      call list_names % append('20044.' // xs)
      call list_density % append(density * 0.02086_8)
      call list_names % append('20046.' // xs)
      call list_density % append(density * 0.00004_8)
      call list_names % append('20048.' // xs)
      call list_density % append(density * 0.00187_8)

    case ('sc')
      call list_names % append('21045.' // xs)
      call list_density % append(density)

    case ('ti')
      call list_names % append('22046.' // xs)
      call list_density % append(density * 0.0825_8)
      call list_names % append('22047.' // xs)
      call list_density % append(density * 0.0744_8)
      call list_names % append('22048.' // xs)
      call list_density % append(density * 0.7372_8)
      call list_names % append('22049.' // xs)
      call list_density % append(density * 0.0541_8)
      call list_names % append('22050.' // xs)
      call list_density % append(density * 0.0518_8)

    case ('v')
      ! The evaluation of Vanadium in ENDF/B-VII.1 and JEFF 3.1.2 is a natural
      ! element. The IUPAC isotopic composition specifies the following
      ! breakdown which is not used:
      !   V-50 =  0.250%
      !   V-51 = 99.750%
      call list_names % append('23000.' // xs)
      call list_density % append(density)

    case ('cr')
      call list_names % append('24050.' // xs)
      call list_density % append(density * 0.04345_8)
      call list_names % append('24052.' // xs)
      call list_density % append(density * 0.83789_8)
      call list_names % append('24053.' // xs)
      call list_density % append(density * 0.09501_8)
      call list_names % append('24054.' // xs)
      call list_density % append(density * 0.02365_8)

    case ('mn')
      call list_names % append('25055.' // xs)
      call list_density % append(density)

    case ('fe')
      call list_names % append('26054.' // xs)
      call list_density % append(density * 0.05845_8)
      call list_names % append('26056.' // xs)
      call list_density % append(density * 0.91754_8)
      call list_names % append('26057.' // xs)
      call list_density % append(density * 0.02119_8)
      call list_names % append('26058.' // xs)
      call list_density % append(density * 0.00282_8)

    case ('co')
      call list_names % append('27059.' // xs)
      call list_density % append(density)

    case ('ni')
      call list_names % append('28058.' // xs)
      call list_density % append(density * 0.68077_8)
      call list_names % append('28060.' // xs)
      call list_density % append(density * 0.26223_8)
      call list_names % append('28061.' // xs)
      call list_density % append(density * 0.011399_8)
      call list_names % append('28062.' // xs)
      call list_density % append(density * 0.036346_8)
      call list_names % append('28064.' // xs)
      call list_density % append(density * 0.009255_8)

    case ('cu')
      call list_names % append('29063.' // xs)
      call list_density % append(density * 0.6915_8)
      call list_names % append('29065.' // xs)
      call list_density % append(density * 0.3085_8)

    case ('zn')
      ! The evaluation of Zinc in ENDF/B-VII.1 is a natural element. The IUPAC
      ! isotopic composition specifies the following breakdown which is not used
      ! here:
      !   Zn-64 = 48.63%
      !   Zn-66 = 27.90%
      !   Zn-67 =  4.10%
      !   Zn-68 = 18.75%
      !   Zn-70 =  0.62%
      call list_names % append('30000.' // xs)
      call list_density % append(density)

    case ('ga')
      ! JEFF 3.1.2 does not have evaluations for Ga-69 and Ga-71, only for
      ! natural Gallium, so this may cause problems.
      call list_names % append('31069.' // xs)
      call list_density % append(density * 0.60108_8)
      call list_names % append('31071.' // xs)
      call list_density % append(density * 0.39892_8)

    case ('ge')
      call list_names % append('32070.' // xs)
      call list_density % append(density * 0.2057_8)
      call list_names % append('32072.' // xs)
      call list_density % append(density * 0.2745_8)
      call list_names % append('32073.' // xs)
      call list_density % append(density * 0.0775_8)
      call list_names % append('32074.' // xs)
      call list_density % append(density * 0.3650_8)
      call list_names % append('32076.' // xs)
      call list_density % append(density * 0.0773_8)

    case ('as')
      call list_names % append('33075.' // xs)
      call list_density % append(density)

    case ('se')
      call list_names % append('34074.' // xs)
      call list_density % append(density * 0.0089_8)
      call list_names % append('34076.' // xs)
      call list_density % append(density * 0.0937_8)
      call list_names % append('34077.' // xs)
      call list_density % append(density * 0.0763_8)
      call list_names % append('34078.' // xs)
      call list_density % append(density * 0.2377_8)
      call list_names % append('34080.' // xs)
      call list_density % append(density * 0.4961_8)
      call list_names % append('34082.' // xs)
      call list_density % append(density * 0.0873_8)

    case ('br')
      call list_names % append('35079.' // xs)
      call list_density % append(density * 0.5069_8)
      call list_names % append('35081.' // xs)
      call list_density % append(density * 0.4931_8)

    case ('kr')
      call list_names % append('36078.' // xs)
      call list_density % append(density * 0.00355_8)
      call list_names % append('36080.' // xs)
      call list_density % append(density * 0.02286_8)
      call list_names % append('36082.' // xs)
      call list_density % append(density * 0.11593_8)
      call list_names % append('36083.' // xs)
      call list_density % append(density * 0.11500_8)
      call list_names % append('36084.' // xs)
      call list_density % append(density * 0.56987_8)
      call list_names % append('36086.' // xs)
      call list_density % append(density * 0.17279_8)

    case ('rb')
      call list_names % append('37085.' // xs)
      call list_density % append(density * 0.7217_8)
      call list_names % append('37087.' // xs)
      call list_density % append(density * 0.2783_8)

    case ('sr')
      call list_names % append('38084.' // xs)
      call list_density % append(density * 0.0056_8)
      call list_names % append('38086.' // xs)
      call list_density % append(density * 0.0986_8)
      call list_names % append('38087.' // xs)
      call list_density % append(density * 0.0700_8)
      call list_names % append('38088.' // xs)
      call list_density % append(density * 0.8258_8)

    case ('y')
      call list_names % append('39089.' // xs)
      call list_density % append(density)

    case ('zr')
      call list_names % append('40090.' // xs)
      call list_density % append(density * 0.5145_8)
      call list_names % append('40091.' // xs)
      call list_density % append(density * 0.1122_8)
      call list_names % append('40092.' // xs)
      call list_density % append(density * 0.1715_8)
      call list_names % append('40094.' // xs)
      call list_density % append(density * 0.1738_8)
      call list_names % append('40096.' // xs)
      call list_density % append(density * 0.0280_8)

    case ('nb')
      call list_names % append('41093.' // xs)
      call list_density % append(density)

    case ('mo')
      call list_names % append('42092.' // xs)
      call list_density % append(density * 0.1453_8)
      call list_names % append('42094.' // xs)
      call list_density % append(density * 0.0915_8)
      call list_names % append('42095.' // xs)
      call list_density % append(density * 0.1584_8)
      call list_names % append('42096.' // xs)
      call list_density % append(density * 0.1667_8)
      call list_names % append('42097.' // xs)
      call list_density % append(density * 0.0960_8)
      call list_names % append('42098.' // xs)
      call list_density % append(density * 0.2439_8)
      call list_names % append('42100.' // xs)
      call list_density % append(density * 0.0982_8)

    case ('ru')
      call list_names % append('44096.' // xs)
      call list_density % append(density * 0.0554_8)
      call list_names % append('44098.' // xs)
      call list_density % append(density * 0.0187_8)
      call list_names % append('44099.' // xs)
      call list_density % append(density * 0.1276_8)
      call list_names % append('44100.' // xs)
      call list_density % append(density * 0.1260_8)
      call list_names % append('44101.' // xs)
      call list_density % append(density * 0.1706_8)
      call list_names % append('44102.' // xs)
      call list_density % append(density * 0.3155_8)
      call list_names % append('44104.' // xs)
      call list_density % append(density * 0.1862_8)

    case ('rh')
      call list_names % append('45103.' // xs)
      call list_density % append(density)

    case ('pd')
      call list_names % append('46102.' // xs)
      call list_density % append(density * 0.0102_8)
      call list_names % append('46104.' // xs)
      call list_density % append(density * 0.1114_8)
      call list_names % append('46105.' // xs)
      call list_density % append(density * 0.2233_8)
      call list_names % append('46106.' // xs)
      call list_density % append(density * 0.2733_8)
      call list_names % append('46108.' // xs)
      call list_density % append(density * 0.2646_8)
      call list_names % append('46110.' // xs)
      call list_density % append(density * 0.1172_8)

    case ('ag')
      call list_names % append('47107.' // xs)
      call list_density % append(density * 0.51839_8)
      call list_names % append('47109.' // xs)
      call list_density % append(density * 0.48161_8)

    case ('cd')
      call list_names % append('48106.' // xs)
      call list_density % append(density * 0.0125_8)
      call list_names % append('48108.' // xs)
      call list_density % append(density * 0.0089_8)
      call list_names % append('48110.' // xs)
      call list_density % append(density * 0.1249_8)
      call list_names % append('48111.' // xs)
      call list_density % append(density * 0.1280_8)
      call list_names % append('48112.' // xs)
      call list_density % append(density * 0.2413_8)
      call list_names % append('48113.' // xs)
      call list_density % append(density * 0.1222_8)
      call list_names % append('48114.' // xs)
      call list_density % append(density * 0.2873_8)
      call list_names % append('48116.' // xs)
      call list_density % append(density * 0.0749_8)

    case ('in')
      call list_names % append('49113.' // xs)
      call list_density % append(density * 0.0429_8)
      call list_names % append('49115.' // xs)
      call list_density % append(density * 0.9571_8)

    case ('sn')
      call list_names % append('50112.' // xs)
      call list_density % append(density * 0.0097_8)
      call list_names % append('50114.' // xs)
      call list_density % append(density * 0.0066_8)
      call list_names % append('50115.' // xs)
      call list_density % append(density * 0.0034_8)
      call list_names % append('50116.' // xs)
      call list_density % append(density * 0.1454_8)
      call list_names % append('50117.' // xs)
      call list_density % append(density * 0.0768_8)
      call list_names % append('50118.' // xs)
      call list_density % append(density * 0.2422_8)
      call list_names % append('50119.' // xs)
      call list_density % append(density * 0.0859_8)
      call list_names % append('50120.' // xs)
      call list_density % append(density * 0.3258_8)
      call list_names % append('50122.' // xs)
      call list_density % append(density * 0.0463_8)
      call list_names % append('50124.' // xs)
      call list_density % append(density * 0.0579_8)

    case ('sb')
      call list_names % append('51121.' // xs)
      call list_density % append(density * 0.5721_8)
      call list_names % append('51123.' // xs)
      call list_density % append(density * 0.4279_8)

    case ('te')
      call list_names % append('52120.' // xs)
      call list_density % append(density * 0.0009_8)
      call list_names % append('52122.' // xs)
      call list_density % append(density * 0.0255_8)
      call list_names % append('52123.' // xs)
      call list_density % append(density * 0.0089_8)
      call list_names % append('52124.' // xs)
      call list_density % append(density * 0.0474_8)
      call list_names % append('52125.' // xs)
      call list_density % append(density * 0.0707_8)
      call list_names % append('52126.' // xs)
      call list_density % append(density * 0.1884_8)
      call list_names % append('52128.' // xs)
      call list_density % append(density * 0.3174_8)
      call list_names % append('52130.' // xs)
      call list_density % append(density * 0.3408_8)

    case ('i')
      call list_names % append('53127.' // xs)
      call list_density % append(density)

    case ('xe')
      call list_names % append('54124.' // xs)
      call list_density % append(density * 0.000952_8)
      call list_names % append('54126.' // xs)
      call list_density % append(density * 0.000890_8)
      call list_names % append('54128.' // xs)
      call list_density % append(density * 0.019102_8)
      call list_names % append('54129.' // xs)
      call list_density % append(density * 0.264006_8)
      call list_names % append('54130.' // xs)
      call list_density % append(density * 0.040710_8)
      call list_names % append('54131.' // xs)
      call list_density % append(density * 0.212324_8)
      call list_names % append('54132.' // xs)
      call list_density % append(density * 0.269086_8)
      call list_names % append('54134.' // xs)
      call list_density % append(density * 0.104357_8)
      call list_names % append('54136.' // xs)
      call list_density % append(density * 0.088573_8)

    case ('cs')
      call list_names % append('55133.' // xs)
      call list_density % append(density)

    case ('ba')
      call list_names % append('56130.' // xs)
      call list_density % append(density * 0.00106_8)
      call list_names % append('56132.' // xs)
      call list_density % append(density * 0.00101_8)
      call list_names % append('56134.' // xs)
      call list_density % append(density * 0.02417_8)
      call list_names % append('56135.' // xs)
      call list_density % append(density * 0.06592_8)
      call list_names % append('56136.' // xs)
      call list_density % append(density * 0.07854_8)
      call list_names % append('56137.' // xs)
      call list_density % append(density * 0.11232_8)
      call list_names % append('56138.' // xs)
      call list_density % append(density * 0.71698_8)

    case ('la')
      call list_names % append('57138.' // xs)
      call list_density % append(density * 0.0008881_8)
      call list_names % append('57139.' // xs)
      call list_density % append(density * 0.9991119_8)

    case ('ce')
      call list_names % append('58136.' // xs)
      call list_density % append(density * 0.00185_8)
      call list_names % append('58138.' // xs)
      call list_density % append(density * 0.00251_8)
      call list_names % append('58140.' // xs)
      call list_density % append(density * 0.88450_8)
      call list_names % append('58142.' // xs)
      call list_density % append(density * 0.11114_8)

    case ('pr')
      call list_names % append('59141.' // xs)
      call list_density % append(density)

    case ('nd')
      call list_names % append('60142.' // xs)
      call list_density % append(density * 0.27152_8)
      call list_names % append('60143.' // xs)
      call list_density % append(density * 0.12174_8)
      call list_names % append('60144.' // xs)
      call list_density % append(density * 0.23798_8)
      call list_names % append('60145.' // xs)
      call list_density % append(density * 0.08293_8)
      call list_names % append('60146.' // xs)
      call list_density % append(density * 0.17189_8)
      call list_names % append('60148.' // xs)
      call list_density % append(density * 0.05756_8)
      call list_names % append('60150.' // xs)
      call list_density % append(density * 0.05638_8)

    case ('sm')
      call list_names % append('62144.' // xs)
      call list_density % append(density * 0.0307_8)
      call list_names % append('62147.' // xs)
      call list_density % append(density * 0.1499_8)
      call list_names % append('62148.' // xs)
      call list_density % append(density * 0.1124_8)
      call list_names % append('62149.' // xs)
      call list_density % append(density * 0.1382_8)
      call list_names % append('62150.' // xs)
      call list_density % append(density * 0.0738_8)
      call list_names % append('62152.' // xs)
      call list_density % append(density * 0.2675_8)
      call list_names % append('62154.' // xs)
      call list_density % append(density * 0.2275_8)

    case ('eu')
      call list_names % append('63151.' // xs)
      call list_density % append(density * 0.4781_8)
      call list_names % append('63153.' // xs)
      call list_density % append(density * 0.5219_8)

    case ('gd')
      call list_names % append('64152.' // xs)
      call list_density % append(density * 0.0020_8)
      call list_names % append('64154.' // xs)
      call list_density % append(density * 0.0218_8)
      call list_names % append('64155.' // xs)
      call list_density % append(density * 0.1480_8)
      call list_names % append('64156.' // xs)
      call list_density % append(density * 0.2047_8)
      call list_names % append('64157.' // xs)
      call list_density % append(density * 0.1565_8)
      call list_names % append('64158.' // xs)
      call list_density % append(density * 0.2484_8)
      call list_names % append('64160.' // xs)
      call list_density % append(density * 0.2186_8)

    case ('tb')
      call list_names % append('65159.' // xs)
      call list_density % append(density)

    case ('dy')
      call list_names % append('66156.' // xs)
      call list_density % append(density * 0.00056_8)
      call list_names % append('66158.' // xs)
      call list_density % append(density * 0.00095_8)
      call list_names % append('66160.' // xs)
      call list_density % append(density * 0.02329_8)
      call list_names % append('66161.' // xs)
      call list_density % append(density * 0.18889_8)
      call list_names % append('66162.' // xs)
      call list_density % append(density * 0.25475_8)
      call list_names % append('66163.' // xs)
      call list_density % append(density * 0.24896_8)
      call list_names % append('66164.' // xs)
      call list_density % append(density * 0.28260_8)

    case ('ho')
      call list_names % append('67165.' // xs)
      call list_density % append(density)

    case ('er')
      call list_names % append('68162.' // xs)
      call list_density % append(density * 0.00139_8)
      call list_names % append('68164.' // xs)
      call list_density % append(density * 0.01601_8)
      call list_names % append('68166.' // xs)
      call list_density % append(density * 0.33503_8)
      call list_names % append('68167.' // xs)
      call list_density % append(density * 0.22869_8)
      call list_names % append('68168.' // xs)
      call list_density % append(density * 0.26978_8)
      call list_names % append('68170.' // xs)
      call list_density % append(density * 0.14910_8)

    case ('tm')
      call list_names % append('69169.' // xs)
      call list_density % append(density)

    case ('yb')
      call list_names % append('70168.' // xs)
      call list_density % append(density * 0.00123_8)
      call list_names % append('70170.' // xs)
      call list_density % append(density * 0.02982_8)
      call list_names % append('70171.' // xs)
      call list_density % append(density * 0.1409_8)
      call list_names % append('70172.' // xs)
      call list_density % append(density * 0.2168_8)
      call list_names % append('70173.' // xs)
      call list_density % append(density * 0.16103_8)
      call list_names % append('70174.' // xs)
      call list_density % append(density * 0.32026_8)
      call list_names % append('70176.' // xs)
      call list_density % append(density * 0.12996_8)

    case ('lu')
      call list_names % append('71175.' // xs)
      call list_density % append(density * 0.97401_8)
      call list_names % append('71176.' // xs)
      call list_density % append(density * 0.02599_8)

    case ('hf')
      call list_names % append('72174.' // xs)
      call list_density % append(density * 0.0016_8)
      call list_names % append('72176.' // xs)
      call list_density % append(density * 0.0526_8)
      call list_names % append('72177.' // xs)
      call list_density % append(density * 0.1860_8)
      call list_names % append('72178.' // xs)
      call list_density % append(density * 0.2728_8)
      call list_names % append('72179.' // xs)
      call list_density % append(density * 0.1362_8)
      call list_names % append('72180.' // xs)
      call list_density % append(density * 0.3508_8)

    case ('ta')
      call list_names % append('73180.' // xs)
      call list_density % append(density * 0.0001201_8)
      call list_names % append('73181.' // xs)
      call list_density % append(density * 0.9998799_8)

    case ('w')
      ! ENDF/B-VII.0 does not have W-180 so this may cause problems. However, it
      ! has been added as of ENDF/B-VII.1
      call list_names % append('74180.' // xs)
      call list_density % append(density * 0.0012_8)
      call list_names % append('74182.' // xs)
      call list_density % append(density * 0.2650_8)
      call list_names % append('74183.' // xs)
      call list_density % append(density * 0.1431_8)
      call list_names % append('74184.' // xs)
      call list_density % append(density * 0.3064_8)
      call list_names % append('74186.' // xs)
      call list_density % append(density * 0.2843_8)

    case ('re')
      call list_names % append('75185.' // xs)
      call list_density % append(density * 0.3740_8)
      call list_names % append('75187.' // xs)
      call list_density % append(density * 0.6260_8)

    case ('os')
      call list_names % append('76184.' // xs)
      call list_density % append(density * 0.0002_8)
      call list_names % append('76186.' // xs)
      call list_density % append(density * 0.0159_8)
      call list_names % append('76187.' // xs)
      call list_density % append(density * 0.0196_8)
      call list_names % append('76188.' // xs)
      call list_density % append(density * 0.1324_8)
      call list_names % append('76189.' // xs)
      call list_density % append(density * 0.1615_8)
      call list_names % append('76190.' // xs)
      call list_density % append(density * 0.2626_8)
      call list_names % append('76192.' // xs)
      call list_density % append(density * 0.4078_8)

    case ('ir')
      call list_names % append('77191.' // xs)
      call list_density % append(density * 0.373_8)
      call list_names % append('77193.' // xs)
      call list_density % append(density * 0.627_8)

    case ('pt')
      call list_names % append('78190.' // xs)
      call list_density % append(density * 0.00012_8)
      call list_names % append('78192.' // xs)
      call list_density % append(density * 0.00782_8)
      call list_names % append('78194.' // xs)
      call list_density % append(density * 0.3286_8)
      call list_names % append('78195.' // xs)
      call list_density % append(density * 0.3378_8)
      call list_names % append('78196.' // xs)
      call list_density % append(density * 0.2521_8)
      call list_names % append('78198.' // xs)
      call list_density % append(density * 0.07356_8)

    case ('au')
      call list_names % append('79197.' // xs)
      call list_density % append(density)

    case ('hg')
      call list_names % append('80196.' // xs)
      call list_density % append(density * 0.0015_8)
      call list_names % append('80198.' // xs)
      call list_density % append(density * 0.0997_8)
      call list_names % append('80199.' // xs)
      call list_density % append(density * 0.1687_8)
      call list_names % append('80200.' // xs)
      call list_density % append(density * 0.2310_8)
      call list_names % append('80201.' // xs)
      call list_density % append(density * 0.1318_8)
      call list_names % append('80202.' // xs)
      call list_density % append(density * 0.2986_8)
      call list_names % append('80204.' // xs)
      call list_density % append(density * 0.0687_8)

    case ('tl')
      call list_names % append('81203.' // xs)
      call list_density % append(density * 0.2952_8)
      call list_names % append('81205.' // xs)
      call list_density % append(density * 0.7048_8)

    case ('pb')
      call list_names % append('82204.' // xs)
      call list_density % append(density * 0.014_8)
      call list_names % append('82206.' // xs)
      call list_density % append(density * 0.241_8)
      call list_names % append('82207.' // xs)
      call list_density % append(density * 0.221_8)
      call list_names % append('82208.' // xs)
      call list_density % append(density * 0.524_8)

    case ('bi')
      call list_names % append('83209.' // xs)
      call list_density % append(density)

    case ('th')
      call list_names % append('90232.' // xs)
      call list_density % append(density)

    case ('pa')
      call list_names % append('91231.' // xs)
      call list_density % append(density)

    case ('u')
      call list_names % append('92234.' // xs)
      call list_density % append(density * 0.000054_8)
      call list_names % append('92235.' // xs)
      call list_density % append(density * 0.007204_8)
      call list_names % append('92238.' // xs)
      call list_density % append(density * 0.992742_8)

    case default
      message = "Cannot expand element: " // name
      call fatal_error()

    end select

  end subroutine expand_natural_element

end module input_xml<|MERGE_RESOLUTION|>--- conflicted
+++ resolved
@@ -1676,7 +1676,7 @@
     ! Display output message
     message = "Reading tallies XML file..."
     call write_message(5)
-    
+
     ! Parse tallies.xml file
     call open_xmldoc(doc, filename)
 
@@ -1713,14 +1713,6 @@
     end if
 
     ! Check for <assume_separate> setting
-<<<<<<< HEAD
-    call lower_case(separate_)
-    if (separate_ == 'true' .or. separate_ == '1') assume_separate = .true.
-    
-    ! Check for <ndpp_library> setting
-    integrated_scatt_lib = ndpp_library_
-    
-=======
     if (check_for_node(doc, "assume_separate")) then
       call get_node_value(doc, "assume_separate", temp_str)
       call lower_case(temp_str)
@@ -1728,7 +1720,6 @@
         assume_separate = .true.
     end if
 
->>>>>>> 9a0e5057
     ! ==========================================================================
     ! READ MESH DATA
 
@@ -2207,14 +2198,9 @@
           call lower_case(sarray(j))
           ! Find if scores(j) is of the form 'scatter-p'
           ! If so, get the number and do a select case on that.
-<<<<<<< HEAD
-          score_name = tally_(i) % scores(j)
+          score_name = trim(sarray(j))
           if ((starts_with(score_name,'scatter-p')) .or. &
-            (starts_with(score_name,'int-scatter-p'))) then
-=======
-          score_name = trim(sarray(j))
-          if (starts_with(score_name,'scatter-p')) then
->>>>>>> 9a0e5057
+            (starts_with(score_name,'ndpp-scatter-p'))) then
             n_order_pos = scan(score_name,'0123456789')
             n_order = int(str_to_int( &
               score_name(n_order_pos:(len_trim(score_name)))),4)
@@ -2226,15 +2212,11 @@
                 trim(to_str(SCATT_ORDER_MAX))
               call warning()
               n_order = SCATT_ORDER_MAX
-<<<<<<< HEAD
               if (starts_with(score_name,'scatter-p')) then
                 tally_(i) % scores(j) = SCATT_ORDER_MAX_PNSTR
-              else if (starts_with(score_name,'int-scatter-p')) then
-                tally_(i) % scores(j) = SCATT_ORDER_MAX_INTPNSTR
+              else if (starts_with(score_name,'ndpp-scatter-p')) then
+                tally_(i) % scores(j) = SCATT_ORDER_MAX_NDPPPNSTR
               end if
-=======
-              sarray(j) = SCATT_ORDER_MAX_PNSTR
->>>>>>> 9a0e5057
             end if
             n_new = n_new + n_order
           end if
@@ -2251,14 +2233,9 @@
           ! Get the input string in scores(l) but if scatter-n or scatter-pn
           ! then strip off the n, and store it as an integer to be used later
           ! Peform the select case on this modified (number removed) string
-<<<<<<< HEAD
-          score_name = tally_(i) % scores(l)
+          score_name = sarray(l)
           if ((starts_with(score_name,'scatter-p')) .or. &
-            (starts_with(score_name,'int-scatter-p'))) then
-=======
-          score_name = sarray(l)
-          if (starts_with(score_name,'scatter-p')) then
->>>>>>> 9a0e5057
+            (starts_with(score_name,'ndpp-scatter-p'))) then
             n_order_pos = scan(score_name,'0123456789')
             n_order = int(str_to_int( &
               score_name(n_order_pos:(len_trim(score_name)))),4)
@@ -2273,8 +2250,8 @@
             end if
             if (starts_with(score_name,'scatter-p')) then
               score_name = "scatter-pn"
-            else if (starts_with(score_name,'int-scatter-p')) then
-              score_name = "int-scatter-pn"
+            else if (starts_with(score_name,'ndpp-scatter-p')) then
+              score_name = "ndpp-scatter-pn"
             end if
           else if (starts_with(score_name,'scatter-')) then
             n_order_pos = scan(score_name,'0123456789')
@@ -2338,14 +2315,14 @@
             t % scatt_order(j : j + n_order) = n_order
             j = j + n_order
             
-          case ('int-scatter-pn')
+          case ('ndpp-scatter-pn')
             if (t % find_filter(FILTER_ENERGYIN) == 0) then
-              message = "Cannot tally Integrated Scatter without an " // &
+              message = "Cannot tally NDPP Scatter without an " // &
                         "incoming energy filter."
               call fatal_error()
             end if
             if (t % find_filter(FILTER_ENERGYOUT) == 0) then
-              message = "Cannot tally Integrated Scatter without an " // &
+              message = "Cannot tally NDPP Scatter without an " // &
                         "outgoing energy filter."
               call fatal_error()
             end if
@@ -2353,23 +2330,23 @@
             ! Check to ensure that the ENERGYIN and ENERGYOUT filters are the
             ! last two declared by the user, and in that order too. This
             ! guarantees that the stride is the lowest, and therefore most
-            ! efficient for int-scatter-pn.
+            ! efficient for ndpp-scatter-pn.
             if ((t % find_filter(FILTER_ENERGYOUT) /= t % n_filters) .or. &
               (t % find_filter(FILTER_ENERGYIN) /= (t % n_filters - 1))) then
               message = "Energy and Energyout filter types must be the last " // &
                         "declared (and in that order) in any tally with an " // &
-                        "int-scatter-pn score!"
+                        "ndpp-scatter-pn score!"
               call fatal_error()
             end if
             
             ! Set flag to read and allocate storage for advanced scattering
             ! library
-            integrated_scatt = .true.
+            ndpp_scatt = .true.
             
             ! Force the estmiator to be tracklength
             t % estimator = ESTIMATOR_TRACKLENGTH
             ! Setup P0:Pn
-            t % score_bins(j : j + n_order) = SCORE_INTSCATT_PN
+            t % score_bins(j : j + n_order) = SCORE_NDPPSCATT_PN
             t % scatt_order(j : j + n_order) = n_order
             j = j + n_order
             
