--- conflicted
+++ resolved
@@ -3427,35 +3427,12 @@
       ! =======================================================================
       ! READ DATA FOR FILTERS
 
-<<<<<<< HEAD
-      ! In older versions, tally filters were specified with a <filters>
-      ! element followed by sub-elements <cell>, <mesh>, etc. This checks for
-      ! the old format and if it is present, raises an error
-
-!     if (get_number_nodes(node_tal, "filters") > 0) then
-!       message = "Tally filters should be specified with multiple <filter> &
-!            &elements. Did you forget to change your <filters> element?"
-!       call fatal_error()
-!     end if
-
-      ! Get pointer list to XML <filter> and get number of filters
-      call get_node_list(node_tal, "filter", node_filt_list)
-      n_filters = size(node_filt_list)
-
-      ! Allocate filters array
-      allocate(t % filters(n_filters))
-
-      READ_FILTERS: do j = 1, n_filters
-        ! Get pointer to filter xml node
-        node_filt = node_filt_list(j)
-=======
       ! Determine number of filters
       if (check_for_node(node_tal, "filters")) then
         n_filter = node_word_count(node_tal, "filters")
       else
         n_filter = 0
       end if
->>>>>>> 897db138
 
       ! Allocate and store filter user ids
       allocate(temp_filter(n_filter))
@@ -3484,40 +3461,9 @@
           t % find_filter(FILTER_CELLBORN) = j
         type is (MaterialFilter)
           t % find_filter(FILTER_MATERIAL) = j
-<<<<<<< HEAD
-
-        case ('universe')
-          ! Allocate and declare the filter type
-          allocate(UniverseFilter::t % filters(j) % obj)
-          select type (filt => t % filters(j) % obj)
-          type is (UniverseFilter)
-
-            ! Allocate and store bins
-            filt % n_bins = n_words
-            allocate(filt % universes(n_words))
-            call get_node_array(node_filt, "bins", filt % universes)
-          end select
-          ! Set the filter index in the tally find_filter array
-          t % find_filter(FILTER_UNIVERSE) = j
-
-        case ('surface')
-          call fatal_error("Surface filter is not yet supported!")
-          ! Allocate and declare the filter type
-          allocate(SurfaceFilter::t % filters(j) % obj)
-          select type (filt => t % filters(j) % obj)
-          type is (SurfaceFilter)
-
-            ! Allocate and store bins
-            filt % n_bins = n_words
-            allocate(filt % surfaces(n_words))
-            call get_node_array(node_filt, "bins", filt % surfaces)
-          end select
-          ! Set the filter index in the tally find_filter array
-=======
         type is (UniverseFilter)
           t % find_filter(FILTER_UNIVERSE) = j
         type is (SurfaceFilter)
->>>>>>> 897db138
           t % find_filter(FILTER_SURFACE) = j
         type is (MeshFilter)
           t % find_filter(FILTER_MESH) = j
