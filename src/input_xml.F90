module input_xml

  use algorithm,        only: find
  use cmfd_input,       only: configure_cmfd
  use constants
  use dict_header,      only: DictIntInt, DictCharInt, ElemKeyValueCI
  use distribution_multivariate
  use distribution_univariate
  use endf,             only: reaction_name
  use energy_grid,      only: grid_method, n_log_bins
  use error,            only: fatal_error, warning
  use geometry_header,  only: Cell, Lattice, RectLattice, HexLattice, &
                              get_temperatures, root_universe
  use global
  use hdf5_interface
  use list_header,      only: ListChar, ListInt, ListReal
  use mesh_header,      only: RegularMesh
  use message_passing
  use mgxs_data,        only: create_macro_xs, read_mgxs
  use multipole,        only: multipole_read
  use output,           only: write_message, title, header
  use plot_header
  use random_lcg,       only: prn, seed
  use surface_header
  use set_header,       only: SetChar
  use stl_vector,       only: VectorInt, VectorReal, VectorChar
  use string,           only: to_lower, to_str, str_to_int, str_to_real, &
                              starts_with, ends_with, tokenize, split_string, &
                              zero_padded
  use tally_header,     only: TallyObject
  use tally_filter
  use tally_initialize, only: add_tallies
  use xml_interface

#ifdef PURXS
  use purxs_api, only:&
       URR_EVENT,&
       URR_HISTORY,&
       URR_BATCH,&
       URR_SIMULATION,&
       URR_E_NEUTRON,&
       URR_E_RESONANCE,&
       URR_SLBW,&
       URR_MLBW,&
       URR_REICH_MOORE,&
       URR_MNBW,&
       URR_ENDF6,&
       URR_USER,&
       URR_ENDFFILE,&
       URR_FALSE,&
       URR_INF,&
       URR_LINEAR,&
       URR_LOGARITHMIC,&
       URR_HISTOGRAM,&
       URR_LINEAR_LINEAR,&
       URR_LINEAR_LOG,&
       URR_LOG_LINEAR,&
       URR_LOG_LOG,&
       URR_SQRT_LINEAR,&
       URR_SQRT_LOG,&
       URR_STATISTICAL,&
       URR_LOW_NEIGHBOR,&
       URR_ON_THE_FLY,&
       URR_PROB_BANDS,&
       URR_POINTWISE,&
       URR_MIT_W,&
       URR_QUICK_W,&
       URR_isotopes,&
       URR_use_urr,&
       URR_num_isotopes,&
       URR_endf_filenames,&
       URR_formalism,&
       URR_T_grid_prob_tables,&
       URR_E_grid_prob_tables,&
       URR_num_l_waves,&
       URR_faddeeva_method,&
       URR_write_avg_xs,&
       URR_write_prob_tables,&
       URR_background_xs_treatment,&
       URR_competitive_structure,&
       URR_E_grid_scheme_prob_tables,&
       URR_i_realization_user,&
       URR_temperature_interp_scheme,&
       URR_pregenerated_prob_tables,&
       URR_num_energies_prob_tables,&
       URR_num_temperatures_prob_tables,&
       URR_num_bands_prob_tables,&
       URR_num_histories_prob_tables,&
       URR_rel_err_tolerance_avg_xs,&
       URR_realization_frequency,&
       URR_rel_err_tolerance_pointwise,&
       URR_xs_representation,&
       URR_min_num_batches_prob_tables,&
       URR_max_num_batches_prob_tables,&
       URR_min_delta_E_pointwise,&
       URR_num_urr_realizations,&
       URR_path_avg_xs,&
       URR_path_prob_tables,&
       URR_path_endf_files,&
       URR_parameter_energy_dependence
#endif

  implicit none
  save

contains

!===============================================================================
! READ_INPUT_XML calls each of the separate subroutines for reading settings,
! geometry, materials, tallies, and unresolved resonance region (URR) treatment.
!===============================================================================

  subroutine read_input_xml()

    if (run_mode == MODE_PURXS) then
      call read_urr_xml()
    else
      call read_settings_xml()
      call read_geometry_xml()
      call read_materials()
      call read_tallies_xml()
      call read_urr_xml()
      if (cmfd_run) call configure_cmfd()
    end if

    if (.not. run_CE) then
      ! Create material macroscopic data for MGXS
      call time_read_xs % start()
      call read_mgxs()
      call create_macro_xs()
      call time_read_xs % stop()
    end if

    ! Normalize atom/weight percents
    if (run_mode /= MODE_PLOTTING) call normalize_ao()

  end subroutine read_input_xml

!===============================================================================
! READ_SETTINGS_XML reads data from a settings.xml file and parses it, checking
! for errors and placing properly-formatted data in the right data structures
!===============================================================================

  subroutine read_settings_xml()

    character(MAX_LINE_LEN) :: temp_str
    integer :: i
    integer :: n
    integer :: temp_int
    integer :: temp_int_array3(3)
    integer, allocatable :: temp_int_array(:)
    real(8), allocatable :: temp_real(:)
    integer :: n_tracks
    logical :: file_exists
    character(MAX_WORD_LEN) :: type
    character(MAX_LINE_LEN) :: filename
    type(XMLDocument) :: doc
    type(XMLNode) :: root
    type(XMLNode) :: node_mode
    type(XMLNode) :: node_source
    type(XMLNode) :: node_space
    type(XMLNode) :: node_angle
    type(XMLNode) :: node_dist
    type(XMLNode) :: node_cutoff
    type(XMLNode) :: node_entropy
    type(XMLNode) :: node_ufs
    type(XMLNode) :: node_sp
    type(XMLNode) :: node_output
    type(XMLNode) :: node_res_scat
    type(XMLNode) :: node_trigger
    type(XMLNode) :: node_vol
    type(XMLNode) :: node_tab_leg
    type(XMLNode), allocatable :: node_source_list(:)
    type(XMLNode), allocatable :: node_vol_list(:)

    ! Check if settings.xml exists
    filename = trim(path_input) // "settings.xml"
    inquire(FILE=filename, EXIST=file_exists)
    if (.not. file_exists) then
      if (run_mode /= MODE_PLOTTING) then
        call fatal_error("Settings XML file '" // trim(filename) // "' does &
             &not exist! In order to run OpenMC, you first need a set of input &
             &files; at a minimum, this includes settings.xml, geometry.xml, &
             &and materials.xml. Please consult the user's guide at &
             &http://mit-crpg.github.io/openmc for further information.")
      else
        ! The settings.xml file is optional if we just want to make a plot.
        return
      end if
    end if

    ! Parse settings.xml file
    call doc % load_file(filename)
    root = doc % document_element()

    ! Verbosity
    if (check_for_node(root, "verbosity")) then
      call get_node_value(root, "verbosity", verbosity)
    end if

    ! To this point, we haven't displayed any output since we didn't know what
    ! the verbosity is. Now that we checked for it, show the title if necessary
    if (master) then
      if (verbosity >= 2) call title()
    end if
    call write_message("Reading settings XML file...", 5)

    ! Find if a multi-group or continuous-energy simulation is desired
    if (check_for_node(root, "energy_mode")) then
      call get_node_value(root, "energy_mode", temp_str)
      temp_str = trim(to_lower(temp_str))
      if (temp_str == "mg" .or. temp_str == "multi-group") then
        run_CE = .false.
      else if (temp_str == "ce" .or. temp_str == "continuous-energy") then
        run_CE = .true.
      end if
    end if

    ! Look for deprecated cross_sections.xml file in settings.xml
    if (check_for_node(root, "cross_sections")) then
      call warning("Setting cross_sections in settings.xml has been deprecated.&
           & The cross_sections are now set in materials.xml and the &
           &cross_sections input to materials.xml and the OPENMC_CROSS_SECTIONS&
           & environment variable will take precendent over setting &
           &cross_sections in settings.xml.")
      call get_node_value(root, "cross_sections", path_cross_sections)
    end if

    ! Look for deprecated windowed_multipole file in settings.xml
    if (run_mode /= MODE_PLOTTING) then
      if (check_for_node(root, "multipole_library")) then
        call warning("Setting multipole_library in settings.xml has been &
             &deprecated. The multipole_library is now set in materials.xml and&
             & the multipole_library input to materials.xml and the &
             &OPENMC_MULTIPOLE_LIBRARY environment variable will take &
             &precendent over setting multipole_library in settings.xml.")
        call get_node_value(root, "multipole_library", path_multipole)
      end if
      if (.not. ends_with(path_multipole, "/")) &
           path_multipole = trim(path_multipole) // "/"
    end if

    if (.not. run_CE) then
      ! Scattering Treatments
      if (check_for_node(root, "max_order")) then
        call get_node_value(root, "max_order", max_order)
      else
        ! Set to default of largest int - 1, which means to use whatever is
        ! contained in library.
        ! This is largest int - 1 because for legendre scattering, a value of
        ! 1 is added to the order; adding 1 to huge(0) gets you the largest
        ! negative integer, which is not what we want.
        max_order = huge(0) - 1
      end if
    else
      max_order = 0
    end if

    ! Set output directory if a path has been specified on the <output_path>
    ! element
    if (check_for_node(root, "output_path")) then
      call get_node_value(root, "output_path", path_output)
      if (.not. ends_with(path_output, "/")) &
           path_output = trim(path_output) // "/"
    end if

    ! Check for a trigger node and get trigger information
    if (check_for_node(root, "trigger")) then
      node_trigger = root % child("trigger")

      ! Check if trigger(s) are to be turned on
      call get_node_value(node_trigger, "active", trigger_on)

      if (trigger_on) then
        if (check_for_node(node_trigger, "max_batches") )then
          call get_node_value(node_trigger, "max_batches", n_max_batches)
        else
          call fatal_error("The max_batches must be specified with triggers")
        end if

        ! Get the batch interval to check triggers
        if (.not. check_for_node(node_trigger, "batch_interval"))then
          pred_batches = .true.
        else
          call get_node_value(node_trigger, "batch_interval", temp_int)
          n_batch_interval = temp_int
          if (n_batch_interval <= 0) then
            call fatal_error("The batch interval must be greater than zero")
          end if
        end if
      end if
    end if

    ! Check run mode if it hasn't been set from the command line
    if (run_mode == NONE) then
      if (check_for_node(root, "run_mode")) then
        call get_node_value(root, "run_mode", temp_str)
        select case (to_lower(temp_str))
        case ("eigenvalue")
          run_mode = MODE_EIGENVALUE
        case ("fixed source")
          run_mode = MODE_FIXEDSOURCE
        case ("plot")
          run_mode = MODE_PLOTTING
        case ("particle restart")
          run_mode = MODE_PARTICLE
        case ("volume")
          run_mode = MODE_VOLUME
        case default
          call fatal_error("Unrecognized run mode: " // &
               trim(temp_str) // ".")
        end select

        ! Assume XML specifics <particles>, <batches>, etc. directly
        node_mode = root
      else
        call warning("<run_mode> should be specified.")

        ! Make sure that either eigenvalue or fixed source was specified
        node_mode = root % child("eigenvalue")
        if (node_mode % associated()) then
          if (run_mode == NONE) run_mode = MODE_EIGENVALUE
        else
          node_mode = root % child("fixed_source")
          if (node_mode % associated()) then
            if (run_mode == NONE) run_mode = MODE_FIXEDSOURCE
          else
            call fatal_error("<eigenvalue> or <fixed_source> not specified.")
          end if
        end if
      end if
    end if

    if (run_mode == MODE_EIGENVALUE .or. run_mode == MODE_FIXEDSOURCE) then
      ! Read run parameters
      call get_run_parameters(node_mode)

      ! Check number of active batches, inactive batches, and particles
      if (n_active <= 0) then
        call fatal_error("Number of active batches must be greater than zero.")
      elseif (n_inactive < 0) then
        call fatal_error("Number of inactive batches must be non-negative.")
      elseif (n_particles <= 0) then
        call fatal_error("Number of particles must be greater than zero.")
      end if
    end if

    ! Copy random number seed if specified
    if (check_for_node(root, "seed")) call get_node_value(root, "seed", seed)

    ! Number of bins for logarithmic grid
    if (check_for_node(root, "log_grid_bins")) then
      call get_node_value(root, "log_grid_bins", n_log_bins)
      if (n_log_bins < 1) then
        call fatal_error("Number of bins for logarithmic grid must be &
             &greater than zero.")
      end if
    else
      n_log_bins = 8000
    end if

    ! Number of OpenMP threads
    if (check_for_node(root, "threads")) then
#ifdef _OPENMP
      if (n_threads == NONE) then
        call get_node_value(root, "threads", n_threads)
        if (n_threads < 1) then
          call fatal_error("Invalid number of threads: " // to_str(n_threads))
        end if
        call omp_set_num_threads(n_threads)
      end if
#else
      call warning("Ignoring number of threads.")
#endif
    end if

    ! ==========================================================================
    ! EXTERNAL SOURCE

    ! Get point to list of <source> elements and make sure there is at least one
    call get_node_list(root, "source", node_source_list)
    n = size(node_source_list)

    if (run_mode == MODE_EIGENVALUE .or. run_mode == MODE_FIXEDSOURCE) then
      if (n == 0) call fatal_error("No source specified in settings XML file.")
    end if

    ! Allocate array for sources
    allocate(external_source(n))

    ! Read each source
    do i = 1, n
      ! Get pointer to source
      node_source = node_source_list(i)

      ! Check if we want to write out source
      if (check_for_node(node_source, "write_initial")) then
        call get_node_value(node_source, "write_initial", write_initial_source)
      end if

      ! Check for source strength
      if (check_for_node(node_source, "strength")) then
        call get_node_value(node_source, "strength", external_source(i)%strength)
      else
        external_source(i)%strength = ONE
      end if

      ! Check for external source file
      if (check_for_node(node_source, "file")) then
        ! Copy path of source file
        call get_node_value(node_source, "file", path_source)

        ! Check if source file exists
        inquire(FILE=path_source, EXIST=file_exists)
        if (.not. file_exists) then
          call fatal_error("Source file '" // trim(path_source) &
               // "' does not exist!")
        end if

      else

        ! Spatial distribution for external source
        if (check_for_node(node_source, "space")) then

          ! Get pointer to spatial distribution
          node_space = node_source % child("space")

          ! Check for type of spatial distribution
          type = ''
          if (check_for_node(node_space, "type")) &
               call get_node_value(node_space, "type", type)
          select case (to_lower(type))
          case ('cartesian')
            allocate(CartesianIndependent :: external_source(i)%space)

          case ('box')
            allocate(SpatialBox :: external_source(i)%space)

          case ('fission')
            allocate(SpatialBox :: external_source(i)%space)
            select type(space => external_source(i)%space)
            type is (SpatialBox)
              space%only_fissionable = .true.
            end select

          case ('point')
            allocate(SpatialPoint :: external_source(i)%space)

          case default
            call fatal_error("Invalid spatial distribution for external source: "&
                 // trim(type))
          end select

          select type (space => external_source(i)%space)
          type is (CartesianIndependent)
            ! Read distribution for x coordinate
            if (check_for_node(node_space, "x")) then
              node_dist = node_space % child("x")
              call distribution_from_xml(space%x, node_dist)
            else
              allocate(Discrete :: space%x)
              select type (dist => space%x)
              type is (Discrete)
                allocate(dist%x(1), dist%p(1))
                dist%x(1) = ZERO
                dist%p(1) = ONE
              end select
            end if

            ! Read distribution for y coordinate
            if (check_for_node(node_space, "y")) then
              node_dist = node_space % child("y")
              call distribution_from_xml(space%y, node_dist)
            else
              allocate(Discrete :: space%y)
              select type (dist => space%y)
              type is (Discrete)
                allocate(dist%x(1), dist%p(1))
                dist%x(1) = ZERO
                dist%p(1) = ONE
              end select
            end if

            if (check_for_node(node_space, "z")) then
              node_dist = node_space % child("z")
              call distribution_from_xml(space%z, node_dist)
            else
              allocate(Discrete :: space%z)
              select type (dist => space%z)
              type is (Discrete)
                allocate(dist%x(1), dist%p(1))
                dist%x(1) = ZERO
                dist%p(1) = ONE
              end select
            end if

          type is (SpatialBox)
            ! Make sure correct number of parameters are given
            if (node_word_count(node_space, "parameters") /= 6) then
              call fatal_error('Box/fission spatial source must have &
                   &six parameters specified.')
            end if

            ! Read lower-right/upper-left coordinates
            allocate(temp_real(6))
            call get_node_array(node_space, "parameters", temp_real)
            space%lower_left(:) = temp_real(1:3)
            space%upper_right(:) = temp_real(4:6)
            deallocate(temp_real)

          type is (SpatialPoint)
            ! Make sure correct number of parameters are given
            if (node_word_count(node_space, "parameters") /= 3) then
              call fatal_error('Point spatial source must have &
                   &three parameters specified.')
            end if

            ! Read location of point source
            allocate(temp_real(3))
            call get_node_array(node_space, "parameters", temp_real)
            space%xyz(:) = temp_real
            deallocate(temp_real)

          end select

        else
          call fatal_error("No spatial distribution specified for external &
               &source.")
        end if

        ! Determine external source angular distribution
        if (check_for_node(node_source, "angle")) then

          ! Get pointer to angular distribution
          node_angle = node_source % child("angle")

          ! Check for type of angular distribution
          type = ''
          if (check_for_node(node_angle, "type")) &
               call get_node_value(node_angle, "type", type)
          select case (to_lower(type))
          case ('isotropic')
            allocate(Isotropic :: external_source(i)%angle)

          case ('monodirectional')
            allocate(Monodirectional :: external_source(i)%angle)

          case ('mu-phi')
            allocate(PolarAzimuthal :: external_source(i)%angle)

          case default
            call fatal_error("Invalid angular distribution for external source: "&
                 // trim(type))
          end select

          ! Read reference directional unit vector
          if (check_for_node(node_angle, "reference_uvw")) then
            n = node_word_count(node_angle, "reference_uvw")
            if (n /= 3) then
              call fatal_error('Angular distribution reference direction must have &
                   &three parameters specified.')
            end if
            call get_node_array(node_angle, "reference_uvw", &
                 external_source(i)%angle%reference_uvw)
          else
            ! By default, set reference unit vector to be positive z-direction
            external_source(i)%angle%reference_uvw(:) = [ZERO, ZERO, ONE]
          end if

          ! Read parameters for angle distribution
          select type (angle => external_source(i)%angle)
          type is (Monodirectional)
            call get_node_array(node_angle, "reference_uvw", &
                 external_source(i)%angle%reference_uvw)

          type is (PolarAzimuthal)
            if (check_for_node(node_angle, "mu")) then
              node_dist = node_angle % child("mu")
              call distribution_from_xml(angle%mu, node_dist)
            else
              allocate(Uniform :: angle%mu)
              select type (mu => angle%mu)
              type is (Uniform)
                mu%a = -ONE
                mu%b = ONE
              end select
            end if

            if (check_for_node(node_angle, "phi")) then
              node_dist = node_angle % child("phi")
              call distribution_from_xml(angle%phi, node_dist)
            else
              allocate(Uniform :: angle%phi)
              select type (phi => angle%phi)
              type is (Uniform)
                phi%a = ZERO
                phi%b = TWO*PI
              end select
            end if
          end select

        else
          ! Set default angular distribution isotropic
          allocate(Isotropic :: external_source(i)%angle)
          external_source(i)%angle%reference_uvw(:) = [ZERO, ZERO, ONE]
        end if

        ! Determine external source energy distribution
        if (check_for_node(node_source, "energy")) then
          node_dist = node_source % child("energy")
          call distribution_from_xml(external_source(i)%energy, node_dist)
        else
          ! Default to a Watt spectrum with parameters 0.988 MeV and 2.249 MeV^-1
          allocate(Watt :: external_source(i)%energy)
          select type(energy => external_source(i)%energy)
          type is (Watt)
            energy%a = 0.988e6_8
            energy%b = 2.249e-6_8
          end select
        end if
      end if
    end do

    ! Survival biasing
    if (check_for_node(root, "survival_biasing")) then
      call get_node_value(root, "survival_biasing", survival_biasing)
    end if

    ! Probability tables
    if (check_for_node(root, "ptables")) then
      call get_node_value(root, "ptables", urr_ptables_on)
    end if

    ! Cutoffs
    if (check_for_node(root, "cutoff")) then
      node_cutoff = root % child("cutoff")
      if (check_for_node(node_cutoff, "weight")) then
        call get_node_value(node_cutoff, "weight", weight_cutoff)
      end if
      if (check_for_node(node_cutoff, "weight_avg")) then
        call get_node_value(node_cutoff, "weight_avg", weight_survive)
      end if
      if (check_for_node(node_cutoff, "energy")) then
        call get_node_value(node_cutoff, "energy", energy_cutoff)
      end if
    end if

    ! Particle trace
    if (check_for_node(root, "trace")) then
      call get_node_array(root, "trace", temp_int_array3)
      trace_batch    = temp_int_array3(1)
      trace_gen      = temp_int_array3(2)
      trace_particle = int(temp_int_array3(3), 8)
    end if

    ! Particle tracks
    if (check_for_node(root, "track")) then
      ! Make sure that there are three values per particle
      n_tracks = node_word_count(root, "track")
      if (mod(n_tracks, 3) /= 0) then
        call fatal_error("Number of integers specified in 'track' is not divisible &
             &by 3.  Please provide 3 integers per particle to be tracked.")
      end if

      ! Allocate space and get list of tracks
      allocate(temp_int_array(n_tracks))
      call get_node_array(root, "track", temp_int_array)

      ! Reshape into track_identifiers
      allocate(track_identifiers(3, n_tracks/3))
      track_identifiers = reshape(temp_int_array, [3, n_tracks/3])
    end if

    ! Shannon Entropy mesh
    if (check_for_node(root, "entropy")) then

      ! Get pointer to entropy node
      node_entropy = root % child("entropy")

      ! Check to make sure enough values were supplied
      if (node_word_count(node_entropy, "lower_left") /= 3) then
        call fatal_error("Need to specify (x,y,z) coordinates of lower-left &
             &corner of Shannon entropy mesh.")
      elseif (node_word_count(node_entropy, "upper_right") /= 3) then
        call fatal_error("Need to specify (x,y,z) coordinates of upper-right &
             &corner of Shannon entropy mesh.")
      end if

      ! Allocate mesh object and coordinates on mesh
      allocate(entropy_mesh)
      allocate(entropy_mesh % lower_left(3))
      allocate(entropy_mesh % upper_right(3))
      allocate(entropy_mesh % width(3))

      ! Copy values
      call get_node_array(node_entropy, "lower_left", &
           entropy_mesh % lower_left)
      call get_node_array(node_entropy, "upper_right", &
           entropy_mesh % upper_right)

      ! Check on values provided
      if (.not. all(entropy_mesh % upper_right > entropy_mesh % lower_left)) then
        call fatal_error("Upper-right coordinate must be greater than lower-left &
             &coordinate for Shannon entropy mesh.")
      end if

      ! Check if dimensions were specified -- if not, they will be calculated
      ! automatically upon first entry into shannon_entropy
      if (check_for_node(node_entropy, "dimension")) then

        ! If so, make sure proper number of values were given
        if (node_word_count(node_entropy, "dimension") /= 3) then
          call fatal_error("Dimension of entropy mesh must be given as three &
               &integers.")
        end if

        ! Allocate dimensions
        entropy_mesh % n_dimension = 3
        allocate(entropy_mesh % dimension(3))

        ! Copy dimensions
        call get_node_array(node_entropy, "dimension", entropy_mesh % dimension)

        ! Calculate width
        entropy_mesh % width = (entropy_mesh % upper_right - &
             entropy_mesh % lower_left) / entropy_mesh % dimension
      end if

      ! Turn on Shannon entropy calculation
      entropy_on = .true.
    end if

    ! Uniform fission source weighting mesh
    if (check_for_node(root, "uniform_fs")) then

      ! Get pointer to ufs node
      node_ufs = root % child("uniform_fs")

      ! Check to make sure enough values were supplied
      if (node_word_count(node_ufs, "lower_left") /= 3) then
        call fatal_error("Need to specify (x,y,z) coordinates of lower-left &
             &corner of UFS mesh.")
      elseif (node_word_count(node_ufs, "upper_right") /= 3) then
        call fatal_error("Need to specify (x,y,z) coordinates of upper-right &
             &corner of UFS mesh.")
      elseif (node_word_count(node_ufs, "dimension") /= 3) then
        call fatal_error("Dimension of UFS mesh must be given as three &
             &integers.")
      end if

      ! Allocate mesh object and coordinates on mesh
      allocate(ufs_mesh)
      allocate(ufs_mesh % lower_left(3))
      allocate(ufs_mesh % upper_right(3))
      allocate(ufs_mesh % width(3))

      ! Allocate dimensions
      ufs_mesh % n_dimension = 3
      allocate(ufs_mesh % dimension(3))

      ! Copy dimensions
      call get_node_array(node_ufs, "dimension", ufs_mesh % dimension)

      ! Copy values
      call get_node_array(node_ufs, "lower_left", ufs_mesh % lower_left)
      call get_node_array(node_ufs, "upper_right", ufs_mesh % upper_right)

      ! Check on values provided
      if (.not. all(ufs_mesh % upper_right > ufs_mesh % lower_left)) then
        call fatal_error("Upper-right coordinate must be greater than lower-left &
             &coordinate for UFS mesh.")
      end if

      ! Calculate width
      ufs_mesh % width = (ufs_mesh % upper_right - &
           ufs_mesh % lower_left) / ufs_mesh % dimension

      ! Calculate volume fraction of each cell
      ufs_mesh % volume_frac = ONE/real(product(ufs_mesh % dimension),8)

      ! Turn on uniform fission source weighting
      ufs = .true.

      ! Allocate source_frac
      allocate(source_frac(1, ufs_mesh % dimension(1), &
           ufs_mesh % dimension(2), ufs_mesh % dimension(3)))
    end if

    ! Check if the user has specified to write state points
    if (check_for_node(root, "state_point")) then

      ! Get pointer to state_point node
      node_sp = root % child("state_point")

      ! Determine number of batches at which to store state points
      if (check_for_node(node_sp, "batches")) then
        n_state_points = node_word_count(node_sp, "batches")
      else
        n_state_points = 0
      end if

      if (n_state_points > 0) then
        ! User gave specific batches to write state points
        allocate(temp_int_array(n_state_points))
        call get_node_array(node_sp, "batches", temp_int_array)
        do i = 1, n_state_points
          call statepoint_batch % add(temp_int_array(i))
        end do
        deallocate(temp_int_array)
      else
        ! If neither were specified, write state point at last batch
        n_state_points = 1
        call statepoint_batch % add(n_batches)
      end if
    else
      ! If no <state_point> tag was present, by default write state point at
      ! last batch only
      n_state_points = 1
      call statepoint_batch % add(n_batches)
    end if

    ! Check if the user has specified to write source points
    if (check_for_node(root, "source_point")) then

      ! Get pointer to source_point node
      node_sp = root % child("source_point")

      ! Determine number of batches at which to store source points
      if (check_for_node(node_sp, "batches")) then
        n_source_points = node_word_count(node_sp, "batches")
      else
        n_source_points = 0
      end if

      if (n_source_points > 0) then
        ! User gave specific batches to write source points
        allocate(temp_int_array(n_source_points))
        call get_node_array(node_sp, "batches", temp_int_array)
        do i = 1, n_source_points
          call sourcepoint_batch % add(temp_int_array(i))
        end do
        deallocate(temp_int_array)
      else
        ! If neither were specified, write source points with state points
        n_source_points = n_state_points
        do i = 1, n_state_points
          call sourcepoint_batch % add(statepoint_batch % get_item(i))
        end do
      end if

      ! Check if the user has specified to write binary source file
      if (check_for_node(node_sp, "separate")) then
        call get_node_value(node_sp, "separate", source_separate)
      end if
      if (check_for_node(node_sp, "write")) then
        call get_node_value(node_sp, "write", source_write)
      end if
      if (check_for_node(node_sp, "overwrite_latest")) then
        call get_node_value(node_sp, "overwrite_latest", source_latest)
        source_separate = source_latest
      end if
    else
      ! If no <source_point> tag was present, by default we keep source bank in
      ! statepoint file and write it out at statepoints intervals
      source_separate = .false.
      n_source_points = n_state_points
      do i = 1, n_state_points
        call sourcepoint_batch % add(statepoint_batch % get_item(i))
      end do
    end if

    ! If source is not seperate and is to be written out in the statepoint file,
    ! make sure that the sourcepoint batch numbers are contained in the
    ! statepoint list
    if (.not. source_separate) then
      do i = 1, n_source_points
        if (.not. statepoint_batch % contains(sourcepoint_batch % &
             get_item(i))) then
          call fatal_error('Sourcepoint batches are not a subset&
               & of statepoint batches.')
        end if
      end do
    end if

    ! Check if the user has specified to not reduce tallies at the end of every
    ! batch
    if (check_for_node(root, "no_reduce")) then
      call get_node_value(root, "no_reduce", reduce_tallies)
    end if

    ! Check if the user has specified to use confidence intervals for
    ! uncertainties rather than standard deviations
    if (check_for_node(root, "confidence_intervals")) then
      call get_node_value(root, "confidence_intervals", confidence_intervals)
    end if

    ! Check for output options
    if (check_for_node(root, "output")) then

      ! Get pointer to output node
      node_output = root % child("output")

      ! Check for summary option
      if (check_for_node(node_output, "summary")) then
        call get_node_value(node_output, "summary", output_summary)
      end if

      ! Check for ASCII tallies output option
      if (check_for_node(node_output, "tallies")) then
        call get_node_value(node_output, "tallies", output_tallies)
      end if
    end if

    ! Check for cmfd run
    if (check_for_node(root, "run_cmfd")) then
      call get_node_value(root, "run_cmfd", cmfd_run)
    end if

    ! Resonance scattering parameters
    if (check_for_node(root, "resonance_scattering")) then
      node_res_scat = root % child("resonance_scattering")

      ! See if resonance scattering is enabled
      if (check_for_node(node_res_scat, "enable")) then
        call get_node_value(node_res_scat, "enable", res_scat_on)
      else
        res_scat_on = .true.
      end if

<<<<<<< HEAD
          ! check that E_min is non-negative
          if (nuclides_0K(i) % E_min < ZERO) then
            call fatal_error("Lower resonance scattering energy bound is negative")
          end if
=======
      ! Determine what method is used
      if (check_for_node(node_res_scat, "method")) then
        call get_node_value(node_res_scat, "method", temp_str)
        select case(to_lower(temp_str))
        case ('ares')
          res_scat_method = RES_SCAT_ARES
        case ('dbrc')
          res_scat_method = RES_SCAT_DBRC
        case ('wcm')
          res_scat_method = RES_SCAT_WCM
        case default
          call fatal_error("Unrecognized resonance elastic scattering method: " &
               // trim(temp_str) // ".")
        end select
      end if
>>>>>>> 47deaa8c

      ! Minimum energy for resonance scattering
      if (check_for_node(node_res_scat, "energy_min")) then
        call get_node_value(node_res_scat, "energy_min", res_scat_energy_min)
      end if
      if (res_scat_energy_min < ZERO) then
        call fatal_error("Lower resonance scattering energy bound is negative")
      end if

<<<<<<< HEAD
          ! check that E_max is not less than E_min
          if (nuclides_0K(i) % E_max < nuclides_0K(i) % E_min) then
            call fatal_error("Lower resonance scattering energy bound exceeds upper")
          end if

          nuclides_0K(i) % nuclide = trim(nuclides_0K(i) % nuclide)
          nuclides_0K(i) % scheme  = to_lower(trim(nuclides_0K(i) % scheme))
        end do
      else
        call fatal_error("No resonant scatterers are specified within the " // "" &
             // "resonance_scattering element in settings.xml")
=======
      ! Maximum energy for resonance scattering
      if (check_for_node(node_res_scat, "energy_max")) then
        call get_node_value(node_res_scat, "energy_max", res_scat_energy_max)
      end if
      if (res_scat_energy_max < res_scat_energy_min) then
        call fatal_error("Upper resonance scattering energy bound is below the &
             &lower resonance scattering energy bound.")
      end if

      ! Get nuclides that resonance scattering should be applied to
      if (check_for_node(node_res_scat, "nuclides")) then
        n = node_word_count(node_res_scat, "nuclides")
        allocate(res_scat_nuclides(n))
        if (n > 0) then
          call get_node_array(node_res_scat, "nuclides", res_scat_nuclides)
        end if
>>>>>>> 47deaa8c
      end if
    end if

    call get_node_list(root, "volume_calc", node_vol_list)
    n = size(node_vol_list)
    allocate(volume_calcs(n))
    do i = 1, n
      node_vol = node_vol_list(i)
      call volume_calcs(i) % from_xml(node_vol)
    end do

    ! Get temperature settings
    if (check_for_node(root, "temperature_default")) then
      call get_node_value(root, "temperature_default", temperature_default)
    end if
    if (check_for_node(root, "temperature_method")) then
      call get_node_value(root, "temperature_method", temp_str)
      select case (to_lower(temp_str))
      case ('nearest')
        temperature_method = TEMPERATURE_NEAREST
      case ('interpolation')
        temperature_method = TEMPERATURE_INTERPOLATION
      case default
        call fatal_error("Unknown temperature method: " // trim(temp_str))
      end select
    end if
    if (check_for_node(root, "temperature_tolerance")) then
      call get_node_value(root, "temperature_tolerance", temperature_tolerance)
    end if
    if (check_for_node(root, "temperature_multipole")) then
      call get_node_value(root, "temperature_multipole", temperature_multipole)
    end if

    ! Check for tabular_legendre options
    if (check_for_node(root, "tabular_legendre")) then

      ! Get pointer to tabular_legendre node
      node_tab_leg = root % child("tabular_legendre")

      ! Check for enable option
      if (check_for_node(node_tab_leg, "enable")) then
        call get_node_value(node_tab_leg, "enable", legendre_to_tabular)
      end if

      ! Check for the number of points
      if (check_for_node(node_tab_leg, "num_points")) then
        call get_node_value(node_tab_leg, "num_points", &
             legendre_to_tabular_points)
        if (legendre_to_tabular_points <= 1 .and. (.not. run_CE)) then
          call fatal_error("The 'num_points' subelement/attribute of the &
               &'tabular_legendre' element must contain a value greater than 1")
        end if
      end if
    end if

    ! Check whether create fission sites
    if (run_mode == MODE_FIXEDSOURCE) then
      if (check_for_node(root, "create_fission_neutrons")) then
        call get_node_value(root, "create_fission_neutrons", &
             create_fission_neutrons)
      end if
    end if

    ! Close settings XML file
    call doc % clear()

  end subroutine read_settings_xml

!===============================================================================
! GET_RUN_PARAMETERS
!===============================================================================

  subroutine get_run_parameters(node_base)
    type(XMLNode), intent(in) :: node_base

    character(MAX_LINE_LEN) :: temp_str
    type(XMLNode) :: node_keff_trigger

    ! Check number of particles
    if (.not. check_for_node(node_base, "particles")) then
      call fatal_error("Need to specify number of particles.")
    end if

    ! Get number of particles if it wasn't specified as a command-line argument
    if (n_particles == 0) then
      call get_node_value(node_base, "particles", n_particles)
    end if

    ! Get number of basic batches
    call get_node_value(node_base, "batches", n_batches)
    if (.not. trigger_on) then
      n_max_batches = n_batches
    end if
    n_inactive = 0
    gen_per_batch = 1

    ! Get number of inactive batches
    if (run_mode == MODE_EIGENVALUE) then
      call get_node_value(node_base, "inactive", n_inactive)
      if (check_for_node(node_base, "generations_per_batch")) then
        call get_node_value(node_base, "generations_per_batch", gen_per_batch)
      end if

      ! Allocate array for batch keff and entropy
      allocate(k_generation(n_max_batches*gen_per_batch))
      allocate(entropy(n_max_batches*gen_per_batch))
      entropy = ZERO

      ! Get the trigger information for keff
      if (check_for_node(node_base, "keff_trigger")) then
        node_keff_trigger = node_base % child("keff_trigger")

        if (check_for_node(node_keff_trigger, "type")) then
          call get_node_value(node_keff_trigger, "type", temp_str)
          temp_str = trim(to_lower(temp_str))

          select case (temp_str)
          case ('std_dev')
            keff_trigger % trigger_type = STANDARD_DEVIATION
          case ('variance')
            keff_trigger % trigger_type = VARIANCE
          case ('rel_err')
            keff_trigger % trigger_type = RELATIVE_ERROR
          case default
            call fatal_error("Unrecognized keff trigger type " // temp_str)
          end select

        else
          call fatal_error("Specify keff trigger type in settings XML")
        end if

        if (check_for_node(node_keff_trigger, "threshold")) then
          call get_node_value(node_keff_trigger, "threshold", &
               keff_trigger % threshold)
        else
          call fatal_error("Specify keff trigger threshold in settings XML")
        end if
      end if
    end if

    ! Determine number of active batches
    n_active = n_batches - n_inactive

  end subroutine get_run_parameters

!===============================================================================
! READ_GEOMETRY_XML reads data from a geometry.xml file and parses it, checking
! for errors and placing properly-formatted data in the right data structures
!===============================================================================

  subroutine read_geometry_xml()

    integer :: i, j, k, m, i_x, i_a, input_index
    integer :: n, n_mats, n_x, n_y, n_z, n_rings, n_rlats, n_hlats
    integer :: univ_id
    integer :: n_cells_in_univ
    integer :: coeffs_reqd
    integer :: i_xmin, i_xmax, i_ymin, i_ymax, i_zmin, i_zmax
    real(8) :: xmin, xmax, ymin, ymax, zmin, zmax
    integer, allocatable :: temp_int_array(:)
    real(8) :: phi, theta, psi
    real(8), allocatable :: coeffs(:)
    logical :: file_exists
    logical :: boundary_exists
    character(MAX_LINE_LEN) :: filename
    character(MAX_WORD_LEN) :: word
    character(MAX_WORD_LEN), allocatable :: sarray(:)
    character(:), allocatable :: region_spec
    type(Cell),     pointer :: c
    class(Surface), pointer :: s
    class(Lattice), pointer :: lat
    type(XMLDocument) :: doc
    type(XMLNode) :: root
    type(XMLNode) :: node_cell
    type(XMLNode) :: node_surf
    type(XMLNode) :: node_lat
    type(XMLNode), allocatable :: node_cell_list(:)
    type(XMLNode), allocatable :: node_surf_list(:)
    type(XMLNode), allocatable :: node_rlat_list(:)
    type(XMLNode), allocatable :: node_hlat_list(:)
    type(VectorInt) :: tokens
    type(VectorInt) :: rpn
    type(VectorInt) :: fill_univ_ids ! List of fill universe IDs
    type(VectorInt) :: univ_ids      ! List of all universe IDs
    type(DictIntInt) :: cells_in_univ_dict ! Used to count how many cells each
                                           ! universe contains

    call write_message("Reading geometry XML file...")

    ! ==========================================================================
    ! READ CELLS FROM GEOMETRY.XML

    ! Check if geometry.xml exists
    filename = trim(path_input) // "geometry.xml"
    inquire(FILE=filename, EXIST=file_exists)
    if (.not. file_exists) then
      call fatal_error("Geometry XML file '" // trim(filename) // "' does not exist!")
    end if

    ! Parse geometry.xml file
    call doc % load_file(filename)
    root = doc % document_element()

    ! Get pointer to list of XML <cell>
    call get_node_list(root, "cell", node_cell_list)

    ! Get number of <cell> tags
    n_cells = size(node_cell_list)

    ! Check for no cells
    if (n_cells == 0) then
      call fatal_error("No cells found in geometry.xml!")
    end if

    ! Allocate cells array
    allocate(cells(n_cells))

    if (check_overlaps) then
      allocate(overlap_check_cnt(n_cells))
      overlap_check_cnt = 0
    end if

    n_universes = 0
    do i = 1, n_cells
      c => cells(i)

      ! Initialize distribcell instances and distribcell index
      c % instances = 0
      c % distribcell_index = NONE

      ! Get pointer to i-th cell node
      node_cell = node_cell_list(i)

      ! Copy data into cells
      if (check_for_node(node_cell, "id")) then
        call get_node_value(node_cell, "id", c % id)
      else
        call fatal_error("Must specify id of cell in geometry XML file.")
      end if

      ! Copy cell name
      if (check_for_node(node_cell, "name")) then
        call get_node_value(node_cell, "name", c % name)
      end if

      if (check_for_node(node_cell, "universe")) then
        call get_node_value(node_cell, "universe", c % universe)
      else
        c % universe = 0
      end if
      if (check_for_node(node_cell, "fill")) then
        call get_node_value(node_cell, "fill", c % fill)
        if (find(fill_univ_ids, c % fill) == -1) &
             call fill_univ_ids % push_back(c % fill)
      else
        c % fill = NONE
      end if

      ! Check to make sure 'id' hasn't been used
      if (cell_dict % has_key(c % id)) then
        call fatal_error("Two or more cells use the same unique ID: " &
             // to_str(c % id))
      end if

      ! Read material
      if (check_for_node(node_cell, "material")) then
        n_mats = node_word_count(node_cell, "material")

        if (n_mats > 0) then
          allocate(sarray(n_mats))
          call get_node_array(node_cell, "material", sarray)

          allocate(c % material(n_mats))
          do j = 1, n_mats
            select case(trim(to_lower(sarray(j))))
            case ('void')
              c % material(j) = MATERIAL_VOID
            case default
              c % material(j) = int(str_to_int(sarray(j)), 4)

              ! Check for error
              if (c % material(j) == ERROR_INT) then
                call fatal_error("Invalid material specified on cell " &
                     // to_str(c % id))
              end if
            end select
          end do

          deallocate(sarray)

        else
          allocate(c % material(1))
          c % material(1) = NONE
        end if

      else
        allocate(c % material(1))
        c % material(1) = NONE
      end if

      ! Check to make sure that either material or fill was specified
      if (c % material(1) == NONE .and. c % fill == NONE) then
        call fatal_error("Neither material nor fill was specified for cell " &
             // trim(to_str(c % id)))
      end if

      ! Check to make sure that both material and fill haven't been
      ! specified simultaneously
      if (c % material(1) /= NONE .and. c % fill /= NONE) then
        call fatal_error("Cannot specify material and fill simultaneously")
      end if

      ! Check for region specification (also under deprecated name surfaces)
      if (check_for_node(node_cell, "surfaces")) then
        call warning("The use of 'surfaces' is deprecated and will be &
             &disallowed in a future release.  Use 'region' instead. The &
             &openmc-update-inputs utility can be used to automatically &
             &update geometry.xml files.")
        region_spec = node_value_string(node_cell, "surfaces")
        call get_node_value(node_cell, "surfaces", region_spec)
      elseif (check_for_node(node_cell, "region")) then
        region_spec = node_value_string(node_cell, "region")
      else
        region_spec = ''
      end if

      if (len_trim(region_spec) > 0) then
        ! Create surfaces array from string
        call tokenize(region_spec, tokens)

        ! Use shunting-yard algorithm to determine RPN for surface algorithm
        call generate_rpn(c%id, tokens, rpn)

        ! Copy region spec and RPN form to cell arrays
        allocate(c % region(tokens%size()))
        allocate(c % rpn(rpn%size()))
        c % region(:) = tokens%data(1:tokens%size())
        c % rpn(:) = rpn%data(1:rpn%size())

        call tokens%clear()
        call rpn%clear()
      end if
      if (.not. allocated(c%region)) allocate(c%region(0))
      if (.not. allocated(c%rpn)) allocate(c%rpn(0))

      ! Check if this is a simple cell
      if (any(c%rpn == OP_COMPLEMENT) .or. any(c%rpn == OP_UNION)) then
        c%simple = .false.
      else
        c%simple = .true.
      end if

      ! Rotation matrix
      if (check_for_node(node_cell, "rotation")) then
        ! Rotations can only be applied to cells that are being filled with
        ! another universe
        if (c % fill == NONE) then
          call fatal_error("Cannot apply a rotation to cell " // trim(to_str(&
               c % id)) // " because it is not filled with another universe")
        end if

        ! Read number of rotation parameters
        n = node_word_count(node_cell, "rotation")
        if (n /= 3) then
          call fatal_error("Incorrect number of rotation parameters on cell " &
               // to_str(c % id))
        end if

        ! Copy rotation angles in x,y,z directions
        allocate(c % rotation(3))
        call get_node_array(node_cell, "rotation", c % rotation)
        phi   = -c % rotation(1) * PI/180.0_8
        theta = -c % rotation(2) * PI/180.0_8
        psi   = -c % rotation(3) * PI/180.0_8

        ! Calculate rotation matrix based on angles given
        allocate(c % rotation_matrix(3,3))
        c % rotation_matrix = reshape((/ &
             cos(theta)*cos(psi), cos(theta)*sin(psi), -sin(theta), &
             -cos(phi)*sin(psi) + sin(phi)*sin(theta)*cos(psi), &
             cos(phi)*cos(psi) + sin(phi)*sin(theta)*sin(psi), &
             sin(phi)*cos(theta), &
             sin(phi)*sin(psi) + cos(phi)*sin(theta)*cos(psi), &
             -sin(phi)*cos(psi) + cos(phi)*sin(theta)*sin(psi), &
             cos(phi)*cos(theta) /), (/ 3,3 /))
      end if

      ! Translation vector
      if (check_for_node(node_cell, "translation")) then
        ! Translations can only be applied to cells that are being filled with
        ! another universe
        if (c % fill == NONE) then
          call fatal_error("Cannot apply a translation to cell " &
               // trim(to_str(c % id)) // " because it is not filled with &
               &another universe")
        end if

        ! Read number of translation parameters
        n = node_word_count(node_cell, "translation")
        if (n /= 3) then
          call fatal_error("Incorrect number of translation parameters on cell " &
               // to_str(c % id))
        end if

        ! Copy translation vector
        allocate(c % translation(3))
        call get_node_array(node_cell, "translation", c % translation)
      end if

      ! Read cell temperatures.  If the temperature is not specified, set it to
      ! ERROR_REAL for now.  During initialization we'll replace ERROR_REAL with
      ! the temperature from the material data.
      if (check_for_node(node_cell, "temperature")) then
        n = node_word_count(node_cell, "temperature")
        if (n > 0) then
          ! Make sure this is a "normal" cell.
          if (c % material(1) == NONE) call fatal_error("Cell " &
               // trim(to_str(c % id)) // " was specified with a temperature &
               &but no material. Temperature specification is only valid for &
               &cells filled with a material.")

          ! Copy in temperatures
          allocate(c % sqrtkT(n))
          call get_node_array(node_cell, "temperature", c % sqrtkT)

          ! Make sure all temperatues are positive
          do j = 1, size(c % sqrtkT)
            if (c % sqrtkT(j) < ZERO) call fatal_error("Cell " &
                 // trim(to_str(c % id)) // " was specified with a negative &
                 &temperature. All cell temperatures must be non-negative.")
          end do

          ! Convert to sqrt(kT)
          c % sqrtkT(:) = sqrt(K_BOLTZMANN * c % sqrtkT(:))
        else
          allocate(c % sqrtkT(1))
          c % sqrtkT(1) = ERROR_REAL
        end if
      else
        allocate(c % sqrtkT(1))
        c % sqrtkT = ERROR_REAL
      end if

      ! Add cell to dictionary
      call cell_dict % add_key(c % id, i)

      ! For cells, we also need to check if there's a new universe --
      ! also for every cell add 1 to the count of cells for the
      ! specified universe
      univ_id = c % universe
      if (.not. cells_in_univ_dict % has_key(univ_id)) then
        n_universes = n_universes + 1
        n_cells_in_univ = 1
        call universe_dict % add_key(univ_id, n_universes)
        call univ_ids % push_back(univ_id)
      else
        n_cells_in_univ = 1 + cells_in_univ_dict % get_key(univ_id)
      end if
      call cells_in_univ_dict % add_key(univ_id, n_cells_in_univ)

    end do

    ! ==========================================================================
    ! READ SURFACES FROM GEOMETRY.XML

    ! This variable is used to check whether at least one boundary condition was
    ! applied to a surface
    boundary_exists = .false.

    ! get pointer to list of xml <surface>
    call get_node_list(root, "surface", node_surf_list)

    ! Get number of <surface> tags
    n_surfaces = size(node_surf_list)

    ! Check for no surfaces
    if (n_surfaces == 0) then
      call fatal_error("No surfaces found in geometry.xml!")
    end if

    xmin = INFINITY
    xmax = -INFINITY
    ymin = INFINITY
    ymax = -INFINITY
    zmin = INFINITY
    zmax = -INFINITY

    ! Allocate cells array
    allocate(surfaces(n_surfaces))

    do i = 1, n_surfaces
      ! Get pointer to i-th surface node
      node_surf = node_surf_list(i)

      ! Copy and interpret surface type
      word = ''
      if (check_for_node(node_surf, "type")) &
           call get_node_value(node_surf, "type", word)
      select case(to_lower(word))
      case ('x-plane')
        coeffs_reqd  = 1
        allocate(SurfaceXPlane :: surfaces(i)%obj)
      case ('y-plane')
        coeffs_reqd  = 1
        allocate(SurfaceYPlane :: surfaces(i)%obj)
      case ('z-plane')
        coeffs_reqd  = 1
        allocate(SurfaceZPlane :: surfaces(i)%obj)
      case ('plane')
        coeffs_reqd  = 4
        allocate(SurfacePlane :: surfaces(i)%obj)
      case ('x-cylinder')
        coeffs_reqd  = 3
        allocate(SurfaceXCylinder :: surfaces(i)%obj)
      case ('y-cylinder')
        coeffs_reqd  = 3
        allocate(SurfaceYCylinder :: surfaces(i)%obj)
      case ('z-cylinder')
        coeffs_reqd  = 3
        allocate(SurfaceZCylinder :: surfaces(i)%obj)
      case ('sphere')
        coeffs_reqd  = 4
        allocate(SurfaceSphere :: surfaces(i)%obj)
      case ('x-cone')
        coeffs_reqd  = 4
        allocate(SurfaceXCone :: surfaces(i)%obj)
      case ('y-cone')
        coeffs_reqd  = 4
        allocate(SurfaceYCone :: surfaces(i)%obj)
      case ('z-cone')
        coeffs_reqd  = 4
        allocate(SurfaceZCone :: surfaces(i)%obj)
      case ('quadric')
        coeffs_reqd  = 10
        allocate(SurfaceQuadric :: surfaces(i)%obj)
      case default
        call fatal_error("Invalid surface type: " // trim(word))
      end select

      s => surfaces(i)%obj

      ! Copy data into cells
      if (check_for_node(node_surf, "id")) then
        call get_node_value(node_surf, "id", s%id)
      else
        call fatal_error("Must specify id of surface in geometry XML file.")
      end if

      ! Check to make sure 'id' hasn't been used
      if (surface_dict % has_key(s%id)) then
        call fatal_error("Two or more surfaces use the same unique ID: " &
             // to_str(s%id))
      end if

      ! Copy surface name
      if (check_for_node(node_surf, "name")) then
        call get_node_value(node_surf, "name", s%name)
      end if

      ! Check to make sure that the proper number of coefficients
      ! have been specified for the given type of surface. Then copy
      ! surface coordinates.

      n = node_word_count(node_surf, "coeffs")
      if (n < coeffs_reqd) then
        call fatal_error("Not enough coefficients specified for surface: " &
             // trim(to_str(s%id)))
      elseif (n > coeffs_reqd) then
        call fatal_error("Too many coefficients specified for surface: " &
             // trim(to_str(s%id)))
      end if

      allocate(coeffs(n))
      call get_node_array(node_surf, "coeffs", coeffs)

      select type(s)
      type is (SurfaceXPlane)
        s%x0 = coeffs(1)

        ! Determine outer surfaces
        xmin = min(xmin, s % x0)
        xmax = max(xmax, s % x0)
        if (xmin == s % x0) i_xmin = i
        if (xmax == s % x0) i_xmax = i
      type is (SurfaceYPlane)
        s%y0 = coeffs(1)

        ! Determine outer surfaces
        ymin = min(ymin, s % y0)
        ymax = max(ymax, s % y0)
        if (ymin == s % y0) i_ymin = i
        if (ymax == s % y0) i_ymax = i
      type is (SurfaceZPlane)
        s%z0 = coeffs(1)

        ! Determine outer surfaces
        zmin = min(zmin, s % z0)
        zmax = max(zmax, s % z0)
        if (zmin == s % z0) i_zmin = i
        if (zmax == s % z0) i_zmax = i
      type is (SurfacePlane)
        s%A = coeffs(1)
        s%B = coeffs(2)
        s%C = coeffs(3)
        s%D = coeffs(4)
      type is (SurfaceXCylinder)
        s%y0 = coeffs(1)
        s%z0 = coeffs(2)
        s%r = coeffs(3)
      type is (SurfaceYCylinder)
        s%x0 = coeffs(1)
        s%z0 = coeffs(2)
        s%r = coeffs(3)
      type is (SurfaceZCylinder)
        s%x0 = coeffs(1)
        s%y0 = coeffs(2)
        s%r = coeffs(3)
      type is (SurfaceSphere)
        s%x0 = coeffs(1)
        s%y0 = coeffs(2)
        s%z0 = coeffs(3)
        s%r = coeffs(4)
      type is (SurfaceXCone)
        s%x0 = coeffs(1)
        s%y0 = coeffs(2)
        s%z0 = coeffs(3)
        s%r2 = coeffs(4)
      type is (SurfaceYCone)
        s%x0 = coeffs(1)
        s%y0 = coeffs(2)
        s%z0 = coeffs(3)
        s%r2 = coeffs(4)
      type is (SurfaceZCone)
        s%x0 = coeffs(1)
        s%y0 = coeffs(2)
        s%z0 = coeffs(3)
        s%r2 = coeffs(4)
      type is (SurfaceQuadric)
        s%A = coeffs(1)
        s%B = coeffs(2)
        s%C = coeffs(3)
        s%D = coeffs(4)
        s%E = coeffs(5)
        s%F = coeffs(6)
        s%G = coeffs(7)
        s%H = coeffs(8)
        s%J = coeffs(9)
        s%K = coeffs(10)
      end select

      ! No longer need coefficients
      deallocate(coeffs)

      ! Boundary conditions
      word = ''
      if (check_for_node(node_surf, "boundary")) &
           call get_node_value(node_surf, "boundary", word)
      select case (to_lower(word))
      case ('transmission', 'transmit', '')
        s%bc = BC_TRANSMIT
      case ('vacuum')
        s%bc = BC_VACUUM
        boundary_exists = .true.
      case ('reflective', 'reflect', 'reflecting')
        s%bc = BC_REFLECT
        boundary_exists = .true.
      case ('periodic')
        s%bc = BC_PERIODIC
        boundary_exists = .true.

        ! Check for specification of periodic surface
        if (check_for_node(node_surf, "periodic_surface_id")) then
          call get_node_value(node_surf, "periodic_surface_id", &
               s % i_periodic)
        end if
      case default
        call fatal_error("Unknown boundary condition '" // trim(word) // &
             &"' specified on surface " // trim(to_str(s%id)))
      end select
      ! Add surface to dictionary
      call surface_dict % add_key(s%id, i)
    end do

    ! Check to make sure a boundary condition was applied to at least one
    ! surface
    if (run_mode /= MODE_PLOTTING) then
      if (.not. boundary_exists) then
        call fatal_error("No boundary conditions were applied to any surfaces!")
      end if
    end if

    ! Determine opposite side for periodic boundaries
    do i = 1, size(surfaces)
      if (surfaces(i) % obj % bc == BC_PERIODIC) then
        select type (surf => surfaces(i) % obj)
        type is (SurfaceXPlane)
          if (surf % i_periodic == NONE) then
            if (i == i_xmin) then
              surf % i_periodic = i_xmax
            elseif (i == i_xmax) then
              surf % i_periodic = i_xmin
            else
              call fatal_error("Periodic boundary condition applied to &
                   &interior surface.")
            end if
          else
            surf % i_periodic = surface_dict % get_key(surf % i_periodic)
          end if

        type is (SurfaceYPlane)
          if (surf % i_periodic == NONE) then
            if (i == i_ymin) then
              surf % i_periodic = i_ymax
            elseif (i == i_ymax) then
              surf % i_periodic = i_ymin
            else
              call fatal_error("Periodic boundary condition applied to &
                   &interior surface.")
            end if
          else
            surf % i_periodic = surface_dict % get_key(surf % i_periodic)
          end if

        type is (SurfaceZPlane)
          if (surf % i_periodic == NONE) then
            if (i == i_zmin) then
              surf % i_periodic = i_zmax
            elseif (i == i_zmax) then
              surf % i_periodic = i_zmin
            else
              call fatal_error("Periodic boundary condition applied to &
                   &interior surface.")
            end if
          else
            surf % i_periodic = surface_dict % get_key(surf % i_periodic)
          end if

        class default
          call fatal_error("Periodic boundary condition applied to &
               &non-planar surface.")
        end select

        ! Make sure opposite surface is also periodic
        associate (surf => surfaces(i) % obj)
          if (surfaces(surf % i_periodic) % obj % bc /= BC_PERIODIC) then
            call fatal_error("Could not find matching surface for periodic &
                 &boundary on surface " // trim(to_str(surf % id)) // ".")
          end if
        end associate
      end if
    end do

    ! ==========================================================================
    ! READ LATTICES FROM GEOMETRY.XML

    ! Get pointer to list of XML <lattice>
    call get_node_list(root, "lattice", node_rlat_list)
    call get_node_list(root, "hex_lattice", node_hlat_list)

    ! Allocate lattices array
    n_rlats = size(node_rlat_list)
    n_hlats = size(node_hlat_list)
    n_lattices = n_rlats + n_hlats
    allocate(lattices(n_lattices))

    RECT_LATTICES: do i = 1, n_rlats
      allocate(RectLattice::lattices(i) % obj)
      lat => lattices(i) % obj
      select type(lat)
      type is (RectLattice)

      ! Get pointer to i-th lattice
      node_lat = node_rlat_list(i)

      ! ID of lattice
      if (check_for_node(node_lat, "id")) then
        call get_node_value(node_lat, "id", lat % id)
      else
        call fatal_error("Must specify id of lattice in geometry XML file.")
      end if

      ! Check to make sure 'id' hasn't been used
      if (lattice_dict % has_key(lat % id)) then
        call fatal_error("Two or more lattices use the same unique ID: " &
             // to_str(lat % id))
      end if

      ! Copy lattice name
      if (check_for_node(node_lat, "name")) then
        call get_node_value(node_lat, "name", lat % name)
      end if

      ! Read number of lattice cells in each dimension
      n = node_word_count(node_lat, "dimension")
      if (n == 2) then
        call get_node_array(node_lat, "dimension", lat % n_cells(1:2))
        lat % n_cells(3) = 1
        lat % is_3d = .false.
      else if (n == 3) then
        call get_node_array(node_lat, "dimension", lat % n_cells)
        lat % is_3d = .true.
      else
        call fatal_error("Rectangular lattice must be two or three dimensions.")
      end if

      ! Read lattice lower-left location
      if (node_word_count(node_lat, "lower_left") /= n) then
        call fatal_error("Number of entries on <lower_left> must be the same &
             &as the number of entries on <dimension>.")
      end if

      allocate(lat % lower_left(n))
      call get_node_array(node_lat, "lower_left", lat % lower_left)

      ! Read lattice pitches.
      ! TODO: Remove this deprecation warning in a future release.
      if (check_for_node(node_lat, "width")) then
        call warning("The use of 'width' is deprecated and will be disallowed &
             &in a future release.  Use 'pitch' instead.  The utility openmc/&
             &src/utils/update_inputs.py can be used to automatically update &
             &geometry.xml files.")
        if (node_word_count(node_lat, "width") /= n) then
          call fatal_error("Number of entries on <pitch> must be the same as &
               &the number of entries on <dimension>.")
        end if

      else if (node_word_count(node_lat, "pitch") /= n) then
        call fatal_error("Number of entries on <pitch> must be the same as &
             &the number of entries on <dimension>.")
      end if

      allocate(lat % pitch(n))
      ! TODO: Remove the 'width' code in a future release.
      if (check_for_node(node_lat, "width")) then
        call get_node_array(node_lat, "width", lat % pitch)
      else
        call get_node_array(node_lat, "pitch", lat % pitch)
      end if

      ! TODO: Remove deprecation warning in a future release.
      if (check_for_node(node_lat, "type")) then
        call warning("The use of 'type' is no longer needed.  The utility &
             &openmc/src/utils/update_inputs.py can be used to automatically &
             &update geometry.xml files.")
      end if

      ! Copy number of dimensions
      n_x = lat % n_cells(1)
      n_y = lat % n_cells(2)
      n_z = lat % n_cells(3)
      allocate(lat % universes(n_x, n_y, n_z))

      ! Check that number of universes matches size
      n = node_word_count(node_lat, "universes")
      if (n /= n_x*n_y*n_z) then
        call fatal_error("Number of universes on <universes> does not match size of &
             &lattice " // trim(to_str(lat % id)) // ".")
      end if

      allocate(temp_int_array(n))
      call get_node_array(node_lat, "universes", temp_int_array)

      ! Read universes
      do m = 1, n_z
        do k = 0, n_y - 1
          do j = 1, n_x
            lat % universes(j, n_y - k, m) = &
                 temp_int_array(j + n_x*k + n_x*n_y*(m-1))
            if (find(fill_univ_ids, lat % universes(j, n_y - k, m)) == -1) &
                 call fill_univ_ids % push_back(lat % universes(j, n_y - k, m))
          end do
        end do
      end do
      deallocate(temp_int_array)

      ! Read outer universe for area outside lattice.
      lat % outer = NO_OUTER_UNIVERSE
      if (check_for_node(node_lat, "outer")) then
        call get_node_value(node_lat, "outer", lat % outer)
        if (find(fill_univ_ids, lat % outer) == -1) &
             call fill_univ_ids % push_back(lat % outer)
      end if

      ! Check for 'outside' nodes which are no longer supported.
      if (check_for_node(node_lat, "outside")) then
        call fatal_error("The use of 'outside' in lattices is no longer &
             &supported.  Instead, use 'outer' which defines a universe rather &
             &than a material.  The utility openmc/src/utils/update_inputs.py &
             &can be used automatically replace 'outside' with 'outer'.")
      end if

      ! Add lattice to dictionary
      call lattice_dict % add_key(lat % id, i)

      end select
    end do RECT_LATTICES

    HEX_LATTICES: do i = 1, n_hlats
      allocate(HexLattice::lattices(n_rlats + i) % obj)
      lat => lattices(n_rlats + i) % obj
      select type (lat)
      type is (HexLattice)

      ! Get pointer to i-th lattice
      node_lat = node_hlat_list(i)

      ! ID of lattice
      if (check_for_node(node_lat, "id")) then
        call get_node_value(node_lat, "id", lat % id)
      else
        call fatal_error("Must specify id of lattice in geometry XML file.")
      end if

      ! Check to make sure 'id' hasn't been used
      if (lattice_dict % has_key(lat % id)) then
        call fatal_error("Two or more lattices use the same unique ID: " &
             // to_str(lat % id))
      end if

      ! Copy lattice name
      if (check_for_node(node_lat, "name")) then
        call get_node_value(node_lat, "name", lat % name)
      end if

      ! Read number of lattice cells in each dimension
      call get_node_value(node_lat, "n_rings", lat % n_rings)
      if (check_for_node(node_lat, "n_axial")) then
        call get_node_value(node_lat, "n_axial", lat % n_axial)
        lat % is_3d = .true.
      else
        lat % n_axial = 1
        lat % is_3d = .false.
      end if

      ! Read lattice lower-left location
      n = node_word_count(node_lat, "center")
      if (lat % is_3d .and. n /= 3) then
        call fatal_error("A hexagonal lattice with <n_axial> must have &
             &<center> specified by 3 numbers.")
      else if ((.not. lat % is_3d) .and. n /= 2) then
        call fatal_error("A hexagonal lattice without <n_axial> must have &
             &<center> specified by 2 numbers.")
      end if

      allocate(lat % center(n))
      call get_node_array(node_lat, "center", lat % center)

      ! Read lattice pitches
      n = node_word_count(node_lat, "pitch")
      if (lat % is_3d .and. n /= 2) then
        call fatal_error("A hexagonal lattice with <n_axial> must have <pitch> &
              &specified by 2 numbers.")
      else if ((.not. lat % is_3d) .and. n /= 1) then
        call fatal_error("A hexagonal lattice without <n_axial> must have &
             &<pitch> specified by 1 number.")
      end if

      allocate(lat % pitch(n))
      call get_node_array(node_lat, "pitch", lat % pitch)

      ! Copy number of dimensions
      n_rings = lat % n_rings
      n_z = lat % n_axial
      allocate(lat % universes(2*n_rings - 1, 2*n_rings - 1, n_z))

      ! Check that number of universes matches size
      n = node_word_count(node_lat, "universes")
      if (n /= (3*n_rings**2 - 3*n_rings + 1)*n_z) then
        call fatal_error("Number of universes on <universes> does not match &
             &size of lattice " // trim(to_str(lat % id)) // ".")
      end if

      allocate(temp_int_array(n))
      call get_node_array(node_lat, "universes", temp_int_array)

      ! Read universes
      ! Universes in hexagonal lattices are stored in a manner that represents
      ! a skewed coordinate system: (x, alpha) rather than (x, y).  There is
      ! no obvious, direct relationship between the order of universes in the
      ! input and the order that they will be stored in the skewed array so
      ! the following code walks a set of index values across the skewed array
      ! in a manner that matches the input order.  Note that i_x = 0, i_a = 0
      ! corresponds to the center of the hexagonal lattice.

      input_index = 1
      do m = 1, n_z
        ! Initialize lattice indecies.
        i_x = 1
        i_a = n_rings - 1

        ! Map upper triangular region of hexagonal lattice.
        do k = 1, n_rings-1
          ! Walk index to lower-left neighbor of last row start.
          i_x = i_x - 1
          do j = 1, k
            ! Place universe in array.
            lat % universes(i_x + n_rings, i_a + n_rings, m) = &
                 temp_int_array(input_index)
            if (find(fill_univ_ids, temp_int_array(input_index)) == -1) &
                 call fill_univ_ids % push_back(temp_int_array(input_index))
            ! Walk index to closest non-adjacent right neighbor.
            i_x = i_x + 2
            i_a = i_a - 1
            ! Increment XML array index.
            input_index = input_index + 1
          end do
          ! Return lattice index to start of current row.
          i_x = i_x - 2*k
          i_a = i_a + k
        end do

        ! Map middle square region of hexagonal lattice.
        do k = 1, 2*n_rings - 1
          if (mod(k, 2) == 1) then
            ! Walk index to lower-left neighbor of last row start.
            i_x = i_x - 1
          else
            ! Walk index to lower-right neighbor of last row start
            i_x = i_x + 1
            i_a = i_a - 1
          end if
          do j = 1, n_rings - mod(k-1, 2)
            ! Place universe in array.
            lat % universes(i_x + n_rings, i_a + n_rings, m) = &
                 temp_int_array(input_index)
            if (find(fill_univ_ids, temp_int_array(input_index)) == -1) &
                 call fill_univ_ids % push_back(temp_int_array(input_index))
            ! Walk index to closest non-adjacent right neighbor.
            i_x = i_x + 2
            i_a = i_a - 1
            ! Increment XML array index.
            input_index = input_index + 1
          end do
          ! Return lattice index to start of current row.
          i_x = i_x - 2*(n_rings - mod(k-1, 2))
          i_a = i_a + n_rings - mod(k-1, 2)
        end do

        ! Map lower triangular region of hexagonal lattice.
        do k = 1, n_rings-1
          ! Walk index to lower-right neighbor of last row start.
          i_x = i_x + 1
          i_a = i_a - 1
          do j = 1, n_rings - k
            ! Place universe in array.
            lat % universes(i_x + n_rings, i_a + n_rings, m) = &
                 temp_int_array(input_index)
            if (find(fill_univ_ids, temp_int_array(input_index)) == -1) &
                 call fill_univ_ids % push_back(temp_int_array(input_index))
            ! Walk index to closest non-adjacent right neighbor.
            i_x = i_x + 2
            i_a = i_a - 1
            ! Increment XML array index.
            input_index = input_index + 1
          end do
          ! Return lattice index to start of current row.
          i_x = i_x - 2*(n_rings - k)
          i_a = i_a + n_rings - k
        end do
      end do
      deallocate(temp_int_array)

      ! Read outer universe for area outside lattice.
      lat % outer = NO_OUTER_UNIVERSE
      if (check_for_node(node_lat, "outer")) then
        call get_node_value(node_lat, "outer", lat % outer)
        if (find(fill_univ_ids, lat % outer) == -1) &
             call fill_univ_ids % push_back(lat % outer)
      end if

      ! Check for 'outside' nodes which are no longer supported.
      if (check_for_node(node_lat, "outside")) then
        call fatal_error("The use of 'outside' in lattices is no longer &
             &supported.  Instead, use 'outer' which defines a universe rather &
             &than a material.  The utility openmc/src/utils/update_inputs.py &
             &can be used automatically replace 'outside' with 'outer'.")
      end if

      ! Add lattice to dictionary
      call lattice_dict % add_key(lat % id, n_rlats + i)

      end select
    end do HEX_LATTICES

    ! ==========================================================================
    ! SETUP UNIVERSES

    ! Allocate universes, universe cell arrays, and assign base universe
    allocate(universes(n_universes))
    do i = 1, n_universes
      associate (u => universes(i))
        u % id = univ_ids % data(i)

        ! Allocate cell list
        n_cells_in_univ = cells_in_univ_dict % get_key(u % id)
        allocate(u % cells(n_cells_in_univ))
        u % cells(:) = 0

        ! Check whether universe is a fill universe
        if (find(fill_univ_ids, u % id) == -1) then
          if (root_universe > 0) then
            call fatal_error("Two or more universes are not used as fill &
                 &universes, so it is not possible to distinguish which one &
                 &is the root universe.")
          else
            root_universe = i
          end if
        end if
      end associate
    end do

    do i = 1, n_cells
      ! Get index in universes array
      j = universe_dict % get_key(cells(i) % universe)

      ! Set the first zero entry in the universe cells array to the index in the
      ! global cells array
      associate (u => universes(j))
        u % cells(find(u % cells, 0)) = i
      end associate
    end do

    ! Clear dictionary
    call cells_in_univ_dict%clear()

    ! Close geometry XML file
    call doc % clear()

  end subroutine read_geometry_xml

  subroutine read_materials()
    integer :: i, j
    type(DictCharInt) :: library_dict
    type(Library), allocatable :: libraries(:)
    type(VectorReal), allocatable :: nuc_temps(:) ! List of T to read for each nuclide
    type(VectorReal), allocatable :: sab_temps(:) ! List of T to read for each S(a,b)
    real(8), allocatable    :: material_temps(:)
    logical                 :: file_exists
    character(MAX_FILE_LEN) :: env_variable
    character(MAX_LINE_LEN) :: filename
    type(XMLDocument)       :: doc
    type(XMLNode)           :: root

    call write_message("Reading materials XML file...")

    ! Check is materials.xml exists
    filename = trim(path_input) // "materials.xml"
    inquire(FILE=filename, EXIST=file_exists)
    if (.not. file_exists) then
      call fatal_error("Material XML file '" // trim(filename) // "' does not exist!")
    end if

    ! Parse materials.xml file
    call doc % load_file(filename)
    root = doc % document_element()

    ! Find cross_sections.xml file -- the first place to look is the
    ! materials.xml file. If no file is found there, then we check the
    ! OPENMC_CROSS_SECTIONS environment variable
    if (.not. check_for_node(root, "cross_sections")) then
      ! No cross_sections.xml file specified in settings.xml, check
      ! environment variable
      if (run_CE) then
        call get_environment_variable("OPENMC_CROSS_SECTIONS", env_variable)
        if (len_trim(env_variable) == 0) then
          call get_environment_variable("CROSS_SECTIONS", env_variable)
          ! FIXME: When deprecated option of setting the cross sections in
          ! settings.xml is removed, remove ".and. path_cross_sections == ''"
          if (len_trim(env_variable) == 0 .and. path_cross_sections == '') then
            call fatal_error("No cross_sections.xml file was specified in &
                 &materials.xml, settings.xml,  or in the OPENMC_CROSS_SECTIONS&
                 & environment variable. OpenMC needs such a file to identify &
                 &where to find ACE cross section libraries. Please consult the&
                 & user's guide at http://mit-crpg.github.io/openmc for &
                 &information on how to set up ACE cross section libraries.")
          else
            call warning("The CROSS_SECTIONS environment variable is &
                 &deprecated. Please update your environment to use &
                 &OPENMC_CROSS_SECTIONS instead.")
          end if
        end if
        path_cross_sections = trim(env_variable)
      else
        call get_environment_variable("OPENMC_MG_CROSS_SECTIONS", env_variable)
          ! FIXME: When deprecated option of setting the mg cross sections in
          ! settings.xml is removed, remove ".and. path_cross_sections == ''"
        if (len_trim(env_variable) == 0 .and. path_cross_sections == '') then
          call fatal_error("No mgxs.h5 file was specified in &
               &materials.xml or in the OPENMC_MG_CROSS_SECTIONS environment &
               &variable. OpenMC needs such a file to identify where to &
               &find MG cross section libraries. Please consult the user's &
               &guide at http://mit-crpg.github.io/openmc for information on &
               &how to set up MG cross section libraries.")
        else if (len_trim(env_variable) /= 0) then
          path_cross_sections = trim(env_variable)
        end if
      end if
    else
      call get_node_value(root, "cross_sections", path_cross_sections)
    end if

    ! Find the windowed multipole library
    if (run_mode /= MODE_PLOTTING) then
      if (.not. check_for_node(root, "multipole_library")) then
        ! No library location specified in materials.xml, check
        ! environment variable
        call get_environment_variable("OPENMC_MULTIPOLE_LIBRARY", env_variable)
        path_multipole = trim(env_variable)
      else
        call get_node_value(root, "multipole_library", path_multipole)
      end if
      if (.not. ends_with(path_multipole, "/")) &
           path_multipole = trim(path_multipole) // "/"
    end if

    ! Close materials XML file
    call doc % clear()

    ! Now that the cross_sections.xml or mgxs.h5 has been located, read it in
    if (run_CE) then
      call read_ce_cross_sections_xml(libraries)
    else
      call read_mg_cross_sections_header(libraries)
    end if

    ! Creating dictionary that maps the name of the material to the entry
    do i = 1, size(libraries)
      do j = 1, size(libraries(i) % materials)
        call library_dict % add_key(to_lower(libraries(i) % materials(j)), i)
      end do
    end do

    ! Check that 0K nuclides are listed in the cross_sections.xml file
    if (allocated(res_scat_nuclides)) then
      do i = 1, size(res_scat_nuclides)
        if (.not. library_dict % has_key(to_lower(res_scat_nuclides(i)))) then
          call fatal_error("Could not find resonant scatterer " &
               // trim(res_scat_nuclides(i)) // " in cross_sections.xml file!")
        end if
      end do
    end if

    ! Parse data from materials.xml
    call read_materials_xml(libraries, library_dict, material_temps)

    ! Assign temperatures to cells that don't have temperatures already assigned
    call assign_temperatures(material_temps)

    ! Determine desired temperatures for each nuclide and S(a,b) table
    call get_temperatures(cells, materials, material_dict, nuclide_dict, &
                          n_nuclides_total, nuc_temps, sab_dict, &
                          n_sab_tables, sab_temps)

    ! Read continuous-energy cross sections
    if (run_CE .and. run_mode /= MODE_PLOTTING) then
      call time_read_xs % start()
      call read_ce_cross_sections(libraries, library_dict, nuc_temps, sab_temps)
      call time_read_xs % stop()
    end if

    ! Clear dictionary
    call library_dict % clear()
  end subroutine read_materials

!===============================================================================
! READ_MATERIAL_XML reads data from a materials.xml file and parses it, checking
! for errors and placing properly-formatted data in the right data structures
!===============================================================================

  subroutine read_materials_xml(libraries, library_dict, material_temps)
    type(Library), intent(in) :: libraries(:)
    type(DictCharInt), intent(inout) :: library_dict
    real(8), allocatable, intent(out) :: material_temps(:)

    integer :: i              ! loop index for materials
    integer :: j              ! loop index for nuclides
    integer :: n              ! number of nuclides
    integer :: n_sab          ! number of sab tables for a material
    integer :: i_library      ! index in libraries array
    integer :: index_nuclide  ! index in nuclides
    integer :: index_sab      ! index in sab_tables
    logical :: file_exists    ! does materials.xml exist?
    character(20)           :: name         ! name of nuclide, e.g. 92235.03c
    character(MAX_WORD_LEN) :: units        ! units on density
    character(MAX_LINE_LEN) :: filename     ! absolute path to materials.xml
    character(MAX_LINE_LEN) :: temp_str     ! temporary string when reading
    real(8)                 :: val          ! value entered for density
    real(8)                 :: temp_dble    ! temporary double prec. real
    logical                 :: sum_density  ! density is sum of nuclide densities
    type(VectorChar)        :: names        ! temporary list of nuclide names
    type(VectorInt)         :: list_iso_lab ! temporary list of isotropic lab scatterers
    type(VectorReal)        :: densities    ! temporary list of nuclide densities
    type(Material), pointer :: mat => null()
    type(XMLDocument) :: doc
    type(XMLNode) :: root
    type(XMLNode) :: node_mat
    type(XMLNode) :: node_dens
    type(XMLNode) :: node_nuc
    type(XMLNode) :: node_sab
    type(XMLNode), allocatable :: node_mat_list(:)
    type(XMLNode), allocatable :: node_nuc_list(:)
    type(XMLNode), allocatable :: node_ele_list(:)
    type(XMLNode), allocatable :: node_macro_list(:)
    type(XMLNode), allocatable :: node_sab_list(:)

    ! Check is materials.xml exists
    filename = trim(path_input) // "materials.xml"
    inquire(FILE=filename, EXIST=file_exists)
    if (.not. file_exists) then
      call fatal_error("Material XML file '" // trim(filename) // "' does not &
           &exist!")
    end if

    ! Parse materials.xml file
    call doc % load_file(filename)
    root = doc % document_element()

    ! Get pointer to list of XML <material>
    call get_node_list(root, "material", node_mat_list)

    ! Allocate cells array
    n_materials = size(node_mat_list)
    allocate(materials(n_materials))
    allocate(material_temps(n_materials))

    ! Initialize count for number of nuclides/S(a,b) tables
    index_nuclide = 0
    index_sab = 0

    do i = 1, n_materials
      mat => materials(i)

      ! Get pointer to i-th material node
      node_mat = node_mat_list(i)

      ! Copy material id
      if (check_for_node(node_mat, "id")) then
        call get_node_value(node_mat, "id", mat % id)
      else
        call fatal_error("Must specify id of material in materials XML file")
      end if

      ! Check if material is depletable
      if (check_for_node(node_mat, "depletable")) then
        call get_node_value(node_mat, "depletable", temp_str)
        if (to_lower(temp_str) == "true" .or. temp_str == "1") &
             mat % depletable = .true.
      end if

      ! Check to make sure 'id' hasn't been used
      if (material_dict % has_key(mat % id)) then
        call fatal_error("Two or more materials use the same unique ID: " &
             // to_str(mat % id))
      end if

      ! Copy material name
      if (check_for_node(node_mat, "name")) then
        call get_node_value(node_mat, "name", mat % name)
      end if

      ! Get material default temperature
      if (check_for_node(node_mat, "temperature")) then
        call get_node_value(node_mat, "temperature", material_temps(i))
      else
        material_temps(i) = ERROR_REAL
      end if

      ! Get pointer to density element
      if (check_for_node(node_mat, "density")) then
        node_dens = node_mat % child("density")
      else
        call fatal_error("Must specify density element in material " &
             // trim(to_str(mat % id)))
      end if

      ! Copy units
      call get_node_value(node_dens, "units", units)

      ! If the units is 'sum', then the total density of the material is taken
      ! to be the sum of the atom fractions listed on the nuclides
      if (units == 'sum') then
        sum_density = .true.

      else if (units == 'macro') then
        if (check_for_node(node_dens, "value")) then
          call get_node_value(node_dens, "value", val)
        else
          val = ONE
        end if

        ! Set density
        mat % density = val

        sum_density = .false.

      else
        call get_node_value(node_dens, "value", val)

        ! Check for erroneous density
        sum_density = .false.
        if (val <= ZERO) then
          call fatal_error("Need to specify a positive density on material " &
               // trim(to_str(mat % id)) // ".")
        end if

        ! Adjust material density based on specified units
        select case(to_lower(units))
        case ('g/cc', 'g/cm3')
          mat % density = -val
        case ('kg/m3')
          mat % density = -0.001_8 * val
        case ('atom/b-cm')
          mat % density = val
        case ('atom/cm3', 'atom/cc')
          mat % density = 1.0e-24_8 * val
        case default
          call fatal_error("Unkwown units '" // trim(units) &
               // "' specified on material " // trim(to_str(mat % id)))
        end select
      end if

      ! Issue error if elements are provided
      call get_node_list(node_mat, "element", node_ele_list)

      if (size(node_ele_list) > 0) then
        call fatal_error("Unable to add an element to material " &
             // trim(to_str(mat % id)) // " since the element option has &
             &been removed from the xml input. Elements can only be added via &
             &the Python API, which will expand elements into their natural &
             &nuclides.")
      end if

      ! =======================================================================
      ! READ AND PARSE <nuclide> TAGS

      ! Check to ensure material has at least one nuclide
      if (.not. check_for_node(node_mat, "nuclide") .and. &
           .not. check_for_node(node_mat, "macroscopic")) then
        call fatal_error("No macroscopic data or nuclides specified on &
             &material " // trim(to_str(mat % id)))
      end if

      ! Create list of macroscopic x/s based on those specified, just treat
      ! them as nuclides. This is all really a facade so the user thinks they
      ! are entering in macroscopic data but the code treats them the same
      ! as nuclides internally.
      ! Get pointer list of XML <macroscopic>
      call get_node_list(node_mat, "macroscopic", node_macro_list)
      if (run_CE .and. (size(node_macro_list) > 0)) then
        call fatal_error("Macroscopic can not be used in continuous-energy&
                         & mode!")
      else if (size(node_macro_list) > 1) then
        call fatal_error("Only one macroscopic object permitted per material, " &
             // trim(to_str(mat % id)))
      else if (size(node_macro_list) == 1) then

        node_nuc = node_macro_list(1)

        ! Check for empty name on nuclide
        if (.not. check_for_node(node_nuc, "name")) then
          call fatal_error("No name specified on macroscopic data in material " &
               // trim(to_str(mat % id)))
        end if

        ! store nuclide name
        call get_node_value(node_nuc, "name", name)
        name = trim(name)

        ! save name to list
        call names % push_back(name)

        ! Set density for macroscopic data
        if (units == 'macro') then
          call densities % push_back(ONE)
        else
          call fatal_error("Units can only be macro for macroscopic data " &
               // trim(name))
        end if
      else

        ! Get pointer list of XML <nuclide>
        call get_node_list(node_mat, "nuclide", node_nuc_list)

        ! Create list of nuclides based on those specified
        INDIVIDUAL_NUCLIDES: do j = 1, size(node_nuc_list)
          ! Combine nuclide identifier and cross section and copy into names
          node_nuc = node_nuc_list(j)

          ! Check for empty name on nuclide
          if (.not. check_for_node(node_nuc, "name")) then
            call fatal_error("No name specified on nuclide in material " &
                 // trim(to_str(mat % id)))
          end if

          ! Check enforced isotropic lab scattering
          if (run_CE) then
            if (check_for_node(node_nuc, "scattering")) then
              call get_node_value(node_nuc, "scattering", temp_str)
              if (adjustl(to_lower(temp_str)) == "iso-in-lab") then
                call list_iso_lab % push_back(1)
              else if (adjustl(to_lower(temp_str)) == "data") then
                call list_iso_lab % push_back(0)
              else
                call fatal_error("Scattering must be isotropic in lab or follow&
                     & the ACE file data")
              end if
            else
              call list_iso_lab % push_back(0)
            end if
          end if

          ! store nuclide name
          call get_node_value(node_nuc, "name", name)
          name = trim(name)

          ! save name to list
          call names % push_back(name)

          ! Check if no atom/weight percents were specified or if both atom and
          ! weight percents were specified
          if (units == 'macro') then
            call densities % push_back(ONE)
          else
            if (.not. check_for_node(node_nuc, "ao") .and. &
                 .not. check_for_node(node_nuc, "wo")) then
              call fatal_error("No atom or weight percent specified for &
                   &nuclide" // trim(name))
            elseif (check_for_node(node_nuc, "ao") .and. &
                    check_for_node(node_nuc, "wo")) then
              call fatal_error("Cannot specify both atom and weight percents &
                   &for a nuclide: " // trim(name))
            end if

            ! Copy atom/weight percents
            if (check_for_node(node_nuc, "ao")) then
              call get_node_value(node_nuc, "ao", temp_dble)
              call densities % push_back(temp_dble)
            else
              call get_node_value(node_nuc, "wo", temp_dble)
              call densities % push_back(-temp_dble)
            end if
          end if
        end do INDIVIDUAL_NUCLIDES
      end if

      ! ========================================================================
      ! COPY NUCLIDES TO ARRAYS IN MATERIAL

      ! allocate arrays in Material object
      n = names % size()
      mat % n_nuclides = n
      allocate(mat % names(n))
      allocate(mat % nuclide(n))
      allocate(mat % atom_density(n))
      allocate(mat % p0(n))

      ALL_NUCLIDES: do j = 1, mat % n_nuclides
        ! Check that this nuclide is listed in the cross_sections.xml file
        name = trim(names % data(j))
        if (.not. library_dict % has_key(to_lower(name))) then
          call fatal_error("Could not find nuclide " // trim(name) &
               // " in cross_sections data file!")
        end if
        i_library = library_dict % get_key(to_lower(name))

        if (run_CE) then
          ! Check to make sure cross-section is continuous energy neutron table
          if (libraries(i_library) % type /= LIBRARY_NEUTRON) then
            call fatal_error("Cross-section table " // trim(name) &
                 // " is not a continuous-energy neutron table.")
          end if
        end if

        ! If this nuclide hasn't been encountered yet, we need to add its name
        ! and alias to the nuclide_dict
        if (.not. nuclide_dict % has_key(to_lower(name))) then
          index_nuclide    = index_nuclide + 1
          mat % nuclide(j) = index_nuclide

          call nuclide_dict % add_key(to_lower(name), index_nuclide)
        else
          mat % nuclide(j) = nuclide_dict % get_key(to_lower(name))
        end if

        ! Copy name and atom/weight percent
        mat % names(j) = name
        mat % atom_density(j) = densities % data(j)

        ! Cast integer isotropic lab scattering flag to boolean
        if (run_CE) then
          if (list_iso_lab % data(j) == 1) then
            mat % p0(j) = .true.
          else
            mat % p0(j) = .false.
          end if
        end if

      end do ALL_NUCLIDES

      ! Check to make sure either all atom percents or all weight percents are
      ! given
      if (.not. (all(mat % atom_density >= ZERO) .or. &
           all(mat % atom_density <= ZERO))) then
        call fatal_error("Cannot mix atom and weight percents in material " &
             // to_str(mat % id))
      end if

      ! Determine density if it is a sum value
      if (sum_density) mat % density = sum(mat % atom_density)

      ! Clear lists
      call names % clear()
      call densities % clear()
      call list_iso_lab % clear()

      ! =======================================================================
      ! READ AND PARSE <sab> TAG FOR S(a,b) DATA
      if (run_CE) then
        ! Get pointer list to XML <sab>
        call get_node_list(node_mat, "sab", node_sab_list)

        n_sab = size(node_sab_list)
        if (n_sab > 0) then
          ! Set number of S(a,b) tables
          mat % n_sab = n_sab

          ! Allocate names and indices for nuclides and tables -- for now we
          ! allocate these as the number of S(a,b) tables listed. Since a single
          ! table might apply to multiple nuclides, they are resized later if a
          ! table is indeed applied to multiple nuclides.
          allocate(mat % sab_names(n_sab))
          allocate(mat % i_sab_tables(n_sab))

          do j = 1, n_sab
            ! Get pointer to S(a,b) table
            node_sab = node_sab_list(j)

            ! Determine name of S(a,b) table
            if (.not. check_for_node(node_sab, "name")) then
              call fatal_error("Need to specify <name> for S(a,b) table.")
            end if
            call get_node_value(node_sab, "name", name)
            name = trim(name)
            mat % sab_names(j) = name

            ! Check that this nuclide is listed in the cross_sections.xml file
            if (.not. library_dict % has_key(to_lower(name))) then
              call fatal_error("Could not find S(a,b) table " // trim(name) &
                   // " in cross_sections.xml file!")
            end if

            ! Find index in xs_listing and set the name and alias according to the
            ! listing
            i_library = library_dict % get_key(to_lower(name))

            if (run_CE) then
              ! Check to make sure cross-section is continuous energy neutron table
              if (libraries(i_library) % type /= LIBRARY_THERMAL) then
                call fatal_error("Cross-section table " // trim(name) &
                     // " is not a S(a,b) table.")
              end if
            end if

            ! If this S(a,b) table hasn't been encountered yet, we need to add its
            ! name and alias to the sab_dict
            if (.not. sab_dict % has_key(to_lower(name))) then
              index_sab = index_sab + 1
              mat % i_sab_tables(j) = index_sab
              call sab_dict % add_key(to_lower(name), index_sab)
            else
              mat % i_sab_tables(j) = sab_dict % get_key(to_lower(name))
            end if
          end do
        end if
      end if

      ! Add material to dictionary
      call material_dict % add_key(mat % id, i)
    end do

    ! Set total number of nuclides and S(a,b) tables
    n_nuclides_total = index_nuclide
    n_sab_tables     = index_sab

    ! Close materials XML file
    call doc % clear()

  end subroutine read_materials_xml

!===============================================================================
! READ_TALLIES_XML reads data from a tallies.xml file and parses it, checking
! for errors and placing properly-formatted data in the right data structures
!===============================================================================

  subroutine read_tallies_xml()

    integer :: d             ! delayed group index
    integer :: i             ! loop over user-specified tallies
    integer :: j             ! loop over words
    integer :: k             ! another loop index
    integer :: l             ! another loop index
    integer :: id            ! user-specified identifier
    integer :: i_mesh        ! index in meshes array
    integer :: n             ! size of arrays in mesh specification
    integer :: n_words       ! number of words read
    integer :: n_filters     ! number of filters
    integer :: n_new         ! number of new scores to add based on Yn/Pn tally
    integer :: n_scores      ! number of tot scores after adjusting for Yn/Pn tally
    integer :: n_bins        ! total new bins for this score
    integer :: n_user_trig   ! number of user-specified tally triggers
    integer :: trig_ind      ! index of triggers array for each tally
    integer :: user_trig_ind ! index of user-specified triggers for each tally
    real(8) :: threshold     ! trigger convergence threshold
    integer :: n_order       ! moment order requested
    integer :: n_order_pos   ! oosition of Scattering order in score name string
    integer :: MT            ! user-specified MT for score
    integer :: iarray3(3)    ! temporary integer array
    integer :: imomstr       ! Index of MOMENT_STRS & MOMENT_N_STRS
    logical :: file_exists   ! does tallies.xml file exist?
    real(8) :: rarray3(3)    ! temporary double prec. array
    integer :: Nangle        ! Number of angular bins
    real(8) :: dangle        ! Mu spacing if using automatic allocation
    integer :: iangle        ! Loop counter for building mu filter bins
    character(MAX_LINE_LEN) :: filename
    character(MAX_WORD_LEN) :: word
    character(MAX_WORD_LEN) :: score_name
    character(MAX_WORD_LEN) :: temp_str
    character(MAX_WORD_LEN), allocatable :: sarray(:)
    type(DictCharInt) :: trigger_scores
    type(ElemKeyValueCI), pointer :: pair_list
    type(TallyObject),    pointer :: t
    type(RegularMesh), pointer :: m
    type(TallyFilterContainer), allocatable :: filters(:) ! temporary filters
    type(XMLDocument) :: doc
    type(XMLNode) :: root
    type(XMLNode) :: node_mesh
    type(XMLNode) :: node_tal
    type(XMLNode) :: node_filt
    type(XMLNode) :: node_trigger
    type(XMLNode) :: node_deriv
    type(XMLNode), allocatable :: node_mesh_list(:)
    type(XMLNode), allocatable :: node_tal_list(:)
    type(XMLNode), allocatable :: node_filt_list(:)
    type(XMLNode), allocatable :: node_trigger_list(:)
    type(XMLNode), allocatable :: node_deriv_list(:)
    type(ElemKeyValueCI), pointer :: scores
    type(ElemKeyValueCI), pointer :: next

    ! Check if tallies.xml exists
    filename = trim(path_input) // "tallies.xml"
    inquire(FILE=filename, EXIST=file_exists)
    if (.not. file_exists) then
      ! We need to allocate tally_derivs to avoid segfaults.  Also needs to be
      ! done in parallel because tally derivs are threadprivate.
!$omp parallel
      allocate(tally_derivs(0))
!$omp end parallel

      ! Since a tallies.xml file is optional, no error is issued here
      return
    end if

    call write_message("Reading tallies XML file...")

    ! Parse tallies.xml file
    call doc % load_file(filename)
    root = doc % document_element()

    ! ==========================================================================
    ! DETERMINE SIZE OF ARRAYS AND ALLOCATE

    ! Get pointer list to XML <mesh>
    call get_node_list(root, "mesh", node_mesh_list)

    ! Get pointer list to XML <tally>
    call get_node_list(root, "tally", node_tal_list)

    ! Check for user meshes
    n_user_meshes = size(node_mesh_list)
    if (cmfd_run) then
      n_meshes = n_user_meshes + n_cmfd_meshes
    else
      n_meshes = n_user_meshes
    end if

    ! Allocate mesh array
    if (n_meshes > 0) allocate(meshes(n_meshes))

    ! Check for user tallies
    n_user_tallies = size(node_tal_list)
    if (n_user_tallies == 0) then
      call warning("No tallies present in tallies.xml file!")
    end if

    ! Allocate tally array
    if (n_user_tallies > 0) then
      call add_tallies("user", n_user_tallies)
    end if

    ! Check for <assume_separate> setting
    if (check_for_node(root, "assume_separate")) then
      call get_node_value(root, "assume_separate", assume_separate)
    end if

    ! ==========================================================================
    ! READ MESH DATA

    do i = 1, n_user_meshes
      m => meshes(i)

      ! Get pointer to mesh node
      node_mesh = node_mesh_list(i)

      ! Copy mesh id
      if (check_for_node(node_mesh, "id")) then
        call get_node_value(node_mesh, "id", m % id)
      else
        call fatal_error("Must specify id for mesh in tally XML file.")
      end if

      ! Check to make sure 'id' hasn't been used
      if (mesh_dict % has_key(m % id)) then
        call fatal_error("Two or more meshes use the same unique ID: " &
             // to_str(m % id))
      end if

      ! Read mesh type
      temp_str = ''
      if (check_for_node(node_mesh, "type")) &
           call get_node_value(node_mesh, "type", temp_str)
      select case (to_lower(temp_str))
      case ('rect', 'rectangle', 'rectangular')
        call warning("Mesh type '" // trim(temp_str) // "' is deprecated. &
             &Please use 'regular' instead.")
        m % type = MESH_REGULAR
      case ('regular')
        m % type = MESH_REGULAR
      case default
        call fatal_error("Invalid mesh type: " // trim(temp_str))
      end select

      ! Determine number of dimensions for mesh
      n = node_word_count(node_mesh, "dimension")
      if (n /= 1 .and. n /= 2 .and. n /= 3) then
        call fatal_error("Mesh must be one, two, or three dimensions.")
      end if
      m % n_dimension = n

      ! Allocate attribute arrays
      allocate(m % dimension(n))
      allocate(m % lower_left(n))
      allocate(m % width(n))
      allocate(m % upper_right(n))

      ! Check that dimensions are all greater than zero
      call get_node_array(node_mesh, "dimension", iarray3(1:n))
      if (any(iarray3(1:n) <= 0)) then
        call fatal_error("All entries on the <dimension> element for a tally mesh &
             &must be positive.")
      end if

      ! Read dimensions in each direction
      m % dimension = iarray3(1:n)

      ! Read mesh lower-left corner location
      if (m % n_dimension /= node_word_count(node_mesh, "lower_left")) then
        call fatal_error("Number of entries on <lower_left> must be the same &
             &as the number of entries on <dimension>.")
      end if
      call get_node_array(node_mesh, "lower_left", m % lower_left)

      ! Make sure both upper-right or width were specified
      if (check_for_node(node_mesh, "upper_right") .and. &
           check_for_node(node_mesh, "width")) then
        call fatal_error("Cannot specify both <upper_right> and <width> on a &
             &tally mesh.")
      end if

      ! Make sure either upper-right or width was specified
      if (.not. check_for_node(node_mesh, "upper_right") .and. &
           .not. check_for_node(node_mesh, "width")) then
        call fatal_error("Must specify either <upper_right> and <width> on a &
             &tally mesh.")
      end if

      if (check_for_node(node_mesh, "width")) then
        ! Check to ensure width has same dimensions
        if (node_word_count(node_mesh, "width") /= &
             node_word_count(node_mesh, "lower_left")) then
          call fatal_error("Number of entries on <width> must be the same as &
               &the number of entries on <lower_left>.")
        end if

        ! Check for negative widths
        call get_node_array(node_mesh, "width", rarray3(1:n))
        if (any(rarray3(1:n) < ZERO)) then
          call fatal_error("Cannot have a negative <width> on a tally mesh.")
        end if

        ! Set width and upper right coordinate
        m % width = rarray3(1:n)
        m % upper_right = m % lower_left + m % dimension * m % width

      elseif (check_for_node(node_mesh, "upper_right")) then
        ! Check to ensure width has same dimensions
        if (node_word_count(node_mesh, "upper_right") /= &
             node_word_count(node_mesh, "lower_left")) then
          call fatal_error("Number of entries on <upper_right> must be the &
               &same as the number of entries on <lower_left>.")
        end if

        ! Check that upper-right is above lower-left
        call get_node_array(node_mesh, "upper_right", rarray3(1:n))
        if (any(rarray3(1:n) < m % lower_left)) then
          call fatal_error("The <upper_right> coordinates must be greater than the &
               &<lower_left> coordinates on a tally mesh.")
        end if

        ! Set width and upper right coordinate
        m % upper_right = rarray3(1:n)
        m % width = (m % upper_right - m % lower_left) / m % dimension
      end if

      ! Set volume fraction
      m % volume_frac = ONE/real(product(m % dimension),8)

      ! Add mesh to dictionary
      call mesh_dict % add_key(m % id, i)
    end do

    ! We only need the mesh info for plotting
    if (run_mode == MODE_PLOTTING) return

    ! ==========================================================================
    ! READ DATA FOR DERIVATIVES

    ! Get pointer list to XML <derivative> nodes and allocate global array.
    ! The array is threadprivate so it must be allocated in parallel.
    call get_node_list(root, "derivative", node_deriv_list)
!$omp parallel
    allocate(tally_derivs(size(node_deriv_list)))
!$omp end parallel

    ! Make sure this is not an MG run.
    if (.not. run_CE .and. size(node_deriv_list) > 0) then
      call fatal_error("Differential tallies not supported in multi-group mode")
    end if

    ! Read derivative attributes.
    do i = 1, size(node_deriv_list)
      associate(deriv => tally_derivs(i))
        ! Get pointer to derivative node.
        node_deriv = node_deriv_list(i)

        ! Copy the derivative id.
        if (check_for_node(node_deriv, "id")) then
          call get_node_value(node_deriv, "id", deriv % id)
        else
          call fatal_error("Must specify an ID for <derivative> elements in the&
               & tally XML file")
        end if

        ! Make sure the id is > 0.
        if (deriv % id <= 0) then
          call fatal_error("<derivative> IDs must be an integer greater than &
               &zero")
        end if

        ! Make sure this id has not already been used.
        do j = 1, i-1
          if (tally_derivs(j) % id == deriv % id) then
            call fatal_error("Two or more <derivative>'s use the same unique &
                 &ID: " // trim(to_str(deriv % id)))
          end if
        end do

        ! Read the independent variable name.
        temp_str = ""
        call get_node_value(node_deriv, "variable", temp_str)
        temp_str = to_lower(temp_str)

        select case(temp_str)

        case("density")
          deriv % variable = DIFF_DENSITY
          call get_node_value(node_deriv, "material", deriv % diff_material)

        case("nuclide_density")
          deriv % variable = DIFF_NUCLIDE_DENSITY
          call get_node_value(node_deriv, "material", deriv % diff_material)

          call get_node_value(node_deriv, "nuclide", word)
          word = trim(to_lower(word))
          pair_list => nuclide_dict % keys()
          do while (associated(pair_list))
            if (starts_with(pair_list % key, word)) then
              word = pair_list % key(1:150)
              exit
            end if

            ! Advance to next
            pair_list => pair_list % next
          end do

          ! Check if no nuclide was found
          if (.not. associated(pair_list)) then
            call fatal_error("Could not find the nuclide " &
                 // trim(word) // " specified in derivative " &
                 // trim(to_str(deriv % id)) // " in any material.")
          end if
          deallocate(pair_list)

          deriv % diff_nuclide = nuclide_dict % get_key(word)

        case("temperature")
          deriv % variable = DIFF_TEMPERATURE
          call get_node_value(node_deriv, "material", deriv % diff_material)
        end select
      end associate
    end do

    ! ==========================================================================
    ! READ TALLY DATA

    READ_TALLIES: do i = 1, n_user_tallies
      ! Get pointer to tally
      t => tallies(i)

      ! Get pointer to tally xml node
      node_tal = node_tal_list(i)

      ! Set tally type to volume by default
      t % type = TALLY_VOLUME

      ! It's desirable to use a track-length esimator for tallies since
      ! generally more events will score to the tally, reducing the
      ! variance. However, for tallies that require information on
      ! post-collision parameters (e.g. tally with an energyout filter) the
      ! analog esimator must be used.

      t % estimator = ESTIMATOR_TRACKLENGTH

      ! Copy tally id
      if (check_for_node(node_tal, "id")) then
        call get_node_value(node_tal, "id", t % id)
      else
        call fatal_error("Must specify id for tally in tally XML file.")
      end if

      ! Check to make sure 'id' hasn't been used
      if (tally_dict % has_key(t % id)) then
        call fatal_error("Two or more tallies use the same unique ID: " &
             // to_str(t % id))
      end if

      ! Copy tally name
      if (check_for_node(node_tal, "name")) &
           call get_node_value(node_tal, "name", t % name)

      ! =======================================================================
      ! READ DATA FOR FILTERS

      ! In older versions, tally filters were specified with a <filters>
      ! element followed by sub-elements <cell>, <mesh>, etc. This checks for
      ! the old format and if it is present, raises an error

!     if (get_number_nodes(node_tal, "filters") > 0) then
!       message = "Tally filters should be specified with multiple <filter> &
!            &elements. Did you forget to change your <filters> element?"
!       call fatal_error()
!     end if

      ! Get pointer list to XML <filter> and get number of filters
      call get_node_list(node_tal, "filter", node_filt_list)
      n_filters = size(node_filt_list)

      ! Allocate filters array
      allocate(t % filters(n_filters))

      READ_FILTERS: do j = 1, n_filters
        ! Get pointer to filter xml node
        node_filt = node_filt_list(j)

        ! Convert filter type to lower case
        temp_str = ''
        if (check_for_node(node_filt, "type")) &
             call get_node_value(node_filt, "type", temp_str)
        temp_str = to_lower(temp_str)

        ! Determine number of bins
        select case(temp_str)
        case ("energy", "energyout", "mu", "polar", "azimuthal")
          if (.not. check_for_node(node_filt, "bins")) then
            call fatal_error("Bins not set in filter on tally " &
                 // trim(to_str(t % id)))
          end if
          n_words = node_word_count(node_filt, "bins")
        case ("mesh", "universe", "material", "cell", "distribcell", &
              "cellborn", "surface", "delayedgroup")
          if (.not. check_for_node(node_filt, "bins")) then
            call fatal_error("Bins not set in filter on tally " &
                 // trim(to_str(t % id)))
          end if
          n_words = node_word_count(node_filt, "bins")
        end select

        ! Determine type of filter
        select case (temp_str)

        case ('distribcell')
          ! Allocate and declare the filter type
          allocate(DistribcellFilter::t % filters(j) % obj)
          select type (filt => t % filters(j) % obj)
          type is (DistribcellFilter)
            if (n_words /= 1) call fatal_error("Only one cell can be &
                 &specified per distribcell filter.")
            ! Store bins
            call get_node_value(node_filt, "bins", filt % cell)
          end select
          ! Set the filter index in the tally find_filter array
          t % find_filter(FILTER_DISTRIBCELL) = j

        case ('cell')
          ! Allocate and declare the filter type
          allocate(CellFilter::t % filters(j) % obj)
          select type (filt => t % filters(j) % obj)
          type is (CellFilter)
            ! Allocate and store bins
            filt % n_bins = n_words
            allocate(filt % cells(n_words))
            call get_node_array(node_filt, "bins", filt % cells)
          end select
          ! Set the filter index in the tally find_filter array
          t % find_filter(FILTER_CELL) = j

        case ('cellborn')
          ! Allocate and declare the filter type
          allocate(CellbornFilter::t % filters(j) % obj)
          select type (filt => t % filters(j) % obj)
          type is (CellbornFilter)
            ! Allocate and store bins
            filt % n_bins = n_words
            allocate(filt % cells(n_words))
            call get_node_array(node_filt, "bins", filt % cells)
          end select
          ! Set the filter index in the tally find_filter array
          t % find_filter(FILTER_CELLBORN) = j

        case ('material')
          ! Allocate and declare the filter type
          allocate(MaterialFilter::t % filters(j) % obj)
          select type (filt => t % filters(j) % obj)
          type is (MaterialFilter)
            ! Allocate and store bins
            filt % n_bins = n_words
            allocate(filt % materials(n_words))
            call get_node_array(node_filt, "bins", filt % materials)
          end select
          ! Set the filter index in the tally find_filter array
          t % find_filter(FILTER_MATERIAL) = j

        case ('universe')
          ! Allocate and declare the filter type
          allocate(UniverseFilter::t % filters(j) % obj)
          select type (filt => t % filters(j) % obj)
          type is (UniverseFilter)

            ! Allocate and store bins
            filt % n_bins = n_words
            allocate(filt % universes(n_words))
            call get_node_array(node_filt, "bins", filt % universes)
          end select
          ! Set the filter index in the tally find_filter array
          t % find_filter(FILTER_UNIVERSE) = j

        case ('surface')
          call fatal_error("Surface filter is not yet supported!")
          ! Allocate and declare the filter type
          allocate(SurfaceFilter::t % filters(j) % obj)
          select type (filt => t % filters(j) % obj)
          type is (SurfaceFilter)

            ! Allocate and store bins
            filt % n_bins = n_words
            allocate(filt % surfaces(n_words))
            call get_node_array(node_filt, "bins", filt % surfaces)
          end select
          ! Set the filter index in the tally find_filter array
          t % find_filter(FILTER_SURFACE) = j

        case ('mesh')
          ! Allocate and declare the filter type
          allocate(MeshFilter::t % filters(j) % obj)
          select type (filt => t % filters(j) % obj)
          type is (MeshFilter)
            if (n_words /= 1) call fatal_error("Only one mesh can be &
                 &specified per mesh filter.")

            ! Determine id of mesh
            call get_node_value(node_filt, "bins", id)

            ! Get pointer to mesh
            if (mesh_dict % has_key(id)) then
              i_mesh = mesh_dict % get_key(id)
              m => meshes(i_mesh)
            else
              call fatal_error("Could not find mesh " // trim(to_str(id)) &
                   // " specified on tally " // trim(to_str(t % id)))
            end if

            ! Determine number of bins
            filt % n_bins = product(m % dimension)

            ! Store the index of the mesh
            filt % mesh = i_mesh
          end select

          ! Set the filter index in the tally find_filter array
          t % find_filter(FILTER_MESH) = j

        case ('energy')

          ! Allocate and declare the filter type
          allocate(EnergyFilter::t % filters(j) % obj)
          select type (filt => t % filters(j) % obj)
          type is (EnergyFilter)
            ! Allocate and store bins
            filt % n_bins = n_words - 1
            allocate(filt % bins(n_words))
            call get_node_array(node_filt, "bins", filt % bins)

            ! We can save tallying time if we know that the tally bins match
            ! the energy group structure.  In that case, the matching bin
            ! index is simply the group (after flipping for the different
            ! ordering of the library and tallying systems).
            if (.not. run_CE) then
              if (n_words == num_energy_groups + 1) then
                if (all(filt % bins == energy_bins(num_energy_groups + 1:1:-1))) &
                     then
                  filt % matches_transport_groups = .true.
                end if
              end if
            end if
          end select
          ! Set the filter index in the tally find_filter array
          t % find_filter(FILTER_ENERGYIN) = j

        case ('energyout')
          ! Allocate and declare the filter type
          allocate(EnergyoutFilter::t % filters(j) % obj)
          select type (filt => t % filters(j) % obj)
          type is (EnergyoutFilter)
            ! Allocate and store bins
            filt % n_bins = n_words - 1
            allocate(filt % bins(n_words))
            call get_node_array(node_filt, "bins", filt % bins)

            ! We can save tallying time if we know that the tally bins match
            ! the energy group structure.  In that case, the matching bin
            ! index is simply the group (after flipping for the different
            ! ordering of the library and tallying systems).
            if (.not. run_CE) then
              if (n_words == num_energy_groups + 1) then
                if (all(filt % bins == energy_bins(num_energy_groups + 1:1:-1))) &
                     then
                  filt % matches_transport_groups = .true.
                end if
              end if
            end if
          end select
          ! Set the filter index in the tally find_filter array
          t % find_filter(FILTER_ENERGYOUT) = j

          ! Set to analog estimator
          t % estimator = ESTIMATOR_ANALOG

        case ('delayedgroup')

          ! Allocate and declare the filter type
          allocate(DelayedGroupFilter::t % filters(j) % obj)
          select type (filt => t % filters(j) % obj)
          type is (DelayedGroupFilter)
            ! Allocate and store bins
            filt % n_bins = n_words
            allocate(filt % groups(n_words))
            call get_node_array(node_filt, "bins", filt % groups)

            ! Check that bins are all are between 1 and MAX_DELAYED_GROUPS
            do d = 1, n_words
              if (filt % groups(d) < 1 .or. &
                   filt % groups(d) > MAX_DELAYED_GROUPS) then
                call fatal_error("Encountered delayedgroup bin with index " &
                     // trim(to_str(filt % groups(d))) // " that is outside &
                     &the range of 1 to MAX_DELAYED_GROUPS ( " &
                     // trim(to_str(MAX_DELAYED_GROUPS)) // ")")
              end if
            end do
          end select
          ! Set the filter index in the tally find_filter array
          t % find_filter(FILTER_DELAYEDGROUP) = j

        case ('mu')
          ! Allocate and declare the filter type
          allocate(MuFilter::t % filters(j) % obj)
          select type (filt => t % filters(j) % obj)
          type is (MuFilter)
            ! Allocate and store bins
            filt % n_bins = n_words - 1
            allocate(filt % bins(n_words))
            call get_node_array(node_filt, "bins", filt % bins)

            ! Allow a user to input a lone number which will mean that you
            ! subdivide [-1,1] evenly with the input being the number of bins
            if (n_words == 1) then
              Nangle = int(filt % bins(1))
              if (Nangle > 1) then
                filt % n_bins = Nangle
                dangle = TWO / real(Nangle,8)
                deallocate(filt % bins)
                allocate(filt % bins(Nangle + 1))
                do iangle = 1, Nangle
                  filt % bins(iangle) = -ONE + (iangle - 1) * dangle
                end do
                filt % bins(Nangle + 1) = ONE
              else
                call fatal_error("Number of bins for mu filter must be&
                     & greater than 1 on tally " &
                     // trim(to_str(t % id)) // ".")
              end if
            end if
          end select
          ! Set the filter index in the tally find_filter array
          t % find_filter(FILTER_MU) = j

          ! Set to analog estimator
          t % estimator = ESTIMATOR_ANALOG

        case ('polar')
          ! Allocate and declare the filter type
          allocate(PolarFilter::t % filters(j) % obj)
          select type (filt => t % filters(j) % obj)
          type is (PolarFilter)
            ! Allocate and store bins
            filt % n_bins = n_words - 1
            allocate(filt % bins(n_words))
            call get_node_array(node_filt, "bins", filt % bins)

            ! Allow a user to input a lone number which will mean that you
            ! subdivide [0,pi] evenly with the input being the number of bins
            if (n_words == 1) then
              Nangle = int(filt % bins(1))
              if (Nangle > 1) then
                filt % n_bins = Nangle
                dangle = PI / real(Nangle,8)
                deallocate(filt % bins)
                allocate(filt % bins(Nangle + 1))
                do iangle = 1, Nangle
                  filt % bins(iangle) = (iangle - 1) * dangle
                end do
                filt % bins(Nangle + 1) = PI
              else
                call fatal_error("Number of bins for polar filter must be&
                     & greater than 1 on tally " &
                     // trim(to_str(t % id)) // ".")
              end if
            end if
          end select
          ! Set the filter index in the tally find_filter array
          t % find_filter(FILTER_POLAR) = j

        case ('azimuthal')
          ! Allocate and declare the filter type
          allocate(AzimuthalFilter::t % filters(j) % obj)
          select type (filt => t % filters(j) % obj)
          type is (AzimuthalFilter)
            ! Allocate and store bins
            filt % n_bins = n_words - 1
            allocate(filt % bins(n_words))
            call get_node_array(node_filt, "bins", filt % bins)

            ! Allow a user to input a lone number which will mean that you
            ! subdivide [-pi,pi) evenly with the input being the number of
            ! bins
            if (n_words == 1) then
              Nangle = int(filt % bins(1))
              if (Nangle > 1) then
                filt % n_bins = Nangle
                dangle = TWO * PI / real(Nangle,8)
                deallocate(filt % bins)
                allocate(filt % bins(Nangle + 1))
                do iangle = 1, Nangle
                  filt % bins(iangle) = -PI + (iangle - 1) * dangle
                end do
                filt % bins(Nangle + 1) = PI
              else
                call fatal_error("Number of bins for azimuthal filter must be&
                     & greater than 1 on tally " &
                     // trim(to_str(t % id)) // ".")
              end if
            end if
          end select
          ! Set the filter index in the tally find_filter array
          t % find_filter(FILTER_AZIMUTHAL) = j

        case ('energyfunction')
          ! Allocate and declare the filter type.
          allocate(EnergyFunctionFilter::t % filters(j) % obj)
          select type (filt => t % filters(j) % obj)
          type is (EnergyFunctionFilter)
            filt % n_bins = 1
            ! Make sure this is continuous-energy mode.
            if (.not. run_CE) then
              call fatal_error("EnergyFunction filters are only supported for &
                   &continuous-energy transport calculations")
            end if

            ! Allocate and store energy grid.
            if (.not. check_for_node(node_filt, "energy")) then
              call fatal_error("Energy grid not specified for EnergyFunction &
                   &filter on tally " // trim(to_str(t % id)))
            end if
            n_words = node_word_count(node_filt, "energy")
            allocate(filt % energy(n_words))
            call get_node_array(node_filt, "energy", filt % energy)

            ! Allocate and store interpolant values.
            if (.not. check_for_node(node_filt, "y")) then
              call fatal_error("y values not specified for EnergyFunction &
                   &filter on tally " // trim(to_str(t % id)))
            end if
            n_words = node_word_count(node_filt, "y")
            allocate(filt % y(n_words))
            call get_node_array(node_filt, "y", filt % y)
          end select
          ! Set the filter index in the tally find_filter array
          t % find_filter(FILTER_ENERGYFUNCTION) = j

        case default
          ! Specified tally filter is invalid, raise error
          call fatal_error("Unknown filter type '" &
               // trim(temp_str) // "' on tally " &
               // trim(to_str(t % id)) // ".")

        end select

      end do READ_FILTERS

      ! Check that both cell and surface weren't specified
      if (t % find_filter(FILTER_CELL) > 0 .and. &
           t % find_filter(FILTER_SURFACE) > 0) then
        call fatal_error("Cannot specify both cell and surface filters for &
             &tally " // trim(to_str(t % id)))
      end if

      ! =======================================================================
      ! READ DATA FOR NUCLIDES

      if (check_for_node(node_tal, "nuclides")) then

        ! Allocate a temporary string array for nuclides and copy values over
        allocate(sarray(node_word_count(node_tal, "nuclides")))
        call get_node_array(node_tal, "nuclides", sarray)

        if (trim(sarray(1)) == 'all') then
          ! Handle special case <nuclides>all</nuclides>
          allocate(t % nuclide_bins(n_nuclides_total + 1))

          ! Set bins to 1, 2, 3, ..., n_nuclides_total, -1
          t % nuclide_bins(1:n_nuclides_total) = &
               (/ (j, j=1, n_nuclides_total) /)
          t % nuclide_bins(n_nuclides_total + 1) = -1

          ! Set number of nuclide bins
          t % n_nuclide_bins = n_nuclides_total + 1

          ! Set flag so we can treat this case specially
          t % all_nuclides = .true.
        else
          ! Any other case, e.g. <nuclides>U-235 Pu-239</nuclides>
          n_words = node_word_count(node_tal, "nuclides")
          allocate(t % nuclide_bins(n_words))
          do j = 1, n_words

            ! Check if total material was specified
            if (trim(sarray(j)) == 'total') then
              t % nuclide_bins(j) = -1
              cycle
            end if

            ! If a specific nuclide was specified
            word = to_lower(sarray(j))

            ! Search through nuclides
            pair_list => nuclide_dict % keys()
            do while (associated(pair_list))
              if (trim(pair_list % key) == trim(word)) then
                word = pair_list % key(1:150)
                exit
              end if

              ! Advance to next
              pair_list => pair_list % next
            end do

            ! Check if no nuclide was found
            if (.not. associated(pair_list)) then
              call fatal_error("Could not find the nuclide " &
                   // trim(word) // " specified in tally " &
                   // trim(to_str(t % id)) // " in any material.")
            end if
            deallocate(pair_list)

            ! Set bin to index in nuclides array
            t % nuclide_bins(j) = nuclide_dict % get_key(word)
          end do

          ! Set number of nuclide bins
          t % n_nuclide_bins = n_words
        end if

        ! Deallocate temporary string array
        deallocate(sarray)

      else
        ! No <nuclides> were specified -- create only one bin will be added
        ! for the total material.
        allocate(t % nuclide_bins(1))
        t % nuclide_bins(1) = -1
        t % n_nuclide_bins = 1
      end if

      ! =======================================================================
      ! READ DATA FOR SCORES

      if (check_for_node(node_tal, "scores")) then
        n_words = node_word_count(node_tal, "scores")
        allocate(sarray(n_words))
        call get_node_array(node_tal, "scores", sarray)

        ! Before we can allocate storage for scores, we must determine the
        ! number of additional scores required due to the moment scores
        ! (i.e., scatter-p#, flux-y#)
        n_new = 0
        do j = 1, n_words
          sarray(j) = to_lower(sarray(j))
          ! Find if scores(j) is of the form 'moment-p' or 'moment-y' present in
          ! MOMENT_STRS(:)
          ! If so, check the order, store if OK, then reset the number to 'n'
          score_name = trim(sarray(j))

          ! Append the score to the list of possible trigger scores
          if (trigger_on) call trigger_scores % add_key(trim(score_name), j)

          do imomstr = 1, size(MOMENT_STRS)
            if (starts_with(score_name,trim(MOMENT_STRS(imomstr)))) then
              n_order_pos = scan(score_name,'0123456789')
              n_order = int(str_to_int( &
                   score_name(n_order_pos:(len_trim(score_name)))),4)
              if (n_order > MAX_ANG_ORDER) then
                ! User requested too many orders; throw a warning and set to the
                ! maximum order.
                ! The above scheme will essentially take the absolute value
                if (master) call warning("Invalid scattering order of " &
                     // trim(to_str(n_order)) // " requested. Setting to the &
                     &maximum permissible value, " &
                     // trim(to_str(MAX_ANG_ORDER)))
                n_order = MAX_ANG_ORDER
                sarray(j) = trim(MOMENT_STRS(imomstr)) &
                     // trim(to_str(MAX_ANG_ORDER))
              end if
              ! Find total number of bins for this case
              if (imomstr >= YN_LOC) then
                n_bins = (n_order + 1)**2
              else
                n_bins = n_order + 1
              end if
              ! We subtract one since n_words already included
              n_new = n_new + n_bins - 1
              exit
            end if
          end do
        end do
        n_scores = n_words + n_new

        ! Allocate score storage accordingly
        allocate(t % score_bins(n_scores))
        allocate(t % moment_order(n_scores))
        t % moment_order = 0
        j = 0
        do l = 1, n_words
          j = j + 1
          ! Get the input string in scores(l) but if score is one of the moment
          ! scores then strip off the n and store it as an integer to be used
          ! later. Then perform the select case on this modified (number
          ! removed) string
          n_order = -1
          score_name = sarray(l)
          do imomstr = 1, size(MOMENT_STRS)
            if (starts_with(score_name,trim(MOMENT_STRS(imomstr)))) then
              n_order_pos = scan(score_name,'0123456789')
              n_order = int(str_to_int( &
                   score_name(n_order_pos:(len_trim(score_name)))),4)
              if (n_order > MAX_ANG_ORDER) then
                ! User requested too many orders; throw a warning and set to the
                ! maximum order.
                ! The above scheme will essentially take the absolute value
                call warning("Invalid scattering order of " // trim(to_str(n_order)) // &
                     " requested. Setting to the maximum permissible value, " // &
                     trim(to_str(MAX_ANG_ORDER)))
                n_order = MAX_ANG_ORDER
              end if
              score_name = trim(MOMENT_STRS(imomstr)) // "n"
              ! Find total number of bins for this case
              if (imomstr >= YN_LOC) then
                n_bins = (n_order + 1)**2
              else
                n_bins = n_order + 1
              end if
              exit
            end if
          end do
          ! Now check the Moment_N_Strs, but only if we werent successful above
          if (imomstr > size(MOMENT_STRS)) then
            do imomstr = 1, size(MOMENT_N_STRS)
              if (starts_with(score_name,trim(MOMENT_N_STRS(imomstr)))) then
                n_order_pos = scan(score_name,'0123456789')
                n_order = int(str_to_int( &
                     score_name(n_order_pos:(len_trim(score_name)))),4)
                if (n_order > MAX_ANG_ORDER) then
                  ! User requested too many orders; throw a warning and set to the
                  ! maximum order.
                  ! The above scheme will essentially take the absolute value
                  if (master) call warning("Invalid scattering order of " &
                       // trim(to_str(n_order)) // " requested. Setting to &
                       &the maximum permissible value, " &
                       // trim(to_str(MAX_ANG_ORDER)))
                  n_order = MAX_ANG_ORDER
                end if
                score_name = trim(MOMENT_N_STRS(imomstr)) // "n"
                exit
              end if
            end do
          end if

          ! Check if delayed group filter is used with any score besides
          ! delayed-nu-fission or decay-rate
          if ((score_name /= 'delayed-nu-fission' .and. &
               score_name /= 'decay-rate') .and. &
               t % find_filter(FILTER_DELAYEDGROUP) > 0) then
            call fatal_error("Cannot tally " // trim(score_name) // " with a &
                 &delayedgroup filter.")
          end if

          ! Check to see if the mu filter is applied and if that makes sense.
          if ((.not. starts_with(score_name,'scatter')) .and. &
               (.not. starts_with(score_name,'nu-scatter'))) then
            if (t % find_filter(FILTER_MU) > 0) then
              call fatal_error("Cannot tally " // trim(score_name) //" with a &
                               &change of angle (mu) filter.")
            end if
          ! Also check to see if this is a legendre expansion or not.
          ! If so, we can accept this score and filter combo for p0, but not
          ! elsewhere.
          else if (n_order > 0) then
            if (t % find_filter(FILTER_MU) > 0) then
              call fatal_error("Cannot tally " // trim(score_name) //" with a &
                               &change of angle (mu) filter unless order is 0.")
            end if
          end if

          select case (trim(score_name))
          case ('flux')
            ! Prohibit user from tallying flux for an individual nuclide
            if (.not. (t % n_nuclide_bins == 1 .and. &
                 t % nuclide_bins(1) == -1)) then
              call fatal_error("Cannot tally flux for an individual nuclide.")
            end if

            t % score_bins(j) = SCORE_FLUX
            if (t % find_filter(FILTER_ENERGYOUT) > 0) then
              call fatal_error("Cannot tally flux with an outgoing energy filter.")
            end if

          case ('flux-yn')
            ! Prohibit user from tallying flux for an individual nuclide
            if (.not. (t % n_nuclide_bins == 1 .and. &
                 t % nuclide_bins(1) == -1)) then
              call fatal_error("Cannot tally flux for an individual nuclide.")
            end if

            if (t % find_filter(FILTER_ENERGYOUT) > 0) then
              call fatal_error("Cannot tally flux with an outgoing energy filter.")
            end if

            t % score_bins(j : j + n_bins - 1) = SCORE_FLUX_YN
            t % moment_order(j : j + n_bins - 1) = n_order
            j = j + n_bins  - 1

          case ('total', '(n,total)')
            t % score_bins(j) = SCORE_TOTAL
            if (t % find_filter(FILTER_ENERGYOUT) > 0) then
              call fatal_error("Cannot tally total reaction rate with an &
                   &outgoing energy filter.")
            end if

          case ('total-yn')
            if (t % find_filter(FILTER_ENERGYOUT) > 0) then
              call fatal_error("Cannot tally total reaction rate with an &
                   &outgoing energy filter.")
            end if

            t % score_bins(j : j + n_bins - 1) = SCORE_TOTAL_YN
            t % moment_order(j : j + n_bins - 1) = n_order
            j = j + n_bins - 1

          case ('scatter')
            t % score_bins(j) = SCORE_SCATTER

          case ('nu-scatter')
            t % score_bins(j) = SCORE_NU_SCATTER

            ! Set tally estimator to analog for CE mode
            ! (MG mode has all data available without a collision being
            ! necessary)
            if (run_CE) then
              t % estimator = ESTIMATOR_ANALOG
            end if

          case ('scatter-n')
            t % score_bins(j) = SCORE_SCATTER_N
            t % moment_order(j) = n_order
            t % estimator = ESTIMATOR_ANALOG

          case ('nu-scatter-n')
            t % score_bins(j) = SCORE_NU_SCATTER_N
            t % moment_order(j) = n_order
            t % estimator = ESTIMATOR_ANALOG

          case ('scatter-pn')
            t % estimator = ESTIMATOR_ANALOG
            ! Setup P0:Pn
            t % score_bins(j : j + n_bins - 1) = SCORE_SCATTER_PN
            t % moment_order(j : j + n_bins - 1) = n_order
            j = j + n_bins - 1

          case ('nu-scatter-pn')
            t % estimator = ESTIMATOR_ANALOG
            ! Setup P0:Pn
            t % score_bins(j : j + n_bins - 1) = SCORE_NU_SCATTER_PN
            t % moment_order(j : j + n_bins - 1) = n_order
            j = j + n_bins - 1

          case ('scatter-yn')
            t % estimator = ESTIMATOR_ANALOG
            ! Setup P0:Pn
            t % score_bins(j : j + n_bins - 1) = SCORE_SCATTER_YN
            t % moment_order(j : j + n_bins - 1) = n_order
            j = j + n_bins - 1

          case ('nu-scatter-yn')
            t % estimator = ESTIMATOR_ANALOG
            ! Setup P0:Pn
            t % score_bins(j : j + n_bins - 1) = SCORE_NU_SCATTER_YN
            t % moment_order(j : j + n_bins - 1) = n_order
            j = j + n_bins - 1

          case('transport')
            call fatal_error("Transport score no longer supported for tallies, &
                 &please remove")

          case ('n1n')
            call fatal_error("n1n score no longer supported for tallies, &
                 &please remove")
          case ('n2n', '(n,2n)')
            t % score_bins(j) = N_2N

          case ('n3n', '(n,3n)')
            t % score_bins(j) = N_3N

          case ('n4n', '(n,4n)')
            t % score_bins(j) = N_4N

          case ('absorption')
            t % score_bins(j) = SCORE_ABSORPTION
            if (t % find_filter(FILTER_ENERGYOUT) > 0) then
              call fatal_error("Cannot tally absorption rate with an outgoing &
                   &energy filter.")
            end if
          case ('fission', '18')
            t % score_bins(j) = SCORE_FISSION
            if (t % find_filter(FILTER_ENERGYOUT) > 0) then
              call fatal_error("Cannot tally fission rate with an outgoing &
                   &energy filter.")
            end if
          case ('nu-fission')
            t % score_bins(j) = SCORE_NU_FISSION
            if (t % find_filter(FILTER_ENERGYOUT) > 0) then
              ! Set tally estimator to analog
              t % estimator = ESTIMATOR_ANALOG
            end if
          case ('decay-rate')
            t % score_bins(j) = SCORE_DECAY_RATE
          case ('delayed-nu-fission')
            t % score_bins(j) = SCORE_DELAYED_NU_FISSION
            if (t % find_filter(FILTER_ENERGYOUT) > 0) then
              ! Set tally estimator to analog
              t % estimator = ESTIMATOR_ANALOG
            end if
          case ('prompt-nu-fission')
            t % score_bins(j) = SCORE_PROMPT_NU_FISSION
            if (t % find_filter(FILTER_ENERGYOUT) > 0) then
              ! Set tally estimator to analog
              t % estimator = ESTIMATOR_ANALOG
            end if
          case ('kappa-fission')
            t % score_bins(j) = SCORE_KAPPA_FISSION
          case ('inverse-velocity')
            t % score_bins(j) = SCORE_INVERSE_VELOCITY
          case ('fission-q-prompt')
            t % score_bins(j) = SCORE_FISS_Q_PROMPT
          case ('fission-q-recoverable')
            t % score_bins(j) = SCORE_FISS_Q_RECOV
          case ('current')
            t % score_bins(j) = SCORE_CURRENT
            t % type = TALLY_SURFACE_CURRENT

            ! Check to make sure that current is the only desired response
            ! for this tally
            if (n_words > 1) then
              call fatal_error("Cannot tally other scores in the &
                   &same tally as surface currents")
            end if

            ! Get index of mesh filter
            k = t % find_filter(FILTER_MESH)

            ! Check to make sure mesh filter was specified
            if (k == 0) then
              call fatal_error("Cannot tally surface current without a mesh &
                   &filter.")
            end if

            ! Copy filters to temporary array
            allocate(filters(size(t % filters) + 1))
            filters(1:size(t % filters)) = t % filters

            ! Move allocation back -- filters becomes deallocated during
            ! this call
            call move_alloc(FROM=filters, TO=t%filters)

            ! Add surface filter
            n_filters = size(t % filters)
            allocate(SurfaceFilter :: t % filters(n_filters) % obj)
            select type (filt => t % filters(size(t % filters)) % obj)
            type is (SurfaceFilter)
              filt % n_bins = 4 * m % n_dimension
              allocate(filt % surfaces(4 * m % n_dimension))
              if (m % n_dimension == 1) then
                filt % surfaces = (/ OUT_LEFT, OUT_RIGHT, IN_LEFT, IN_RIGHT /)
              elseif (m % n_dimension == 2) then
                filt % surfaces = (/ OUT_LEFT, OUT_RIGHT, OUT_BACK, OUT_FRONT, &
                     IN_LEFT, IN_RIGHT, IN_BACK, IN_FRONT /)
              elseif (m % n_dimension == 3) then
                filt % surfaces = (/ OUT_LEFT, OUT_RIGHT, OUT_BACK, OUT_FRONT, &
                     OUT_BOTTOM, OUT_TOP, IN_LEFT, IN_RIGHT, IN_BACK, &
                     IN_FRONT, IN_BOTTOM, IN_TOP /)
              end if
            end select
            t % find_filter(FILTER_SURFACE) = size(t % filters)

          case ('events')
            t % score_bins(j) = SCORE_EVENTS

          case ('elastic', '(n,elastic)')
            t % score_bins(j) = ELASTIC
          case ('(n,2nd)')
            t % score_bins(j) = N_2ND
          case ('(n,na)')
            t % score_bins(j) = N_2NA
          case ('(n,n3a)')
            t % score_bins(j) = N_N3A
          case ('(n,2na)')
            t % score_bins(j) = N_2NA
          case ('(n,3na)')
            t % score_bins(j) = N_3NA
          case ('(n,np)')
            t % score_bins(j) = N_NP
          case ('(n,n2a)')
            t % score_bins(j) = N_N2A
          case ('(n,2n2a)')
            t % score_bins(j) = N_2N2A
          case ('(n,nd)')
            t % score_bins(j) = N_ND
          case ('(n,nt)')
            t % score_bins(j) = N_NT
          case ('(n,nHe-3)')
            t % score_bins(j) = N_N3HE
          case ('(n,nd2a)')
            t % score_bins(j) = N_ND2A
          case ('(n,nt2a)')
            t % score_bins(j) = N_NT2A
          case ('(n,3nf)')
            t % score_bins(j) = N_3NF
          case ('(n,2np)')
            t % score_bins(j) = N_2NP
          case ('(n,3np)')
            t % score_bins(j) = N_3NP
          case ('(n,n2p)')
            t % score_bins(j) = N_N2P
          case ('(n,npa)')
            t % score_bins(j) = N_NPA
          case ('(n,n1)')
            t % score_bins(j) = N_N1
          case ('(n,nc)')
            t % score_bins(j) = N_NC
          case ('(n,gamma)')
            t % score_bins(j) = N_GAMMA
          case ('(n,p)')
            t % score_bins(j) = N_P
          case ('(n,d)')
            t % score_bins(j) = N_D
          case ('(n,t)')
            t % score_bins(j) = N_T
          case ('(n,3He)')
            t % score_bins(j) = N_3HE
          case ('(n,a)')
            t % score_bins(j) = N_A
          case ('(n,2a)')
            t % score_bins(j) = N_2A
          case ('(n,3a)')
            t % score_bins(j) = N_3A
          case ('(n,2p)')
            t % score_bins(j) = N_2P
          case ('(n,pa)')
            t % score_bins(j) = N_PA
          case ('(n,t2a)')
            t % score_bins(j) = N_T2A
          case ('(n,d2a)')
            t % score_bins(j) = N_D2A
          case ('(n,pd)')
            t % score_bins(j) = N_PD
          case ('(n,pt)')
            t % score_bins(j) = N_PT
          case ('(n,da)')
            t % score_bins(j) = N_DA

          case default
            ! Assume that user has specified an MT number
            MT = int(str_to_int(score_name))

            if (MT /= ERROR_INT) then
              ! Specified score was an integer
              if (MT > 1) then
                t % score_bins(j) = MT
              else
                call fatal_error("Invalid MT on <scores>: " &
                     // trim(sarray(l)))
              end if

            else
              ! Specified score was not an integer
              call fatal_error("Unknown scoring function: " &
                   // trim(sarray(l)))
            end if

          end select

          ! Do a check at the end (instead of for every case) to make sure
          ! the tallies are compatible with MG mode where we have less detailed
          ! nuclear data
          if (.not. run_CE .and. t % score_bins(j) > 0) then
            call fatal_error("Cannot tally " // trim(score_name) // &
                             " reaction rate in multi-group mode")
          end if
        end do

        t % n_score_bins = n_scores
        t % n_user_score_bins = n_words

        ! Deallocate temporary string array of scores
        deallocate(sarray)

        ! Check that no duplicate scores exist
        j = 1
        do while (j < n_scores)
          ! Determine number of bins for scores with expansions
          n_order = t % moment_order(j)
          select case (t % score_bins(j))
          case (SCORE_SCATTER_PN, SCORE_NU_SCATTER_PN)
            n_bins = n_order + 1
          case (SCORE_FLUX_YN, SCORE_TOTAL_YN, SCORE_SCATTER_YN, &
               SCORE_NU_SCATTER_YN)
            n_bins = (n_order + 1)**2
          case default
            n_bins = 1
          end select

          do k = j + n_bins, n_scores
            if (t % score_bins(j) == t % score_bins(k) .and. &
                 t % moment_order(j) == t % moment_order(k)) then
              call fatal_error("Duplicate score of type '" // trim(&
                   reaction_name(t % score_bins(j))) // "' found in tally " &
                   // trim(to_str(t % id)))
            end if
          end do
          j = j + n_bins
        end do
      else
        call fatal_error("No <scores> specified on tally " &
             // trim(to_str(t % id)) // ".")
      end if

      ! Check for a tally derivative.
      if (check_for_node(node_tal, "derivative")) then
        ! Temporarily store the derivative id.
        call get_node_value(node_tal, "derivative", t % deriv)

        ! Find the derivative with the given id, and store it's index.
        do j = 1, size(tally_derivs)
          if (tally_derivs(j) % id == t % deriv) then
            t % deriv = j
            ! Only analog or collision estimators are supported for differential
            ! tallies.
            if (t % estimator == ESTIMATOR_TRACKLENGTH) then
              t % estimator = ESTIMATOR_COLLISION
            end if
            ! We found the derivative we were looking for; exit the do loop.
            exit
          end if
          if (j == size(tally_derivs)) then
            call fatal_error("Could not find derivative " &
                 // trim(to_str(t % deriv)) // " specified on tally " &
                 // trim(to_str(t % id)))
          end if
        end do

        if (tally_derivs(t % deriv) % variable == DIFF_NUCLIDE_DENSITY &
             .or. tally_derivs(t % deriv) % variable == DIFF_TEMPERATURE) then
          if (any(t % nuclide_bins == -1)) then
            if (t % find_filter(FILTER_ENERGYOUT) > 0) then
              call fatal_error("Error on tally " // trim(to_str(t % id)) &
                   // ": Cannot use a 'nuclide_density' or 'temperature' &
                   &derivative on a tally with an outgoing energy filter and &
                   &'total' nuclide rate. Instead, tally each nuclide in the &
                   &material individually.")
              ! Note that diff tallies with these characteristics would work
              ! correctly if no tally events occur in the perturbed material
              ! (e.g. pertrubing moderator but only tallying fuel), but this
              ! case would be hard to check for by only reading inputs.
            end if
          end if
        end if
      end if

      ! If settings.xml trigger is turned on, create tally triggers
      if (trigger_on) then

        ! Get list of trigger nodes for this tally
        call get_node_list(node_tal, "trigger", node_trigger_list)

        ! Initialize the number of triggers
        n_user_trig = size(node_trigger_list)

        ! Count the number of triggers needed for all scores including "all"
        t % n_triggers = 0
        COUNT_TRIGGERS: do user_trig_ind = 1, n_user_trig

          ! Get pointer to trigger node
          node_trigger = node_trigger_list(user_trig_ind)

          ! Get scores for this trigger
          if (check_for_node(node_trigger, "scores")) then
            n_words = node_word_count(node_trigger, "scores")
            allocate(sarray(n_words))
            call get_node_array(node_trigger, "scores", sarray)
          else
            n_words = 1
            allocate(sarray(n_words))
            sarray(1) = "all"
          end if

          ! Count the number of scores for this trigger
          do j = 1, n_words
            score_name = trim(to_lower(sarray(j)))

            if (score_name == "all") then
              scores => trigger_scores % keys()

              do while (associated(scores))
                next => scores % next
                deallocate(scores)
                scores => next
                t % n_triggers = t % n_triggers + 1
              end do

            else
              t % n_triggers = t % n_triggers + 1
            end if

          end do

          deallocate(sarray)

        end do COUNT_TRIGGERS

        ! Allocate array of triggers for this tally
        if (t % n_triggers > 0) then
          allocate(t % triggers(t % n_triggers))
        end if

        ! Initialize overall trigger index for this tally to zero
        trig_ind = 1

        ! Create triggers for all scores specified on each trigger
        TRIGGER_LOOP: do user_trig_ind = 1, n_user_trig

          ! Get pointer to trigger node
          node_trigger = node_trigger_list(user_trig_ind)

          ! Get the trigger type - "variance", "std_dev" or "rel_err"
          if (check_for_node(node_trigger, "type")) then
            call get_node_value(node_trigger, "type", temp_str)
            temp_str = to_lower(temp_str)
          else
            call fatal_error("Must specify trigger type for tally " // &
                 trim(to_str(t % id)) // " in tally XML file.")
          end if

          ! Get the convergence threshold for the trigger
          if (check_for_node(node_trigger, "threshold")) then
            call get_node_value(node_trigger, "threshold", threshold)
          else
            call fatal_error("Must specify trigger threshold for tally " // &
                 trim(to_str(t % id)) // " in tally XML file.")
          end if

          ! Get list scores for this trigger
          if (check_for_node(node_trigger, "scores")) then
            n_words = node_word_count(node_trigger, "scores")
            allocate(sarray(n_words))
            call get_node_array(node_trigger, "scores", sarray)
          else
            n_words = 1
            allocate(sarray(n_words))
            sarray(1) = "all"
          end if

          ! Create a trigger for each score
          SCORE_LOOP: do j = 1, n_words
            score_name = trim(to_lower(sarray(j)))

            ! Expand "all" to include TriggerObjects for each score in tally
            if (score_name == "all") then
              scores => trigger_scores % keys()

              ! Loop over all tally scores
              do while (associated(scores))
                score_name = trim(scores % key)

                ! Store the score name and index in the trigger
                t % triggers(trig_ind) % score_name = trim(score_name)
                t % triggers(trig_ind) % score_index = &
                     trigger_scores % get_key(trim(score_name))

                ! Set the trigger convergence threshold type
                select case (temp_str)
                case ('std_dev')
                  t % triggers(trig_ind) % type = STANDARD_DEVIATION
                case ('variance')
                  t % triggers(trig_ind) % type = VARIANCE
                case ('rel_err')
                  t % triggers(trig_ind) % type = RELATIVE_ERROR
                case default
                  call fatal_error("Unknown trigger type " // &
                       trim(temp_str) // " in tally " // trim(to_str(t % id)))
                end select

                ! Store the trigger convergence threshold
                t % triggers(trig_ind) % threshold = threshold

                ! Move to next score
                next => scores % next
                deallocate(scores)
                scores => next

                ! Increment the overall trigger index
                trig_ind = trig_ind + 1
              end do

            ! Scores other than the "all" placeholder
            else

              ! Store the score name and index
              t % triggers(trig_ind) % score_name = trim(score_name)
              t % triggers(trig_ind) % score_index = &
                   trigger_scores % get_key(trim(score_name))

              ! Check if an invalid score was set for the trigger
              if (t % triggers(trig_ind) % score_index == 0) then
                call fatal_error("The trigger score " // trim(score_name) // &
                     " is not set for tally " // trim(to_str(t % id)))
              end if

              ! Store the trigger convergence threshold
              t % triggers(trig_ind) % threshold = threshold

              ! Set the trigger convergence threshold type
              select case (temp_str)
              case ('std_dev')
                t % triggers(trig_ind) % type = STANDARD_DEVIATION
              case ('variance')
                t % triggers(trig_ind) % type = VARIANCE
              case ('rel_err')
                t % triggers(trig_ind) % type = RELATIVE_ERROR
              case default
                call fatal_error("Unknown trigger type " // trim(temp_str) // &
                     " in tally " // trim(to_str(t % id)))
              end select

              ! Increment the overall trigger index
              trig_ind = trig_ind + 1
            end if
          end do SCORE_LOOP

          ! Deallocate the list of tally scores used to create triggers
          deallocate(sarray)
        end do TRIGGER_LOOP

        ! Deallocate dictionary of scores/indices used to populate triggers
        call trigger_scores % clear()
      end if

      ! =======================================================================
      ! SET TALLY ESTIMATOR

      ! Check if user specified estimator
      if (check_for_node(node_tal, "estimator")) then
        temp_str = ''
        call get_node_value(node_tal, "estimator", temp_str)
        select case(trim(temp_str))
        case ('analog')
          t % estimator = ESTIMATOR_ANALOG

        case ('tracklength', 'track-length', 'pathlength', 'path-length')
          ! If the estimator was set to an analog estimator, this means the
          ! tally needs post-collision information
          if (t % estimator == ESTIMATOR_ANALOG) then
            call fatal_error("Cannot use track-length estimator for tally " &
                 // to_str(t % id))
          end if

          ! Set estimator to track-length estimator
          t % estimator = ESTIMATOR_TRACKLENGTH

        case ('collision')
          ! If the estimator was set to an analog estimator, this means the
          ! tally needs post-collision information
          if (t % estimator == ESTIMATOR_ANALOG) then
            call fatal_error("Cannot use collision estimator for tally " &
                 // to_str(t % id))
          end if

          ! Set estimator to collision estimator
          t % estimator = ESTIMATOR_COLLISION

        case default
          call fatal_error("Invalid estimator '" // trim(temp_str) &
               // "' on tally " // to_str(t % id))
        end select
      end if

      ! Add tally to dictionary
      call tally_dict % add_key(t % id, i)

    end do READ_TALLIES

    ! Close XML document
    call doc % clear()

  end subroutine read_tallies_xml

!===============================================================================
! READ_PLOTS_XML reads data from a plots.xml file
!===============================================================================

  subroutine read_plots_xml()

    integer :: i, j
    integer :: n_cols, col_id, n_comp, n_masks, n_meshlines
    integer :: meshid
    integer :: i_mesh
    integer, allocatable :: iarray(:)
    logical :: file_exists              ! does plots.xml file exist?
    character(MAX_LINE_LEN) :: filename ! absolute path to plots.xml
    character(MAX_LINE_LEN) :: temp_str
    character(MAX_WORD_LEN) :: meshtype
    type(ObjectPlot), pointer :: pl => null()
    type(XMLDocument) :: doc
    type(XMLNode) :: root
    type(XMLNode) :: node_plot
    type(XMLNode) :: node_col
    type(XMLNode) :: node_mask
    type(XMLNode) :: node_meshlines
    type(XMLNode), allocatable :: node_plot_list(:)
    type(XMLNode), allocatable :: node_col_list(:)
    type(XMLNode), allocatable :: node_mask_list(:)
    type(XMLNode), allocatable :: node_meshline_list(:)

    ! Check if plots.xml exists
    filename = trim(path_input) // "plots.xml"
    inquire(FILE=filename, EXIST=file_exists)
    if (.not. file_exists) then
      call fatal_error("Plots XML file '" // trim(filename) &
           // "' does not exist!")
    end if

    call write_message("Reading plot XML file...")

    ! Parse plots.xml file
    call doc % load_file(filename)
    root = doc % document_element()

    ! Get list pointer to XML <plot>
    call get_node_list(root, "plot", node_plot_list)

    ! Allocate plots array
    n_plots = size(node_plot_list)
    allocate(plots(n_plots))

    READ_PLOTS: do i = 1, n_plots
      pl => plots(i)

      ! Get pointer to plot XML node
      node_plot = node_plot_list(i)

      ! Copy data into plots
      if (check_for_node(node_plot, "id")) then
        call get_node_value(node_plot, "id", pl % id)
      else
        call fatal_error("Must specify plot id in plots XML file.")
      end if

      ! Check to make sure 'id' hasn't been used
      if (plot_dict % has_key(pl % id)) then
        call fatal_error("Two or more plots use the same unique ID: " &
             // to_str(pl % id))
      end if

      ! Copy plot type
      temp_str = 'slice'
      if (check_for_node(node_plot, "type")) &
           call get_node_value(node_plot, "type", temp_str)
      temp_str = to_lower(temp_str)
      select case (trim(temp_str))
      case ("slice")
        pl % type = PLOT_TYPE_SLICE
      case ("voxel")
        pl % type = PLOT_TYPE_VOXEL
      case default
        call fatal_error("Unsupported plot type '" // trim(temp_str) &
             // "' in plot " // trim(to_str(pl % id)))
      end select

      ! Set output file path
      filename = "plot_" // trim(to_str(pl % id))
      if (check_for_node(node_plot, "filename")) &
           call get_node_value(node_plot, "filename", filename)
      select case (pl % type)
      case (PLOT_TYPE_SLICE)
        pl % path_plot = trim(path_input) // trim(filename) // ".ppm"
      case (PLOT_TYPE_VOXEL)
        pl % path_plot = trim(path_input) // trim(filename) // ".h5"
      end select

      ! Copy plot pixel size
      if (pl % type == PLOT_TYPE_SLICE) then
        if (node_word_count(node_plot, "pixels") == 2) then
          call get_node_array(node_plot, "pixels", pl % pixels(1:2))
        else
          call fatal_error("<pixels> must be length 2 in slice plot " &
               // trim(to_str(pl % id)))
        end if
      else if (pl % type == PLOT_TYPE_VOXEL) then
        if (node_word_count(node_plot, "pixels") == 3) then
          call get_node_array(node_plot, "pixels", pl % pixels(1:3))
        else
          call fatal_error("<pixels> must be length 3 in voxel plot " &
               // trim(to_str(pl % id)))
        end if
      end if

      ! Copy plot background color
      if (check_for_node(node_plot, "background")) then
        if (pl % type == PLOT_TYPE_VOXEL) then
          if (master) call warning("Background color ignored in voxel plot " &
               // trim(to_str(pl % id)))
        end if
        if (node_word_count(node_plot, "background") == 3) then
          call get_node_array(node_plot, "background", pl % not_found % rgb)
        else
          call fatal_error("Bad background RGB in plot " &
               // trim(to_str(pl % id)))
        end if
      else
        pl % not_found % rgb = (/ 255, 255, 255 /)
      end if

      ! Copy plot basis
      if (pl % type == PLOT_TYPE_SLICE) then
        temp_str = 'xy'
        if (check_for_node(node_plot, "basis")) &
             call get_node_value(node_plot, "basis", temp_str)
        temp_str = to_lower(temp_str)
        select case (trim(temp_str))
        case ("xy")
          pl % basis = PLOT_BASIS_XY
        case ("xz")
          pl % basis = PLOT_BASIS_XZ
        case ("yz")
          pl % basis = PLOT_BASIS_YZ
        case default
          call fatal_error("Unsupported plot basis '" // trim(temp_str) &
               // "' in plot " // trim(to_str(pl % id)))
        end select
      end if

      ! Copy plotting origin
      if (node_word_count(node_plot, "origin") == 3) then
        call get_node_array(node_plot, "origin", pl % origin)
      else
        call fatal_error("Origin must be length 3 in plot " &
             // trim(to_str(pl % id)))
      end if

      ! Copy plotting width
      if (pl % type == PLOT_TYPE_SLICE) then
        if (node_word_count(node_plot, "width") == 2) then
          call get_node_array(node_plot, "width", pl % width(1:2))
        else
          call fatal_error("<width> must be length 2 in slice plot " &
               // trim(to_str(pl % id)))
        end if
      else if (pl % type == PLOT_TYPE_VOXEL) then
        if (node_word_count(node_plot, "width") == 3) then
          call get_node_array(node_plot, "width", pl % width(1:3))
        else
          call fatal_error("<width> must be length 3 in voxel plot " &
               // trim(to_str(pl % id)))
        end if
      end if

      ! Copy plot cell universe level
      if (check_for_node(node_plot, "level")) then
        call get_node_value(node_plot, "level", pl % level)

        if (pl % level < 0) then
          call fatal_error("Bad universe level in plot " &
               // trim(to_str(pl % id)))
        end if
      else
        pl % level = PLOT_LEVEL_LOWEST
      end if

      ! Copy plot color type and initialize all colors randomly
      temp_str = "cell"
      if (check_for_node(node_plot, "color_by")) &
           call get_node_value(node_plot, "color_by", temp_str)
      temp_str = to_lower(temp_str)
      select case (trim(temp_str))
      case ("cell")

        pl % color_by = PLOT_COLOR_CELLS
        allocate(pl % colors(n_cells))
        do j = 1, n_cells
          pl % colors(j) % rgb(1) = int(prn()*255)
          pl % colors(j) % rgb(2) = int(prn()*255)
          pl % colors(j) % rgb(3) = int(prn()*255)
        end do

      case ("material")

        pl % color_by = PLOT_COLOR_MATS
        allocate(pl % colors(n_materials))
        do j = 1, n_materials
          pl % colors(j) % rgb(1) = int(prn()*255)
          pl % colors(j) % rgb(2) = int(prn()*255)
          pl % colors(j) % rgb(3) = int(prn()*255)
        end do

      case default
        call fatal_error("Unsupported plot color type '" // trim(temp_str) &
             // "' in plot " // trim(to_str(pl % id)))
      end select

      ! Get the number of <color> nodes and get a list of them
      call get_node_list(node_plot, "color", node_col_list)
      n_cols = size(node_col_list)

      ! Copy user specified colors
      if (n_cols /= 0) then

        if (pl % type == PLOT_TYPE_VOXEL) then
          call warning("Color specifications ignored in voxel plot " // &
                     trim(to_str(pl % id)))
        end if

        do j = 1, n_cols

          ! Get pointer to color spec XML node
          node_col = node_col_list(j)

          ! Check and make sure 3 values are specified for RGB
          if (node_word_count(node_col, "rgb") /= 3) then
            call fatal_error("Bad RGB in plot " &
                 // trim(to_str(pl % id)))
          end if

          ! Ensure that there is an id for this color specification
          if (check_for_node(node_col, "id")) then
            call get_node_value(node_col, "id", col_id)
          else
            call fatal_error("Must specify id for color specification in plot " // &
                      trim(to_str(pl % id)))
          end if

          ! Add RGB
          if (pl % color_by == PLOT_COLOR_CELLS) then

            if (cell_dict % has_key(col_id)) then
              col_id = cell_dict % get_key(col_id)
              call get_node_array(node_col, "rgb", pl % colors(col_id) % rgb)
            else
              call fatal_error("Could not find cell " // trim(to_str(col_id)) &
                   // " specified in plot " // trim(to_str(pl % id)))
            end if

          else if (pl % color_by == PLOT_COLOR_MATS) then

            if (material_dict % has_key(col_id)) then
              col_id = material_dict % get_key(col_id)
              call get_node_array(node_col, "rgb", pl % colors(col_id) % rgb)
            else
              call fatal_error("Could not find material " &
                   // trim(to_str(col_id)) // " specified in plot " &
                   // trim(to_str(pl % id)))
            end if

          end if
        end do
      end if

      ! Deal with meshlines
      call get_node_list(node_plot, "meshlines", node_meshline_list)
      n_meshlines = size(node_meshline_list)
      if (n_meshlines /= 0) then

        if (pl % type == PLOT_TYPE_VOXEL) then
          call warning("Meshlines ignored in voxel plot " &
               // trim(to_str(pl % id)))
        end if

        select case(n_meshlines)
          case (0)
            ! Skip if no meshlines are specified
          case (1)

            ! Get pointer to meshlines
            node_meshlines = node_meshline_list(1)

            ! Check mesh type
            if (check_for_node(node_meshlines, "meshtype")) then
              call get_node_value(node_meshlines, "meshtype", meshtype)
            else
              call fatal_error("Must specify a meshtype for meshlines &
                   &specification in plot " // trim(to_str(pl % id)))
            end if

            ! Ensure that there is a linewidth for this meshlines specification
            if (check_for_node(node_meshlines, "linewidth")) then
              call get_node_value(node_meshlines, "linewidth", &
                   pl % meshlines_width)
            else
              call fatal_error("Must specify a linewidth for meshlines &
                   &specification in plot " // trim(to_str(pl % id)))
            end if

            ! Check for color
            if (check_for_node(node_meshlines, "color")) then

              ! Check and make sure 3 values are specified for RGB
              if (node_word_count(node_meshlines, "color") /= 3) then
                call fatal_error("Bad RGB for meshlines color in plot " &
                     // trim(to_str(pl % id)))
              end if

              call get_node_array(node_meshlines, "color", &
                   pl % meshlines_color % rgb)
            else

              pl % meshlines_color % rgb = (/ 0, 0, 0 /)

            end if

            ! Set mesh based on type
            select case (trim(meshtype))
            case ('ufs')

              if (.not. associated(ufs_mesh)) then
                call fatal_error("No UFS mesh for meshlines on plot " &
                     // trim(to_str(pl % id)))
              end if

              pl % meshlines_mesh => ufs_mesh

            case ('cmfd')

              if (.not. cmfd_run) then
                call fatal_error("Need CMFD run to plot CMFD mesh for &
                     &meshlines on plot " // trim(to_str(pl % id)))
              end if

              select type(filt => cmfd_tallies(1) % &
                   filters(cmfd_tallies(1) % find_filter(FILTER_MESH)) % obj)
              type is (MeshFilter)
                i_mesh = filt % mesh
              end select
              pl % meshlines_mesh => meshes(i_mesh)

            case ('entropy')

              if (.not. associated(entropy_mesh)) then
                call fatal_error("No entropy mesh for meshlines on plot " &
                     // trim(to_str(pl % id)))
              end if

              if (.not. allocated(entropy_mesh % dimension)) then
                call fatal_error("No dimension specified on entropy mesh &
                     &for meshlines on plot " // trim(to_str(pl % id)))
              end if

              pl % meshlines_mesh => entropy_mesh

            case ('tally')

              ! Ensure that there is a mesh id if the type is tally
              if (check_for_node(node_meshlines, "id")) then
                call get_node_value(node_meshlines, "id", meshid)
              else
                call fatal_error("Must specify a mesh id for meshlines tally &
                     &mesh specification in plot " // trim(to_str(pl % id)))
              end if

              ! Check if the specified tally mesh exists
              if (mesh_dict % has_key(meshid)) then
                pl % meshlines_mesh => meshes(mesh_dict % get_key(meshid))
                if (meshes(meshid) % type /= LATTICE_RECT) then
                  call fatal_error("Non-rectangular mesh specified in &
                       &meshlines for plot " // trim(to_str(pl % id)))
                end if
              else
                call fatal_error("Could not find mesh " &
                     // trim(to_str(meshid)) // " specified in meshlines for &
                     &plot " // trim(to_str(pl % id)))
              end if

            case default
              call fatal_error("Invalid type for meshlines on plot " &
                    // trim(to_str(pl % id)) // ": " // trim(meshtype))
            end select

          case default
            call fatal_error("Mutliple meshlines specified in plot " &
                 // trim(to_str(pl % id)))
        end select

      end if

      ! Deal with masks
      call get_node_list(node_plot, "mask", node_mask_list)
      n_masks = size(node_mask_list)
      if (n_masks /= 0) then

        if (pl % type == PLOT_TYPE_VOXEL) then
          if (master) call warning("Mask ignored in voxel plot " &
               // trim(to_str(pl % id)))
        end if

        select case(n_masks)
          case default
            call fatal_error("Mutliple masks specified in plot " &
                 // trim(to_str(pl % id)))
          case (1)

            ! Get pointer to mask
            node_mask = node_mask_list(1)

            ! Determine how many components there are and allocate
            n_comp = 0
            n_comp = node_word_count(node_mask, "components")
            if (n_comp == 0) then
              call fatal_error("Missing <components> in mask of plot " &
                   // trim(to_str(pl % id)))
            end if
            allocate(iarray(n_comp))
            call get_node_array(node_mask, "components", iarray)

            ! First we need to change the user-specified identifiers to indices
            ! in the cell and material arrays
            do j=1, n_comp
              col_id = iarray(j)

              if (pl % color_by == PLOT_COLOR_CELLS) then

                if (cell_dict % has_key(col_id)) then
                  iarray(j) = cell_dict % get_key(col_id)
                else
                  call fatal_error("Could not find cell " &
                       // trim(to_str(col_id)) // " specified in the mask in &
                       &plot " // trim(to_str(pl % id)))
                end if

              else if (pl % color_by == PLOT_COLOR_MATS) then

                if (material_dict % has_key(col_id)) then
                  iarray(j) = material_dict % get_key(col_id)
                else
                  call fatal_error("Could not find material " &
                       // trim(to_str(col_id)) // " specified in the mask in &
                       &plot " // trim(to_str(pl % id)))
                end if

              end if
            end do

            ! Alter colors based on mask information
            do j = 1, size(pl % colors)
              if (.not. any(j == iarray)) then
                if (check_for_node(node_mask, "background")) then
                  call get_node_array(node_mask, "background", pl % colors(j) % rgb)
                else
                  pl % colors(j) % rgb(:) = [255, 255, 255]
                end if
              end if
            end do

            deallocate(iarray)

        end select

      end if

      ! Add plot to dictionary
      call plot_dict % add_key(pl % id, i)

    end do READ_PLOTS

    ! Close plots XML file
    call doc % clear()

  end subroutine read_plots_xml

!$$$$$$$$$$$$$$$$$$$$$$$$$$$$$$$$$$$$$$$$$$$$$$$$$$$$$$$$$$$$$$$$$$$$$$$$$$$$$$$
!
! Read data from a urr.xml file and parse it, placing properly-formatted data in
! the right data structures
!
!$$$$$$$$$$$$$$$$$$$$$$$$$$$$$$$$$$$$$$$$$$$$$$$$$$$$$$$$$$$$$$$$$$$$$$$$$$$$$$$

  subroutine read_urr_xml()
#ifdef PURXS
    character(MAX_LINE_LEN) :: temp_str
    character(MAX_LINE_LEN) :: filename
    integer :: i ! re-usable index
    character(len=:), allocatable :: zaid_str
    integer :: zaid_str_len ! number of characters in zaid_str
    logical :: file_exists ! does urr.xml file exist?
    type(XMLDocument) :: doc
    type(XMLNode) :: root
    type(XMLNode) :: settings_node
    type(XMLNode) :: otf_xs_node
    type(XMLNode) :: prob_table_node
    type(XMLNode) :: point_xs_node
    type(XMLNode) :: isotope_node
    type(XMLNode) :: isotopes_node
    type(XMLNode), allocatable :: isotope_node_list(:)

    ! Check if urr.xml exists
    filename = trim(path_input) // "urr.xml"
    inquire(FILE=filename, EXIST=file_exists)
    if (.not. file_exists) then
      ! Since a urr.xml file is optional, no error is issued here
      URR_use_urr = .false.
      return
    else
      URR_use_urr = .true.
      continue
    end if

    call write_message("Reading URR XML file...")

    ! Parse urr.xml file
    call doc % load_file(filename)
    root = doc % document_element()

    ! Check that required settings element is present
    if (check_for_node(root, "settings")) then
      settings_node = root % child("settings")

      ! Check that a path to ENDF data is specified
      if (check_for_node(settings_node, "endf_6_filepath")) then
        call get_node_value(settings_node, "endf_6_filepath", temp_str)
        URR_path_endf_files = trim(adjustl(temp_str))
      else
        call fatal_error('Specify path to ENDF-6 data files for URR treatment&
             & via endf_6_filepath in urr.xml')
      end if

      ! Check that a path to averaged URR cross section values is specified
      if (check_for_node(settings_node, "avg_xs_filepath")) then
        call get_node_value(settings_node, "avg_xs_filepath", temp_str)
        URR_path_avg_xs = trim(adjustl(temp_str))
      else
        call fatal_error('Specify path to averaged URR cross section data files&
             & via avg_xs_filepath in urr.xml')
      end if

      ! Check which formalism for the on-the-fly URR treatment is specified
      if (check_for_node(settings_node, 'formalism')) then
        call get_node_value(settings_node, 'formalism', temp_str)

        select case (trim(adjustl(to_lower(temp_str))))
        case ('slbw')
          URR_formalism = URR_SLBW
        case ('mlbw')
          URR_formalism = URR_MLBW
        case ('mnbw')
          URR_formalism = URR_MNBW
          call fatal_error('MNBW formalism not yet supported for the URR')
        case ('reich-moore')
          URR_formalism = URR_REICH_MOORE
          call fatal_error('Reich-Moore formalism not yet supported for the URR')
        case default
          call fatal_error('Unrecognized resonance formalism given in urr.xml')
        end select
      else
        call fatal_error('No formalism element given in urr.xml')
      end if

      ! Determine which W function evaluation to use
      if (check_for_node(settings_node, "w_function_implementation")) then
        call get_node_value(settings_node, "w_function_implementation", temp_str)

        select case (trim(adjustl(to_lower(temp_str))))
        case ('mit_w')
          URR_faddeeva_method = URR_MIT_W
        case ('quick_w')
          URR_faddeeva_method = URR_QUICK_W
        case default
          call fatal_error('Unrecognized Faddeeva function evaluation method&
               & in urr.xml')
        end select
      else
        call fatal_error('No Faddeeva function evaluation method specified in urr.xml')
      end if

      ! Assign number of l-wave resonances to be used in xs calculations
      if (check_for_node(settings_node, 'num_s_wave')) then
        call get_node_value(settings_node, 'num_s_wave', URR_num_l_waves(1))
      else
        call fatal_error('Must specify number of s-wave resonances in urr.xml')
      end if
      if (check_for_node(settings_node, 'num_p_wave')) then
        call get_node_value(settings_node, 'num_p_wave', URR_num_l_waves(2))
      else
        call fatal_error('Must specify number of p-wave resonances in urr.xml')
      end if
      if (check_for_node(settings_node, 'num_d_wave')) then
        call get_node_value(settings_node, 'num_d_wave', URR_num_l_waves(3))
      else
        call fatal_error('Must specify number of d-wave resonances in urr.xml')
      end if
      if (check_for_node(settings_node, 'num_f_wave')) then
        call get_node_value(settings_node, 'num_f_wave', URR_num_l_waves(4))
      else
        call fatal_error('Must specify number of f-wave resonances in urr.xml')
      end if

      ! Check for resonance parameter energy dependence treatment
      if (check_for_node(settings_node, 'parameter_energy_dependence')) then
        call get_node_value(settings_node, "parameter_energy_dependence", temp_str)

        select case (trim(adjustl(to_lower(temp_str))))
        case ('neutron')
          URR_parameter_energy_dependence = URR_E_NEUTRON
        case ('resonance')
          URR_parameter_energy_dependence = URR_E_RESONANCE
        case default
          call fatal_error('Unrecognized resonance parameter energy dependence&
               & in urr.xml')
        end select
      else
        call fatal_error('No resonance parameter energy dependence given in&
             & urr.xml')
      end if

      ! Include resonance structure of competitive URR cross sections?
      if (check_for_node(settings_node, "competitive_structure")) then
        call get_node_value(settings_node, "competitive_structure", temp_str)
        if (trim(adjustl(to_lower(temp_str))) == 'false' &
             .or. trim(adjustl(temp_str)) == '0') then
          URR_competitive_structure = .false.
        else if (trim(adjustl(to_lower(temp_str))) == 'true' &
             .or. trim(adjustl(temp_str)) == '1') then
          URR_competitive_structure = .true.
        else
          call fatal_error('Modeling of competitive reaction cross section &
               &resonance structure must be true or false in urr.xml')
        end if
      else
        call fatal_error('Must specify whether or not to model resonance &
             &structure of competitive reaction cross section in urr.xml')
      end if

    else
      call fatal_error('No settings element present in urr.xml')
    end if

    ! Check for required node containing list of isotopes to apply the treatment to
    if (check_for_node(root, 'isotopes')) then
      isotopes_node = root % child('isotopes')

      URR_num_isotopes = 0
      if (check_for_node(isotopes_node, 'isotope')) then
        call get_node_list(isotopes_node, 'isotope', isotope_node_list)
        URR_num_isotopes = size(isotope_node_list)
        allocate(URR_isotopes(URR_num_isotopes))
        allocate(URR_endf_filenames(URR_num_isotopes))

        ! Read in ZAID values and ENDF filenames for the isotopes(s)
        do i = 1, URR_num_isotopes
          isotope_node = isotope_node_list(i)

          ! Check that a nuclide ZAID is given
          if (check_for_node(isotope_node, 'zaid')) then
            call get_node_value(isotope_node, 'zaid', temp_str)

            ! handle metastable identifier, 'm', which trails ZA #
            zaid_str = trim(adjustl(temp_str))
            zaid_str_len = len(zaid_str)
            if (zaid_str(zaid_str_len:zaid_str_len) == 'm') then
              read(zaid_str(1:zaid_str_len-1), '(I6)') URR_isotopes(i) % ZAI
            else
              read(zaid_str, '(I6)') URR_isotopes(i) % ZAI
            end if
            deallocate(zaid_str)

          else
            call fatal_error('No ZAID specified for isotope ' &
                 // trim(to_str(i)) // ' in urr.xml file')

          end if

          ! Check that an ENDF data file is given
          if (check_for_node(isotope_node, 'endf_6_file')) then
            call get_node_value(isotope_node, 'endf_6_file', temp_str)
            URR_endf_filenames(i) = trim(adjustl(temp_str))
          else
            call fatal_error('No ENDF-6 data file specified for isotope ' &
                 // trim(to_str(i)) // ' in urr.xml file')
          end if

          ! Check if a max energy is given
          if (check_for_node(isotope_node, 'max_energy')) then
            call get_node_value(isotope_node, 'max_energy', URR_isotopes(i) % max_E_urr)
          else
            URR_isotopes(i) % max_E_urr = URR_INF
          end if
        end do

      else
        call fatal_error('No isotope(s) specified in urr.xml')
      end if

    else
      call fatal_error('No isotopes element in urr.xml')
    end if

    ! Check that an on-the-fly URR treatment and/or average xs calc is specified
    if (check_for_node(root, "on_the_fly")&
         .or. check_for_node(root, "probability_tables")&
         .or. check_for_node(root, "pointwise")) then
      continue
    else
      call fatal_error('No on-the-fly, pointwise, or probability table &
           &calculation parameters given in urr.xml')
    end if

    ! Check for pointwise cross section calculation
    if (check_for_node(root, "pointwise")) then
      if (URR_xs_representation == URR_ON_THE_FLY .or. URR_xs_representation == URR_PROB_BANDS) then
        call fatal_error('Cannot represent URR cross sections as pointwise and&
             & on-the-fly and/or as probability bands')
      end if
      URR_xs_representation = URR_POINTWISE
      URR_num_urr_realizations = 1
      point_xs_node = root % child("pointwise")
      if (check_for_node(point_xs_node, 'min_energy_spacing')) then
        call get_node_value(&
             point_xs_node, 'min_energy_spacing', URR_min_delta_E_pointwise)
      else
        call fatal_error('No min energy spacing [eV] for cross section &
             &reconstruction is given in urr.xml')
      end if
      if (check_for_node(point_xs_node, 'tolerance')) then
        call get_node_value(point_xs_node, 'tolerance', URR_rel_err_tolerance_pointwise)
      else
        call fatal_error('No max fractional error tolerance for cross section&
             & reconstruction is given in urr.xml')
      end if
    end if

    ! Check if an on-the-fly treatment is specified
    if (check_for_node(root, "on_the_fly")) then
      if (URR_xs_representation == URR_POINTWISE .or. URR_xs_representation == URR_PROB_BANDS) then
        call fatal_error('Cannot represent URR cross sections on-the-fly and&
             & as pointwise and/or as probability bands')
      end if
      URR_xs_representation = URR_ON_THE_FLY
      otf_xs_node = root % child("on_the_fly")

      ! Check if a xs calculation frequency is specified
      if (check_for_node(otf_xs_node, 'frequency')) then
        call get_node_value(otf_xs_node, 'frequency', temp_str)

        select case (trim(adjustl(to_lower(temp_str))))
        case ('event')
          URR_realization_frequency = URR_EVENT

        case ('history')
          URR_realization_frequency = URR_HISTORY
          call fatal_error('History-based URR realizations not yet supported')

        case ('batch')
          URR_realization_frequency = URR_BATCH
          call fatal_error('Batch-based URR realizations not yet supported')

        case ('simulation')
          URR_realization_frequency = URR_SIMULATION

        case default
          call fatal_error('Unrecognized URR realization frequency in urr.xml')
        end select
      else
        call fatal_error('No URR realization frequency given in urr.xml')
      end if

      if (URR_realization_frequency /= URR_EVENT) then
        ! determine number of independent URR realizations to generate
        if (check_for_node(otf_xs_node, 'num_realizations')) then
          call get_node_value(otf_xs_node, 'num_realizations', URR_num_urr_realizations)
          if (URR_num_urr_realizations < 1) then
            call fatal_error('Number of independent URR realizations&
                 & must be greater than 0 in urr.xml')
          end if
        else
          call fatal_error('No number of independent URR realizations to &
               &generate is given in urr.xml')
        end if

        ! determine which realization to use if multiple are generated
        if (check_for_node(otf_xs_node, "realization_index")) then
          call get_node_value(otf_xs_node, "realization_index", URR_i_realization_user)
          if (URR_i_realization_user < 0) then
            call fatal_error('realization_index must be non-negative in &
                 &urr.xml - 0 for a random realization or a positive integer &
                 &equal to the index of a single, desired realization')
          end if
        else
          call fatal_error('No URR realization index given in urr.xml')
        end if
      else
        if (check_for_node(otf_xs_node, 'realizations')&
             .or. check_for_node(otf_xs_node, 'realization_index')) then
          call fatal_error('a new local URR realization is being generated&
               & at each event; do not specify number or index of realizations')
        end if
      end if
    end if

    ! Check for probability band calculations parameters
    if (check_for_node(root, "probability_tables")) then
      if (URR_xs_representation == URR_POINTWISE .or. URR_xs_representation == URR_ON_THE_FLY) then
        call fatal_error('Cannot represent URR cross sections as probability&
             & bands and as pointwise and/or on-the-fly')
      end if
      URR_xs_representation = URR_PROB_BANDS
      prob_table_node = root % child("probability_tables")

      ! load previously-generated tables?
      if (check_for_node(prob_table_node, 'read_tables')) then
        call get_node_value(prob_table_node, 'read_tables', temp_str)
        if (trim(adjustl(to_lower(temp_str))) == 'true'&
             .or. trim(adjustl(temp_str)) == '1') then
          URR_pregenerated_prob_tables = .true.
          if (master) then
            call write_message('Loading probability tables from files. Any&
                 & probability table generation parameters specified in urr.xml&
                 & are being ignored.')
          end if
          if (check_for_node(prob_table_node, 'filepath')) then
            call get_node_value(prob_table_node, 'filepath', temp_str)
            URR_path_prob_tables = trim(adjustl(temp_str))
          else
            call fatal_error('Must specify path to probability table files &
                 &in urr.xml')
          end if
        else if (trim(adjustl(to_lower(temp_str))) == 'false'&
             .or. trim(adjustl(temp_str)) == '0') then
          URR_pregenerated_prob_tables = .false.
        else
          call fatal_error('Loading probability tables must be true or false&
               & in urr.xml')
        end if
      else
        call fatal_error('Must specify whether or not to load probability &
             &tables in urr.xml')
      end if

      ! temperature interpolation scheme
      if (check_for_node(prob_table_node, 'temperature_interpolation_method')) then
        call get_node_value(prob_table_node, 'temperature_interpolation_method',&
             temp_str)
        select case(trim(adjustl(to_lower(temp_str))))
        case('histogram')
          URR_temperature_interp_scheme = URR_HISTOGRAM
        case('lin-lin')
          URR_temperature_interp_scheme = URR_LINEAR_LINEAR
        case('lin-log')
          URR_temperature_interp_scheme = URR_LINEAR_LOG
        case('log-lin')
          URR_temperature_interp_scheme = URR_LOG_LINEAR
        case('log-log')
          URR_temperature_interp_scheme = URR_LOG_LOG
        case('sqrt-lin')
          URR_temperature_interp_scheme = URR_SQRT_LINEAR
        case('sqrt-log')
          URR_temperature_interp_scheme = URR_SQRT_LOG
        case('statistical')
          URR_temperature_interp_scheme = URR_STATISTICAL
        case('low-neighbor')
          URR_temperature_interp_scheme = URR_LOW_NEIGHBOR
        case default
          call fatal_error('Unrecognized temperature interpolation scheme')
        end select
      else
        call fatal_error('Must specify temperature interpolation scheme in &
             &urr.xml')
      end if

      if (.not. URR_pregenerated_prob_tables) then
        ! number of bands
        if (check_for_node(prob_table_node, "num_bands")) then
          call get_node_value(prob_table_node, "num_bands", URR_num_bands_prob_tables)
        else
          call fatal_error('No number of probability table cross section bands&
               & given in urr.xml')
        end if

        ! temperatures
        if (check_for_node(prob_table_node, "temperature_grid")) then
          call get_node_array(prob_table_node, "temperature_grid", URR_T_grid_prob_tables)
          URR_num_temperatures_prob_tables = size(URR_T_grid_prob_tables)
          allocate(URR_T_grid_prob_tables(URR_num_temperatures_prob_tables))
          if (URR_num_temperatures_prob_tables > 1) then
            do i = 2, URR_num_temperatures_prob_tables
              if (URR_T_grid_prob_tables(i) <= URR_T_grid_prob_tables(i-1)) then
                call fatal_error('Cross section &
                     & reconstruction temperatures must be strictly ascending.')
              end if
            end do
          end if
        else
          call fatal_error('No probability table temperatures given in urr.xml')
        end if

        ! min number of batches
        if (check_for_node(prob_table_node, "min_num_batches")) then
          call get_node_value(prob_table_node, "min_num_batches", URR_min_num_batches_prob_tables)
        else
          call fatal_error('No minimum batches for probability table&
               & calculation given in urr.xml')
        end if

        ! max number of batches
        if (check_for_node(prob_table_node, "max_num_batches")) then
          call get_node_value(prob_table_node, "max_num_batches", URR_max_num_batches_prob_tables)
        else
          call fatal_error('No maximum batches for probability table&
               & calculation given in urr.xml')
        end if

        ! histories per batch
        if (check_for_node(prob_table_node, "num_histories")) then
          call get_node_value(prob_table_node, "num_histories", URR_num_histories_prob_tables)
          if (mod(URR_num_histories_prob_tables, URR_num_bands_prob_tables) /= 0) then
            call fatal_error('Histories &
                 &per batch must be evenly divisible by number of probability bands')
          end if
        else
          call fatal_error('No number of realization histories for probability&
               & table calculation given in urr.xml')
        end if

        ! relative uncertainty tolerance (1sigma / mean)
        if (check_for_node(prob_table_node, "tolerance")) then
          call get_node_value(prob_table_node, "tolerance", URR_rel_err_tolerance_avg_xs)
        else
          call fatal_error('No relative uncertainty tolerance for probability&
               & table calculation given in urr.xml')
        end if

        ! energy spacing scheme
        if (check_for_node(prob_table_node, "energy_spacing")) then
          call get_node_value(prob_table_node, "energy_spacing", temp_str)
          if (trim(adjustl(to_lower(temp_str))) == 'linear') then
            URR_E_grid_scheme_prob_tables = URR_LINEAR
            call fatal_error('Linear probability table energy spacing not yet&
                 & supported in urr.xml')
          else if (trim(adjustl(to_lower(temp_str))) == 'logarithmic') then
            URR_E_grid_scheme_prob_tables = URR_LOGARITHMIC
            if (check_for_node(prob_table_node, "num_energies")) then
              call get_node_value(prob_table_node, "num_energies", URR_num_energies_prob_tables)
            else
              call fatal_error('Must specify number of logarithmic probability&
                   & table energies')
            end if
          else if (trim(adjustl(to_lower(temp_str))) == 'endf') then
            URR_E_grid_scheme_prob_tables = URR_ENDF6
          else if (trim(adjustl(to_lower(temp_str))) == 'user') then
            URR_E_grid_scheme_prob_tables = URR_USER
            if (check_for_node(prob_table_node, "energy_grid")) then
              call get_node_array(prob_table_node, "energy_grid", URR_E_grid_prob_tables)
              URR_num_energies_prob_tables = size(URR_E_grid_prob_tables)
            else
              call fatal_error('No probability table energy grid values&
                   & given in urr.xml')
            end if
          else
            call fatal_error('Unrecognized energy spacing scheme for probability&
                 & table calculation given in urr.xml')
          end if
        else
          call fatal_error('No energy spacing scheme for probability&
               & table calculation given in urr.xml')
        end if

        ! background cross section component treatment
        URR_background_xs_treatment = URR_FALSE
        if (check_for_node(prob_table_node, "background_xs")) then
          call get_node_value(prob_table_node, "background_xs", temp_str)
          if (trim(adjustl(to_lower(temp_str))) == 'endf_6') then
            URR_background_xs_treatment = URR_ENDFFILE
          else if (trim(adjustl(to_lower(temp_str))) == 'false') then
            URR_background_xs_treatment = URR_FALSE
          else
            call fatal_error('Unrecognized background cross section source&
                 & in probability table calculation given in urr.xml')
          end if
        end if

        if (check_for_node(prob_table_node, "write_tables")) then
          call get_node_value(prob_table_node, "write_tables", temp_str)
          if (trim(adjustl(to_lower(temp_str))) == 'false' &
               .or. trim(adjustl(temp_str)) == '0') then
            URR_write_prob_tables = .false.
          else if (trim(adjustl(to_lower(temp_str))) == 'true' &
               .or. trim(adjustl(temp_str)) == '1') then
            URR_write_prob_tables = .true.
          else
            call fatal_error('write_tables must be true or false in urr.xml')
          end if
        else
          call fatal_error('Specify whether or not to write out URR probability&
               & tables to a file via write_tables in urr.xml')
        end if

        if (check_for_node(prob_table_node, "write_avg_xs")) then
          call get_node_value(prob_table_node, "write_avg_xs", temp_str)
          if (trim(adjustl(to_lower(temp_str))) == 'false' &
               .or. trim(adjustl(temp_str)) == '0') then
            URR_write_avg_xs = .false.
          else if (trim(adjustl(to_lower(temp_str))) == 'true' &
               .or. trim(adjustl(temp_str)) == '1') then
            URR_write_avg_xs = .true.
          else
            call fatal_error('write_avg_xs must be true or false in urr.xml')
          end if
        else
          call fatal_error('Specify whether or not to write out averaged URR&
               & cross section values to a file via write_avg_xs in urr.xml')
        end if
      end if
    end if

    ! Close URR XML file
    call doc % clear()
#endif
  end subroutine read_urr_xml

!===============================================================================
! READ_*_CROSS_SECTIONS_XML reads information from a cross_sections.xml file. This
! file contains a listing of the CE and MG cross sections that may be used.
!===============================================================================

  subroutine read_ce_cross_sections_xml(libraries)
    type(Library), allocatable, intent(out) :: libraries(:)

    integer :: i           ! loop index
    integer :: n
    integer :: n_libraries
    logical :: file_exists ! does cross_sections.xml exist?
    character(MAX_WORD_LEN) :: directory ! directory with cross sections
    character(MAX_WORD_LEN) :: words(MAX_WORDS)
    character(10000) :: temp_str
    type(XMLDocument) :: doc
    type(XMLNode) :: root
    type(XMLNode) :: node_library
    type(XMLNode), allocatable :: node_library_list(:)

    ! Check if cross_sections.xml exists
    inquire(FILE=path_cross_sections, EXIST=file_exists)
    if (.not. file_exists) then
      ! Could not find cross_sections.xml file
      call fatal_error("Cross sections XML file '" &
           // trim(path_cross_sections) // "' does not exist!")
    end if

    call write_message("Reading cross sections XML file...")

    ! Parse cross_sections.xml file
    call doc % load_file(path_cross_sections)
    root = doc % document_element()

    if (check_for_node(root, "directory")) then
      ! Copy directory information if present
      call get_node_value(root, "directory", directory)
    else
      ! If no directory is listed in cross_sections.xml, by default select the
      ! directory in which the cross_sections.xml file resides
      i = index(path_cross_sections, "/", BACK=.true.)
      directory = path_cross_sections(1:i)
    end if

    ! Get node list of all <library>
    call get_node_list(root, "library", node_library_list)
    n_libraries = size(node_library_list)

    ! Allocate xs_listings array
    if (n_libraries == 0) then
      call fatal_error("No cross section libraries present in cross_sections.xml &
           &file!")
    else
      allocate(libraries(n_libraries))
    end if

    do i = 1, n_libraries
      ! Get pointer to ace table XML node
      node_library = node_library_list(i)

      ! Get list of materials
      if (check_for_node(node_library, "materials")) then
        call get_node_value(node_library, "materials", temp_str)
        call split_string(temp_str, words, n)
        allocate(libraries(i) % materials(n))
        libraries(i) % materials(:) = words(1:n)
      end if

      ! Get type of library
      if (check_for_node(node_library, "type")) then
        call get_node_value(node_library, "type", temp_str)
        select case(to_lower(temp_str))
        case ('neutron')
          libraries(i) % type = LIBRARY_NEUTRON
        case ('thermal')
          libraries(i) % type = LIBRARY_THERMAL
        end select
      else
        call fatal_error("Missing library type")
      end if

      ! determine path of cross section table
      if (check_for_node(node_library, "path")) then
        call get_node_value(node_library, "path", temp_str)
      else
        call fatal_error("Missing library path")
      end if

      if (starts_with(temp_str, '/')) then
        libraries(i) % path = trim(temp_str)
      else
        if (ends_with(directory,'/')) then
          libraries(i) % path = trim(directory) // trim(temp_str)
        else
          libraries(i) % path = trim(directory) // '/' // trim(temp_str)
        end if
      end if

      inquire(FILE=libraries(i) % path, EXIST=file_exists)
      if (.not. file_exists) then
        call warning("Cross section library " // trim(libraries(i) % path) // &
             " does not exist.")
      end if
    end do

    ! Close cross sections XML file
    call doc % clear()

  end subroutine read_ce_cross_sections_xml

  subroutine read_mg_cross_sections_header(libraries)
    type(Library), allocatable, intent(out) :: libraries(:)

    integer :: i           ! loop index
    integer :: n_libraries
    logical :: file_exists ! does mgxs.h5 exist?
    integer(HID_T) :: file_id
    real(8), allocatable :: rev_energy_bins(:)
    character(len=MAX_WORD_LEN), allocatable :: names(:)

    ! Check if MGXS Library exists
    inquire(FILE=path_cross_sections, EXIST=file_exists)
    if (.not. file_exists) then
      ! Could not find MGXS Library file
      call fatal_error("Cross sections HDF5 file '" &
           // trim(path_cross_sections) // "' does not exist!")
    end if

    call write_message("Reading cross sections HDF5 file...", 5)

    ! Open file for reading
    file_id = file_open(path_cross_sections, 'r', parallel=.true.)

    if (attribute_exists(file_id, "energy_groups")) then
      ! Get neutron energy group count
      call read_attribute(num_energy_groups, file_id, "energy_groups")
    else
      call fatal_error("'energy_groups' attribute must exist!")
    end if

    if (attribute_exists(file_id, "delayed_groups")) then
      ! Get neutron delayed group count
      call read_attribute(num_delayed_groups, file_id, "delayed_groups")
    else
      num_delayed_groups = 0
    end if

    allocate(rev_energy_bins(num_energy_groups + 1))
    allocate(energy_bins(num_energy_groups + 1))

    if (attribute_exists(file_id, "group structure")) then
      ! Get neutron group structure
      call read_attribute(energy_bins, file_id, "group structure")
    else
      call fatal_error("'group structure' attribute must exist!")
    end if

    ! First reverse the order of energy_groups
    energy_bins = energy_bins(num_energy_groups + 1:1:-1)

    allocate(energy_bin_avg(num_energy_groups))
    do i = 1, num_energy_groups
      energy_bin_avg(i) = HALF * (energy_bins(i) + energy_bins(i + 1))
    end do

    ! Get the datasets present in the library
    call get_groups(file_id, names)
    n_libraries = size(names)

    ! Allocate libraries array
    if (n_libraries == 0) then
      call fatal_error("At least one MGXS data set must be present in &
                       &mgxs library file!")
    else
      allocate(libraries(n_libraries))
    end if

    do i = 1, n_libraries
      ! Get name of material
      allocate(libraries(i) % materials(1))
      libraries(i) % materials(1) = names(i)
    end do

    ! Close MGXS HDF5 file
    call file_close(file_id)

  end subroutine read_mg_cross_sections_header

!===============================================================================
! GENERATE_RPN implements the shunting-yard algorithm to generate a Reverse
! Polish notation (RPN) expression for the region specification of a cell given
! the infix notation.
!===============================================================================

  subroutine generate_rpn(cell_id, tokens, output)
    integer, intent(in) :: cell_id
    type(VectorInt), intent(in) :: tokens    ! infix notation
    type(VectorInt), intent(inout) :: output ! RPN notation

    integer :: i
    integer :: token
    integer :: op
    type(VectorInt) :: stack

    do i = 1, tokens%size()
      token = tokens%data(i)

      if (token < OP_UNION) then
        ! If token is not an operator, add it to output
        call output%push_back(token)

      elseif (token < OP_RIGHT_PAREN) then
        ! Regular operators union, intersection, complement
        do while (stack%size() > 0)
          op = stack%data(stack%size())

          if (op < OP_RIGHT_PAREN .and. &
               ((token == OP_COMPLEMENT .and. token < op) .or. &
               (token /= OP_COMPLEMENT .and. token <= op))) then
            ! While there is an operator, op, on top of the stack, if the token
            ! is left-associative and its precedence is less than or equal to
            ! that of op or if the token is right-associative and its precedence
            ! is less than that of op, move op to the output queue and push the
            ! token on to the stack. Note that only complement is
            ! right-associative.
            call output%push_back(op)
            call stack%pop_back()
          else
            exit
          end if
        end do

        call stack%push_back(token)

      elseif (token == OP_LEFT_PAREN) then
        ! If the token is a left parenthesis, push it onto the stack
        call stack%push_back(token)

      else
        ! If the token is a right parenthesis, move operators from the stack to
        ! the output queue until reaching the left parenthesis.
        do
          ! If we run out of operators without finding a left parenthesis, it
          ! means there are mismatched parentheses.
          if (stack%size() == 0) then
            call fatal_error('Mimatched parentheses in region specification &
                 &for cell ' // trim(to_str(cell_id)) // '.')
          end if

          op = stack%data(stack%size())
          if (op == OP_LEFT_PAREN) exit
          call output%push_back(op)
          call stack%pop_back()
        end do

        ! Pop the left parenthesis.
        call stack%pop_back()
      end if
    end do

    ! While there are operators on the stack, move them to the output queue
    do while (stack%size() > 0)
      op = stack%data(stack%size())

      ! If the operator is a parenthesis, it is mismatched
      if (op >= OP_RIGHT_PAREN) then
        call fatal_error('Mimatched parentheses in region specification &
             &for cell ' // trim(to_str(cell_id)) // '.')
      end if

      call output%push_back(op)
      call stack%pop_back()
    end do
  end subroutine generate_rpn

!===============================================================================
! NORMALIZE_AO Normalize the nuclide atom percents
!===============================================================================

  subroutine normalize_ao()
    integer :: i               ! index in materials array
    integer :: j               ! index over nuclides in material
    real(8) :: sum_percent     ! summation
    real(8) :: awr             ! atomic weight ratio
    real(8) :: x               ! atom percent
    logical :: percent_in_atom ! nuclides specified in atom percent?
    logical :: density_in_atom ! density specified in atom/b-cm?

    do i = 1, size(materials)
      associate (mat => materials(i))
        percent_in_atom = (mat % atom_density(1) > ZERO)
        density_in_atom = (mat % density > ZERO)

        sum_percent = ZERO
        do j = 1, size(mat % nuclide)
          ! determine atomic weight ratio
          if (run_CE) then
            awr = nuclides(mat % nuclide(j)) % awr
          else
            awr = nuclides_MG(mat % nuclide(j)) % obj % awr
          end if

          ! if given weight percent, convert all values so that they are divided
          ! by awr. thus, when a sum is done over the values, it's actually
          ! sum(w/awr)
          if (.not. percent_in_atom) then
            mat % atom_density(j) = -mat % atom_density(j) / awr
          end if
        end do

        ! determine normalized atom percents. if given atom percents, this is
        ! straightforward. if given weight percents, the value is w/awr and is
        ! divided by sum(w/awr)
        sum_percent = sum(mat % atom_density)
        mat % atom_density = mat % atom_density / sum_percent

        ! Change density in g/cm^3 to atom/b-cm. Since all values are now in
        ! atom percent, the sum needs to be re-evaluated as 1/sum(x*awr)
        if (.not. density_in_atom) then
          sum_percent = ZERO
          do j = 1, mat % n_nuclides
            if (run_CE) then
              awr = nuclides(mat % nuclide(j)) % awr
            else
              awr = nuclides_MG(mat % nuclide(j)) % obj % awr
            end if
            x = mat % atom_density(j)
            sum_percent = sum_percent + x*awr
          end do
          sum_percent = ONE / sum_percent
          mat%density = -mat % density * N_AVOGADRO &
               / MASS_NEUTRON * sum_percent
        end if

        ! Calculate nuclide atom densities
        mat % atom_density = mat % density * mat % atom_density

        ! Calculate density in g/cm^3.
        mat % density_gpcc = ZERO
        do j = 1, mat % n_nuclides
          if (run_CE) then
            awr = nuclides(mat % nuclide(j)) % awr
          else
            awr = ONE
          end if
          mat % density_gpcc = mat % density_gpcc &
               + mat % atom_density(j) * awr * MASS_NEUTRON / N_AVOGADRO
        end do
      end associate
    end do

  end subroutine normalize_ao

!===============================================================================
! ASSIGN_SAB_TABLES assigns S(alpha,beta) tables to specific nuclides within
! materials so the code knows when to apply bound thermal scattering data
!===============================================================================

  subroutine assign_sab_tables()
    integer :: i            ! index in materials array
    integer :: j            ! index over nuclides in material
    integer :: k            ! index over S(a,b) tables in material
    integer :: m            ! position for sorting
    integer :: temp_nuclide ! temporary value for sorting
    integer :: temp_table   ! temporary value for sorting
    type(VectorInt) :: i_sab_tables
    type(VectorInt) :: i_sab_nuclides

    do i = 1, size(materials)
      ! Skip materials with no S(a,b) tables
      if (.not. allocated(materials(i) % i_sab_tables)) cycle

      associate (mat => materials(i))

        ASSIGN_SAB: do k = 1, size(mat % i_sab_tables)
          ! In order to know which nuclide the S(a,b) table applies to, we need
          ! to search through the list of nuclides for one which has a matching
          ! name
          associate (sab => sab_tables(mat % i_sab_tables(k)))
            FIND_NUCLIDE: do j = 1, size(mat % nuclide)
              if (any(sab % nuclides == nuclides(mat % nuclide(j)) % name)) then
                call i_sab_tables % push_back(k)
                call i_sab_nuclides % push_back(j)
              end if
            end do FIND_NUCLIDE
          end associate

          ! Check to make sure S(a,b) table matched a nuclide
          if (find(i_sab_tables, k) == -1) then
            call fatal_error("S(a,b) table " // trim(mat % &
                 sab_names(k)) // " did not match any nuclide on material " &
                 // trim(to_str(mat % id)))
          end if
        end do ASSIGN_SAB

        ! Update i_sab_tables and i_sab_nuclides
        deallocate(mat % i_sab_tables)
        m = i_sab_tables % size()
        allocate(mat % i_sab_tables(m))
        allocate(mat % i_sab_nuclides(m))
        mat % i_sab_tables(:) = i_sab_tables % data(1:m)
        mat % i_sab_nuclides(:) = i_sab_nuclides % data(1:m)

        ! Clear entries in vectors for next material
        call i_sab_tables % clear()
        call i_sab_nuclides % clear()

        ! If there are multiple S(a,b) tables, we need to make sure that the
        ! entries in i_sab_nuclides are sorted or else they won't be applied
        ! correctly in the cross_section module. The algorithm here is a simple
        ! insertion sort -- don't need anything fancy!

        if (size(mat % i_sab_tables) > 1) then
          SORT_SAB: do k = 2, size(mat % i_sab_tables)
            ! Save value to move
            m = k
            temp_nuclide = mat % i_sab_nuclides(k)
            temp_table   = mat % i_sab_tables(k)

            MOVE_OVER: do
              ! Check if insertion value is greater than (m-1)th value
              if (temp_nuclide >= mat % i_sab_nuclides(m-1)) exit

              ! Move values over until hitting one that's not larger
              mat % i_sab_nuclides(m) = mat % i_sab_nuclides(m-1)
              mat % i_sab_tables(m)   = mat % i_sab_tables(m-1)
              m = m - 1

              ! Exit if we've reached the beginning of the list
              if (m == 1) exit
            end do MOVE_OVER

            ! Put the original value into its new position
            mat % i_sab_nuclides(m) = temp_nuclide
            mat % i_sab_tables(m)   = temp_table
          end do SORT_SAB
        end if

        ! Deallocate temporary arrays for names of nuclides and S(a,b) tables
        if (allocated(mat % names)) deallocate(mat % names)
      end associate
    end do
  end subroutine assign_sab_tables

  subroutine read_ce_cross_sections(libraries, library_dict, nuc_temps, sab_temps)
    type(Library),   intent(in)      :: libraries(:)
    type(DictCharInt), intent(inout) :: library_dict
    type(VectorReal), intent(in)     :: nuc_temps(:)
    type(VectorReal), intent(in)     :: sab_temps(:)

    integer :: i, j
    integer :: i_library
    integer :: i_nuclide
    integer :: i_sab
    integer(HID_T) :: file_id
    integer(HID_T) :: group_id
    logical :: mp_found     ! if windowed multipole libraries were found
    character(MAX_WORD_LEN) :: name
    type(SetChar) :: already_read

    allocate(nuclides(n_nuclides_total))
    allocate(sab_tables(n_sab_tables))
!$omp parallel
    allocate(micro_xs(n_nuclides_total))
!$omp end parallel

    ! Read cross sections
    do i = 1, size(materials)
      do j = 1, size(materials(i) % names)
        name = materials(i) % names(j)

        if (.not. already_read % contains(name)) then
          i_library = library_dict % get_key(to_lower(name))
          i_nuclide = nuclide_dict % get_key(to_lower(name))

          call write_message('Reading ' // trim(name) // ' from ' // &
               trim(libraries(i_library) % path), 6)

          ! Open file and make sure version is sufficient
          file_id = file_open(libraries(i_library) % path, 'r')
          call check_data_version(file_id)

          ! Read nuclide data from HDF5
          group_id = open_group(file_id, name)
          call nuclides(i_nuclide) % from_hdf5(group_id, nuc_temps(i_nuclide), &
               temperature_method, temperature_tolerance, master)
          call close_group(group_id)
          call file_close(file_id)

          ! Assign resonant scattering data
          if (res_scat_on) call assign_0K_elastic_scattering(nuclides(i_nuclide))

          ! Determine if minimum/maximum energy for this nuclide is greater/less
          ! than the previous
          if (size(nuclides(i_nuclide) % grid) >= 1) then
            energy_min_neutron = max(energy_min_neutron, &
                 nuclides(i_nuclide) % grid(1) % energy(1))
            energy_max_neutron = min(energy_max_neutron, nuclides(i_nuclide) % &
                 grid(1) % energy(size(nuclides(i_nuclide) % grid(1) % energy)))
          end if

          ! Add name and alias to dictionary
          call already_read % add(name)

          ! Read multipole file into the appropriate entry on the nuclides array
          if (temperature_multipole) call read_multipole_data(i_nuclide)
        end if

        ! Check if material is fissionable
        if (nuclides(materials(i) % nuclide(j)) % fissionable) then
          materials(i) % fissionable = .true.
        end if
      end do
    end do

    do i = 1, size(materials)
      ! Skip materials with no S(a,b) tables
      if (.not. allocated(materials(i) % sab_names)) cycle

      do j = 1, size(materials(i) % sab_names)
        ! Get name of S(a,b) table
        name = materials(i) % sab_names(j)

        if (.not. already_read % contains(name)) then
          i_library = library_dict % get_key(to_lower(name))
          i_sab  = sab_dict % get_key(to_lower(name))

          call write_message('Reading ' // trim(name) // ' from ' // &
               trim(libraries(i_library) % path), 6)

          ! Open file and make sure version matches
          file_id = file_open(libraries(i_library) % path, 'r')
          call check_data_version(file_id)

          ! Read S(a,b) data from HDF5
          group_id = open_group(file_id, name)
          call sab_tables(i_sab) % from_hdf5(group_id, sab_temps(i_sab), &
               temperature_method, temperature_tolerance)
          call close_group(group_id)
          call file_close(file_id)

          ! Add name to dictionary
          call already_read % add(name)
        end if
      end do
    end do

    ! Associate S(a,b) tables with specific nuclides
    call assign_sab_tables()

    ! Show which nuclide results in lowest energy for neutron transport
    do i = 1, size(nuclides)
      if (nuclides(i) % grid(1) % energy(size(nuclides(i) % grid(1) % energy)) &
           == energy_max_neutron) then
        call write_message("Maximum neutron transport energy: " // &
             trim(to_str(energy_max_neutron)) // " eV for " // &
             trim(adjustl(nuclides(i) % name)), 7)
        exit
      end if
    end do

    ! If the user wants multipole, make sure we found a multipole library.
    if (temperature_multipole) then
      mp_found = .false.
      do i = 1, size(nuclides)
        if (nuclides(i) % mp_present) then
          mp_found = .true.
          exit
        end if
      end do
      if (.not. mp_found) call warning("Windowed multipole functionality is &
           &turned on, but no multipole libraries were found.  Set the &
           &<multipole_library> element in settings.xml or the &
           &OPENMC_MULTIPOLE_LIBRARY environment variable.")
    end if

  end subroutine read_ce_cross_sections

!===============================================================================
! ASSIGN_TEMPERATURES If any cells have undefined temperatures, try to find
! their temperatures from material or global default temperatures
!===============================================================================

  subroutine assign_temperatures(material_temps)
    real(8), intent(in) :: material_temps(:)

    integer :: i, j
    integer :: i_material

    do i = 1, n_cells
      ! Ignore non-normal cells and cells with defined temperature.
      if (cells(i) % material(1) == NONE) cycle
      if (cells(i) % sqrtkT(1) /= ERROR_REAL) cycle

      ! Set the number of temperatures equal to the number of materials.
      deallocate(cells(i) % sqrtkT)
      allocate(cells(i) % sqrtkT(size(cells(i) % material)))

      ! Check each of the cell materials for temperature data.
      do j = 1, size(cells(i) % material)
        ! Arbitrarily set void regions to 0K.
        if (cells(i) % material(j) == MATERIAL_VOID) then
          cells(i) % sqrtkT(j) = ZERO
          cycle
        end if

        ! Use material default or global default temperature
        i_material = material_dict % get_key(cells(i) % material(j))
        if (material_temps(i_material) /= ERROR_REAL) then
          cells(i) % sqrtkT(j) = sqrt(K_BOLTZMANN * &
               material_temps(i_material))
        else
          cells(i) % sqrtkT(j) = sqrt(K_BOLTZMANN * temperature_default)
        end if
      end do
    end do
  end subroutine assign_temperatures

!===============================================================================
! ASSIGN_0K_ELASTIC_SCATTERING
!===============================================================================

  subroutine assign_0K_elastic_scattering(nuc)
    type(Nuclide), intent(inout) :: nuc

    integer :: i, j
    real(8) :: xs_cdf_sum

    do i = 1, size(res_scat_nuclides)
      if (nuc % name == res_scat_nuclides(i)) then
        ! Set nuclide to be resonant
        nuc % resonant = .true.

        ! Build CDF for 0K elastic scattering
        xs_cdf_sum = ZERO
        allocate(nuc % xs_cdf(0:size(nuc % energy_0K)))
        nuc % xs_cdf(0) = ZERO

        associate (E => nuc % energy_0K, xs => nuc % elastic_0K)
          do j = 1, size(E) - 1
            ! Negative cross sections result in a CDF that is not monotonically
            ! increasing. Set all negative xs values to zero.
            if (xs(j) < ZERO) xs(j) = ZERO

            ! build xs cdf
            xs_cdf_sum = xs_cdf_sum + (sqrt(E(j))*xs(j) + sqrt(E(j+1))*xs(j+1))&
                 / TWO * (E(j+1) - E(j))
            nuc % xs_cdf(j) = xs_cdf_sum
          end do
        end associate

        exit
      end if
    end do

  end subroutine assign_0K_elastic_scattering

!===============================================================================
! READ_MULTIPOLE_DATA checks for the existence of a multipole library in the
! directory and loads it using multipole_read
!===============================================================================

  subroutine read_multipole_data(i_table)

    integer, intent(in) :: i_table  ! index in nuclides/sab_tables

    logical :: file_exists                 ! Does multipole library exist?
    character(7) :: readable               ! Is multipole library readable?
    character(MAX_FILE_LEN) :: filename  ! Path to multipole xs library

    ! For the time being, and I know this is a bit hacky, we just assume
    ! that the file will be ZZZAAAmM.h5.
    associate (nuc => nuclides(i_table))

      if (nuc % metastable > 0) then
        filename = trim(path_multipole) // trim(zero_padded(nuc % Z, 3)) // &
             trim(zero_padded(nuc % A, 3)) // 'm' // &
             trim(to_str(nuc % metastable)) // ".h5"
      else
        filename = trim(path_multipole) // trim(zero_padded(nuc % Z, 3)) // &
             trim(zero_padded(nuc % A, 3)) // ".h5"
      end if

      ! Check if Multipole library exists and is readable
      inquire(FILE=filename, EXIST=file_exists, READ=readable)
      if (.not. file_exists) then
        nuc % mp_present = .false.
        return
      elseif (readable(1:3) == 'NO') then
        call fatal_error("Multipole library '" // trim(filename) // "' is not &
             &readable! Change file permissions with chmod command.")
      end if

      call write_message("Loading Multipole XS table: " // filename, 6)

      allocate(nuc % multipole)

      call multipole_read(filename, nuc % multipole, i_table)
      nuc % mp_present = .true.

    end associate

  end subroutine read_multipole_data

!===============================================================================
! CHECK_DATA_VERSION checks for the right version of nuclear data within HDF5
! files
!===============================================================================

  subroutine check_data_version(file_id)
    integer(HID_T), intent(in) :: file_id

    integer, allocatable :: version(:)

    if (attribute_exists(file_id, 'version')) then
      call read_attribute(version, file_id, 'version')
      if (version(1) /= HDF5_VERSION(1)) then
        call fatal_error("HDF5 data format uses version " // trim(to_str(&
             version(1))) // "." // trim(to_str(version(2))) // " whereas &
             &your installation of OpenMC expects version " // trim(to_str(&
             HDF5_VERSION(1))) // ".x data.")
      end if
    else
      call fatal_error("HDF5 data does not indicate a version. Your &
           &installation of OpenMC expects version " // trim(to_str(&
           HDF5_VERSION(1))) // ".x data.")
    end if
  end subroutine check_data_version

end module input_xml<|MERGE_RESOLUTION|>--- conflicted
+++ resolved
@@ -927,12 +927,6 @@
         res_scat_on = .true.
       end if
 
-<<<<<<< HEAD
-          ! check that E_min is non-negative
-          if (nuclides_0K(i) % E_min < ZERO) then
-            call fatal_error("Lower resonance scattering energy bound is negative")
-          end if
-=======
       ! Determine what method is used
       if (check_for_node(node_res_scat, "method")) then
         call get_node_value(node_res_scat, "method", temp_str)
@@ -948,7 +942,6 @@
                // trim(temp_str) // ".")
         end select
       end if
->>>>>>> 47deaa8c
 
       ! Minimum energy for resonance scattering
       if (check_for_node(node_res_scat, "energy_min")) then
@@ -958,19 +951,6 @@
         call fatal_error("Lower resonance scattering energy bound is negative")
       end if
 
-<<<<<<< HEAD
-          ! check that E_max is not less than E_min
-          if (nuclides_0K(i) % E_max < nuclides_0K(i) % E_min) then
-            call fatal_error("Lower resonance scattering energy bound exceeds upper")
-          end if
-
-          nuclides_0K(i) % nuclide = trim(nuclides_0K(i) % nuclide)
-          nuclides_0K(i) % scheme  = to_lower(trim(nuclides_0K(i) % scheme))
-        end do
-      else
-        call fatal_error("No resonant scatterers are specified within the " // "" &
-             // "resonance_scattering element in settings.xml")
-=======
       ! Maximum energy for resonance scattering
       if (check_for_node(node_res_scat, "energy_max")) then
         call get_node_value(node_res_scat, "energy_max", res_scat_energy_max)
@@ -987,7 +967,6 @@
         if (n > 0) then
           call get_node_array(node_res_scat, "nuclides", res_scat_nuclides)
         end if
->>>>>>> 47deaa8c
       end if
     end if
 
