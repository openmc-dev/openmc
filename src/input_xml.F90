--- conflicted
+++ resolved
@@ -760,17 +760,6 @@
       end if
     end if
 
-<<<<<<< HEAD
-    ! check for cmfd run
-    call lower_case(run_cmfd_)
-    if (run_cmfd_ == 'true' .or. run_cmfd_ == '1') then
-      cmfd_run = .true.
-#ifndef PETSC
-      if (master) then
-        message = 'CMFD is not available, compile OpenMC with PETSc'
-        call fatal_error()
-      end if
-=======
     ! Check for cmfd run
     if (check_for_node(doc, "run_cmfd")) then
       call get_node_value(doc, "run_cmfd", temp_str)
@@ -782,7 +771,6 @@
           message = 'CMFD is not available, compile OpenMC with PETSc'
           call fatal_error()
         end if
->>>>>>> 525d56ee
 #endif
       end if
     end if
@@ -941,12 +929,8 @@
       n = get_arraysize_integer(node_cell, "surfaces")
       c % n_surfaces = n
       allocate(c % surfaces(n))
-<<<<<<< HEAD
-      c % surfaces = cell_(i) % surfaces
-=======
       call get_node_array(node_cell, "surfaces", c % surfaces)
 
->>>>>>> 525d56ee
       ! Rotation matrix
       if (check_for_node(node_cell, "rotation")) then
         ! Rotations can only be applied to cells that are being filled with
@@ -2026,9 +2010,7 @@
           end if
 
           ! Determine type of filter
-<<<<<<< HEAD
-          select case (tally_(i) % filter(j) % type)
-          
+          select case (temp_str)          
 
           case ('distribcell')
 
@@ -2043,10 +2025,7 @@
               t % filters(j) % int_bins(k) = int(str_to_int(&
                    tally_(i) % filter(j) % bins(k)),4)                   
             end do
-            
-=======
-          select case (temp_str)
->>>>>>> 525d56ee
+
           case ('cell')
             ! Set type of filter
             t % filters(j) % type = FILTER_CELL
