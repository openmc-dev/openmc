--- conflicted
+++ resolved
@@ -39,12 +39,8 @@
     if (run_mode /= MODE_PLOTTING) call read_cross_sections_xml()
     call read_geometry_xml()
     call read_materials_xml()
-<<<<<<< HEAD
-    call read_tallies_xml()
+    if (run_mode /= MODE_PLOTTING) call read_tallies_xml()
     call read_urr_xml()
-=======
-    if (run_mode /= MODE_PLOTTING) call read_tallies_xml()
->>>>>>> e08250b4
     if (cmfd_run) call configure_cmfd()
     
 
