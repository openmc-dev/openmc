module input_xml

  use, intrinsic :: ISO_C_BINDING

  use algorithm,        only: find
  use cmfd_input,       only: configure_cmfd
  use cmfd_header,      only: cmfd_mesh
  use constants
  use dict_header,      only: DictIntInt, DictCharInt, DictEntryCI
  use distribution_multivariate
  use distribution_univariate
  use endf,             only: reaction_name
  use error,            only: fatal_error, warning
  use geometry,         only: calc_offsets, maximum_levels, count_instance, &
                              neighbor_lists
  use geometry_header
  use hdf5_interface
  use list_header,      only: ListChar, ListInt, ListReal
  use material_header
  use mesh_header
  use message_passing
  use mgxs_data,        only: create_macro_xs, read_mgxs
  use mgxs_header
  use multipole,        only: multipole_read
  use nuclide_header
  use output,           only: write_message, title, header, print_plot
  use plot_header
  use random_lcg,       only: prn, openmc_set_seed
  use surface_header
  use set_header,       only: SetChar
  use settings
  use source_header
  use stl_vector,       only: VectorInt, VectorReal, VectorChar
  use string,           only: to_lower, to_str, str_to_int, str_to_real, &
                              starts_with, ends_with, tokenize, split_string, &
                              zero_padded, to_c_string
  use summary,          only: write_summary
  use tally
  use tally_header,     only: openmc_extend_tallies
  use tally_derivative_header
  use tally_filter_header
  use tally_filter
  use timer_header,     only: time_read_xs
  use trigger_header
  use volume_header
  use xml_interface

  implicit none
  save

contains

!===============================================================================
! READ_INPUT_XML calls each of the separate subroutines for reading settings,
! geometry, materials, and tallies.
!===============================================================================

  subroutine read_input_xml()

    type(VectorReal), allocatable :: nuc_temps(:) ! List of T to read for each nuclide
    type(VectorReal), allocatable :: sab_temps(:) ! List of T to read for each S(a,b)
    real(8), allocatable    :: material_temps(:)

    call read_settings_xml()
    call read_cross_sections_xml()
    call read_materials_xml(material_temps)
    call read_geometry_xml()

    ! Set up neighbor lists, convert user IDs -> indices, assign temperatures
    call finalize_geometry(material_temps, nuc_temps, sab_temps)

    if (run_mode /= MODE_PLOTTING) then
      call time_read_xs % start()
      if (run_CE) then
        ! Read continuous-energy cross sections
        call read_ce_cross_sections(nuc_temps, sab_temps)
      else
        ! Create material macroscopic data for MGXS
        call read_mgxs()
        call create_macro_xs()
      end if
      call time_read_xs % stop()
    end if

    call read_tallies_xml()

    ! Initialize distribcell_filters
    call prepare_distribcell()

    if (cmfd_run) call configure_cmfd()

    if (run_mode == MODE_PLOTTING) then
      ! Read plots.xml if it exists
      call read_plots_xml()
      if (master .and. verbosity >= 5) call print_plot()

    else
      ! Normalize atom/weight percents
      call normalize_ao()

      ! Write summary information
      if (master .and. output_summary) call write_summary()

      ! Warn if overlap checking is on
      if (master .and. check_overlaps) &
           call warning("Cell overlap checking is ON.")
    end if

  end subroutine read_input_xml

  subroutine finalize_geometry(material_temps, nuc_temps, sab_temps)
    real(8), intent(in) :: material_temps(:)
    type(VectorReal),            allocatable, intent(out) :: nuc_temps(:)
    type(VectorReal),  optional, allocatable, intent(out) :: sab_temps(:)

    ! Perform some final operations to set up the geometry
    call adjust_indices()
    call count_instance(universes(root_universe))

    ! After reading input and basic geometry setup is complete, build lists of
    ! neighboring cells for efficient tracking
    call neighbor_lists()

    ! Assign temperatures to cells that don't have temperatures already assigned
    call assign_temperatures(material_temps)

    ! Determine desired txemperatures for each nuclide and S(a,b) table
    call get_temperatures(nuc_temps, sab_temps)

    ! Check to make sure there are not too many nested coordinate levels in the
    ! geometry since the coordinate list is statically allocated for performance
    ! reasons
    if (maximum_levels(universes(root_universe)) > MAX_COORD) then
      call fatal_error("Too many nested coordinate levels in the geometry. &
           &Try increasing the maximum number of coordinate levels by &
           &providing the CMake -Dmaxcoord= option.")
    end if

  end subroutine finalize_geometry

!===============================================================================
! READ_SETTINGS_XML reads data from a settings.xml file and parses it, checking
! for errors and placing properly-formatted data in the right data structures
!===============================================================================

  subroutine read_settings_xml()

    character(MAX_LINE_LEN) :: temp_str
    integer :: i
    integer :: n
    integer :: temp_int
    integer :: temp_int_array3(3)
    integer(C_INT32_T) :: i_start, i_end
    integer(C_INT64_T) :: seed
    integer(C_INT) :: err
    integer, allocatable :: temp_int_array(:)
    integer :: n_tracks
    logical :: file_exists
    character(MAX_WORD_LEN) :: type
    character(MAX_LINE_LEN) :: filename
    type(XMLDocument) :: doc
    type(XMLNode) :: root
    type(XMLNode) :: node_mode
    type(XMLNode) :: node_cutoff
    type(XMLNode) :: node_entropy
    type(XMLNode) :: node_ufs
    type(XMLNode) :: node_sp
    type(XMLNode) :: node_output
    type(XMLNode) :: node_res_scat
    type(XMLNode) :: node_trigger
    type(XMLNode) :: node_vol
    type(XMLNode) :: node_tab_leg
    type(XMLNode), allocatable :: node_mesh_list(:)
    type(XMLNode), allocatable :: node_source_list(:)
    type(XMLNode), allocatable :: node_vol_list(:)

    ! Check if settings.xml exists
    filename = trim(path_input) // "settings.xml"
    inquire(FILE=filename, EXIST=file_exists)
    if (.not. file_exists) then
      if (run_mode /= MODE_PLOTTING) then
        call fatal_error("Settings XML file '" // trim(filename) // "' does &
             &not exist! In order to run OpenMC, you first need a set of input &
             &files; at a minimum, this includes settings.xml, geometry.xml, &
             &and materials.xml. Please consult the user's guide at &
             &http://mit-crpg.github.io/openmc for further information.")
      else
        ! The settings.xml file is optional if we just want to make a plot.
        return
      end if
    end if

    ! Parse settings.xml file
    call doc % load_file(filename)
    root = doc % document_element()

    ! Verbosity
    if (check_for_node(root, "verbosity")) then
      call get_node_value(root, "verbosity", verbosity)
    end if

    ! To this point, we haven't displayed any output since we didn't know what
    ! the verbosity is. Now that we checked for it, show the title if necessary
    if (master) then
      if (verbosity >= 2) call title()
    end if
    call write_message("Reading settings XML file...", 5)

    ! Find if a multi-group or continuous-energy simulation is desired
    if (check_for_node(root, "energy_mode")) then
      call get_node_value(root, "energy_mode", temp_str)
      temp_str = trim(to_lower(temp_str))
      if (temp_str == "mg" .or. temp_str == "multi-group") then
        run_CE = .false.
      else if (temp_str == "ce" .or. temp_str == "continuous-energy") then
        run_CE = .true.
      end if
    end if

    ! Look for deprecated cross_sections.xml file in settings.xml
    if (check_for_node(root, "cross_sections")) then
      call warning("Setting cross_sections in settings.xml has been deprecated.&
           & The cross_sections are now set in materials.xml and the &
           &cross_sections input to materials.xml and the OPENMC_CROSS_SECTIONS&
           & environment variable will take precendent over setting &
           &cross_sections in settings.xml.")
      call get_node_value(root, "cross_sections", path_cross_sections)
    end if

    ! Look for deprecated windowed_multipole file in settings.xml
    if (run_mode /= MODE_PLOTTING) then
      if (check_for_node(root, "multipole_library")) then
        call warning("Setting multipole_library in settings.xml has been &
             &deprecated. The multipole_library is now set in materials.xml and&
             & the multipole_library input to materials.xml and the &
             &OPENMC_MULTIPOLE_LIBRARY environment variable will take &
             &precendent over setting multipole_library in settings.xml.")
        call get_node_value(root, "multipole_library", path_multipole)
      end if
      if (.not. ends_with(path_multipole, "/")) &
           path_multipole = trim(path_multipole) // "/"
    end if

    if (.not. run_CE) then
      ! Scattering Treatments
      if (check_for_node(root, "max_order")) then
        call get_node_value(root, "max_order", max_order)
      else
        ! Set to default of largest int - 1, which means to use whatever is
        ! contained in library.
        ! This is largest int - 1 because for legendre scattering, a value of
        ! 1 is added to the order; adding 1 to huge(0) gets you the largest
        ! negative integer, which is not what we want.
        max_order = huge(0) - 1
      end if
    else
      max_order = 0
    end if

    ! Check for a trigger node and get trigger information
    if (check_for_node(root, "trigger")) then
      node_trigger = root % child("trigger")

      ! Check if trigger(s) are to be turned on
      call get_node_value(node_trigger, "active", trigger_on)

      if (trigger_on) then
        if (check_for_node(node_trigger, "max_batches") )then
          call get_node_value(node_trigger, "max_batches", n_max_batches)
        else
          call fatal_error("The max_batches must be specified with triggers")
        end if

        ! Get the batch interval to check triggers
        if (.not. check_for_node(node_trigger, "batch_interval"))then
          pred_batches = .true.
        else
          call get_node_value(node_trigger, "batch_interval", temp_int)
          n_batch_interval = temp_int
          if (n_batch_interval <= 0) then
            call fatal_error("The batch interval must be greater than zero")
          end if
        end if
      end if
    end if

    ! Check run mode if it hasn't been set from the command line
    if (run_mode == NONE) then
      if (check_for_node(root, "run_mode")) then
        call get_node_value(root, "run_mode", temp_str)
        select case (to_lower(temp_str))
        case ("eigenvalue")
          run_mode = MODE_EIGENVALUE
        case ("fixed source")
          run_mode = MODE_FIXEDSOURCE
        case ("plot")
          run_mode = MODE_PLOTTING
        case ("particle restart")
          run_mode = MODE_PARTICLE
        case ("volume")
          run_mode = MODE_VOLUME
        case default
          call fatal_error("Unrecognized run mode: " // &
               trim(temp_str) // ".")
        end select

        ! Assume XML specifics <particles>, <batches>, etc. directly
        node_mode = root
      else
        call warning("<run_mode> should be specified.")

        ! Make sure that either eigenvalue or fixed source was specified
        node_mode = root % child("eigenvalue")
        if (node_mode % associated()) then
          if (run_mode == NONE) run_mode = MODE_EIGENVALUE
        else
          node_mode = root % child("fixed_source")
          if (node_mode % associated()) then
            if (run_mode == NONE) run_mode = MODE_FIXEDSOURCE
          else
            call fatal_error("<eigenvalue> or <fixed_source> not specified.")
          end if
        end if
      end if
    end if

    if (run_mode == MODE_EIGENVALUE .or. run_mode == MODE_FIXEDSOURCE) then
      ! Read run parameters
      call get_run_parameters(node_mode)

      ! Check number of active batches, inactive batches, and particles
      if (n_batches <= n_inactive) then
        call fatal_error("Number of active batches must be greater than zero.")
      elseif (n_inactive < 0) then
        call fatal_error("Number of inactive batches must be non-negative.")
      elseif (n_particles <= 0) then
        call fatal_error("Number of particles must be greater than zero.")
      end if
    end if

    ! Copy random number seed if specified
    if (check_for_node(root, "seed")) then
      call get_node_value(root, "seed", seed)
      err = openmc_set_seed(seed)
    end if

    ! Check for electron treatment
    if (check_for_node(root, "electron_treatment")) then
      call get_node_value(root, "electron_treatment", temp_str)
      select case (to_lower(temp_str))
      case ("led")
        electron_treatment = ELECTRON_LED
      case ("ttb")
        electron_treatment = ELECTRON_TTB
      case default
        call fatal_error("Unrecognized electron treatment: " // &
             trim(temp_str) // ".")
      end select
    end if

    ! Check for photon transport
    if (check_for_node(root, "photon_transport")) then
      call get_node_value(root, "photon_transport", photon_transport)

      if (.not. run_CE .and. photon_transport) then
        call fatal_error("Photon transport is not currently supported &
             &in Multi-group mode")
      end if
    end if

    ! Number of bins for logarithmic grid
    if (check_for_node(root, "log_grid_bins")) then
      call get_node_value(root, "log_grid_bins", n_log_bins)
      if (n_log_bins < 1) then
        call fatal_error("Number of bins for logarithmic grid must be &
             &greater than zero.")
      end if
    else
      n_log_bins = 8000
    end if

    ! Number of OpenMP threads
    if (check_for_node(root, "threads")) then
#ifdef _OPENMP
      if (n_threads == NONE) then
        call get_node_value(root, "threads", n_threads)
        if (n_threads < 1) then
          call fatal_error("Invalid number of threads: " // to_str(n_threads))
        end if
        call omp_set_num_threads(n_threads)
      end if
#else
      if (master) call warning("Ignoring number of threads.")
#endif
    end if

    ! ==========================================================================
    ! EXTERNAL SOURCE

    ! Get point to list of <source> elements and make sure there is at least one
    call get_node_list(root, "source", node_source_list)
    n = size(node_source_list)

    if (n == 0) then
      ! Default source is isotropic point source at origin with Watt spectrum
      allocate(external_source(1))
      external_source % particle = NEUTRON
      external_source % strength = ONE

      allocate(SpatialPoint :: external_source(1) % space)
      select type (space => external_source(1) % space)
      type is (SpatialPoint)
        space % xyz(:) = [ZERO, ZERO, ZERO]
      end select

      allocate(Isotropic :: external_source(1) % angle)
      external_source(1) % angle % reference_uvw(:) = [ZERO, ZERO, ONE]

      allocate(Watt :: external_source(1) % energy)
      select type(energy => external_source(1) % energy)
      type is (Watt)
        energy % a = 0.988e6_8
        energy % b = 2.249e-6_8
      end select
    else
      ! Allocate array for sources
      allocate(external_source(n))
    end if

    ! Check if we want to write out source
    if (check_for_node(root, "write_initial_source")) then
      call get_node_value(root, "write_initial_source", write_initial_source)
    end if

    ! Read each source
    do i = 1, n
<<<<<<< HEAD
      ! Get pointer to source
      node_source = node_source_list(i)

      ! Check if we want to write out source
      if (check_for_node(node_source, "write_initial")) then
        call get_node_value(node_source, "write_initial", write_initial_source)
      end if

      ! Check for particle type
      if (check_for_node(node_source, "particle")) then
        call get_node_value(node_source, "particle", temp_str)
        select case (to_lower(temp_str))
        case ('neutron')
          external_source(i) % particle = NEUTRON
        case ('photon')
          external_source(i) % particle = PHOTON
          photon_transport = .true.
        case default
          call fatal_error('Unknown source particle type: ' // trim(temp_str))
        end select
      else
        external_source(i) % particle = NEUTRON
      end if

      ! Check for source strength
      if (check_for_node(node_source, "strength")) then
        call get_node_value(node_source, "strength", external_source(i)%strength)
      else
        external_source(i)%strength = ONE
      end if

      ! Check for external source file
      if (check_for_node(node_source, "file")) then
        ! Copy path of source file
        call get_node_value(node_source, "file", path_source)

        ! Check if source file exists
        inquire(FILE=path_source, EXIST=file_exists)
        if (.not. file_exists) then
          call fatal_error("Source file '" // trim(path_source) &
               // "' does not exist!")
        end if

      else

        ! Spatial distribution for external source
        if (check_for_node(node_source, "space")) then

          ! Get pointer to spatial distribution
          node_space = node_source % child("space")

          ! Check for type of spatial distribution
          type = ''
          if (check_for_node(node_space, "type")) &
               call get_node_value(node_space, "type", type)
          select case (to_lower(type))
          case ('cartesian')
            allocate(CartesianIndependent :: external_source(i)%space)

          case ('box')
            allocate(SpatialBox :: external_source(i)%space)

          case ('fission')
            allocate(SpatialBox :: external_source(i)%space)
            select type(space => external_source(i)%space)
            type is (SpatialBox)
              space%only_fissionable = .true.
            end select

          case ('point')
            allocate(SpatialPoint :: external_source(i)%space)

          case default
            call fatal_error("Invalid spatial distribution for external source: "&
                 // trim(type))
          end select

          select type (space => external_source(i)%space)
          type is (CartesianIndependent)
            ! Read distribution for x coordinate
            if (check_for_node(node_space, "x")) then
              node_dist = node_space % child("x")
              call distribution_from_xml(space%x, node_dist)
            else
              allocate(Discrete :: space%x)
              select type (dist => space%x)
              type is (Discrete)
                allocate(dist%x(1), dist%p(1))
                dist%x(1) = ZERO
                dist%p(1) = ONE
              end select
            end if

            ! Read distribution for y coordinate
            if (check_for_node(node_space, "y")) then
              node_dist = node_space % child("y")
              call distribution_from_xml(space%y, node_dist)
            else
              allocate(Discrete :: space%y)
              select type (dist => space%y)
              type is (Discrete)
                allocate(dist%x(1), dist%p(1))
                dist%x(1) = ZERO
                dist%p(1) = ONE
              end select
            end if

            if (check_for_node(node_space, "z")) then
              node_dist = node_space % child("z")
              call distribution_from_xml(space%z, node_dist)
            else
              allocate(Discrete :: space%z)
              select type (dist => space%z)
              type is (Discrete)
                allocate(dist%x(1), dist%p(1))
                dist%x(1) = ZERO
                dist%p(1) = ONE
              end select
            end if

          type is (SpatialBox)
            ! Make sure correct number of parameters are given
            if (node_word_count(node_space, "parameters") /= 6) then
              call fatal_error('Box/fission spatial source must have &
                   &six parameters specified.')
            end if

            ! Read lower-right/upper-left coordinates
            allocate(temp_real(6))
            call get_node_array(node_space, "parameters", temp_real)
            space%lower_left(:) = temp_real(1:3)
            space%upper_right(:) = temp_real(4:6)
            deallocate(temp_real)

          type is (SpatialPoint)
            ! Make sure correct number of parameters are given
            if (node_word_count(node_space, "parameters") /= 3) then
              call fatal_error('Point spatial source must have &
                   &three parameters specified.')
            end if

            ! Read location of point source
            allocate(temp_real(3))
            call get_node_array(node_space, "parameters", temp_real)
            space%xyz(:) = temp_real
            deallocate(temp_real)

          end select

        else
          ! If no spatial distribution specified, make it a point source
          allocate(SpatialPoint :: external_source(i) % space)
          select type (space => external_source(i) % space)
          type is (SpatialPoint)
            space % xyz(:) = [ZERO, ZERO, ZERO]
          end select
        end if

        ! Determine external source angular distribution
        if (check_for_node(node_source, "angle")) then

          ! Get pointer to angular distribution
          node_angle = node_source % child("angle")

          ! Check for type of angular distribution
          type = ''
          if (check_for_node(node_angle, "type")) &
               call get_node_value(node_angle, "type", type)
          select case (to_lower(type))
          case ('isotropic')
            allocate(Isotropic :: external_source(i)%angle)

          case ('monodirectional')
            allocate(Monodirectional :: external_source(i)%angle)

          case ('mu-phi')
            allocate(PolarAzimuthal :: external_source(i)%angle)

          case default
            call fatal_error("Invalid angular distribution for external source: "&
                 // trim(type))
          end select

          ! Read reference directional unit vector
          if (check_for_node(node_angle, "reference_uvw")) then
            n = node_word_count(node_angle, "reference_uvw")
            if (n /= 3) then
              call fatal_error('Angular distribution reference direction must have &
                   &three parameters specified.')
            end if
            call get_node_array(node_angle, "reference_uvw", &
                 external_source(i)%angle%reference_uvw)
          else
            ! By default, set reference unit vector to be positive z-direction
            external_source(i)%angle%reference_uvw(:) = [ZERO, ZERO, ONE]
          end if

          ! Read parameters for angle distribution
          select type (angle => external_source(i)%angle)
          type is (Monodirectional)
            call get_node_array(node_angle, "reference_uvw", &
                 external_source(i)%angle%reference_uvw)

          type is (PolarAzimuthal)
            if (check_for_node(node_angle, "mu")) then
              node_dist = node_angle % child("mu")
              call distribution_from_xml(angle%mu, node_dist)
            else
              allocate(Uniform :: angle%mu)
              select type (mu => angle%mu)
              type is (Uniform)
                mu%a = -ONE
                mu%b = ONE
              end select
            end if

            if (check_for_node(node_angle, "phi")) then
              node_dist = node_angle % child("phi")
              call distribution_from_xml(angle%phi, node_dist)
            else
              allocate(Uniform :: angle%phi)
              select type (phi => angle%phi)
              type is (Uniform)
                phi%a = ZERO
                phi%b = TWO*PI
              end select
            end if
          end select

        else
          ! Set default angular distribution isotropic
          allocate(Isotropic :: external_source(i)%angle)
          external_source(i)%angle%reference_uvw(:) = [ZERO, ZERO, ONE]
        end if

        ! Determine external source energy distribution
        if (check_for_node(node_source, "energy")) then
          node_dist = node_source % child("energy")
          call distribution_from_xml(external_source(i)%energy, node_dist)
        else
          ! Default to a Watt spectrum with parameters 0.988 MeV and 2.249 MeV^-1
          allocate(Watt :: external_source(i)%energy)
          select type(energy => external_source(i)%energy)
          type is (Watt)
            energy%a = 0.988e6_8
            energy%b = 2.249e-6_8
          end select
        end if
      end if
=======
      call external_source(i) % from_xml(node_source_list(i), path_source)
>>>>>>> 89aea820
    end do

    ! Survival biasing
    if (check_for_node(root, "survival_biasing")) then
      call get_node_value(root, "survival_biasing", survival_biasing)
    end if

    ! Probability tables
    if (check_for_node(root, "ptables")) then
      call get_node_value(root, "ptables", urr_ptables_on)
    end if

    ! Cutoffs
    if (check_for_node(root, "cutoff")) then
      node_cutoff = root % child("cutoff")
      if (check_for_node(node_cutoff, "weight")) then
        call get_node_value(node_cutoff, "weight", weight_cutoff)
      end if
      if (check_for_node(node_cutoff, "weight_avg")) then
        call get_node_value(node_cutoff, "weight_avg", weight_survive)
      end if
      if (check_for_node(node_cutoff, "energy_neutron")) then
        call get_node_value(node_cutoff, "energy_neutron", energy_cutoff(1))
      elseif (check_for_node(node_cutoff, "energy")) then
        call warning("The use of an <energy> cutoff is deprecated and should &
             &be replaced by <energy_neutron>.")
        call get_node_value(node_cutoff, "energy", energy_cutoff(1))
      end if
      if (check_for_node(node_cutoff, "energy_photon")) then
        call get_node_value(node_cutoff, "energy_photon", energy_cutoff(2))
      end if
      if (check_for_node(node_cutoff, "energy_electron")) then
        call get_node_value(node_cutoff, "energy_electron", energy_cutoff(3))
      end if
      if (check_for_node(node_cutoff, "energy_positron")) then
        call get_node_value(node_cutoff, "energy_positron", energy_cutoff(4))
      end if
    end if

    ! Particle trace
    if (check_for_node(root, "trace")) then
      call get_node_array(root, "trace", temp_int_array3)
      trace_batch    = temp_int_array3(1)
      trace_gen      = temp_int_array3(2)
      trace_particle = int(temp_int_array3(3), 8)
    end if

    ! Particle tracks
    if (check_for_node(root, "track")) then
      ! Make sure that there are three values per particle
      n_tracks = node_word_count(root, "track")
      if (mod(n_tracks, 3) /= 0) then
        call fatal_error("Number of integers specified in 'track' is not &
             &divisible by 3.  Please provide 3 integers per particle to be &
             &tracked.")
      end if

      ! Allocate space and get list of tracks
      allocate(temp_int_array(n_tracks))
      call get_node_array(root, "track", temp_int_array)

      ! Reshape into track_identifiers
      allocate(track_identifiers(3, n_tracks/3))
      track_identifiers = reshape(temp_int_array, [3, n_tracks/3])
    end if

    ! Read meshes
    call get_node_list(root, "mesh", node_mesh_list)

    ! Check for user meshes and allocate
    n = size(node_mesh_list)
    if (n > 0) then
      err = openmc_extend_meshes(n, i_start, i_end)
    end if

    do i = 1, n
      associate (m => meshes(i_start + i - 1))
        ! Instantiate mesh from XML node
        call m % from_xml(node_mesh_list(i))

        ! Add mesh to dictionary
        call mesh_dict % set(m % id, i_start + i - 1)
      end associate
    end do

    ! Shannon Entropy mesh
    if (check_for_node(root, "entropy_mesh")) then
      call get_node_value(root, "entropy_mesh", temp_int)
      if (mesh_dict % has(temp_int)) then
        index_entropy_mesh = mesh_dict % get(temp_int)
      else
        call fatal_error("Mesh " // to_str(temp_int) // " specified for &
             &Shannon entropy does not exist.")
      end if
    elseif (check_for_node(root, "entropy")) then
      call warning("Specifying a Shannon entropy mesh via the <entropy> element &
           &is deprecated. Please create a mesh using <mesh> and then reference &
           &it by specifying its ID in an <entropy_mesh> element.")

      ! Get pointer to entropy node
      node_entropy = root % child("entropy")

      err = openmc_extend_meshes(1, index_entropy_mesh)

      associate (m => meshes(index_entropy_mesh))
        ! Assign ID
        m % id = 10000

        call m % from_xml(node_entropy)
      end associate
    end if

    if (index_entropy_mesh > 0) then
      associate(m => meshes(index_entropy_mesh))
        if (.not. allocated(m % dimension)) then
          ! If the user did not specify how many mesh cells are to be used in
          ! each direction, we automatically determine an appropriate number of
          ! cells
          m % n_dimension = 3
          allocate(m % dimension(3))
          m % dimension = ceiling((n_particles/20)**(ONE/THREE))

          ! Calculate width
          m % width = (m % upper_right - m % lower_left) / m % dimension
        end if

        ! Allocate space for storing number of fission sites in each mesh cell
        allocate(entropy_p(1, product(m % dimension)))
      end associate

      ! Turn on Shannon entropy calculation
      entropy_on = .true.
    end if

    ! Uniform fission source weighting mesh
    if (check_for_node(root, "ufs_mesh")) then
      call get_node_value(root, "ufs_mesh", temp_int)
      if (mesh_dict % has(temp_int)) then
        index_ufs_mesh = mesh_dict % get(temp_int)
      else
        call fatal_error("Mesh " // to_str(temp_int) // " specified for &
             &uniform fission site method does not exist.")
      end if
    elseif (check_for_node(root, "uniform_fs")) then
      call warning("Specifying a UFS mesh via the <uniform_fs> element &
           &is deprecated. Please create a mesh using <mesh> and then reference &
           &it by specifying its ID in a <ufs_mesh> element.")

      ! Get pointer to ufs node
      node_ufs = root % child("uniform_fs")

      err = openmc_extend_meshes(1, index_ufs_mesh)

      ! Allocate mesh object and coordinates on mesh
      associate (m => meshes(index_ufs_mesh))
        ! Assign ID
        m % id = 10001

        call m % from_xml(node_ufs)
      end associate
    end if

    if (index_ufs_mesh > 0) then
      ! Allocate array to store source fraction for UFS
      allocate(source_frac(1, product(meshes(index_ufs_mesh) % dimension)))

      ! Turn on uniform fission source weighting
      ufs = .true.
    end if

    ! Check if the user has specified to write state points
    if (check_for_node(root, "state_point")) then

      ! Get pointer to state_point node
      node_sp = root % child("state_point")

      ! Determine number of batches at which to store state points
      if (check_for_node(node_sp, "batches")) then
        n_state_points = node_word_count(node_sp, "batches")
      else
        n_state_points = 0
      end if

      if (n_state_points > 0) then
        ! User gave specific batches to write state points
        allocate(temp_int_array(n_state_points))
        call get_node_array(node_sp, "batches", temp_int_array)
        do i = 1, n_state_points
          call statepoint_batch % add(temp_int_array(i))
        end do
        deallocate(temp_int_array)
      else
        ! If neither were specified, write state point at last batch
        n_state_points = 1
        call statepoint_batch % add(n_batches)
      end if
    else
      ! If no <state_point> tag was present, by default write state point at
      ! last batch only
      n_state_points = 1
      call statepoint_batch % add(n_batches)
    end if

    ! Check if the user has specified to write source points
    if (check_for_node(root, "source_point")) then

      ! Get pointer to source_point node
      node_sp = root % child("source_point")

      ! Determine number of batches at which to store source points
      if (check_for_node(node_sp, "batches")) then
        n_source_points = node_word_count(node_sp, "batches")
      else
        n_source_points = 0
      end if

      if (n_source_points > 0) then
        ! User gave specific batches to write source points
        allocate(temp_int_array(n_source_points))
        call get_node_array(node_sp, "batches", temp_int_array)
        do i = 1, n_source_points
          call sourcepoint_batch % add(temp_int_array(i))
        end do
        deallocate(temp_int_array)
      else
        ! If neither were specified, write source points with state points
        n_source_points = n_state_points
        do i = 1, n_state_points
          call sourcepoint_batch % add(statepoint_batch % get_item(i))
        end do
      end if

      ! Check if the user has specified to write binary source file
      if (check_for_node(node_sp, "separate")) then
        call get_node_value(node_sp, "separate", source_separate)
      end if
      if (check_for_node(node_sp, "write")) then
        call get_node_value(node_sp, "write", source_write)
      end if
      if (check_for_node(node_sp, "overwrite_latest")) then
        call get_node_value(node_sp, "overwrite_latest", source_latest)
        source_separate = source_latest
      end if
    else
      ! If no <source_point> tag was present, by default we keep source bank in
      ! statepoint file and write it out at statepoints intervals
      source_separate = .false.
      n_source_points = n_state_points
      do i = 1, n_state_points
        call sourcepoint_batch % add(statepoint_batch % get_item(i))
      end do
    end if

    ! If source is not seperate and is to be written out in the statepoint file,
    ! make sure that the sourcepoint batch numbers are contained in the
    ! statepoint list
    if (.not. source_separate) then
      do i = 1, n_source_points
        if (.not. statepoint_batch % contains(sourcepoint_batch % &
             get_item(i))) then
          call fatal_error('Sourcepoint batches are not a subset&
               & of statepoint batches.')
        end if
      end do
    end if

    ! Check if the user has specified to not reduce tallies at the end of every
    ! batch
    if (check_for_node(root, "no_reduce")) then
      call get_node_value(root, "no_reduce", reduce_tallies)
    end if

    ! Check if the user has specified to use confidence intervals for
    ! uncertainties rather than standard deviations
    if (check_for_node(root, "confidence_intervals")) then
      call get_node_value(root, "confidence_intervals", confidence_intervals)
    end if

    ! Check for output options
    if (check_for_node(root, "output")) then

      ! Get pointer to output node
      node_output = root % child("output")

      ! Check for summary option
      if (check_for_node(node_output, "summary")) then
        call get_node_value(node_output, "summary", output_summary)
      end if

      ! Check for ASCII tallies output option
      if (check_for_node(node_output, "tallies")) then
        call get_node_value(node_output, "tallies", output_tallies)
      end if

      ! Set output directory if a path has been specified
      if (check_for_node(node_output, "path")) then
        call get_node_value(node_output, "path", path_output)
        if (.not. ends_with(path_output, "/")) &
             path_output = trim(path_output) // "/"
      end if
    end if

    ! Check for cmfd run
    if (check_for_node(root, "run_cmfd")) then
      call get_node_value(root, "run_cmfd", cmfd_run)
    end if

    ! Resonance scattering parameters
    if (check_for_node(root, "resonance_scattering")) then
      node_res_scat = root % child("resonance_scattering")

      ! See if resonance scattering is enabled
      if (check_for_node(node_res_scat, "enable")) then
        call get_node_value(node_res_scat, "enable", res_scat_on)
      else
        res_scat_on = .true.
      end if

      ! Determine what method is used
      if (check_for_node(node_res_scat, "method")) then
        call get_node_value(node_res_scat, "method", temp_str)
        select case(to_lower(temp_str))
        case ('ares')
          res_scat_method = RES_SCAT_ARES
        case ('dbrc')
          res_scat_method = RES_SCAT_DBRC
        case ('wcm')
          res_scat_method = RES_SCAT_WCM
        case default
          call fatal_error("Unrecognized resonance elastic scattering method: " &
               // trim(temp_str) // ".")
        end select
      end if

      ! Minimum energy for resonance scattering
      if (check_for_node(node_res_scat, "energy_min")) then
        call get_node_value(node_res_scat, "energy_min", res_scat_energy_min)
      end if
      if (res_scat_energy_min < ZERO) then
        call fatal_error("Lower resonance scattering energy bound is negative")
      end if

      ! Maximum energy for resonance scattering
      if (check_for_node(node_res_scat, "energy_max")) then
        call get_node_value(node_res_scat, "energy_max", res_scat_energy_max)
      end if
      if (res_scat_energy_max < res_scat_energy_min) then
        call fatal_error("Upper resonance scattering energy bound is below the &
             &lower resonance scattering energy bound.")
      end if

      ! Get nuclides that resonance scattering should be applied to
      if (check_for_node(node_res_scat, "nuclides")) then
        n = node_word_count(node_res_scat, "nuclides")
        allocate(res_scat_nuclides(n))
        if (n > 0) then
          call get_node_array(node_res_scat, "nuclides", res_scat_nuclides)
        end if
      end if
    end if

    call get_node_list(root, "volume_calc", node_vol_list)
    n = size(node_vol_list)
    allocate(volume_calcs(n))
    do i = 1, n
      node_vol = node_vol_list(i)
      call volume_calcs(i) % from_xml(node_vol)
    end do

    ! Get temperature settings
    if (check_for_node(root, "temperature_default")) then
      call get_node_value(root, "temperature_default", temperature_default)
    end if
    if (check_for_node(root, "temperature_method")) then
      call get_node_value(root, "temperature_method", temp_str)
      select case (to_lower(temp_str))
      case ('nearest')
        temperature_method = TEMPERATURE_NEAREST
      case ('interpolation')
        temperature_method = TEMPERATURE_INTERPOLATION
      case default
        call fatal_error("Unknown temperature method: " // trim(temp_str))
      end select
    end if
    if (check_for_node(root, "temperature_tolerance")) then
      call get_node_value(root, "temperature_tolerance", temperature_tolerance)
    end if
    if (check_for_node(root, "temperature_multipole")) then
      call get_node_value(root, "temperature_multipole", temperature_multipole)
    end if
    if (check_for_node(root, "temperature_range")) then
      call get_node_array(root, "temperature_range", temperature_range)
    end if

    ! Check for tabular_legendre options
    if (check_for_node(root, "tabular_legendre")) then

      ! Get pointer to tabular_legendre node
      node_tab_leg = root % child("tabular_legendre")

      ! Check for enable option
      if (check_for_node(node_tab_leg, "enable")) then
        call get_node_value(node_tab_leg, "enable", legendre_to_tabular)
      end if

      ! Check for the number of points
      if (check_for_node(node_tab_leg, "num_points")) then
        call get_node_value(node_tab_leg, "num_points", &
             legendre_to_tabular_points)
        if (legendre_to_tabular_points <= 1 .and. (.not. run_CE)) then
          call fatal_error("The 'num_points' subelement/attribute of the &
               &'tabular_legendre' element must contain a value greater than 1")
        end if
      end if
    end if

    ! Check whether create fission sites
    if (run_mode == MODE_FIXEDSOURCE) then
      if (check_for_node(root, "create_fission_neutrons")) then
        call get_node_value(root, "create_fission_neutrons", &
             create_fission_neutrons)
      end if
    end if

    ! Close settings XML file
    call doc % clear()

  end subroutine read_settings_xml

!===============================================================================
! GET_RUN_PARAMETERS
!===============================================================================

  subroutine get_run_parameters(node_base)
    type(XMLNode), intent(in) :: node_base

    character(MAX_LINE_LEN) :: temp_str
    type(XMLNode) :: node_keff_trigger

    ! Check number of particles
    if (.not. check_for_node(node_base, "particles")) then
      call fatal_error("Need to specify number of particles.")
    end if

    ! Get number of particles if it wasn't specified as a command-line argument
    if (n_particles == 0) then
      call get_node_value(node_base, "particles", n_particles)
    end if

    ! Get number of basic batches
    call get_node_value(node_base, "batches", n_batches)
    if (.not. trigger_on) then
      n_max_batches = n_batches
    end if
    n_inactive = 0
    gen_per_batch = 1

    ! Get number of inactive batches
    if (run_mode == MODE_EIGENVALUE) then
      call get_node_value(node_base, "inactive", n_inactive)
      if (check_for_node(node_base, "generations_per_batch")) then
        call get_node_value(node_base, "generations_per_batch", gen_per_batch)
      end if

      ! Allocate array for batch keff and entropy
      allocate(k_generation(n_max_batches*gen_per_batch))
      allocate(entropy(n_max_batches*gen_per_batch))
      entropy = ZERO

      ! Get the trigger information for keff
      if (check_for_node(node_base, "keff_trigger")) then
        node_keff_trigger = node_base % child("keff_trigger")

        if (check_for_node(node_keff_trigger, "type")) then
          call get_node_value(node_keff_trigger, "type", temp_str)
          temp_str = trim(to_lower(temp_str))

          select case (temp_str)
          case ('std_dev')
            keff_trigger % trigger_type = STANDARD_DEVIATION
          case ('variance')
            keff_trigger % trigger_type = VARIANCE
          case ('rel_err')
            keff_trigger % trigger_type = RELATIVE_ERROR
          case default
            call fatal_error("Unrecognized keff trigger type " // temp_str)
          end select

        else
          call fatal_error("Specify keff trigger type in settings XML")
        end if

        if (check_for_node(node_keff_trigger, "threshold")) then
          call get_node_value(node_keff_trigger, "threshold", &
               keff_trigger % threshold)
        else
          call fatal_error("Specify keff trigger threshold in settings XML")
        end if
      end if
    end if

  end subroutine get_run_parameters

!===============================================================================
! READ_GEOMETRY_XML reads data from a geometry.xml file and parses it, checking
! for errors and placing properly-formatted data in the right data structures
!===============================================================================

  subroutine read_geometry_xml()

    integer :: i, j, k, m, i_x, i_a, input_index
    integer :: n, n_mats, n_x, n_y, n_z, n_rings, n_rlats, n_hlats
    integer :: id
    integer :: univ_id
    integer :: n_cells_in_univ
    integer :: coeffs_reqd
    integer :: i_xmin, i_xmax, i_ymin, i_ymax, i_zmin, i_zmax
    real(8) :: xmin, xmax, ymin, ymax, zmin, zmax
    integer, allocatable :: temp_int_array(:)
    real(8) :: phi, theta, psi
    real(8), allocatable :: coeffs(:)
    logical :: file_exists
    logical :: boundary_exists
    character(MAX_LINE_LEN) :: filename
    character(MAX_WORD_LEN) :: word
    character(MAX_WORD_LEN), allocatable :: sarray(:)
    character(:), allocatable :: region_spec
    type(Cell),     pointer :: c
    class(Surface), pointer :: s
    class(Lattice), pointer :: lat
    type(XMLDocument) :: doc
    type(XMLNode) :: root
    type(XMLNode) :: node_cell
    type(XMLNode) :: node_surf
    type(XMLNode) :: node_lat
    type(XMLNode), allocatable :: node_cell_list(:)
    type(XMLNode), allocatable :: node_surf_list(:)
    type(XMLNode), allocatable :: node_rlat_list(:)
    type(XMLNode), allocatable :: node_hlat_list(:)
    type(VectorInt) :: tokens
    type(VectorInt) :: rpn
    type(VectorInt) :: fill_univ_ids ! List of fill universe IDs
    type(VectorInt) :: univ_ids      ! List of all universe IDs
    type(DictIntInt) :: cells_in_univ_dict ! Used to count how many cells each
                                           ! universe contains

    ! Display output message
    call write_message("Reading geometry XML file...", 5)

    ! Check if geometry.xml exists
    filename = trim(path_input) // "geometry.xml"
    inquire(FILE=filename, EXIST=file_exists)
    if (.not. file_exists) then
      call fatal_error("Geometry XML file '" // trim(filename) // "' does not &
           &exist!")
    end if

    ! Parse geometry.xml file
    call doc % load_file(filename)
    root = doc % document_element()

    ! ==========================================================================
    ! READ SURFACES FROM GEOMETRY.XML

    ! This variable is used to check whether at least one boundary condition was
    ! applied to a surface
    boundary_exists = .false.

    ! get pointer to list of xml <surface>
    call get_node_list(root, "surface", node_surf_list)

    ! Get number of <surface> tags
    n_surfaces = size(node_surf_list)

    ! Check for no surfaces
    if (n_surfaces == 0) then
      call fatal_error("No surfaces found in geometry.xml!")
    end if

    xmin = INFINITY
    xmax = -INFINITY
    ymin = INFINITY
    ymax = -INFINITY
    zmin = INFINITY
    zmax = -INFINITY

    ! Allocate cells array
    allocate(surfaces(n_surfaces))

    do i = 1, n_surfaces
      ! Get pointer to i-th surface node
      node_surf = node_surf_list(i)

      ! Copy and interpret surface type
      word = ''
      if (check_for_node(node_surf, "type")) &
           call get_node_value(node_surf, "type", word)
      select case(to_lower(word))
      case ('x-plane')
        coeffs_reqd  = 1
        allocate(SurfaceXPlane :: surfaces(i)%obj)
      case ('y-plane')
        coeffs_reqd  = 1
        allocate(SurfaceYPlane :: surfaces(i)%obj)
      case ('z-plane')
        coeffs_reqd  = 1
        allocate(SurfaceZPlane :: surfaces(i)%obj)
      case ('plane')
        coeffs_reqd  = 4
        allocate(SurfacePlane :: surfaces(i)%obj)
      case ('x-cylinder')
        coeffs_reqd  = 3
        allocate(SurfaceXCylinder :: surfaces(i)%obj)
      case ('y-cylinder')
        coeffs_reqd  = 3
        allocate(SurfaceYCylinder :: surfaces(i)%obj)
      case ('z-cylinder')
        coeffs_reqd  = 3
        allocate(SurfaceZCylinder :: surfaces(i)%obj)
      case ('sphere')
        coeffs_reqd  = 4
        allocate(SurfaceSphere :: surfaces(i)%obj)
      case ('x-cone')
        coeffs_reqd  = 4
        allocate(SurfaceXCone :: surfaces(i)%obj)
      case ('y-cone')
        coeffs_reqd  = 4
        allocate(SurfaceYCone :: surfaces(i)%obj)
      case ('z-cone')
        coeffs_reqd  = 4
        allocate(SurfaceZCone :: surfaces(i)%obj)
      case ('quadric')
        coeffs_reqd  = 10
        allocate(SurfaceQuadric :: surfaces(i)%obj)
      case default
        call fatal_error("Invalid surface type: " // trim(word))
      end select

      s => surfaces(i)%obj

      ! Copy data into cells
      if (check_for_node(node_surf, "id")) then
        call get_node_value(node_surf, "id", s%id)
      else
        call fatal_error("Must specify id of surface in geometry XML file.")
      end if

      ! Check to make sure 'id' hasn't been used
      if (surface_dict % has(s%id)) then
        call fatal_error("Two or more surfaces use the same unique ID: " &
             // to_str(s%id))
      end if

      ! Copy surface name
      if (check_for_node(node_surf, "name")) then
        call get_node_value(node_surf, "name", s%name)
      end if

      ! Check to make sure that the proper number of coefficients
      ! have been specified for the given type of surface. Then copy
      ! surface coordinates.

      n = node_word_count(node_surf, "coeffs")
      if (n < coeffs_reqd) then
        call fatal_error("Not enough coefficients specified for surface: " &
             // trim(to_str(s%id)))
      elseif (n > coeffs_reqd) then
        call fatal_error("Too many coefficients specified for surface: " &
             // trim(to_str(s%id)))
      end if

      allocate(coeffs(n))
      call get_node_array(node_surf, "coeffs", coeffs)

      select type(s)
      type is (SurfaceXPlane)
        s%x0 = coeffs(1)

        ! Determine outer surfaces
        xmin = min(xmin, s % x0)
        xmax = max(xmax, s % x0)
        if (xmin == s % x0) i_xmin = i
        if (xmax == s % x0) i_xmax = i
      type is (SurfaceYPlane)
        s%y0 = coeffs(1)

        ! Determine outer surfaces
        ymin = min(ymin, s % y0)
        ymax = max(ymax, s % y0)
        if (ymin == s % y0) i_ymin = i
        if (ymax == s % y0) i_ymax = i
      type is (SurfaceZPlane)
        s%z0 = coeffs(1)

        ! Determine outer surfaces
        zmin = min(zmin, s % z0)
        zmax = max(zmax, s % z0)
        if (zmin == s % z0) i_zmin = i
        if (zmax == s % z0) i_zmax = i
      type is (SurfacePlane)
        s%A = coeffs(1)
        s%B = coeffs(2)
        s%C = coeffs(3)
        s%D = coeffs(4)
      type is (SurfaceXCylinder)
        s%y0 = coeffs(1)
        s%z0 = coeffs(2)
        s%r = coeffs(3)
      type is (SurfaceYCylinder)
        s%x0 = coeffs(1)
        s%z0 = coeffs(2)
        s%r = coeffs(3)
      type is (SurfaceZCylinder)
        s%x0 = coeffs(1)
        s%y0 = coeffs(2)
        s%r = coeffs(3)
      type is (SurfaceSphere)
        s%x0 = coeffs(1)
        s%y0 = coeffs(2)
        s%z0 = coeffs(3)
        s%r = coeffs(4)
      type is (SurfaceXCone)
        s%x0 = coeffs(1)
        s%y0 = coeffs(2)
        s%z0 = coeffs(3)
        s%r2 = coeffs(4)
      type is (SurfaceYCone)
        s%x0 = coeffs(1)
        s%y0 = coeffs(2)
        s%z0 = coeffs(3)
        s%r2 = coeffs(4)
      type is (SurfaceZCone)
        s%x0 = coeffs(1)
        s%y0 = coeffs(2)
        s%z0 = coeffs(3)
        s%r2 = coeffs(4)
      type is (SurfaceQuadric)
        s%A = coeffs(1)
        s%B = coeffs(2)
        s%C = coeffs(3)
        s%D = coeffs(4)
        s%E = coeffs(5)
        s%F = coeffs(6)
        s%G = coeffs(7)
        s%H = coeffs(8)
        s%J = coeffs(9)
        s%K = coeffs(10)
      end select

      ! No longer need coefficients
      deallocate(coeffs)

      ! Boundary conditions
      word = ''
      if (check_for_node(node_surf, "boundary")) &
           call get_node_value(node_surf, "boundary", word)
      select case (to_lower(word))
      case ('transmission', 'transmit', '')
        s%bc = BC_TRANSMIT
      case ('vacuum')
        s%bc = BC_VACUUM
        boundary_exists = .true.
      case ('reflective', 'reflect', 'reflecting')
        s%bc = BC_REFLECT
        boundary_exists = .true.
      case ('periodic')
        s%bc = BC_PERIODIC
        boundary_exists = .true.

        ! Check for specification of periodic surface
        if (check_for_node(node_surf, "periodic_surface_id")) then
          call get_node_value(node_surf, "periodic_surface_id", &
               s % i_periodic)
        end if
      case default
        call fatal_error("Unknown boundary condition '" // trim(word) // &
             &"' specified on surface " // trim(to_str(s%id)))
      end select
      ! Add surface to dictionary
      call surface_dict % set(s%id, i)
    end do

    ! Check to make sure a boundary condition was applied to at least one
    ! surface
    if (run_mode /= MODE_PLOTTING) then
      if (.not. boundary_exists) then
        call fatal_error("No boundary conditions were applied to any surfaces!")
      end if
    end if

    ! Determine opposite side for periodic boundaries
    do i = 1, size(surfaces)
      if (surfaces(i) % obj % bc == BC_PERIODIC) then
        select type (surf => surfaces(i) % obj)
        type is (SurfaceXPlane)
          if (surf % i_periodic == NONE) then
            if (i == i_xmin) then
              surf % i_periodic = i_xmax
            elseif (i == i_xmax) then
              surf % i_periodic = i_xmin
            else
              call fatal_error("Periodic boundary condition applied to &
                   &interior surface.")
            end if
          else
            surf % i_periodic = surface_dict % get(surf % i_periodic)
          end if

        type is (SurfaceYPlane)
          if (surf % i_periodic == NONE) then
            if (i == i_ymin) then
              surf % i_periodic = i_ymax
            elseif (i == i_ymax) then
              surf % i_periodic = i_ymin
            else
              call fatal_error("Periodic boundary condition applied to &
                   &interior surface.")
            end if
          else
            surf % i_periodic = surface_dict % get(surf % i_periodic)
          end if

        type is (SurfaceZPlane)
          if (surf % i_periodic == NONE) then
            if (i == i_zmin) then
              surf % i_periodic = i_zmax
            elseif (i == i_zmax) then
              surf % i_periodic = i_zmin
            else
              call fatal_error("Periodic boundary condition applied to &
                   &interior surface.")
            end if
          else
            surf % i_periodic = surface_dict % get(surf % i_periodic)
          end if

        type is (SurfacePlane)
          if (surf % i_periodic == NONE) then
            call fatal_error("No matching periodic surface specified for &
                 &periodic boundary condition on surface " // &
                 trim(to_str(surf % id)) // ".")
          else
            surf % i_periodic = surface_dict % get(surf % i_periodic)
          end if

        class default
          call fatal_error("Periodic boundary condition applied to &
               &non-planar surface.")
        end select

        ! Make sure opposite surface is also periodic
        associate (surf => surfaces(i) % obj)
          if (surfaces(surf % i_periodic) % obj % bc /= BC_PERIODIC) then
            call fatal_error("Could not find matching surface for periodic &
                 &boundary on surface " // trim(to_str(surf % id)) // ".")
          end if
        end associate
      end if
    end do

    ! ==========================================================================
    ! READ CELLS FROM GEOMETRY.XML

    ! Get pointer to list of XML <cell>
    call get_node_list(root, "cell", node_cell_list)

    ! Get number of <cell> tags
    n_cells = size(node_cell_list)

    ! Check for no cells
    if (n_cells == 0) then
      call fatal_error("No cells found in geometry.xml!")
    end if

    ! Allocate cells array
    allocate(cells(n_cells))

    if (check_overlaps) then
      allocate(overlap_check_cnt(n_cells))
      overlap_check_cnt = 0
    end if

    n_universes = 0
    do i = 1, n_cells
      c => cells(i)

      ! Initialize distribcell instances and distribcell index
      c % instances = 0
      c % distribcell_index = NONE

      ! Get pointer to i-th cell node
      node_cell = node_cell_list(i)

      ! Copy data into cells
      if (check_for_node(node_cell, "id")) then
        call get_node_value(node_cell, "id", c % id)
      else
        call fatal_error("Must specify id of cell in geometry XML file.")
      end if

      ! Copy cell name
      if (check_for_node(node_cell, "name")) then
        call get_node_value(node_cell, "name", c % name)
      end if

      if (check_for_node(node_cell, "universe")) then
        call get_node_value(node_cell, "universe", c % universe)
      else
        c % universe = 0
      end if
      if (check_for_node(node_cell, "fill")) then
        call get_node_value(node_cell, "fill", c % fill)
        if (find(fill_univ_ids, c % fill) == -1) &
             call fill_univ_ids % push_back(c % fill)
      else
        c % fill = NONE
      end if

      ! Check to make sure 'id' hasn't been used
      if (cell_dict % has(c % id)) then
        call fatal_error("Two or more cells use the same unique ID: " &
             // to_str(c % id))
      end if

      ! Read material
      if (check_for_node(node_cell, "material")) then
        n_mats = node_word_count(node_cell, "material")

        if (n_mats > 0) then
          allocate(sarray(n_mats))
          call get_node_array(node_cell, "material", sarray)

          allocate(c % material(n_mats))
          do j = 1, n_mats
            select case(trim(to_lower(sarray(j))))
            case ('void')
              c % material(j) = MATERIAL_VOID
            case default
              c % material(j) = int(str_to_int(sarray(j)), 4)

              ! Check for error
              if (c % material(j) == ERROR_INT) then
                call fatal_error("Invalid material specified on cell " &
                     // to_str(c % id))
              end if
            end select
          end do

          deallocate(sarray)

        else
          allocate(c % material(1))
          c % material(1) = NONE
        end if

      else
        allocate(c % material(1))
        c % material(1) = NONE
      end if

      ! Check to make sure that either material or fill was specified
      if (c % material(1) == NONE .and. c % fill == NONE) then
        call fatal_error("Neither material nor fill was specified for cell " &
             // trim(to_str(c % id)))
      end if

      ! Check to make sure that both material and fill haven't been
      ! specified simultaneously
      if (c % material(1) /= NONE .and. c % fill /= NONE) then
        call fatal_error("Cannot specify material and fill simultaneously")
      end if

      ! Check for region specification (also under deprecated name surfaces)
      if (check_for_node(node_cell, "surfaces")) then
        call warning("The use of 'surfaces' is deprecated and will be &
             &disallowed in a future release.  Use 'region' instead. The &
             &openmc-update-inputs utility can be used to automatically &
             &update geometry.xml files.")
        region_spec = node_value_string(node_cell, "surfaces")
        call get_node_value(node_cell, "surfaces", region_spec)
      elseif (check_for_node(node_cell, "region")) then
        region_spec = node_value_string(node_cell, "region")
      else
        region_spec = ''
      end if

      if (len_trim(region_spec) > 0) then
        ! Create surfaces array from string
        call tokenize(region_spec, tokens)

        ! Convert user IDs to surface indices
        do j = 1, tokens % size()
          id = tokens % data(j)
          if (id < OP_UNION) then
            if (surface_dict % has(abs(id))) then
              k = surface_dict % get(abs(id))
              tokens % data(j) = sign(k, id)
            end if
          end if
        end do

        ! Use shunting-yard algorithm to determine RPN for surface algorithm
        call generate_rpn(c%id, tokens, rpn)

        ! Copy region spec and RPN form to cell arrays
        allocate(c % region(tokens%size()))
        allocate(c % rpn(rpn%size()))
        c % region(:) = tokens%data(1:tokens%size())
        c % rpn(:) = rpn%data(1:rpn%size())

        call tokens%clear()
        call rpn%clear()
      end if
      if (.not. allocated(c%region)) allocate(c%region(0))
      if (.not. allocated(c%rpn)) allocate(c%rpn(0))

      ! Check if this is a simple cell
      if (any(c%rpn == OP_COMPLEMENT) .or. any(c%rpn == OP_UNION)) then
        c%simple = .false.
      else
        c%simple = .true.
      end if

      ! Rotation matrix
      if (check_for_node(node_cell, "rotation")) then
        ! Rotations can only be applied to cells that are being filled with
        ! another universe
        if (c % fill == NONE) then
          call fatal_error("Cannot apply a rotation to cell " // trim(to_str(&
               &c % id)) // " because it is not filled with another universe")
        end if

        ! Read number of rotation parameters
        n = node_word_count(node_cell, "rotation")
        if (n /= 3) then
          call fatal_error("Incorrect number of rotation parameters on cell " &
               // to_str(c % id))
        end if

        ! Copy rotation angles in x,y,z directions
        allocate(c % rotation(3))
        call get_node_array(node_cell, "rotation", c % rotation)
        phi   = -c % rotation(1) * PI/180.0_8
        theta = -c % rotation(2) * PI/180.0_8
        psi   = -c % rotation(3) * PI/180.0_8

        ! Calculate rotation matrix based on angles given
        allocate(c % rotation_matrix(3,3))
        c % rotation_matrix = reshape((/ &
             cos(theta)*cos(psi), cos(theta)*sin(psi), -sin(theta), &
             -cos(phi)*sin(psi) + sin(phi)*sin(theta)*cos(psi), &
             cos(phi)*cos(psi) + sin(phi)*sin(theta)*sin(psi), &
             sin(phi)*cos(theta), &
             sin(phi)*sin(psi) + cos(phi)*sin(theta)*cos(psi), &
             -sin(phi)*cos(psi) + cos(phi)*sin(theta)*sin(psi), &
             cos(phi)*cos(theta) /), (/ 3,3 /))
      end if

      ! Translation vector
      if (check_for_node(node_cell, "translation")) then
        ! Translations can only be applied to cells that are being filled with
        ! another universe
        if (c % fill == NONE) then
          call fatal_error("Cannot apply a translation to cell " &
               // trim(to_str(c % id)) // " because it is not filled with &
               &another universe")
        end if

        ! Read number of translation parameters
        n = node_word_count(node_cell, "translation")
        if (n /= 3) then
          call fatal_error("Incorrect number of translation parameters on &
               &cell " // to_str(c % id))
        end if

        ! Copy translation vector
        allocate(c % translation(3))
        call get_node_array(node_cell, "translation", c % translation)
      end if

      ! Read cell temperatures.  If the temperature is not specified, set it to
      ! ERROR_REAL for now.  During initialization we'll replace ERROR_REAL with
      ! the temperature from the material data.
      if (check_for_node(node_cell, "temperature")) then
        n = node_word_count(node_cell, "temperature")
        if (n > 0) then
          ! Make sure this is a "normal" cell.
          if (c % material(1) == NONE) call fatal_error("Cell " &
               // trim(to_str(c % id)) // " was specified with a temperature &
               &but no material. Temperature specification is only valid for &
               &cells filled with a material.")

          ! Copy in temperatures
          allocate(c % sqrtkT(n))
          call get_node_array(node_cell, "temperature", c % sqrtkT)

          ! Make sure all temperatues are positive
          do j = 1, size(c % sqrtkT)
            if (c % sqrtkT(j) < ZERO) call fatal_error("Cell " &
                 // trim(to_str(c % id)) // " was specified with a negative &
                 &temperature. All cell temperatures must be non-negative.")
          end do

          ! Convert to sqrt(kT)
          c % sqrtkT(:) = sqrt(K_BOLTZMANN * c % sqrtkT(:))
        else
          allocate(c % sqrtkT(1))
          c % sqrtkT(1) = ERROR_REAL
        end if
      else
        allocate(c % sqrtkT(1))
        c % sqrtkT = ERROR_REAL
      end if

      ! Add cell to dictionary
      call cell_dict % set(c % id, i)

      ! For cells, we also need to check if there's a new universe --
      ! also for every cell add 1 to the count of cells for the
      ! specified universe
      univ_id = c % universe
      if (.not. cells_in_univ_dict % has(univ_id)) then
        n_universes = n_universes + 1
        n_cells_in_univ = 1
        call universe_dict % set(univ_id, n_universes)
        call univ_ids % push_back(univ_id)
      else
        n_cells_in_univ = 1 + cells_in_univ_dict % get(univ_id)
      end if
      call cells_in_univ_dict % set(univ_id, n_cells_in_univ)

    end do

    ! ==========================================================================
    ! READ LATTICES FROM GEOMETRY.XML

    ! Get pointer to list of XML <lattice>
    call get_node_list(root, "lattice", node_rlat_list)
    call get_node_list(root, "hex_lattice", node_hlat_list)

    ! Allocate lattices array
    n_rlats = size(node_rlat_list)
    n_hlats = size(node_hlat_list)
    n_lattices = n_rlats + n_hlats
    allocate(lattices(n_lattices))

    RECT_LATTICES: do i = 1, n_rlats
      allocate(RectLattice::lattices(i) % obj)
      lat => lattices(i) % obj
      select type(lat)
      type is (RectLattice)

      ! Get pointer to i-th lattice
      node_lat = node_rlat_list(i)

      ! ID of lattice
      if (check_for_node(node_lat, "id")) then
        call get_node_value(node_lat, "id", lat % id)
      else
        call fatal_error("Must specify id of lattice in geometry XML file.")
      end if

      ! Check to make sure 'id' hasn't been used
      if (lattice_dict % has(lat % id)) then
        call fatal_error("Two or more lattices use the same unique ID: " &
             // to_str(lat % id))
      end if

      ! Copy lattice name
      if (check_for_node(node_lat, "name")) then
        call get_node_value(node_lat, "name", lat % name)
      end if

      ! Read number of lattice cells in each dimension
      n = node_word_count(node_lat, "dimension")
      if (n == 2) then
        call get_node_array(node_lat, "dimension", lat % n_cells(1:2))
        lat % n_cells(3) = 1
        lat % is_3d = .false.
      else if (n == 3) then
        call get_node_array(node_lat, "dimension", lat % n_cells)
        lat % is_3d = .true.
      else
        call fatal_error("Rectangular lattice must be two or three dimensions.")
      end if

      ! Read lattice lower-left location
      if (node_word_count(node_lat, "lower_left") /= n) then
        call fatal_error("Number of entries on <lower_left> must be the same &
             &as the number of entries on <dimension>.")
      end if

      allocate(lat % lower_left(n))
      call get_node_array(node_lat, "lower_left", lat % lower_left)

      ! Read lattice pitches.
      ! TODO: Remove this deprecation warning in a future release.
      if (check_for_node(node_lat, "width")) then
        call warning("The use of 'width' is deprecated and will be disallowed &
             &in a future release.  Use 'pitch' instead.  The utility openmc/&
             &src/utils/update_inputs.py can be used to automatically update &
             &geometry.xml files.")
        if (node_word_count(node_lat, "width") /= n) then
          call fatal_error("Number of entries on <pitch> must be the same as &
               &the number of entries on <dimension>.")
        end if

      else if (node_word_count(node_lat, "pitch") /= n) then
        call fatal_error("Number of entries on <pitch> must be the same as &
             &the number of entries on <dimension>.")
      end if

      allocate(lat % pitch(n))
      ! TODO: Remove the 'width' code in a future release.
      if (check_for_node(node_lat, "width")) then
        call get_node_array(node_lat, "width", lat % pitch)
      else
        call get_node_array(node_lat, "pitch", lat % pitch)
      end if

      ! TODO: Remove deprecation warning in a future release.
      if (check_for_node(node_lat, "type")) then
        call warning("The use of 'type' is no longer needed.  The utility &
             &openmc/src/utils/update_inputs.py can be used to automatically &
             &update geometry.xml files.")
      end if

      ! Copy number of dimensions
      n_x = lat % n_cells(1)
      n_y = lat % n_cells(2)
      n_z = lat % n_cells(3)
      allocate(lat % universes(n_x, n_y, n_z))

      ! Check that number of universes matches size
      n = node_word_count(node_lat, "universes")
      if (n /= n_x*n_y*n_z) then
        call fatal_error("Number of universes on <universes> does not match &
             &size of lattice " // trim(to_str(lat % id)) // ".")
      end if

      allocate(temp_int_array(n))
      call get_node_array(node_lat, "universes", temp_int_array)

      ! Read universes
      do m = 1, n_z
        do k = 0, n_y - 1
          do j = 1, n_x
            lat % universes(j, n_y - k, m) = &
                 temp_int_array(j + n_x*k + n_x*n_y*(m-1))
            if (find(fill_univ_ids, lat % universes(j, n_y - k, m)) == -1) &
                 call fill_univ_ids % push_back(lat % universes(j, n_y - k, m))
          end do
        end do
      end do
      deallocate(temp_int_array)

      ! Read outer universe for area outside lattice.
      lat % outer = NO_OUTER_UNIVERSE
      if (check_for_node(node_lat, "outer")) then
        call get_node_value(node_lat, "outer", lat % outer)
        if (find(fill_univ_ids, lat % outer) == -1) &
             call fill_univ_ids % push_back(lat % outer)
      end if

      ! Check for 'outside' nodes which are no longer supported.
      if (check_for_node(node_lat, "outside")) then
        call fatal_error("The use of 'outside' in lattices is no longer &
             &supported.  Instead, use 'outer' which defines a universe rather &
             &than a material.  The utility openmc/src/utils/update_inputs.py &
             &can be used automatically replace 'outside' with 'outer'.")
      end if

      ! Add lattice to dictionary
      call lattice_dict % set(lat % id, i)

      end select
    end do RECT_LATTICES

    HEX_LATTICES: do i = 1, n_hlats
      allocate(HexLattice::lattices(n_rlats + i) % obj)
      lat => lattices(n_rlats + i) % obj
      select type (lat)
      type is (HexLattice)

      ! Get pointer to i-th lattice
      node_lat = node_hlat_list(i)

      ! ID of lattice
      if (check_for_node(node_lat, "id")) then
        call get_node_value(node_lat, "id", lat % id)
      else
        call fatal_error("Must specify id of lattice in geometry XML file.")
      end if

      ! Check to make sure 'id' hasn't been used
      if (lattice_dict % has(lat % id)) then
        call fatal_error("Two or more lattices use the same unique ID: " &
             // to_str(lat % id))
      end if

      ! Copy lattice name
      if (check_for_node(node_lat, "name")) then
        call get_node_value(node_lat, "name", lat % name)
      end if

      ! Read number of lattice cells in each dimension
      call get_node_value(node_lat, "n_rings", lat % n_rings)
      if (check_for_node(node_lat, "n_axial")) then
        call get_node_value(node_lat, "n_axial", lat % n_axial)
        lat % is_3d = .true.
      else
        lat % n_axial = 1
        lat % is_3d = .false.
      end if

      ! Read lattice lower-left location
      n = node_word_count(node_lat, "center")
      if (lat % is_3d .and. n /= 3) then
        call fatal_error("A hexagonal lattice with <n_axial> must have &
             &<center> specified by 3 numbers.")
      else if ((.not. lat % is_3d) .and. n /= 2) then
        call fatal_error("A hexagonal lattice without <n_axial> must have &
             &<center> specified by 2 numbers.")
      end if

      allocate(lat % center(n))
      call get_node_array(node_lat, "center", lat % center)

      ! Read lattice pitches
      n = node_word_count(node_lat, "pitch")
      if (lat % is_3d .and. n /= 2) then
        call fatal_error("A hexagonal lattice with <n_axial> must have <pitch> &
              &specified by 2 numbers.")
      else if ((.not. lat % is_3d) .and. n /= 1) then
        call fatal_error("A hexagonal lattice without <n_axial> must have &
             &<pitch> specified by 1 number.")
      end if

      allocate(lat % pitch(n))
      call get_node_array(node_lat, "pitch", lat % pitch)

      ! Copy number of dimensions
      n_rings = lat % n_rings
      n_z = lat % n_axial
      allocate(lat % universes(2*n_rings - 1, 2*n_rings - 1, n_z))

      ! Check that number of universes matches size
      n = node_word_count(node_lat, "universes")
      if (n /= (3*n_rings**2 - 3*n_rings + 1)*n_z) then
        call fatal_error("Number of universes on <universes> does not match &
             &size of lattice " // trim(to_str(lat % id)) // ".")
      end if

      allocate(temp_int_array(n))
      call get_node_array(node_lat, "universes", temp_int_array)

      ! Read universes
      ! Universes in hexagonal lattices are stored in a manner that represents
      ! a skewed coordinate system: (x, alpha) rather than (x, y).  There is
      ! no obvious, direct relationship between the order of universes in the
      ! input and the order that they will be stored in the skewed array so
      ! the following code walks a set of index values across the skewed array
      ! in a manner that matches the input order.  Note that i_x = 0, i_a = 0
      ! corresponds to the center of the hexagonal lattice.

      input_index = 1
      do m = 1, n_z
        ! Initialize lattice indecies.
        i_x = 1
        i_a = n_rings - 1

        ! Map upper triangular region of hexagonal lattice.
        do k = 1, n_rings-1
          ! Walk index to lower-left neighbor of last row start.
          i_x = i_x - 1
          do j = 1, k
            ! Place universe in array.
            lat % universes(i_x + n_rings, i_a + n_rings, m) = &
                 temp_int_array(input_index)
            if (find(fill_univ_ids, temp_int_array(input_index)) == -1) &
                 call fill_univ_ids % push_back(temp_int_array(input_index))
            ! Walk index to closest non-adjacent right neighbor.
            i_x = i_x + 2
            i_a = i_a - 1
            ! Increment XML array index.
            input_index = input_index + 1
          end do
          ! Return lattice index to start of current row.
          i_x = i_x - 2*k
          i_a = i_a + k
        end do

        ! Map middle square region of hexagonal lattice.
        do k = 1, 2*n_rings - 1
          if (mod(k, 2) == 1) then
            ! Walk index to lower-left neighbor of last row start.
            i_x = i_x - 1
          else
            ! Walk index to lower-right neighbor of last row start
            i_x = i_x + 1
            i_a = i_a - 1
          end if
          do j = 1, n_rings - mod(k-1, 2)
            ! Place universe in array.
            lat % universes(i_x + n_rings, i_a + n_rings, m) = &
                 temp_int_array(input_index)
            if (find(fill_univ_ids, temp_int_array(input_index)) == -1) &
                 call fill_univ_ids % push_back(temp_int_array(input_index))
            ! Walk index to closest non-adjacent right neighbor.
            i_x = i_x + 2
            i_a = i_a - 1
            ! Increment XML array index.
            input_index = input_index + 1
          end do
          ! Return lattice index to start of current row.
          i_x = i_x - 2*(n_rings - mod(k-1, 2))
          i_a = i_a + n_rings - mod(k-1, 2)
        end do

        ! Map lower triangular region of hexagonal lattice.
        do k = 1, n_rings-1
          ! Walk index to lower-right neighbor of last row start.
          i_x = i_x + 1
          i_a = i_a - 1
          do j = 1, n_rings - k
            ! Place universe in array.
            lat % universes(i_x + n_rings, i_a + n_rings, m) = &
                 temp_int_array(input_index)
            if (find(fill_univ_ids, temp_int_array(input_index)) == -1) &
                 call fill_univ_ids % push_back(temp_int_array(input_index))
            ! Walk index to closest non-adjacent right neighbor.
            i_x = i_x + 2
            i_a = i_a - 1
            ! Increment XML array index.
            input_index = input_index + 1
          end do
          ! Return lattice index to start of current row.
          i_x = i_x - 2*(n_rings - k)
          i_a = i_a + n_rings - k
        end do
      end do
      deallocate(temp_int_array)

      ! Read outer universe for area outside lattice.
      lat % outer = NO_OUTER_UNIVERSE
      if (check_for_node(node_lat, "outer")) then
        call get_node_value(node_lat, "outer", lat % outer)
        if (find(fill_univ_ids, lat % outer) == -1) &
             call fill_univ_ids % push_back(lat % outer)
      end if

      ! Check for 'outside' nodes which are no longer supported.
      if (check_for_node(node_lat, "outside")) then
        call fatal_error("The use of 'outside' in lattices is no longer &
             &supported.  Instead, use 'outer' which defines a universe rather &
             &than a material.  The utility openmc/src/utils/update_inputs.py &
             &can be used automatically replace 'outside' with 'outer'.")
      end if

      ! Add lattice to dictionary
      call lattice_dict % set(lat % id, n_rlats + i)

      end select
    end do HEX_LATTICES

    ! ==========================================================================
    ! SETUP UNIVERSES

    ! Allocate universes, universe cell arrays, and assign base universe
    allocate(universes(n_universes))
    do i = 1, n_universes
      associate (u => universes(i))
        u % id = univ_ids % data(i)

        ! Allocate cell list
        n_cells_in_univ = cells_in_univ_dict % get(u % id)
        allocate(u % cells(n_cells_in_univ))
        u % cells(:) = 0

        ! Check whether universe is a fill universe
        if (find(fill_univ_ids, u % id) == -1) then
          if (root_universe > 0) then
            call fatal_error("Two or more universes are not used as fill &
                 &universes, so it is not possible to distinguish which one &
                 &is the root universe.")
          else
            root_universe = i
          end if
        end if
      end associate
    end do

    do i = 1, n_cells
      ! Get index in universes array
      j = universe_dict % get(cells(i) % universe)

      ! Set the first zero entry in the universe cells array to the index in the
      ! global cells array
      associate (u => universes(j))
        u % cells(find(u % cells, 0)) = i
      end associate
    end do

    ! Clear dictionary
    call cells_in_univ_dict%clear()

    ! Close geometry XML file
    call doc % clear()

  end subroutine read_geometry_xml

!===============================================================================
! READ_MATERIAL_XML reads data from a materials.xml file and parses it, checking
! for errors and placing properly-formatted data in the right data structures
!===============================================================================

  subroutine read_cross_sections_xml()
    integer :: i, j
    logical                 :: file_exists
    character(MAX_FILE_LEN) :: env_variable
    character(MAX_LINE_LEN) :: filename
    type(XMLDocument)       :: doc
    type(XMLNode)           :: root

    ! Display output message
    call write_message("Reading materials XML file...", 5)

    ! Check is materials.xml exists
    filename = trim(path_input) // "materials.xml"
    inquire(FILE=filename, EXIST=file_exists)
    if (.not. file_exists) then
      call fatal_error("Material XML file '" // trim(filename) // "' does not &
           &exist!")
    end if

    ! Parse materials.xml file
    call doc % load_file(filename)
    root = doc % document_element()

    ! Find cross_sections.xml file -- the first place to look is the
    ! materials.xml file. If no file is found there, then we check the
    ! OPENMC_CROSS_SECTIONS environment variable
    if (.not. check_for_node(root, "cross_sections")) then
      ! No cross_sections.xml file specified in settings.xml, check
      ! environment variable
      if (run_CE) then
        call get_environment_variable("OPENMC_CROSS_SECTIONS", env_variable)
        if (len_trim(env_variable) == 0) then
          call get_environment_variable("CROSS_SECTIONS", env_variable)
          ! FIXME: When deprecated option of setting the cross sections in
          ! settings.xml is removed, remove ".and. path_cross_sections == ''"
          if (len_trim(env_variable) == 0 .and. path_cross_sections == '') then
            call fatal_error("No cross_sections.xml file was specified in &
                 &materials.xml, settings.xml,  or in the OPENMC_CROSS_SECTIONS&
                 & environment variable. OpenMC needs such a file to identify &
                 &where to find ACE cross section libraries. Please consult the&
                 & user's guide at http://mit-crpg.github.io/openmc for &
                 &information on how to set up ACE cross section libraries.")
          else
            call warning("The CROSS_SECTIONS environment variable is &
                 &deprecated. Please update your environment to use &
                 &OPENMC_CROSS_SECTIONS instead.")
          end if
        end if
        path_cross_sections = trim(env_variable)
      else
        call get_environment_variable("OPENMC_MG_CROSS_SECTIONS", env_variable)
          ! FIXME: When deprecated option of setting the mg cross sections in
          ! settings.xml is removed, remove ".and. path_cross_sections == ''"
        if (len_trim(env_variable) == 0 .and. path_cross_sections == '') then
          call fatal_error("No mgxs.h5 file was specified in &
               &materials.xml or in the OPENMC_MG_CROSS_SECTIONS environment &
               &variable. OpenMC needs such a file to identify where to &
               &find MG cross section libraries. Please consult the user's &
               &guide at http://mit-crpg.github.io/openmc for information on &
               &how to set up MG cross section libraries.")
        else if (len_trim(env_variable) /= 0) then
          path_cross_sections = trim(env_variable)
        end if
      end if
    else
      call get_node_value(root, "cross_sections", path_cross_sections)
    end if

    ! Find the windowed multipole library
    if (run_mode /= MODE_PLOTTING) then
      if (.not. check_for_node(root, "multipole_library")) then
        ! No library location specified in materials.xml, check
        ! environment variable
        call get_environment_variable("OPENMC_MULTIPOLE_LIBRARY", env_variable)
        path_multipole = trim(env_variable)
      else
        call get_node_value(root, "multipole_library", path_multipole)
      end if
      if (.not. ends_with(path_multipole, "/")) &
           path_multipole = trim(path_multipole) // "/"
    end if

    ! Close materials XML file
    call doc % clear()

    ! Now that the cross_sections.xml or mgxs.h5 has been located, read it in
    if (run_CE) then
      call read_ce_cross_sections_xml()
    else
      call read_mg_cross_sections_header()
    end if

    ! Creating dictionary that maps the name of the material to the entry
    do i = 1, size(libraries)
      do j = 1, size(libraries(i) % materials)
        call library_dict % set(to_lower(libraries(i) % materials(j)), i)
      end do
    end do

    ! Check that 0K nuclides are listed in the cross_sections.xml file
    if (allocated(res_scat_nuclides)) then
      do i = 1, size(res_scat_nuclides)
        if (.not. library_dict % has(to_lower(res_scat_nuclides(i)))) then
          call fatal_error("Could not find resonant scatterer " &
               // trim(res_scat_nuclides(i)) // " in cross_sections.xml file!")
        end if
      end do
    end if

  end subroutine read_cross_sections_xml

  subroutine read_materials_xml(material_temps)
    real(8), allocatable, intent(out) :: material_temps(:)

    integer :: i              ! loop index for materials
    integer :: j              ! loop index for nuclides
    integer :: n              ! number of nuclides
    integer :: n_sab          ! number of sab tables for a material
    integer :: i_library      ! index in libraries array
    integer :: index_nuclide  ! index in nuclides
    integer :: index_element  ! index in elements
    integer :: index_sab      ! index in sab_tables
    logical :: file_exists    ! does materials.xml exist?
    character(20)           :: name         ! name of nuclide, e.g. U235
    character(3)            :: element      ! name of element, e.g. Zr
    character(MAX_WORD_LEN) :: units        ! units on density
    character(MAX_LINE_LEN) :: filename     ! absolute path to materials.xml
    character(MAX_LINE_LEN) :: temp_str     ! temporary string when reading
    real(8)                 :: val          ! value entered for density
    real(8)                 :: temp_dble    ! temporary double prec. real
    logical                 :: sum_density  ! density is sum of nuclide densities
    type(VectorChar)        :: names        ! temporary list of nuclide names
    type(VectorInt)         :: list_iso_lab ! temporary list of isotropic lab scatterers
    type(VectorReal)        :: densities    ! temporary list of nuclide densities
    type(Material), pointer :: mat => null()
    type(XMLDocument) :: doc
    type(XMLNode) :: root
    type(XMLNode) :: node_mat
    type(XMLNode) :: node_dens
    type(XMLNode) :: node_nuc
    type(XMLNode) :: node_sab
    type(XMLNode), allocatable :: node_mat_list(:)
    type(XMLNode), allocatable :: node_nuc_list(:)
    type(XMLNode), allocatable :: node_ele_list(:)
    type(XMLNode), allocatable :: node_macro_list(:)
    type(XMLNode), allocatable :: node_sab_list(:)

    ! Check is materials.xml exists
    filename = trim(path_input) // "materials.xml"
    inquire(FILE=filename, EXIST=file_exists)
    if (.not. file_exists) then
      call fatal_error("Material XML file '" // trim(filename) // "' does not &
           &exist!")
    end if

    ! Parse materials.xml file
    call doc % load_file(filename)
    root = doc % document_element()

    ! Get pointer to list of XML <material>
    call get_node_list(root, "material", node_mat_list)

    ! Allocate cells array
    n_materials = size(node_mat_list)
    allocate(materials(n_materials))
    allocate(material_temps(n_materials))

    ! Initialize count for number of nuclides/S(a,b) tables
    index_nuclide = 0
    index_element = 0
    index_sab = 0

    do i = 1, n_materials
      mat => materials(i)

      ! Get pointer to i-th material node
      node_mat = node_mat_list(i)

      ! Copy material id
      if (check_for_node(node_mat, "id")) then
        call get_node_value(node_mat, "id", mat % id)
      else
        call fatal_error("Must specify id of material in materials XML file")
      end if

      ! Check if material is depletable
      if (check_for_node(node_mat, "depletable")) then
        call get_node_value(node_mat, "depletable", temp_str)
        if (to_lower(temp_str) == "true" .or. temp_str == "1") &
             mat % depletable = .true.
      end if

      ! Check to make sure 'id' hasn't been used
      if (material_dict % has(mat % id)) then
        call fatal_error("Two or more materials use the same unique ID: " &
             // to_str(mat % id))
      end if

      ! Copy material name
      if (check_for_node(node_mat, "name")) then
        call get_node_value(node_mat, "name", mat % name)
      end if

      ! Get material default temperature
      if (check_for_node(node_mat, "temperature")) then
        call get_node_value(node_mat, "temperature", material_temps(i))
      else
        material_temps(i) = ERROR_REAL
      end if

      ! Get pointer to density element
      if (check_for_node(node_mat, "density")) then
        node_dens = node_mat % child("density")
      else
        call fatal_error("Must specify density element in material " &
             // trim(to_str(mat % id)))
      end if

      ! Copy units
      call get_node_value(node_dens, "units", units)

      ! If the units is 'sum', then the total density of the material is taken
      ! to be the sum of the atom fractions listed on the nuclides
      if (units == 'sum') then
        sum_density = .true.

      else if (units == 'macro') then
        if (check_for_node(node_dens, "value")) then
          call get_node_value(node_dens, "value", val)
        else
          val = ONE
        end if

        ! Set density
        mat % density = val

        sum_density = .false.

      else
        call get_node_value(node_dens, "value", val)

        ! Check for erroneous density
        sum_density = .false.
        if (val <= ZERO) then
          call fatal_error("Need to specify a positive density on material " &
               // trim(to_str(mat % id)) // ".")
        end if

        ! Adjust material density based on specified units
        select case(to_lower(units))
        case ('g/cc', 'g/cm3')
          mat % density = -val
        case ('kg/m3')
          mat % density = -0.001_8 * val
        case ('atom/b-cm')
          mat % density = val
        case ('atom/cm3', 'atom/cc')
          mat % density = 1.0e-24_8 * val
        case default
          call fatal_error("Unkwown units '" // trim(units) &
               // "' specified on material " // trim(to_str(mat % id)))
        end select
      end if

      ! Issue error if elements are provided
      call get_node_list(node_mat, "element", node_ele_list)

      if (size(node_ele_list) > 0) then
        call fatal_error("Unable to add an element to material " &
             // trim(to_str(mat % id)) // " since the element option has &
             &been removed from the xml input. Elements can only be added via &
             &the Python API, which will expand elements into their natural &
             &nuclides.")
      end if

      ! =======================================================================
      ! READ AND PARSE <nuclide> TAGS

      ! Check to ensure material has at least one nuclide
      if (.not. check_for_node(node_mat, "nuclide") .and. &
           .not. check_for_node(node_mat, "macroscopic")) then
        call fatal_error("No macroscopic data or nuclides specified on &
             &material " // trim(to_str(mat % id)))
      end if

      ! Create list of macroscopic x/s based on those specified, just treat
      ! them as nuclides. This is all really a facade so the user thinks they
      ! are entering in macroscopic data but the code treats them the same
      ! as nuclides internally.
      ! Get pointer list of XML <macroscopic>
      call get_node_list(node_mat, "macroscopic", node_macro_list)
      if (run_CE .and. (size(node_macro_list) > 0)) then
        call fatal_error("Macroscopic can not be used in continuous-energy&
                         & mode!")
      else if (size(node_macro_list) > 1) then
        call fatal_error("Only one macroscopic object permitted per material, " &
             // trim(to_str(mat % id)))
      else if (size(node_macro_list) == 1) then

        node_nuc = node_macro_list(1)

        ! Check for empty name on nuclide
        if (.not. check_for_node(node_nuc, "name")) then
          call fatal_error("No name specified on macroscopic data in material " &
               // trim(to_str(mat % id)))
        end if

        ! store nuclide name
        call get_node_value(node_nuc, "name", name)
        name = trim(name)

        ! save name to list
        call names % push_back(name)

        ! Set density for macroscopic data
        if (units == 'macro') then
          call densities % push_back(ONE)
        else
          call fatal_error("Units can only be macro for macroscopic data " &
               // trim(name))
        end if
      else

        ! Get pointer list of XML <nuclide>
        call get_node_list(node_mat, "nuclide", node_nuc_list)

        ! Create list of nuclides based on those specified
        INDIVIDUAL_NUCLIDES: do j = 1, size(node_nuc_list)
          ! Combine nuclide identifier and cross section and copy into names
          node_nuc = node_nuc_list(j)

          ! Check for empty name on nuclide
          if (.not. check_for_node(node_nuc, "name")) then
            call fatal_error("No name specified on nuclide in material " &
                 // trim(to_str(mat % id)))
          end if

          ! Check enforced isotropic lab scattering
          if (run_CE) then
            if (check_for_node(node_nuc, "scattering")) then
              call get_node_value(node_nuc, "scattering", temp_str)
              if (adjustl(to_lower(temp_str)) == "iso-in-lab") then
                call list_iso_lab % push_back(1)
              else if (adjustl(to_lower(temp_str)) == "data") then
                call list_iso_lab % push_back(0)
              else
                call fatal_error("Scattering must be isotropic in lab or follow&
                     & the ACE file data")
              end if
            else
              call list_iso_lab % push_back(0)
            end if
          end if

          ! store nuclide name
          call get_node_value(node_nuc, "name", name)
          name = trim(name)

          ! save name to list
          call names % push_back(name)

          ! Check if no atom/weight percents were specified or if both atom and
          ! weight percents were specified
          if (units == 'macro') then
            call densities % push_back(ONE)
          else
            if (.not. check_for_node(node_nuc, "ao") .and. &
                 .not. check_for_node(node_nuc, "wo")) then
              call fatal_error("No atom or weight percent specified for &
                   &nuclide" // trim(name))
            elseif (check_for_node(node_nuc, "ao") .and. &
                    check_for_node(node_nuc, "wo")) then
              call fatal_error("Cannot specify both atom and weight percents &
                   &for a nuclide: " // trim(name))
            end if

            ! Copy atom/weight percents
            if (check_for_node(node_nuc, "ao")) then
              call get_node_value(node_nuc, "ao", temp_dble)
              call densities % push_back(temp_dble)
            else
              call get_node_value(node_nuc, "wo", temp_dble)
              call densities % push_back(-temp_dble)
            end if
          end if
        end do INDIVIDUAL_NUCLIDES
      end if

      ! ========================================================================
      ! COPY NUCLIDES TO ARRAYS IN MATERIAL

      ! allocate arrays in Material object
      n = names % size()
      mat % n_nuclides = n
      allocate(mat % names(n))
      allocate(mat % nuclide(n))
      allocate(mat % element(n))
      allocate(mat % atom_density(n))
      allocate(mat % p0(n))

      ALL_NUCLIDES: do j = 1, mat % n_nuclides
        ! Check that this nuclide is listed in the cross_sections.xml file
        name = trim(names % data(j))
        if (.not. library_dict % has(to_lower(name))) then
          call fatal_error("Could not find nuclide " // trim(name) &
               // " in cross_sections data file!")
        end if
        i_library = library_dict % get(to_lower(name))

        if (run_CE) then
          ! Check to make sure cross-section is continuous energy neutron table
          if (libraries(i_library) % type /= LIBRARY_NEUTRON) then
            call fatal_error("Cross-section table " // trim(name) &
                 // " is not a continuous-energy neutron table.")
          end if
        end if

        ! If this nuclide hasn't been encountered yet, we need to add its name
        ! and alias to the nuclide_dict
        if (.not. nuclide_dict % has(to_lower(name))) then
          index_nuclide    = index_nuclide + 1
          mat % nuclide(j) = index_nuclide

          call nuclide_dict % set(to_lower(name), index_nuclide)
        else
          mat % nuclide(j) = nuclide_dict % get(to_lower(name))
        end if

        ! If the corresponding element hasn't been encountered yet and photon
        ! transport will be used, we need to add its symbol to the element_dict
        if (photon_transport) then
          element = name(1:scan(name, '0123456789') - 1)

          ! Make sure photon cross section data is available
          if (.not. library_dict % has_key(to_lower(element))) then
            call fatal_error("Could not find element " // trim(element) &
                 // " in cross_sections data file!")
          end if

          if (.not. element_dict % has_key(element)) then
            index_element = index_element + 1
            mat % element(j) = index_element

            call element_dict % add_key(element, index_element)
          else
            mat % element(j) = element_dict % get_key(element)
          end if
        end if

        ! Copy name and atom/weight percent
        mat % names(j) = name
        mat % atom_density(j) = densities % data(j)

        ! Cast integer isotropic lab scattering flag to boolean
        if (run_CE) then
          if (list_iso_lab % data(j) == 1) then
            mat % p0(j) = .true.
          else
            mat % p0(j) = .false.
          end if
        end if

      end do ALL_NUCLIDES

      ! Check to make sure either all atom percents or all weight percents are
      ! given
      if (.not. (all(mat % atom_density >= ZERO) .or. &
           all(mat % atom_density <= ZERO))) then
        call fatal_error("Cannot mix atom and weight percents in material " &
             // to_str(mat % id))
      end if

      ! Determine density if it is a sum value
      if (sum_density) mat % density = sum(mat % atom_density)

      ! Clear lists
      call names % clear()
      call densities % clear()
      call list_iso_lab % clear()

      ! =======================================================================
      ! READ AND PARSE <sab> TAG FOR S(a,b) DATA
      if (run_CE) then
        ! Get pointer list to XML <sab>
        call get_node_list(node_mat, "sab", node_sab_list)

        n_sab = size(node_sab_list)
        if (n_sab > 0) then
          ! Set number of S(a,b) tables
          mat % n_sab = n_sab

          ! Allocate names and indices for nuclides and tables -- for now we
          ! allocate these as the number of S(a,b) tables listed. Since a single
          ! table might apply to multiple nuclides, they are resized later if a
          ! table is indeed applied to multiple nuclides.
          allocate(mat % sab_names(n_sab))
          allocate(mat % i_sab_tables(n_sab))
          allocate(mat % sab_fracs(n_sab))

          do j = 1, n_sab
            ! Get pointer to S(a,b) table
            node_sab = node_sab_list(j)

            ! Determine name of S(a,b) table
            if (.not. check_for_node(node_sab, "name")) then
              call fatal_error("Need to specify <name> for S(a,b) table.")
            end if
            call get_node_value(node_sab, "name", name)
            name = trim(name)
            mat % sab_names(j) = name

            ! Read the fraction of nuclei affected by this S(a,b) table
            if (check_for_node(node_sab, "fraction")) then
              call get_node_value(node_sab, "fraction", mat % sab_fracs(j))
            else
              mat % sab_fracs(j) = ONE
            end if

            ! Check that this nuclide is listed in the cross_sections.xml file
            if (.not. library_dict % has(to_lower(name))) then
              call fatal_error("Could not find S(a,b) table " // trim(name) &
                   // " in cross_sections.xml file!")
            end if

            ! Find index in xs_listing and set the name and alias according to the
            ! listing
            i_library = library_dict % get(to_lower(name))

            if (run_CE) then
              ! Check to make sure cross-section is continuous energy neutron table
              if (libraries(i_library) % type /= LIBRARY_THERMAL) then
                call fatal_error("Cross-section table " // trim(name) &
                     // " is not a S(a,b) table.")
              end if
            end if

            ! If this S(a,b) table hasn't been encountered yet, we need to add its
            ! name and alias to the sab_dict
            if (.not. sab_dict % has(to_lower(name))) then
              index_sab = index_sab + 1
              mat % i_sab_tables(j) = index_sab
              call sab_dict % set(to_lower(name), index_sab)
            else
              mat % i_sab_tables(j) = sab_dict % get(to_lower(name))
            end if
          end do
        end if
      end if

      ! Add material to dictionary
      call material_dict % set(mat % id, i)
    end do

    ! Set total number of nuclides and S(a,b) tables
<<<<<<< HEAD
    n_nuclides_total = index_nuclide
    n_elements       = index_element
    n_sab_tables     = index_sab
=======
    n_nuclides = index_nuclide
    n_sab_tables = index_sab
>>>>>>> 89aea820

    ! Close materials XML file
    call doc % clear()

  end subroutine read_materials_xml

!===============================================================================
! READ_TALLIES_XML reads data from a tallies.xml file and parses it, checking
! for errors and placing properly-formatted data in the right data structures
!===============================================================================

  subroutine read_tallies_xml()

    integer :: i             ! loop over user-specified tallies
    integer :: j             ! loop over words
    integer :: k             ! another loop index
    integer :: l             ! another loop index
    integer :: filter_id     ! user-specified identifier for filter
    integer :: i_filt        ! index in filters array
    integer :: i_filter_mesh ! index of mesh filter
    integer :: i_elem        ! index of entry in dictionary
    integer :: n             ! size of arrays in mesh specification
    integer :: n_words       ! number of words read
    integer :: n_filter      ! number of filters
    integer :: n_new         ! number of new scores to add based on Yn/Pn tally
    integer :: n_scores      ! number of tot scores after adjusting for Yn/Pn tally
    integer :: n_bins        ! total new bins for this score
    integer :: n_user_trig   ! number of user-specified tally triggers
    integer :: trig_ind      ! index of triggers array for each tally
    integer :: user_trig_ind ! index of user-specified triggers for each tally
    integer :: i_start, i_end
    integer :: i_filt_start, i_filt_end
    integer(C_INT) :: err
    real(8) :: threshold     ! trigger convergence threshold
    integer :: n_order       ! moment order requested
    integer :: n_order_pos   ! oosition of Scattering order in score name string
    integer :: MT            ! user-specified MT for score
    integer :: imomstr       ! Index of MOMENT_STRS & MOMENT_N_STRS
    logical :: file_exists   ! does tallies.xml file exist?
    integer, allocatable :: temp_filter(:) ! temporary filter indices
    character(MAX_LINE_LEN) :: filename
    character(MAX_WORD_LEN) :: word
    character(MAX_WORD_LEN) :: score_name
    character(MAX_WORD_LEN) :: temp_str
    character(MAX_WORD_LEN), allocatable :: sarray(:)
    type(DictCharInt) :: trigger_scores
    type(TallyFilterContainer), pointer :: f
    type(RegularMesh), pointer :: m
    type(XMLDocument) :: doc
    type(XMLNode) :: root
    type(XMLNode) :: node_tal
    type(XMLNode) :: node_filt
    type(XMLNode) :: node_trigger
    type(XMLNode), allocatable :: node_mesh_list(:)
    type(XMLNode), allocatable :: node_tal_list(:)
    type(XMLNode), allocatable :: node_filt_list(:)
    type(XMLNode), allocatable :: node_trigger_list(:)
    type(XMLNode), allocatable :: node_deriv_list(:)
    type(DictEntryCI) :: elem

    ! Check if tallies.xml exists
    filename = trim(path_input) // "tallies.xml"
    inquire(FILE=filename, EXIST=file_exists)
    if (.not. file_exists) then
      ! We need to allocate tally_derivs to avoid segfaults.  Also needs to be
      ! done in parallel because tally derivs are threadprivate.
!$omp parallel
      allocate(tally_derivs(0))
!$omp end parallel

      ! Since a tallies.xml file is optional, no error is issued here
      return
    end if

    ! Display output message
    call write_message("Reading tallies XML file...", 5)

    ! Parse tallies.xml file
    call doc % load_file(filename)
    root = doc % document_element()

    ! ==========================================================================
    ! DETERMINE SIZE OF ARRAYS AND ALLOCATE

    ! Get pointer list to XML <mesh>
    call get_node_list(root, "mesh", node_mesh_list)

    ! Get pointer list to XML <filter>
    call get_node_list(root, "filter", node_filt_list)

    ! Get pointer list to XML <tally>
    call get_node_list(root, "tally", node_tal_list)

    ! Check for <assume_separate> setting
    if (check_for_node(root, "assume_separate")) then
      call get_node_value(root, "assume_separate", assume_separate)
    end if

    ! ==========================================================================
    ! READ MESH DATA

    ! Check for user meshes and allocate
    n = size(node_mesh_list)
    if (n > 0) then
      err = openmc_extend_meshes(n, i_start, i_end)
    end if

    do i = 1, n
      m => meshes(i_start + i - 1)

      ! Instantiate mesh from XML node
      call m % from_xml(node_mesh_list(i))

      ! Add mesh to dictionary
      call mesh_dict % set(m % id, i_start + i - 1)
    end do

    ! We only need the mesh info for plotting
    if (run_mode == MODE_PLOTTING) then
      call doc % clear()
      return
    end if

    ! ==========================================================================
    ! READ DATA FOR DERIVATIVES

    ! Get pointer list to XML <derivative> nodes and allocate global array.
    ! The array is threadprivate so it must be allocated in parallel.
    call get_node_list(root, "derivative", node_deriv_list)
!$omp parallel
    allocate(tally_derivs(size(node_deriv_list)))
!$omp end parallel

    ! Make sure this is not an MG run.
    if (.not. run_CE .and. size(node_deriv_list) > 0) then
      call fatal_error("Differential tallies not supported in multi-group mode")
    end if

    ! Read derivative attributes.
    do i = 1, size(node_deriv_list)
      call tally_derivs(i) % from_xml(node_deriv_list(i))

      ! Update tally derivative dictionary
      call tally_deriv_dict % set(tally_derivs(i) % id, i)
    end do

    ! ==========================================================================
    ! READ FILTER DATA

<<<<<<< HEAD
    READ_FILTERS: do i = 1, n_user_filters
      f => filters(i)

      ! Get pointer to filter xml node
      node_filt = node_filt_list(i)

      ! Copy filter id
      if (check_for_node(node_filt, "id")) then
        call get_node_value(node_filt, "id", filter_id)
      else
        call fatal_error("Must specify id for filter in tally XML file.")
      end if

      ! Check to make sure 'id' hasn't been used
      if (filter_dict % has_key(filter_id)) then
        call fatal_error("Two or more filters use the same unique ID: " &
             // to_str(filter_id))
      end if

      ! Convert filter type to lower case
      temp_str = ''
      if (check_for_node(node_filt, "type")) &
           call get_node_value(node_filt, "type", temp_str)
      temp_str = to_lower(temp_str)

      ! Determine number of bins
      select case(temp_str)
      case ("energy", "energyout", "mu", "polar", "azimuthal", &
           "mesh", "universe", "material", "cell", "distribcell", &
           "cellborn", "surface", "delayedgroup", "particle")
        if (.not. check_for_node(node_filt, "bins")) then
          call fatal_error("Bins not set in filter " // trim(to_str(filter_id)))
        end if
        n_words = node_word_count(node_filt, "bins")
      end select

      ! Determine type of filter
      select case (temp_str)

      case ('distribcell')
        ! Allocate and declare the filter type
        allocate(DistribcellFilter :: f % obj)
        select type (filt => f % obj)
        type is (DistribcellFilter)
          if (n_words /= 1) call fatal_error("Only one cell can be &
               &specified per distribcell filter.")
          ! Store bins
          call get_node_value(node_filt, "bins", filt % cell)
        end select

      case ('cell')
        ! Allocate and declare the filter type
        allocate(CellFilter :: f % obj)
        select type (filt => f % obj)
        type is (CellFilter)
          ! Allocate and store bins
          filt % n_bins = n_words
          allocate(filt % cells(n_words))
          call get_node_array(node_filt, "bins", filt % cells)
        end select

      case ('cellborn')
        ! Allocate and declare the filter type
        allocate(CellbornFilter :: f % obj)
        select type (filt => f % obj)
        type is (CellbornFilter)
          ! Allocate and store bins
          filt % n_bins = n_words
          allocate(filt % cells(n_words))
          call get_node_array(node_filt, "bins", filt % cells)
        end select

      case ('material')
        ! Allocate and declare the filter type
        allocate(MaterialFilter :: f % obj)
        select type (filt => f % obj)
        type is (MaterialFilter)
          ! Allocate and store bins
          filt % n_bins = n_words
          allocate(filt % materials(n_words))
          call get_node_array(node_filt, "bins", filt % materials)
        end select

      case ('particle')
        ! Allocate and declare the filter type
        allocate(ParticleFilter :: f % obj)
        select type (filt => f % obj)
        type is (ParticleFilter)
          ! Allocate and store bins
          filt % n_bins = n_words
          allocate(filt % particles(n_words))
          call get_node_array(node_filt, "bins", filt % particles)
        end select

      case ('universe')
        ! Allocate and declare the filter type
        allocate(UniverseFilter :: f % obj)
        select type (filt => f % obj)
        type is (UniverseFilter)
          ! Allocate and store bins
          filt % n_bins = n_words
          allocate(filt % universes(n_words))
          call get_node_array(node_filt, "bins", filt % universes)
        end select

      case ('surface')
        call fatal_error("Surface filter is not yet supported!")
        ! Allocate and declare the filter type
        allocate(SurfaceFilter :: f % obj)
        select type (filt => f % obj)
        type is (SurfaceFilter)
          ! Allocate and store bins
          filt % n_bins = n_words
          allocate(filt % surfaces(n_words))
          call get_node_array(node_filt, "bins", filt % surfaces)
        end select

      case ('mesh')
        ! Allocate and declare the filter type
        allocate(MeshFilter :: f % obj)
        select type (filt => f % obj)
        type is (MeshFilter)
          if (n_words /= 1) call fatal_error("Only one mesh can be &
               &specified per mesh filter.")

          ! Determine id of mesh
          call get_node_value(node_filt, "bins", id)

          ! Get pointer to mesh
          if (mesh_dict % has_key(id)) then
            i_mesh = mesh_dict % get_key(id)
            m => meshes(i_mesh)
          else
            call fatal_error("Could not find mesh " // trim(to_str(id)) &
                 // " specified on filter " // trim(to_str(filter_id)))
          end if

          ! Determine number of bins
          filt % n_bins = product(m % dimension)

          ! Store the index of the mesh
          filt % mesh = i_mesh
        end select

      case ('energy')

        ! Allocate and declare the filter type
        allocate(EnergyFilter :: f % obj)
        select type (filt => f % obj)
        type is (EnergyFilter)
          ! Allocate and store bins
          filt % n_bins = n_words - 1
          allocate(filt % bins(n_words))
          call get_node_array(node_filt, "bins", filt % bins)

          ! We can save tallying time if we know that the tally bins match
          ! the energy group structure.  In that case, the matching bin
          ! index is simply the group (after flipping for the different
          ! ordering of the library and tallying systems).
          if (.not. run_CE) then
            if (n_words == num_energy_groups + 1) then
              if (all(filt % bins == energy_bins(num_energy_groups + 1:1:-1))) &
                   then
                filt % matches_transport_groups = .true.
              end if
            end if
          end if
        end select

      case ('energyout')
        ! Allocate and declare the filter type
        allocate(EnergyoutFilter :: f % obj)
        select type (filt => f % obj)
        type is (EnergyoutFilter)
          ! Allocate and store bins
          filt % n_bins = n_words - 1
          allocate(filt % bins(n_words))
          call get_node_array(node_filt, "bins", filt % bins)

          ! We can save tallying time if we know that the tally bins match
          ! the energy group structure.  In that case, the matching bin
          ! index is simply the group (after flipping for the different
          ! ordering of the library and tallying systems).
          if (.not. run_CE) then
            if (n_words == num_energy_groups + 1) then
              if (all(filt % bins == energy_bins(num_energy_groups + 1:1:-1))) &
                   then
                filt % matches_transport_groups = .true.
              end if
            end if
          end if
        end select

      case ('delayedgroup')

        ! Allocate and declare the filter type
        allocate(DelayedGroupFilter :: f % obj)
        select type (filt => f % obj)
        type is (DelayedGroupFilter)
          ! Allocate and store bins
          filt % n_bins = n_words
          allocate(filt % groups(n_words))
          call get_node_array(node_filt, "bins", filt % groups)

          ! Check that bins are all are between 1 and MAX_DELAYED_GROUPS
          do d = 1, n_words
            if (filt % groups(d) < 1 .or. &
                 filt % groups(d) > MAX_DELAYED_GROUPS) then
              call fatal_error("Encountered delayedgroup bin with index " &
                   // trim(to_str(filt % groups(d))) // " that is outside &
                   &the range of 1 to MAX_DELAYED_GROUPS ( " &
                   // trim(to_str(MAX_DELAYED_GROUPS)) // ")")
            end if
          end do
        end select

      case ('mu')
        ! Allocate and declare the filter type
        allocate(MuFilter :: f % obj)
        select type (filt => f % obj)
        type is (MuFilter)
          ! Allocate and store bins
          filt % n_bins = n_words - 1
          allocate(filt % bins(n_words))
          call get_node_array(node_filt, "bins", filt % bins)

          ! Allow a user to input a lone number which will mean that you
          ! subdivide [-1,1] evenly with the input being the number of bins
          if (n_words == 1) then
            Nangle = int(filt % bins(1))
            if (Nangle > 1) then
              filt % n_bins = Nangle
              dangle = TWO / real(Nangle,8)
              deallocate(filt % bins)
              allocate(filt % bins(Nangle + 1))
              do iangle = 1, Nangle
                filt % bins(iangle) = -ONE + (iangle - 1) * dangle
              end do
              filt % bins(Nangle + 1) = ONE
            else
              call fatal_error("Number of bins for mu filter must be&
                   & greater than 1 on filter " &
                   // trim(to_str(filter_id)) // ".")
            end if
          end if
        end select

      case ('polar')
        ! Allocate and declare the filter type
        allocate(PolarFilter :: f % obj)
        select type (filt => f % obj)
        type is (PolarFilter)
          ! Allocate and store bins
          filt % n_bins = n_words - 1
          allocate(filt % bins(n_words))
          call get_node_array(node_filt, "bins", filt % bins)

          ! Allow a user to input a lone number which will mean that you
          ! subdivide [0,pi] evenly with the input being the number of bins
          if (n_words == 1) then
            Nangle = int(filt % bins(1))
            if (Nangle > 1) then
              filt % n_bins = Nangle
              dangle = PI / real(Nangle,8)
              deallocate(filt % bins)
              allocate(filt % bins(Nangle + 1))
              do iangle = 1, Nangle
                filt % bins(iangle) = (iangle - 1) * dangle
              end do
              filt % bins(Nangle + 1) = PI
            else
              call fatal_error("Number of bins for polar filter must be&
                   & greater than 1 on filter " &
                   // trim(to_str(filter_id)) // ".")
            end if
          end if
        end select

      case ('azimuthal')
        ! Allocate and declare the filter type
        allocate(AzimuthalFilter :: f % obj)
        select type (filt => f % obj)
        type is (AzimuthalFilter)
          ! Allocate and store bins
          filt % n_bins = n_words - 1
          allocate(filt % bins(n_words))
          call get_node_array(node_filt, "bins", filt % bins)

          ! Allow a user to input a lone number which will mean that you
          ! subdivide [-pi,pi) evenly with the input being the number of
          ! bins
          if (n_words == 1) then
            Nangle = int(filt % bins(1))
            if (Nangle > 1) then
              filt % n_bins = Nangle
              dangle = TWO * PI / real(Nangle,8)
              deallocate(filt % bins)
              allocate(filt % bins(Nangle + 1))
              do iangle = 1, Nangle
                filt % bins(iangle) = -PI + (iangle - 1) * dangle
              end do
              filt % bins(Nangle + 1) = PI
            else
              call fatal_error("Number of bins for azimuthal filter must be&
                   & greater than 1 on filter " &
                   // trim(to_str(filter_id)) // ".")
            end if
          end if
        end select
=======
    ! Check for user filters and allocate
    n = size(node_filt_list)
    if (n > 0) then
      err = openmc_extend_filters(n, i_start, i_end)
    end if
>>>>>>> 89aea820

    READ_FILTERS: do i = 1, n
      f => filters(i_start + i - 1)

      ! Get pointer to filter xml node
      node_filt = node_filt_list(i)

      ! Copy filter id
      if (check_for_node(node_filt, "id")) then
        call get_node_value(node_filt, "id", filter_id)
      else
        call fatal_error("Must specify id for filter in tally XML file.")
      end if

      ! Check to make sure 'id' hasn't been used
      if (filter_dict % has(filter_id)) then
        call fatal_error("Two or more filters use the same unique ID: " &
             // to_str(filter_id))
      end if

      ! Convert filter type to lower case
      temp_str = ''
      if (check_for_node(node_filt, "type")) &
           call get_node_value(node_filt, "type", temp_str)
      temp_str = to_lower(temp_str)

      ! Determine number of bins
      select case(temp_str)
      case ("energy", "energyout", "mu", "polar", "azimuthal")
        if (.not. check_for_node(node_filt, "bins")) then
          call fatal_error("Bins not set in filter " // trim(to_str(filter_id)))
        end if
      case ("mesh", "universe", "material", "cell", "distribcell", &
            "cellborn", "cellfrom", "surface", "delayedgroup")
        if (.not. check_for_node(node_filt, "bins")) then
          call fatal_error("Bins not set in filter " // trim(to_str(filter_id)))
        end if
      end select

      ! Allocate according to the filter type
      err = openmc_filter_set_type(i_start + i - 1, to_c_string(temp_str))

      ! Read filter data from XML
      call f % obj % from_xml(node_filt)

      ! Set filter id
      err = openmc_filter_set_id(i_start + i - 1, filter_id)

      ! Initialize filter
      call f % obj % initialize()
    end do READ_FILTERS

    ! ==========================================================================
    ! READ TALLY DATA

    ! Check for user tallies
    n = size(node_tal_list)
    if (n == 0) then
      if (master) call warning("No tallies present in tallies.xml file!")
    end if

    ! Allocate user tallies
    if (n > 0 .and. run_mode /= MODE_PLOTTING) then
      err = openmc_extend_tallies(n, i_start, i_end)
    end if

    READ_TALLIES: do i = 1, n
      ! Allocate tally
      err = openmc_tally_set_type(i_start + i - 1, &
           C_CHAR_'generic' // C_NULL_CHAR)

      ! Get pointer to tally
      associate (t => tallies(i_start + i - 1) % obj)

      ! Get pointer to tally xml node
      node_tal = node_tal_list(i)

      ! Copy tally id
      if (check_for_node(node_tal, "id")) then
        call get_node_value(node_tal, "id", t % id)
      else
        call fatal_error("Must specify id for tally in tally XML file.")
      end if

      ! Check to make sure 'id' hasn't been used
      if (tally_dict % has(t % id)) then
        call fatal_error("Two or more tallies use the same unique ID: " &
             // to_str(t % id))
      end if

      ! Copy tally name
      if (check_for_node(node_tal, "name")) &
           call get_node_value(node_tal, "name", t % name)

      ! =======================================================================
      ! READ DATA FOR FILTERS

      ! Check if user is using old XML format and throw an error if so
      if (check_for_node(node_tal, "filter")) then
        call fatal_error("Tally filters must be specified independently of &
             &tallies in a <filter> element. The <tally> element itself should &
             &have a list of filters that apply, e.g., <filters>1 2</filters> &
             &where 1 and 2 are the IDs of filters specified outside of &
             &<tally>.")
      end if

      ! Determine number of filters
      if (check_for_node(node_tal, "filters")) then
        n_filter = node_word_count(node_tal, "filters")
      else
        n_filter = 0
      end if

      ! Allocate and store filter user ids
      allocate(temp_filter(n_filter))
      if (n_filter > 0) then
        call get_node_array(node_tal, "filters", temp_filter)
<<<<<<< HEAD
      end if

      do j = 1, n_filter
        ! Get pointer to filter
        if (filter_dict % has_key(temp_filter(j))) then
          i_filt = filter_dict % get_key(temp_filter(j))
          f => filters(i_filt)
        else
          call fatal_error("Could not find filter " &
               // trim(to_str(temp_filter(j))) // " specified on tally " &
               // trim(to_str(t % id)))
        end if

        ! Set the filter index in the tally find_filter array
        select type (filt => f % obj)
        type is (DistribcellFilter)
          t % find_filter(FILTER_DISTRIBCELL) = j
        type is (CellFilter)
          t % find_filter(FILTER_CELL) = j
        type is (CellbornFilter)
          t % find_filter(FILTER_CELLBORN) = j
        type is (MaterialFilter)
          t % find_filter(FILTER_MATERIAL) = j
        type is (ParticleFilter)
          t % find_filter(FILTER_PARTICLE) = j
        type is (UniverseFilter)
          t % find_filter(FILTER_UNIVERSE) = j
        type is (SurfaceFilter)
          t % find_filter(FILTER_SURFACE) = j
        type is (MeshFilter)
          t % find_filter(FILTER_MESH) = j
        type is (EnergyFilter)
          t % find_filter(FILTER_ENERGYIN) = j
        type is (EnergyoutFilter)
          t % find_filter(FILTER_ENERGYOUT) = j
          ! Set to analog estimator
          t % estimator = ESTIMATOR_ANALOG
        type is (DelayedGroupFilter)
          t % find_filter(FILTER_DELAYEDGROUP) = j
        type is (MuFilter)
          t % find_filter(FILTER_MU) = j
          ! Set to analog estimator
          t % estimator = ESTIMATOR_ANALOG
        type is (PolarFilter)
          t % find_filter(FILTER_POLAR) = j
        type is (AzimuthalFilter)
          t % find_filter(FILTER_AZIMUTHAL) = j
        type is (EnergyFunctionFilter)
          t % find_filter(FILTER_ENERGYFUNCTION) = j
        end select
=======
>>>>>>> 89aea820

        do j = 1, n_filter
          ! Get pointer to filter
          if (filter_dict % has(temp_filter(j))) then
            i_filt = filter_dict % get(temp_filter(j))
            f => filters(i_filt)
          else
            call fatal_error("Could not find filter " &
                 // trim(to_str(temp_filter(j))) // " specified on tally " &
                 // trim(to_str(t % id)))
          end if

          ! Store the index of the filter
          temp_filter(j) = i_filt
        end do

        ! Set the filters
        err = openmc_tally_set_filters(i_start + i - 1, n_filter, temp_filter)
      end if
      deallocate(temp_filter)

      ! =======================================================================
      ! READ DATA FOR NUCLIDES

      if (check_for_node(node_tal, "nuclides")) then

        ! Allocate a temporary string array for nuclides and copy values over
        allocate(sarray(node_word_count(node_tal, "nuclides")))
        call get_node_array(node_tal, "nuclides", sarray)

        if (trim(sarray(1)) == 'all') then
          ! Handle special case <nuclides>all</nuclides>
          allocate(t % nuclide_bins(n_nuclides + 1))

          ! Set bins to 1, 2, 3, ..., n_nuclides, -1
          t % nuclide_bins(1:n_nuclides) = &
               (/ (j, j=1, n_nuclides) /)
          t % nuclide_bins(n_nuclides + 1) = -1

          ! Set number of nuclide bins
          t % n_nuclide_bins = n_nuclides + 1

          ! Set flag so we can treat this case specially
          t % all_nuclides = .true.
        else
          ! Any other case, e.g. <nuclides>U-235 Pu-239</nuclides>
          n_words = node_word_count(node_tal, "nuclides")
          allocate(t % nuclide_bins(n_words))
          do j = 1, n_words

            ! Check if total material was specified
            if (trim(sarray(j)) == 'total') then
              t % nuclide_bins(j) = -1
              cycle
            end if

            ! If a specific nuclide was specified
            word = to_lower(sarray(j))

            ! Search through nuclides
            if (.not. nuclide_dict % has(word)) then
              call fatal_error("Could not find the nuclide " &
                   // trim(word) // " specified in tally " &
                   // trim(to_str(t % id)) // " in any material.")
            end if

            ! Set bin to index in nuclides array
            t % nuclide_bins(j) = nuclide_dict % get(word)
          end do

          ! Set number of nuclide bins
          t % n_nuclide_bins = n_words
        end if

        ! Deallocate temporary string array
        deallocate(sarray)

      else
        ! No <nuclides> were specified -- create only one bin will be added
        ! for the total material.
        allocate(t % nuclide_bins(1))
        t % nuclide_bins(1) = -1
        t % n_nuclide_bins = 1
      end if

      ! =======================================================================
      ! READ DATA FOR SCORES

      if (check_for_node(node_tal, "scores")) then
        n_words = node_word_count(node_tal, "scores")
        allocate(sarray(n_words))
        call get_node_array(node_tal, "scores", sarray)

        ! Before we can allocate storage for scores, we must determine the
        ! number of additional scores required due to the moment scores
        ! (i.e., scatter-p#, flux-y#)
        n_new = 0
        do j = 1, n_words
          sarray(j) = to_lower(sarray(j))
          ! Find if scores(j) is of the form 'moment-p' or 'moment-y' present in
          ! MOMENT_STRS(:)
          ! If so, check the order, store if OK, then reset the number to 'n'
          score_name = trim(sarray(j))

          ! Append the score to the list of possible trigger scores
          if (trigger_on) call trigger_scores % set(trim(score_name), j)

          do imomstr = 1, size(MOMENT_STRS)
            if (starts_with(score_name,trim(MOMENT_STRS(imomstr)))) then
              n_order_pos = scan(score_name,'0123456789')
              n_order = int(str_to_int( &
                   score_name(n_order_pos:(len_trim(score_name)))),4)
              if (n_order > MAX_ANG_ORDER) then
                ! User requested too many orders; throw a warning and set to the
                ! maximum order.
                ! The above scheme will essentially take the absolute value
                if (master) call warning("Invalid scattering order of " &
                     // trim(to_str(n_order)) // " requested. Setting to the &
                     &maximum permissible value, " &
                     // trim(to_str(MAX_ANG_ORDER)))
                n_order = MAX_ANG_ORDER
                sarray(j) = trim(MOMENT_STRS(imomstr)) &
                     // trim(to_str(MAX_ANG_ORDER))
              end if
              ! Find total number of bins for this case
              if (imomstr >= YN_LOC) then
                n_bins = (n_order + 1)**2
              else
                n_bins = n_order + 1
              end if
              ! We subtract one since n_words already included
              n_new = n_new + n_bins - 1
              exit
            end if
          end do
        end do
        n_scores = n_words + n_new

        ! Allocate score storage accordingly
        allocate(t % score_bins(n_scores))
        allocate(t % moment_order(n_scores))
        t % moment_order = 0
        j = 0
        do l = 1, n_words
          j = j + 1
          ! Get the input string in scores(l) but if score is one of the moment
          ! scores then strip off the n and store it as an integer to be used
          ! later. Then perform the select case on this modified (number
          ! removed) string
          n_order = -1
          score_name = sarray(l)
          do imomstr = 1, size(MOMENT_STRS)
            if (starts_with(score_name,trim(MOMENT_STRS(imomstr)))) then
              n_order_pos = scan(score_name,'0123456789')
              n_order = int(str_to_int( &
                   score_name(n_order_pos:(len_trim(score_name)))),4)
              if (n_order > MAX_ANG_ORDER) then
                ! User requested too many orders; throw a warning and set to the
                ! maximum order.
                ! The above scheme will essentially take the absolute value
                n_order = MAX_ANG_ORDER
              end if
              score_name = trim(MOMENT_STRS(imomstr)) // "n"
              ! Find total number of bins for this case
              if (imomstr >= YN_LOC) then
                n_bins = (n_order + 1)**2
              else
                n_bins = n_order + 1
              end if
              exit
            end if
          end do
          ! Now check the Moment_N_Strs, but only if we werent successful above
          if (imomstr > size(MOMENT_STRS)) then
            do imomstr = 1, size(MOMENT_N_STRS)
              if (starts_with(score_name,trim(MOMENT_N_STRS(imomstr)))) then
                n_order_pos = scan(score_name,'0123456789')
                n_order = int(str_to_int( &
                     score_name(n_order_pos:(len_trim(score_name)))),4)
                if (n_order > MAX_ANG_ORDER) then
                  ! User requested too many orders; throw a warning and set to the
                  ! maximum order.
                  ! The above scheme will essentially take the absolute value
                  if (master) call warning("Invalid scattering order of " &
                       // trim(to_str(n_order)) // " requested. Setting to &
                       &the maximum permissible value, " &
                       // trim(to_str(MAX_ANG_ORDER)))
                  n_order = MAX_ANG_ORDER
                end if
                score_name = trim(MOMENT_N_STRS(imomstr)) // "n"
                exit
              end if
            end do
          end if

          ! Check if delayed group filter is used with any score besides
          ! delayed-nu-fission or decay-rate
          if ((score_name /= 'delayed-nu-fission' .and. &
               score_name /= 'decay-rate') .and. &
               t % find_filter(FILTER_DELAYEDGROUP) > 0) then
            call fatal_error("Cannot tally " // trim(score_name) // " with a &
                 &delayedgroup filter.")
          end if

          ! Check to see if the mu filter is applied and if that makes sense.
          if ((.not. starts_with(score_name,'scatter')) .and. &
               (.not. starts_with(score_name,'nu-scatter'))) then
            if (t % find_filter(FILTER_MU) > 0) then
              call fatal_error("Cannot tally " // trim(score_name) //" with a &
                               &change of angle (mu) filter.")
            end if
          ! Also check to see if this is a legendre expansion or not.
          ! If so, we can accept this score and filter combo for p0, but not
          ! elsewhere.
          else if (n_order > 0) then
            if (t % find_filter(FILTER_MU) > 0) then
              call fatal_error("Cannot tally " // trim(score_name) //" with a &
                               &change of angle (mu) filter unless order is 0.")
            end if
          end if

          select case (trim(score_name))
          case ('flux')
            ! Prohibit user from tallying flux for an individual nuclide
            if (.not. (t % n_nuclide_bins == 1 .and. &
                 t % nuclide_bins(1) == -1)) then
              call fatal_error("Cannot tally flux for an individual nuclide.")
            end if

            t % score_bins(j) = SCORE_FLUX
            if (t % find_filter(FILTER_ENERGYOUT) > 0) then
              call fatal_error("Cannot tally flux with an outgoing energy &
                   &filter.")
            end if

          case ('flux-yn')
            ! Prohibit user from tallying flux for an individual nuclide
            if (.not. (t % n_nuclide_bins == 1 .and. &
                 t % nuclide_bins(1) == -1)) then
              call fatal_error("Cannot tally flux for an individual nuclide.")
            end if

            if (t % find_filter(FILTER_ENERGYOUT) > 0) then
              call fatal_error("Cannot tally flux with an outgoing energy &
                   &filter.")
            end if

            t % score_bins(j : j + n_bins - 1) = SCORE_FLUX_YN
            t % moment_order(j : j + n_bins - 1) = n_order
            j = j + n_bins  - 1

          case ('total', '(n,total)')
            t % score_bins(j) = SCORE_TOTAL
            if (t % find_filter(FILTER_ENERGYOUT) > 0) then
              call fatal_error("Cannot tally total reaction rate with an &
                   &outgoing energy filter.")
            end if

          case ('total-yn')
            if (t % find_filter(FILTER_ENERGYOUT) > 0) then
              call fatal_error("Cannot tally total reaction rate with an &
                   &outgoing energy filter.")
            end if

            t % score_bins(j : j + n_bins - 1) = SCORE_TOTAL_YN
            t % moment_order(j : j + n_bins - 1) = n_order
            j = j + n_bins - 1

          case ('scatter')
            t % score_bins(j) = SCORE_SCATTER

          case ('nu-scatter')
            t % score_bins(j) = SCORE_NU_SCATTER

            ! Set tally estimator to analog for CE mode
            ! (MG mode has all data available without a collision being
            ! necessary)
            if (run_CE) then
              t % estimator = ESTIMATOR_ANALOG
            end if

          case ('scatter-n')
            t % score_bins(j) = SCORE_SCATTER_N
            t % moment_order(j) = n_order
            t % estimator = ESTIMATOR_ANALOG

          case ('nu-scatter-n')
            t % score_bins(j) = SCORE_NU_SCATTER_N
            t % moment_order(j) = n_order
            t % estimator = ESTIMATOR_ANALOG

          case ('scatter-pn')
            t % estimator = ESTIMATOR_ANALOG
            ! Setup P0:Pn
            t % score_bins(j : j + n_bins - 1) = SCORE_SCATTER_PN
            t % moment_order(j : j + n_bins - 1) = n_order
            j = j + n_bins - 1

          case ('nu-scatter-pn')
            t % estimator = ESTIMATOR_ANALOG
            ! Setup P0:Pn
            t % score_bins(j : j + n_bins - 1) = SCORE_NU_SCATTER_PN
            t % moment_order(j : j + n_bins - 1) = n_order
            j = j + n_bins - 1

          case ('scatter-yn')
            t % estimator = ESTIMATOR_ANALOG
            ! Setup P0:Pn
            t % score_bins(j : j + n_bins - 1) = SCORE_SCATTER_YN
            t % moment_order(j : j + n_bins - 1) = n_order
            j = j + n_bins - 1

          case ('nu-scatter-yn')
            t % estimator = ESTIMATOR_ANALOG
            ! Setup P0:Pn
            t % score_bins(j : j + n_bins - 1) = SCORE_NU_SCATTER_YN
            t % moment_order(j : j + n_bins - 1) = n_order
            j = j + n_bins - 1

          case('transport')
            call fatal_error("Transport score no longer supported for tallies, &
                 &please remove")

          case ('n1n')
            call fatal_error("n1n score no longer supported for tallies, &
                 &please remove")
          case ('n2n', '(n,2n)')
            t % score_bins(j) = N_2N

          case ('n3n', '(n,3n)')
            t % score_bins(j) = N_3N

          case ('n4n', '(n,4n)')
            t % score_bins(j) = N_4N

          case ('absorption')
            t % score_bins(j) = SCORE_ABSORPTION
            if (t % find_filter(FILTER_ENERGYOUT) > 0) then
              call fatal_error("Cannot tally absorption rate with an outgoing &
                   &energy filter.")
            end if
          case ('fission', '18')
            t % score_bins(j) = SCORE_FISSION
            if (t % find_filter(FILTER_ENERGYOUT) > 0) then
              call fatal_error("Cannot tally fission rate with an outgoing &
                   &energy filter.")
            end if
          case ('nu-fission')
            t % score_bins(j) = SCORE_NU_FISSION
            if (t % find_filter(FILTER_ENERGYOUT) > 0) then
              ! Set tally estimator to analog
              t % estimator = ESTIMATOR_ANALOG
            end if
          case ('decay-rate')
            t % score_bins(j) = SCORE_DECAY_RATE
          case ('delayed-nu-fission')
            t % score_bins(j) = SCORE_DELAYED_NU_FISSION
            if (t % find_filter(FILTER_ENERGYOUT) > 0) then
              ! Set tally estimator to analog
              t % estimator = ESTIMATOR_ANALOG
            end if
          case ('prompt-nu-fission')
            t % score_bins(j) = SCORE_PROMPT_NU_FISSION
            if (t % find_filter(FILTER_ENERGYOUT) > 0) then
              ! Set tally estimator to analog
              t % estimator = ESTIMATOR_ANALOG
            end if
          case ('kappa-fission')
            t % score_bins(j) = SCORE_KAPPA_FISSION
          case ('inverse-velocity')
            t % score_bins(j) = SCORE_INVERSE_VELOCITY
          case ('fission-q-prompt')
            t % score_bins(j) = SCORE_FISS_Q_PROMPT
          case ('fission-q-recoverable')
            t % score_bins(j) = SCORE_FISS_Q_RECOV
          case ('current')

            ! Check which type of current is desired: mesh currents or
            ! surface currents
            if (t % find_filter(FILTER_SURFACE) > 0 .or. &
                 &t % find_filter(FILTER_CELL) > 0 .or. &
                 &t % find_filter(FILTER_CELLFROM) > 0) then

              ! Check to make sure that mesh currents are not desired as well
              if (t % find_filter(FILTER_MESH) > 0) then
                call fatal_error("Cannot tally other mesh currents &
                     &in the same tally as surface currents")
              end if

              t % type = TALLY_SURFACE
              t % score_bins(j) = SCORE_CURRENT

            else if (t % find_filter(FILTER_MESH) > 0) then
              t % score_bins(j) = SCORE_CURRENT
              t % type = TALLY_MESH_CURRENT

              ! Check to make sure that current is the only desired response
              ! for this tally
              if (n_words > 1) then
                call fatal_error("Cannot tally other scores in the &
                     &same tally as surface currents")
              end if

              ! Get index of mesh filter
              i_filter_mesh = t % filter(t % find_filter(FILTER_MESH))

              ! Check to make sure mesh filter was specified
              if (i_filter_mesh == 0) then
                call fatal_error("Cannot tally surface current without a mesh &
                     &filter.")
              end if

              ! Get pointer to mesh
              select type(filt => filters(i_filter_mesh) % obj)
              type is (MeshFilter)
                m => meshes(filt % mesh)
              end select

              ! Extend the filters array so we can add a surface filter and
              ! mesh filter
              err = openmc_extend_filters(2, i_filt_start, i_filt_end)

              ! Duplicate the mesh filter since other tallies might use this
              ! filter and we need to change the dimension
              filters(i_filt_start) = filters(i_filter_mesh)

              ! We need to increase the dimension by one since we also need
              ! currents coming into and out of the boundary mesh cells.
              filters(i_filt_start) % obj % n_bins = product(m % dimension + 1)

              ! Set ID
              call openmc_get_filter_next_id(filter_id)
              err = openmc_filter_set_id(i_filt_start, filter_id)


              ! Add surface filter
              allocate(SurfaceFilter :: filters(i_filt_end) % obj)
              select type (filt => filters(i_filt_end) % obj)
              type is (SurfaceFilter)
                filt % n_bins = 4 * m % n_dimension
                allocate(filt % surfaces(4 * m % n_dimension))
                if (m % n_dimension == 1) then
                  filt % surfaces = (/ OUT_LEFT, IN_LEFT, OUT_RIGHT, IN_RIGHT /)
                elseif (m % n_dimension == 2) then
                  filt % surfaces = (/ OUT_LEFT, IN_LEFT, OUT_RIGHT, IN_RIGHT, &
                       OUT_BACK, IN_BACK, OUT_FRONT, IN_FRONT /)
                elseif (m % n_dimension == 3) then
                  filt % surfaces = (/ OUT_LEFT, IN_LEFT, OUT_RIGHT, IN_RIGHT, &
                       OUT_BACK, IN_BACK, OUT_FRONT, IN_FRONT, OUT_BOTTOM, &
                       IN_BOTTOM, OUT_TOP, IN_TOP /)
                end if
                filt % current = .true.

                ! Set ID
                call openmc_get_filter_next_id(filter_id)
                err = openmc_filter_set_id(i_filt_end, filter_id)
              end select

              ! Copy filter indices to resized array
              n_filter = size(t % filter)
              allocate(temp_filter(n_filter + 1))
              temp_filter(1:size(t % filter)) = t % filter
              n_filter = n_filter + 1

              ! Set mesh and surface filters
              temp_filter(t % find_filter(FILTER_MESH)) = i_filt_start
              temp_filter(n_filter) = i_filt_end

              ! Set filters
              err = openmc_tally_set_filters(i_start + i - 1, n_filter, temp_filter)
              deallocate(temp_filter)
            end if

          case ('events')
            t % score_bins(j) = SCORE_EVENTS
          case ('elastic', '(n,elastic)')
            t % score_bins(j) = ELASTIC
          case ('(n,2nd)')
            t % score_bins(j) = N_2ND
          case ('(n,na)')
            t % score_bins(j) = N_2NA
          case ('(n,n3a)')
            t % score_bins(j) = N_N3A
          case ('(n,2na)')
            t % score_bins(j) = N_2NA
          case ('(n,3na)')
            t % score_bins(j) = N_3NA
          case ('(n,np)')
            t % score_bins(j) = N_NP
          case ('(n,n2a)')
            t % score_bins(j) = N_N2A
          case ('(n,2n2a)')
            t % score_bins(j) = N_2N2A
          case ('(n,nd)')
            t % score_bins(j) = N_ND
          case ('(n,nt)')
            t % score_bins(j) = N_NT
          case ('(n,nHe-3)')
            t % score_bins(j) = N_N3HE
          case ('(n,nd2a)')
            t % score_bins(j) = N_ND2A
          case ('(n,nt2a)')
            t % score_bins(j) = N_NT2A
          case ('(n,3nf)')
            t % score_bins(j) = N_3NF
          case ('(n,2np)')
            t % score_bins(j) = N_2NP
          case ('(n,3np)')
            t % score_bins(j) = N_3NP
          case ('(n,n2p)')
            t % score_bins(j) = N_N2P
          case ('(n,npa)')
            t % score_bins(j) = N_NPA
          case ('(n,n1)')
            t % score_bins(j) = N_N1
          case ('(n,nc)')
            t % score_bins(j) = N_NC
          case ('(n,gamma)')
            t % score_bins(j) = N_GAMMA
          case ('(n,p)')
            t % score_bins(j) = N_P
          case ('(n,d)')
            t % score_bins(j) = N_D
          case ('(n,t)')
            t % score_bins(j) = N_T
          case ('(n,3He)')
            t % score_bins(j) = N_3HE
          case ('(n,a)')
            t % score_bins(j) = N_A
          case ('(n,2a)')
            t % score_bins(j) = N_2A
          case ('(n,3a)')
            t % score_bins(j) = N_3A
          case ('(n,2p)')
            t % score_bins(j) = N_2P
          case ('(n,pa)')
            t % score_bins(j) = N_PA
          case ('(n,t2a)')
            t % score_bins(j) = N_T2A
          case ('(n,d2a)')
            t % score_bins(j) = N_D2A
          case ('(n,pd)')
            t % score_bins(j) = N_PD
          case ('(n,pt)')
            t % score_bins(j) = N_PT
          case ('(n,da)')
            t % score_bins(j) = N_DA

          case default
            ! Assume that user has specified an MT number
            MT = int(str_to_int(score_name))

            if (MT /= ERROR_INT) then
              ! Specified score was an integer
              if (MT > 1) then
                t % score_bins(j) = MT
              else
                call fatal_error("Invalid MT on <scores>: " &
                     // trim(sarray(l)))
              end if

            else
              ! Specified score was not an integer
              call fatal_error("Unknown scoring function: " &
                   // trim(sarray(l)))
            end if

          end select

          ! Do a check at the end (instead of for every case) to make sure
          ! the tallies are compatible with MG mode where we have less detailed
          ! nuclear data
          if (.not. run_CE .and. t % score_bins(j) > 0) then
            call fatal_error("Cannot tally " // trim(score_name) // &
                             " reaction rate in multi-group mode")
          end if
        end do

        t % n_score_bins = n_scores
        t % n_user_score_bins = n_words

        ! Deallocate temporary string array of scores
        deallocate(sarray)

        ! Check that no duplicate scores exist
        j = 1
        do while (j < n_scores)
          ! Determine number of bins for scores with expansions
          n_order = t % moment_order(j)
          select case (t % score_bins(j))
          case (SCORE_SCATTER_PN, SCORE_NU_SCATTER_PN)
            n_bins = n_order + 1
          case (SCORE_FLUX_YN, SCORE_TOTAL_YN, SCORE_SCATTER_YN, &
               SCORE_NU_SCATTER_YN)
            n_bins = (n_order + 1)**2
          case default
            n_bins = 1
          end select

          do k = j + n_bins, n_scores
            if (t % score_bins(j) == t % score_bins(k) .and. &
                 t % moment_order(j) == t % moment_order(k)) then
              call fatal_error("Duplicate score of type '" // trim(&
                   reaction_name(t % score_bins(j))) // "' found in tally " &
                   // trim(to_str(t % id)))
            end if
          end do
          j = j + n_bins
        end do

        ! Check if tally is compatible with particle type
        if (photon_transport) then
          if (t % find_filter(FILTER_PARTICLE) == 0) then
            do j = 1, n_scores
              select case (t % score_bins(j))
              case (SCORE_INVERSE_VELOCITY)
                call fatal_error("Particle filter must be used with photon &
                     &transport on and inverse velocity score")
              case (SCORE_FLUX, SCORE_TOTAL, SCORE_SCATTER, SCORE_NU_SCATTER, &
                   SCORE_SCATTER_N, SCORE_SCATTER_PN, SCORE_NU_SCATTER_PN, &
                   SCORE_ABSORPTION, SCORE_FISSION, SCORE_NU_FISSION, &
                   SCORE_CURRENT, SCORE_FLUX_YN, SCORE_SCATTER_YN, &
                   SCORE_NU_SCATTER_YN, SCORE_EVENTS, SCORE_DELAYED_NU_FISSION, &
                   SCORE_PROMPT_NU_FISSION, SCORE_DECAY_RATE)
                call warning("Particle filter is not used with photon transport&
                     & on and " // trim(to_str(t % score_bins(j))) // " score")
              end select
            end do
          else
            select type(filt => filters(t % find_filter(FILTER_PARTICLE)) % obj)
            type is (ParticleFilter)
              do l = 1, filt % n_bins
                if (filt % particles(l) == ELECTRON .or. filt % particles(l) == POSITRON) then
                  t % estimator = ESTIMATOR_ANALOG
                end if
              end do
            end select
          end if
        else
          if (t % find_filter(FILTER_PARTICLE) > 0) then
            select type(filt => filters(t % find_filter(FILTER_PARTICLE)) % obj)
            type is (ParticleFilter)
              do l = 1, filt % n_bins
                if (filt % particles(l) /= NEUTRON) then
                  call warning("Particle filter other than NEUTRON used with &
                       &photon transport turn off. All tallies for particle &
                       &type " // trim(to_str(filt % particles(l))) // " will have no scores")
                end if
              end do
            end select
          end if
        end if
      else
        call fatal_error("No <scores> specified on tally " &
             // trim(to_str(t % id)) // ".")
      end if

      ! Check for a tally derivative.
      if (check_for_node(node_tal, "derivative")) then
        ! Temporarily store the derivative id.
        call get_node_value(node_tal, "derivative", t % deriv)

        ! Find the derivative with the given id, and store it's index.
        do j = 1, size(tally_derivs)
          if (tally_derivs(j) % id == t % deriv) then
            t % deriv = j
            ! Only analog or collision estimators are supported for differential
            ! tallies.
            if (t % estimator == ESTIMATOR_TRACKLENGTH) then
              t % estimator = ESTIMATOR_COLLISION
            end if
            ! We found the derivative we were looking for; exit the do loop.
            exit
          end if
          if (j == size(tally_derivs)) then
            call fatal_error("Could not find derivative " &
                 // trim(to_str(t % deriv)) // " specified on tally " &
                 // trim(to_str(t % id)))
          end if
        end do

        if (tally_derivs(t % deriv) % variable == DIFF_NUCLIDE_DENSITY &
             .or. tally_derivs(t % deriv) % variable == DIFF_TEMPERATURE) then
          if (any(t % nuclide_bins == -1)) then
            if (t % find_filter(FILTER_ENERGYOUT) > 0) then
              call fatal_error("Error on tally " // trim(to_str(t % id)) &
                   // ": Cannot use a 'nuclide_density' or 'temperature' &
                   &derivative on a tally with an outgoing energy filter and &
                   &'total' nuclide rate. Instead, tally each nuclide in the &
                   &material individually.")
              ! Note that diff tallies with these characteristics would work
              ! correctly if no tally events occur in the perturbed material
              ! (e.g. pertrubing moderator but only tallying fuel), but this
              ! case would be hard to check for by only reading inputs.
            end if
          end if
        end if
      end if

      ! If settings.xml trigger is turned on, create tally triggers
      if (trigger_on) then

        ! Get list of trigger nodes for this tally
        call get_node_list(node_tal, "trigger", node_trigger_list)

        ! Initialize the number of triggers
        n_user_trig = size(node_trigger_list)

        ! Count the number of triggers needed for all scores including "all"
        t % n_triggers = 0
        COUNT_TRIGGERS: do user_trig_ind = 1, n_user_trig

          ! Get pointer to trigger node
          node_trigger = node_trigger_list(user_trig_ind)

          ! Get scores for this trigger
          if (check_for_node(node_trigger, "scores")) then
            n_words = node_word_count(node_trigger, "scores")
            allocate(sarray(n_words))
            call get_node_array(node_trigger, "scores", sarray)
          else
            n_words = 1
            allocate(sarray(n_words))
            sarray(1) = "all"
          end if

          ! Count the number of scores for this trigger
          do j = 1, n_words
            score_name = trim(to_lower(sarray(j)))

            if (score_name == "all") then
              t % n_triggers = t % n_triggers + trigger_scores % size()
            else
              t % n_triggers = t % n_triggers + 1
            end if

          end do

          deallocate(sarray)

        end do COUNT_TRIGGERS

        ! Allocate array of triggers for this tally
        if (t % n_triggers > 0) then
          allocate(t % triggers(t % n_triggers))
        end if

        ! Initialize overall trigger index for this tally to zero
        trig_ind = 1

        ! Create triggers for all scores specified on each trigger
        TRIGGER_LOOP: do user_trig_ind = 1, n_user_trig

          ! Get pointer to trigger node
          node_trigger = node_trigger_list(user_trig_ind)

          ! Get the trigger type - "variance", "std_dev" or "rel_err"
          if (check_for_node(node_trigger, "type")) then
            call get_node_value(node_trigger, "type", temp_str)
            temp_str = to_lower(temp_str)
          else
            call fatal_error("Must specify trigger type for tally " // &
                 trim(to_str(t % id)) // " in tally XML file.")
          end if

          ! Get the convergence threshold for the trigger
          if (check_for_node(node_trigger, "threshold")) then
            call get_node_value(node_trigger, "threshold", threshold)
          else
            call fatal_error("Must specify trigger threshold for tally " // &
                 trim(to_str(t % id)) // " in tally XML file.")
          end if

          ! Get list scores for this trigger
          if (check_for_node(node_trigger, "scores")) then
            n_words = node_word_count(node_trigger, "scores")
            allocate(sarray(n_words))
            call get_node_array(node_trigger, "scores", sarray)
          else
            n_words = 1
            allocate(sarray(n_words))
            sarray(1) = "all"
          end if

          ! Create a trigger for each score
          SCORE_LOOP: do j = 1, n_words
            score_name = trim(to_lower(sarray(j)))

            ! Expand "all" to include TriggerObjects for each score in tally
            if (score_name == "all") then

              ! Loop over all tally scores
              i_elem = 0
              do
                ! Move to next score
                call trigger_scores % next_entry(elem, i_elem)
                if (i_elem == 0) exit

                score_name = trim(elem % key)

                ! Store the score name and index in the trigger
                t % triggers(trig_ind) % score_name = score_name
                t % triggers(trig_ind) % score_index = elem % value

                ! Set the trigger convergence threshold type
                select case (temp_str)
                case ('std_dev')
                  t % triggers(trig_ind) % type = STANDARD_DEVIATION
                case ('variance')
                  t % triggers(trig_ind) % type = VARIANCE
                case ('rel_err')
                  t % triggers(trig_ind) % type = RELATIVE_ERROR
                case default
                  call fatal_error("Unknown trigger type " // &
                       trim(temp_str) // " in tally " // trim(to_str(t % id)))
                end select

                ! Store the trigger convergence threshold
                t % triggers(trig_ind) % threshold = threshold

                ! Increment the overall trigger index
                trig_ind = trig_ind + 1
              end do

            ! Scores other than the "all" placeholder
            else

              ! Store the score name and index
              t % triggers(trig_ind) % score_name = trim(score_name)
              t % triggers(trig_ind) % score_index = &
                   trigger_scores % get(trim(score_name))

              ! Check if an invalid score was set for the trigger
              if (t % triggers(trig_ind) % score_index == 0) then
                call fatal_error("The trigger score " // trim(score_name) // &
                     " is not set for tally " // trim(to_str(t % id)))
              end if

              ! Store the trigger convergence threshold
              t % triggers(trig_ind) % threshold = threshold

              ! Set the trigger convergence threshold type
              select case (temp_str)
              case ('std_dev')
                t % triggers(trig_ind) % type = STANDARD_DEVIATION
              case ('variance')
                t % triggers(trig_ind) % type = VARIANCE
              case ('rel_err')
                t % triggers(trig_ind) % type = RELATIVE_ERROR
              case default
                call fatal_error("Unknown trigger type " // trim(temp_str) // &
                     " in tally " // trim(to_str(t % id)))
              end select

              ! Increment the overall trigger index
              trig_ind = trig_ind + 1
            end if
          end do SCORE_LOOP

          ! Deallocate the list of tally scores used to create triggers
          deallocate(sarray)
        end do TRIGGER_LOOP

        ! Deallocate dictionary of scores/indices used to populate triggers
        call trigger_scores % clear()
      end if

      ! =======================================================================
      ! SET TALLY ESTIMATOR

      ! Check if user specified estimator
      if (check_for_node(node_tal, "estimator")) then
        temp_str = ''
        call get_node_value(node_tal, "estimator", temp_str)
        select case(trim(temp_str))
        case ('analog')
          t % estimator = ESTIMATOR_ANALOG

        case ('tracklength', 'track-length', 'pathlength', 'path-length')
          ! If the estimator was set to an analog estimator, this means the
          ! tally needs post-collision information
          if (t % estimator == ESTIMATOR_ANALOG) then
            call fatal_error("Cannot use track-length estimator for tally " &
                 // to_str(t % id))
          end if

          ! Set estimator to track-length estimator
          t % estimator = ESTIMATOR_TRACKLENGTH

        case ('collision')
          ! If the estimator was set to an analog estimator, this means the
          ! tally needs post-collision information
          if (t % estimator == ESTIMATOR_ANALOG) then
            call fatal_error("Cannot use collision estimator for tally " &
                 // to_str(t % id))
          end if

          ! Set estimator to collision estimator
          t % estimator = ESTIMATOR_COLLISION

        case default
          call fatal_error("Invalid estimator '" // trim(temp_str) &
               // "' on tally " // to_str(t % id))
        end select
      end if

      ! Add tally to dictionary
      call tally_dict % set(t % id, i)

      end associate
    end do READ_TALLIES

    ! Close XML document
    call doc % clear()

  end subroutine read_tallies_xml

!===============================================================================
! READ_PLOTS_XML reads data from a plots.xml file
!===============================================================================

  subroutine read_plots_xml()

    integer :: i, j
    integer :: n_cols, col_id, n_comp, n_masks, n_meshlines
    integer :: meshid
    integer, allocatable :: iarray(:)
    logical :: file_exists              ! does plots.xml file exist?
    character(MAX_LINE_LEN) :: filename ! absolute path to plots.xml
    character(MAX_LINE_LEN) :: temp_str
    character(MAX_WORD_LEN) :: meshtype
    type(ObjectPlot), pointer :: pl => null()
    type(XMLDocument) :: doc
    type(XMLNode) :: root
    type(XMLNode) :: node_plot
    type(XMLNode) :: node_col
    type(XMLNode) :: node_mask
    type(XMLNode) :: node_meshlines
    type(XMLNode), allocatable :: node_plot_list(:)
    type(XMLNode), allocatable :: node_col_list(:)
    type(XMLNode), allocatable :: node_mask_list(:)
    type(XMLNode), allocatable :: node_meshline_list(:)

    ! Check if plots.xml exists
    filename = trim(path_input) // "plots.xml"
    inquire(FILE=filename, EXIST=file_exists)
    if (.not. file_exists) then
      call fatal_error("Plots XML file '" // trim(filename) &
           // "' does not exist!")
    end if

    ! Display output message
    call write_message("Reading plot XML file...", 5)

    ! Parse plots.xml file
    call doc % load_file(filename)
    root = doc % document_element()

    ! Get list pointer to XML <plot>
    call get_node_list(root, "plot", node_plot_list)

    ! Allocate plots array
    n_plots = size(node_plot_list)
    allocate(plots(n_plots))

    READ_PLOTS: do i = 1, n_plots
      pl => plots(i)

      ! Get pointer to plot XML node
      node_plot = node_plot_list(i)

      ! Copy data into plots
      if (check_for_node(node_plot, "id")) then
        call get_node_value(node_plot, "id", pl % id)
      else
        call fatal_error("Must specify plot id in plots XML file.")
      end if

      ! Check to make sure 'id' hasn't been used
      if (plot_dict % has(pl % id)) then
        call fatal_error("Two or more plots use the same unique ID: " &
             // to_str(pl % id))
      end if

      ! Copy plot type
      temp_str = 'slice'
      if (check_for_node(node_plot, "type")) &
           call get_node_value(node_plot, "type", temp_str)
      temp_str = to_lower(temp_str)
      select case (trim(temp_str))
      case ("slice")
        pl % type = PLOT_TYPE_SLICE
      case ("voxel")
        pl % type = PLOT_TYPE_VOXEL
      case default
        call fatal_error("Unsupported plot type '" // trim(temp_str) &
             // "' in plot " // trim(to_str(pl % id)))
      end select

      ! Set output file path
      filename = "plot_" // trim(to_str(pl % id))
      if (check_for_node(node_plot, "filename")) &
           call get_node_value(node_plot, "filename", filename)
      select case (pl % type)
      case (PLOT_TYPE_SLICE)
        pl % path_plot = trim(path_input) // trim(filename) // ".ppm"
      case (PLOT_TYPE_VOXEL)
        pl % path_plot = trim(path_input) // trim(filename) // ".h5"
      end select

      ! Copy plot pixel size
      if (pl % type == PLOT_TYPE_SLICE) then
        if (node_word_count(node_plot, "pixels") == 2) then
          call get_node_array(node_plot, "pixels", pl % pixels(1:2))
        else
          call fatal_error("<pixels> must be length 2 in slice plot " &
               // trim(to_str(pl % id)))
        end if
      else if (pl % type == PLOT_TYPE_VOXEL) then
        if (node_word_count(node_plot, "pixels") == 3) then
          call get_node_array(node_plot, "pixels", pl % pixels(1:3))
        else
          call fatal_error("<pixels> must be length 3 in voxel plot " &
               // trim(to_str(pl % id)))
        end if
      end if

      ! Copy plot background color
      if (check_for_node(node_plot, "background")) then
        if (pl % type == PLOT_TYPE_VOXEL) then
          if (master) call warning("Background color ignored in voxel plot " &
               // trim(to_str(pl % id)))
        end if
        if (node_word_count(node_plot, "background") == 3) then
          call get_node_array(node_plot, "background", pl % not_found % rgb)
        else
          call fatal_error("Bad background RGB in plot " &
               // trim(to_str(pl % id)))
        end if
      else
        pl % not_found % rgb = (/ 255, 255, 255 /)
      end if

      ! Copy plot basis
      if (pl % type == PLOT_TYPE_SLICE) then
        temp_str = 'xy'
        if (check_for_node(node_plot, "basis")) &
             call get_node_value(node_plot, "basis", temp_str)
        temp_str = to_lower(temp_str)
        select case (trim(temp_str))
        case ("xy")
          pl % basis = PLOT_BASIS_XY
        case ("xz")
          pl % basis = PLOT_BASIS_XZ
        case ("yz")
          pl % basis = PLOT_BASIS_YZ
        case default
          call fatal_error("Unsupported plot basis '" // trim(temp_str) &
               // "' in plot " // trim(to_str(pl % id)))
        end select
      end if

      ! Copy plotting origin
      if (node_word_count(node_plot, "origin") == 3) then
        call get_node_array(node_plot, "origin", pl % origin)
      else
        call fatal_error("Origin must be length 3 in plot " &
             // trim(to_str(pl % id)))
      end if

      ! Copy plotting width
      if (pl % type == PLOT_TYPE_SLICE) then
        if (node_word_count(node_plot, "width") == 2) then
          call get_node_array(node_plot, "width", pl % width(1:2))
        else
          call fatal_error("<width> must be length 2 in slice plot " &
               // trim(to_str(pl % id)))
        end if
      else if (pl % type == PLOT_TYPE_VOXEL) then
        if (node_word_count(node_plot, "width") == 3) then
          call get_node_array(node_plot, "width", pl % width(1:3))
        else
          call fatal_error("<width> must be length 3 in voxel plot " &
               // trim(to_str(pl % id)))
        end if
      end if

      ! Copy plot cell universe level
      if (check_for_node(node_plot, "level")) then
        call get_node_value(node_plot, "level", pl % level)

        if (pl % level < 0) then
          call fatal_error("Bad universe level in plot " &
               // trim(to_str(pl % id)))
        end if
      else
        pl % level = PLOT_LEVEL_LOWEST
      end if

      ! Copy plot color type and initialize all colors randomly
      temp_str = "cell"
      if (check_for_node(node_plot, "color_by")) &
           call get_node_value(node_plot, "color_by", temp_str)
      temp_str = to_lower(temp_str)
      select case (trim(temp_str))
      case ("cell")

        pl % color_by = PLOT_COLOR_CELLS
        allocate(pl % colors(n_cells))
        do j = 1, n_cells
          pl % colors(j) % rgb(1) = int(prn()*255)
          pl % colors(j) % rgb(2) = int(prn()*255)
          pl % colors(j) % rgb(3) = int(prn()*255)
        end do

      case ("material")

        pl % color_by = PLOT_COLOR_MATS
        allocate(pl % colors(n_materials))
        do j = 1, n_materials
          pl % colors(j) % rgb(1) = int(prn()*255)
          pl % colors(j) % rgb(2) = int(prn()*255)
          pl % colors(j) % rgb(3) = int(prn()*255)
        end do

      case default
        call fatal_error("Unsupported plot color type '" // trim(temp_str) &
             // "' in plot " // trim(to_str(pl % id)))
      end select

      ! Get the number of <color> nodes and get a list of them
      call get_node_list(node_plot, "color", node_col_list)
      n_cols = size(node_col_list)

      ! Copy user specified colors
      if (n_cols /= 0) then

        if (pl % type == PLOT_TYPE_VOXEL) then
          if (master) call warning("Color specifications ignored in voxel &
               &plot " // trim(to_str(pl % id)))
        end if

        do j = 1, n_cols

          ! Get pointer to color spec XML node
          node_col = node_col_list(j)

          ! Check and make sure 3 values are specified for RGB
          if (node_word_count(node_col, "rgb") /= 3) then
            call fatal_error("Bad RGB in plot " &
                 // trim(to_str(pl % id)))
          end if

          ! Ensure that there is an id for this color specification
          if (check_for_node(node_col, "id")) then
            call get_node_value(node_col, "id", col_id)
          else
            call fatal_error("Must specify id for color specification in &
                 &plot " // trim(to_str(pl % id)))
          end if

          ! Add RGB
          if (pl % color_by == PLOT_COLOR_CELLS) then

            if (cell_dict % has(col_id)) then
              col_id = cell_dict % get(col_id)
              call get_node_array(node_col, "rgb", pl % colors(col_id) % rgb)
            else
              call fatal_error("Could not find cell " // trim(to_str(col_id)) &
                   // " specified in plot " // trim(to_str(pl % id)))
            end if

          else if (pl % color_by == PLOT_COLOR_MATS) then

            if (material_dict % has(col_id)) then
              col_id = material_dict % get(col_id)
              call get_node_array(node_col, "rgb", pl % colors(col_id) % rgb)
            else
              call fatal_error("Could not find material " &
                   // trim(to_str(col_id)) // " specified in plot " &
                   // trim(to_str(pl % id)))
            end if

          end if
        end do
      end if

      ! Deal with meshlines
      call get_node_list(node_plot, "meshlines", node_meshline_list)
      n_meshlines = size(node_meshline_list)
      if (n_meshlines /= 0) then

        if (pl % type == PLOT_TYPE_VOXEL) then
          call warning("Meshlines ignored in voxel plot " &
               // trim(to_str(pl % id)))
        end if

        select case(n_meshlines)
          case (0)
            ! Skip if no meshlines are specified
          case (1)

            ! Get pointer to meshlines
            node_meshlines = node_meshline_list(1)

            ! Check mesh type
            if (check_for_node(node_meshlines, "meshtype")) then
              call get_node_value(node_meshlines, "meshtype", meshtype)
            else
              call fatal_error("Must specify a meshtype for meshlines &
                   &specification in plot " // trim(to_str(pl % id)))
            end if

            ! Ensure that there is a linewidth for this meshlines specification
            if (check_for_node(node_meshlines, "linewidth")) then
              call get_node_value(node_meshlines, "linewidth", &
                   pl % meshlines_width)
            else
              call fatal_error("Must specify a linewidth for meshlines &
                   &specification in plot " // trim(to_str(pl % id)))
            end if

            ! Check for color
            if (check_for_node(node_meshlines, "color")) then

              ! Check and make sure 3 values are specified for RGB
              if (node_word_count(node_meshlines, "color") /= 3) then
                call fatal_error("Bad RGB for meshlines color in plot " &
                     // trim(to_str(pl % id)))
              end if

              call get_node_array(node_meshlines, "color", &
                   pl % meshlines_color % rgb)
            else

              pl % meshlines_color % rgb = (/ 0, 0, 0 /)

            end if

            ! Set mesh based on type
            select case (trim(meshtype))
            case ('ufs')

              if (index_ufs_mesh < 0) then
                call fatal_error("No UFS mesh for meshlines on plot " &
                     // trim(to_str(pl % id)))
              end if

              pl % meshlines_mesh => meshes(index_ufs_mesh)

            case ('cmfd')

              if (.not. cmfd_run) then
                call fatal_error("Need CMFD run to plot CMFD mesh for &
                     &meshlines on plot " // trim(to_str(pl % id)))
              end if

              pl % meshlines_mesh => cmfd_mesh

            case ('entropy')

              if (index_entropy_mesh < 0) then
                call fatal_error("No entropy mesh for meshlines on plot " &
                     // trim(to_str(pl % id)))
              end if

              pl % meshlines_mesh => meshes(index_entropy_mesh)

            case ('tally')

              ! Ensure that there is a mesh id if the type is tally
              if (check_for_node(node_meshlines, "id")) then
                call get_node_value(node_meshlines, "id", meshid)
              else
                call fatal_error("Must specify a mesh id for meshlines tally &
                     &mesh specification in plot " // trim(to_str(pl % id)))
              end if

              ! Check if the specified tally mesh exists
              if (mesh_dict % has(meshid)) then
                pl % meshlines_mesh => meshes(mesh_dict % get(meshid))
                if (meshes(meshid) % type /= LATTICE_RECT) then
                  call fatal_error("Non-rectangular mesh specified in &
                       &meshlines for plot " // trim(to_str(pl % id)))
                end if
              else
                call fatal_error("Could not find mesh " &
                     // trim(to_str(meshid)) // " specified in meshlines for &
                     &plot " // trim(to_str(pl % id)))
              end if

            case default
              call fatal_error("Invalid type for meshlines on plot " &
                    // trim(to_str(pl % id)) // ": " // trim(meshtype))
            end select

          case default
            call fatal_error("Mutliple meshlines specified in plot " &
                 // trim(to_str(pl % id)))
        end select

      end if

      ! Deal with masks
      call get_node_list(node_plot, "mask", node_mask_list)
      n_masks = size(node_mask_list)
      if (n_masks /= 0) then

        if (pl % type == PLOT_TYPE_VOXEL) then
          if (master) call warning("Mask ignored in voxel plot " &
               // trim(to_str(pl % id)))
        end if

        select case(n_masks)
          case default
            call fatal_error("Mutliple masks specified in plot " &
                 // trim(to_str(pl % id)))
          case (1)

            ! Get pointer to mask
            node_mask = node_mask_list(1)

            ! Determine how many components there are and allocate
            n_comp = 0
            n_comp = node_word_count(node_mask, "components")
            if (n_comp == 0) then
              call fatal_error("Missing <components> in mask of plot " &
                   // trim(to_str(pl % id)))
            end if
            allocate(iarray(n_comp))
            call get_node_array(node_mask, "components", iarray)

            ! First we need to change the user-specified identifiers to indices
            ! in the cell and material arrays
            do j=1, n_comp
              col_id = iarray(j)

              if (pl % color_by == PLOT_COLOR_CELLS) then

                if (cell_dict % has(col_id)) then
                  iarray(j) = cell_dict % get(col_id)
                else
                  call fatal_error("Could not find cell " &
                       // trim(to_str(col_id)) // " specified in the mask in &
                       &plot " // trim(to_str(pl % id)))
                end if

              else if (pl % color_by == PLOT_COLOR_MATS) then

                if (material_dict % has(col_id)) then
                  iarray(j) = material_dict % get(col_id)
                else
                  call fatal_error("Could not find material " &
                       // trim(to_str(col_id)) // " specified in the mask in &
                       &plot " // trim(to_str(pl % id)))
                end if

              end if
            end do

            ! Alter colors based on mask information
            do j = 1, size(pl % colors)
              if (.not. any(j == iarray)) then
                if (check_for_node(node_mask, "background")) then
                  call get_node_array(node_mask, "background", pl % colors(j) % rgb)
                else
                  pl % colors(j) % rgb(:) = [255, 255, 255]
                end if
              end if
            end do

            deallocate(iarray)

        end select

      end if

      ! Add plot to dictionary
      call plot_dict % set(pl % id, i)

    end do READ_PLOTS

    ! Close plots XML file
    call doc % clear()

  end subroutine read_plots_xml

!===============================================================================
! READ_*_CROSS_SECTIONS_XML reads information from a cross_sections.xml file. This
! file contains a listing of the CE and MG cross sections that may be used.
!===============================================================================

  subroutine read_ce_cross_sections_xml()
    integer :: i           ! loop index
    integer :: n
    integer :: n_libraries
    logical :: file_exists ! does cross_sections.xml exist?
    character(MAX_WORD_LEN) :: directory ! directory with cross sections
    character(MAX_WORD_LEN) :: words(MAX_WORDS)
    character(10000) :: temp_str
    type(XMLDocument) :: doc
    type(XMLNode) :: root
    type(XMLNode) :: node_library
    type(XMLNode), allocatable :: node_library_list(:)

    ! Check if cross_sections.xml exists
    inquire(FILE=path_cross_sections, EXIST=file_exists)
    if (.not. file_exists) then
      ! Could not find cross_sections.xml file
      call fatal_error("Cross sections XML file '" &
           // trim(path_cross_sections) // "' does not exist!")
    end if

    call write_message("Reading cross sections XML file...", 5)

    ! Parse cross_sections.xml file
    call doc % load_file(path_cross_sections)
    root = doc % document_element()

    if (check_for_node(root, "directory")) then
      ! Copy directory information if present
      call get_node_value(root, "directory", directory)
    else
      ! If no directory is listed in cross_sections.xml, by default select the
      ! directory in which the cross_sections.xml file resides
      i = index(path_cross_sections, "/", BACK=.true.)
      directory = path_cross_sections(1:i)
    end if

    ! Get node list of all <library>
    call get_node_list(root, "library", node_library_list)
    n_libraries = size(node_library_list)

    ! Allocate xs_listings array
    if (n_libraries == 0) then
      call fatal_error("No cross section libraries present in cross_sections.xml &
           &file!")
    else
      allocate(libraries(n_libraries))
    end if

    do i = 1, n_libraries
      ! Get pointer to ace table XML node
      node_library = node_library_list(i)

      ! Get list of materials
      if (check_for_node(node_library, "materials")) then
        call get_node_value(node_library, "materials", temp_str)
        call split_string(temp_str, words, n)
        allocate(libraries(i) % materials(n))
        libraries(i) % materials(:) = words(1:n)
      end if

      ! Get type of library
      if (check_for_node(node_library, "type")) then
        call get_node_value(node_library, "type", temp_str)
        select case(to_lower(temp_str))
        case ('neutron')
          libraries(i) % type = LIBRARY_NEUTRON
        case ('thermal')
          libraries(i) % type = LIBRARY_THERMAL
        case ('photon')
          libraries(i) % type = LIBRARY_PHOTON
        end select
      else
        call fatal_error("Missing library type")
      end if

      ! determine path of cross section table
      if (check_for_node(node_library, "path")) then
        call get_node_value(node_library, "path", temp_str)
      else
        call fatal_error("Missing library path")
      end if

      if (starts_with(temp_str, '/')) then
        libraries(i) % path = trim(temp_str)
      else
        if (ends_with(directory,'/')) then
          libraries(i) % path = trim(directory) // trim(temp_str)
        else
          libraries(i) % path = trim(directory) // '/' // trim(temp_str)
        end if
      end if

      inquire(FILE=libraries(i) % path, EXIST=file_exists)
      if (.not. file_exists) then
        call warning("Cross section library " // trim(libraries(i) % path) // &
             " does not exist.")
      end if
    end do

    ! Close cross sections XML file
    call doc % clear()

  end subroutine read_ce_cross_sections_xml

  subroutine read_mg_cross_sections_header()
    integer :: i           ! loop index
    integer :: n_libraries
    logical :: file_exists ! does mgxs.h5 exist?
    integer(HID_T) :: file_id
    real(8), allocatable :: rev_energy_bins(:)
    character(len=MAX_WORD_LEN), allocatable :: names(:)

    ! Check if MGXS Library exists
    inquire(FILE=path_cross_sections, EXIST=file_exists)
    if (.not. file_exists) then
      ! Could not find MGXS Library file
      call fatal_error("Cross sections HDF5 file '" &
           // trim(path_cross_sections) // "' does not exist!")
    end if

    call write_message("Reading cross sections HDF5 file...", 5)

    ! Open file for reading
    file_id = file_open(path_cross_sections, 'r', parallel=.true.)

    if (attribute_exists(file_id, "energy_groups")) then
      ! Get neutron energy group count
      call read_attribute(num_energy_groups, file_id, "energy_groups")
    else
      call fatal_error("'energy_groups' attribute must exist!")
    end if

    if (attribute_exists(file_id, "delayed_groups")) then
      ! Get neutron delayed group count
      call read_attribute(num_delayed_groups, file_id, "delayed_groups")
    else
      num_delayed_groups = 0
    end if

    allocate(rev_energy_bins(num_energy_groups + 1))
    allocate(energy_bins(num_energy_groups + 1))

    if (attribute_exists(file_id, "group structure")) then
      ! Get neutron group structure
      call read_attribute(energy_bins, file_id, "group structure")
    else
      call fatal_error("'group structure' attribute must exist!")
    end if

    ! First reverse the order of energy_groups
    energy_bins = energy_bins(num_energy_groups + 1:1:-1)

    allocate(energy_bin_avg(num_energy_groups))
    do i = 1, num_energy_groups
      energy_bin_avg(i) = HALF * (energy_bins(i) + energy_bins(i + 1))
    end do

    ! Get the datasets present in the library
    call get_groups(file_id, names)
    n_libraries = size(names)

    ! Allocate libraries array
    if (n_libraries == 0) then
      call fatal_error("At least one MGXS data set must be present in &
                       &mgxs library file!")
    else
      allocate(libraries(n_libraries))
    end if

    do i = 1, n_libraries
      ! Get name of material
      allocate(libraries(i) % materials(1))
      libraries(i) % materials(1) = names(i)
    end do

    ! Close MGXS HDF5 file
    call file_close(file_id)

  end subroutine read_mg_cross_sections_header

!===============================================================================
! GENERATE_RPN implements the shunting-yard algorithm to generate a Reverse
! Polish notation (RPN) expression for the region specification of a cell given
! the infix notation.
!===============================================================================

  subroutine generate_rpn(cell_id, tokens, output)
    integer, intent(in) :: cell_id
    type(VectorInt), intent(in) :: tokens    ! infix notation
    type(VectorInt), intent(inout) :: output ! RPN notation

    integer :: i
    integer :: token
    integer :: op
    type(VectorInt) :: stack

    do i = 1, tokens%size()
      token = tokens%data(i)

      if (token < OP_UNION) then
        ! If token is not an operator, add it to output
        call output%push_back(token)

      elseif (token < OP_RIGHT_PAREN) then
        ! Regular operators union, intersection, complement
        do while (stack%size() > 0)
          op = stack%data(stack%size())

          if (op < OP_RIGHT_PAREN .and. &
               ((token == OP_COMPLEMENT .and. token < op) .or. &
               (token /= OP_COMPLEMENT .and. token <= op))) then
            ! While there is an operator, op, on top of the stack, if the token
            ! is left-associative and its precedence is less than or equal to
            ! that of op or if the token is right-associative and its precedence
            ! is less than that of op, move op to the output queue and push the
            ! token on to the stack. Note that only complement is
            ! right-associative.
            call output%push_back(op)
            call stack%pop_back()
          else
            exit
          end if
        end do

        call stack%push_back(token)

      elseif (token == OP_LEFT_PAREN) then
        ! If the token is a left parenthesis, push it onto the stack
        call stack%push_back(token)

      else
        ! If the token is a right parenthesis, move operators from the stack to
        ! the output queue until reaching the left parenthesis.
        do
          ! If we run out of operators without finding a left parenthesis, it
          ! means there are mismatched parentheses.
          if (stack%size() == 0) then
            call fatal_error('Mimatched parentheses in region specification &
                 &for cell ' // trim(to_str(cell_id)) // '.')
          end if

          op = stack%data(stack%size())
          if (op == OP_LEFT_PAREN) exit
          call output%push_back(op)
          call stack%pop_back()
        end do

        ! Pop the left parenthesis.
        call stack%pop_back()
      end if
    end do

    ! While there are operators on the stack, move them to the output queue
    do while (stack%size() > 0)
      op = stack%data(stack%size())

      ! If the operator is a parenthesis, it is mismatched
      if (op >= OP_RIGHT_PAREN) then
        call fatal_error('Mimatched parentheses in region specification &
             &for cell ' // trim(to_str(cell_id)) // '.')
      end if

      call output%push_back(op)
      call stack%pop_back()
    end do
  end subroutine generate_rpn

!===============================================================================
! NORMALIZE_AO Normalize the nuclide atom percents
!===============================================================================

  subroutine normalize_ao()
    integer :: i               ! index in materials array
    integer :: j               ! index over nuclides in material
    real(8) :: sum_percent     ! summation
    real(8) :: awr             ! atomic weight ratio
    real(8) :: x               ! atom percent
    logical :: percent_in_atom ! nuclides specified in atom percent?
    logical :: density_in_atom ! density specified in atom/b-cm?

    do i = 1, size(materials)
      associate (mat => materials(i))
        percent_in_atom = (mat % atom_density(1) > ZERO)
        density_in_atom = (mat % density > ZERO)

        sum_percent = ZERO
        do j = 1, size(mat % nuclide)
          ! determine atomic weight ratio
          if (run_CE) then
            awr = nuclides(mat % nuclide(j)) % awr
          else
            awr = nuclides_MG(mat % nuclide(j)) % obj % awr
          end if

          ! if given weight percent, convert all values so that they are divided
          ! by awr. thus, when a sum is done over the values, it's actually
          ! sum(w/awr)
          if (.not. percent_in_atom) then
            mat % atom_density(j) = -mat % atom_density(j) / awr
          end if
        end do

        ! determine normalized atom percents. if given atom percents, this is
        ! straightforward. if given weight percents, the value is w/awr and is
        ! divided by sum(w/awr)
        sum_percent = sum(mat % atom_density)
        mat % atom_density = mat % atom_density / sum_percent

        ! Change density in g/cm^3 to atom/b-cm. Since all values are now in
        ! atom percent, the sum needs to be re-evaluated as 1/sum(x*awr)
        if (.not. density_in_atom) then
          sum_percent = ZERO
          do j = 1, mat % n_nuclides
            if (run_CE) then
              awr = nuclides(mat % nuclide(j)) % awr
            else
              awr = nuclides_MG(mat % nuclide(j)) % obj % awr
            end if
            x = mat % atom_density(j)
            sum_percent = sum_percent + x*awr
          end do
          sum_percent = ONE / sum_percent
          mat%density = -mat % density * N_AVOGADRO &
               / MASS_NEUTRON * sum_percent
        end if

        ! Calculate nuclide atom densities
        mat % atom_density = mat % density * mat % atom_density

        ! Calculate density in g/cm^3.
        mat % density_gpcc = ZERO
        do j = 1, mat % n_nuclides
          if (run_CE) then
            awr = nuclides(mat % nuclide(j)) % awr
          else
            awr = ONE
          end if
          mat % density_gpcc = mat % density_gpcc &
               + mat % atom_density(j) * awr * MASS_NEUTRON / N_AVOGADRO
        end do
      end associate
    end do

  end subroutine normalize_ao

  subroutine read_ce_cross_sections(nuc_temps, sab_temps)
    type(VectorReal), intent(in)     :: nuc_temps(:)
    type(VectorReal), intent(in)     :: sab_temps(:)

    integer :: i, j
    integer :: i_library
    integer :: i_nuclide
    integer :: i_element
    integer :: i_sab
    integer(HID_T) :: file_id
    integer(HID_T) :: group_id
    logical :: mp_found     ! if windowed multipole libraries were found
    character(MAX_WORD_LEN) :: name
    character(3) :: element
    type(SetChar) :: already_read
    type(SetChar) :: element_already_read

<<<<<<< HEAD
    allocate(nuclides(n_nuclides_total))
    allocate(elements(n_elements))
=======
    allocate(nuclides(n_nuclides))
>>>>>>> 89aea820
    allocate(sab_tables(n_sab_tables))

    ! Read cross sections
    do i = 1, size(materials)
      do j = 1, size(materials(i) % names)
        name = materials(i) % names(j)

        if (.not. already_read % contains(name)) then
          i_library = library_dict % get(to_lower(name))
          i_nuclide = nuclide_dict % get(to_lower(name))

          call write_message('Reading ' // trim(name) // ' from ' // &
               trim(libraries(i_library) % path), 6)

          ! Open file and make sure version is sufficient
          file_id = file_open(libraries(i_library) % path, 'r')
          call check_data_version(file_id)

          ! Read nuclide data from HDF5
          group_id = open_group(file_id, name)
          call nuclides(i_nuclide) % from_hdf5(group_id, nuc_temps(i_nuclide), &
               temperature_method, temperature_tolerance, temperature_range, &
               master)
          call close_group(group_id)
          call file_close(file_id)

          ! Assign resonant scattering data
          if (res_scat_on) call nuclides(i_nuclide) % assign_0K_elastic_scattering()

          ! Determine if minimum/maximum energy for this nuclide is greater/less
          ! than the previous
          if (size(nuclides(i_nuclide) % grid) >= 1) then
            energy_min_neutron = max(energy_min_neutron, &
                 nuclides(i_nuclide) % grid(1) % energy(1))
            energy_max_neutron = min(energy_max_neutron, nuclides(i_nuclide) % &
                 grid(1) % energy(size(nuclides(i_nuclide) % grid(1) % energy)))
          end if

          ! Add name and alias to dictionary
          call already_read % add(name)

          ! Check if elemental data has been read, if needed
          element = name(1:scan(name, '0123456789') - 1)
          if (photon_transport) then
            if (.not. element_already_read % contains(element)) then
              ! Read photon interaction data from HDF5 photon library
              i_library = library_dict % get_key(to_lower(element))
              i_element = element_dict % get_key(element)
              call write_message('Reading ' // trim(element) // ' from ' // &
                   trim(libraries(i_library) % path), 6)

              ! Open file and make sure version is sufficient
              file_id = file_open(libraries(i_library) % path, 'r')
              call check_data_version(file_id)

              ! Read element data from HDF5
              group_id = open_group(file_id, element)
              call elements(i_element) % from_hdf5(group_id)
              call close_group(group_id)
              call file_close(file_id)

              ! Add element to set
              call element_already_read % add(element)
            end if
          end if

          ! Read multipole file into the appropriate entry on the nuclides array
          if (temperature_multipole) call read_multipole_data(i_nuclide)
        end if

        ! Check if material is fissionable
        if (nuclides(materials(i) % nuclide(j)) % fissionable) then
          materials(i) % fissionable = .true.
        end if
      end do
    end do

    ! Set up logarithmic grid for nuclides
    do i = 1, size(nuclides)
      call nuclides(i) % init_grid(energy_min_neutron, &
           energy_max_neutron, n_log_bins)
    end do
    log_spacing = log(energy_max_neutron/energy_min_neutron) / n_log_bins

    do i = 1, size(materials)
      ! Skip materials with no S(a,b) tables
      if (.not. allocated(materials(i) % sab_names)) cycle

      do j = 1, size(materials(i) % sab_names)
        ! Get name of S(a,b) table
        name = materials(i) % sab_names(j)

        if (.not. already_read % contains(name)) then
          i_library = library_dict % get(to_lower(name))
          i_sab  = sab_dict % get(to_lower(name))

          call write_message('Reading ' // trim(name) // ' from ' // &
               trim(libraries(i_library) % path), 6)

          ! Open file and make sure version matches
          file_id = file_open(libraries(i_library) % path, 'r')
          call check_data_version(file_id)

          ! Read S(a,b) data from HDF5
          group_id = open_group(file_id, name)
          call sab_tables(i_sab) % from_hdf5(group_id, sab_temps(i_sab), &
               temperature_method, temperature_tolerance, temperature_range)
          call close_group(group_id)
          call file_close(file_id)

          ! Add name to dictionary
          call already_read % add(name)
        end if
      end do

      ! Associate S(a,b) tables with specific nuclides
      call materials(i) % assign_sab_tables()
    end do

    ! Show which nuclide results in lowest energy for neutron transport
    do i = 1, size(nuclides)
      if (nuclides(i) % grid(1) % energy(size(nuclides(i) % grid(1) % energy)) &
           == energy_max_neutron) then
        call write_message("Maximum neutron transport energy: " // &
             trim(to_str(energy_max_neutron)) // " eV for " // &
             trim(adjustl(nuclides(i) % name)), 7)
        exit
      end if
    end do

    ! If the user wants multipole, make sure we found a multipole library.
    if (temperature_multipole) then
      mp_found = .false.
      do i = 1, size(nuclides)
        if (nuclides(i) % mp_present) then
          mp_found = .true.
          exit
        end if
      end do
      if (.not. mp_found) call warning("Windowed multipole functionality is &
           &turned on, but no multipole libraries were found.  Set the &
           &<multipole_library> element in settings.xml or the &
           &OPENMC_MULTIPOLE_LIBRARY environment variable.")
    end if

  end subroutine read_ce_cross_sections

!===============================================================================
! ASSIGN_TEMPERATURES If any cells have undefined temperatures, try to find
! their temperatures from material or global default temperatures
!===============================================================================

  subroutine assign_temperatures(material_temps)
    real(8), intent(in) :: material_temps(:)

    integer :: i, j
    integer :: i_material

    do i = 1, n_cells
      ! Ignore non-normal cells and cells with defined temperature.
      if (cells(i) % material(1) == NONE) cycle
      if (cells(i) % sqrtkT(1) /= ERROR_REAL) cycle

      ! Set the number of temperatures equal to the number of materials.
      deallocate(cells(i) % sqrtkT)
      allocate(cells(i) % sqrtkT(size(cells(i) % material)))

      ! Check each of the cell materials for temperature data.
      do j = 1, size(cells(i) % material)
        ! Arbitrarily set void regions to 0K.
        if (cells(i) % material(j) == MATERIAL_VOID) then
          cells(i) % sqrtkT(j) = ZERO
          cycle
        end if

        ! Use material default or global default temperature
        i_material = cells(i) % material(j)
        if (material_temps(i_material) /= ERROR_REAL) then
          cells(i) % sqrtkT(j) = sqrt(K_BOLTZMANN * &
               material_temps(i_material))
        else
          cells(i) % sqrtkT(j) = sqrt(K_BOLTZMANN * temperature_default)
        end if
      end do
    end do
  end subroutine assign_temperatures

!===============================================================================
! READ_MULTIPOLE_DATA checks for the existence of a multipole library in the
! directory and loads it using multipole_read
!===============================================================================

  subroutine read_multipole_data(i_table)

    integer, intent(in) :: i_table  ! index in nuclides/sab_tables

    logical :: file_exists                 ! Does multipole library exist?
    character(7) :: readable               ! Is multipole library readable?
    character(MAX_FILE_LEN) :: filename  ! Path to multipole xs library

    ! For the time being, and I know this is a bit hacky, we just assume
    ! that the file will be ZZZAAAmM.h5.
    associate (nuc => nuclides(i_table))

      if (nuc % metastable > 0) then
        filename = trim(path_multipole) // trim(zero_padded(nuc % Z, 3)) // &
             trim(zero_padded(nuc % A, 3)) // 'm' // &
             trim(to_str(nuc % metastable)) // ".h5"
      else
        filename = trim(path_multipole) // trim(zero_padded(nuc % Z, 3)) // &
             trim(zero_padded(nuc % A, 3)) // ".h5"
      end if

      ! Check if Multipole library exists and is readable
      inquire(FILE=filename, EXIST=file_exists, READ=readable)
      if (.not. file_exists) then
        nuc % mp_present = .false.
        return
      elseif (readable(1:3) == 'NO') then
        call fatal_error("Multipole library '" // trim(filename) // "' is not &
             &readable! Change file permissions with chmod command.")
      end if

      ! Display message
      call write_message("Loading Multipole XS table: " // filename, 6)

      allocate(nuc % multipole)

      ! Call the read routine
      call multipole_read(filename, nuc % multipole, i_table)
      nuc % mp_present = .true.

    end associate

  end subroutine read_multipole_data

!===============================================================================
! ADJUST_INDICES changes the values for 'surfaces' for each cell and the
! material index assigned to each to the indices in the surfaces and material
! array rather than the unique IDs assigned to each surface and material. Also
! assigns boundary conditions to surfaces based on those read into the bc_dict
! dictionary
!===============================================================================

  subroutine adjust_indices()

    integer :: i                      ! index for various purposes
    integer :: j                      ! index for various purposes
    integer :: k                      ! loop index for lattices
    integer :: m                      ! loop index for lattices
    integer :: lid                    ! lattice IDs
    integer :: id                     ! user-specified id
    class(Lattice),    pointer :: lat => null()

    do i = 1, n_cells
      ! =======================================================================
      ! ADJUST UNIVERSE INDEX FOR EACH CELL
      associate (c => cells(i))

      id = c % universe
      if (universe_dict % has(id)) then
        c % universe = universe_dict % get(id)
      else
        call fatal_error("Could not find universe " // trim(to_str(id)) &
             &// " specified on cell " // trim(to_str(c % id)))
      end if

      ! =======================================================================
      ! ADJUST MATERIAL/FILL POINTERS FOR EACH CELL

      if (c % material(1) == NONE) then
        id = c % fill
        if (universe_dict % has(id)) then
          c % type = FILL_UNIVERSE
          c % fill = universe_dict % get(id)
        elseif (lattice_dict % has(id)) then
          lid = lattice_dict % get(id)
          c % type = FILL_LATTICE
          c % fill = lid
        else
          call fatal_error("Specified fill " // trim(to_str(id)) // " on cell "&
               // trim(to_str(c % id)) // " is neither a universe nor a &
               &lattice.")
        end if
      else
        do j = 1, size(c % material)
          id = c % material(j)
          if (id == MATERIAL_VOID) then
            c % type = FILL_MATERIAL
          else if (material_dict % has(id)) then
            c % type = FILL_MATERIAL
            c % material(j) = material_dict % get(id)
          else
            call fatal_error("Could not find material " // trim(to_str(id)) &
                 // " specified on cell " // trim(to_str(c % id)))
          end if
        end do
      end if
      end associate
    end do

    ! ==========================================================================
    ! ADJUST UNIVERSE INDICES FOR EACH LATTICE

    do i = 1, n_lattices
      lat => lattices(i) % obj
      select type (lat)

      type is (RectLattice)
        do m = 1, lat % n_cells(3)
          do k = 1, lat % n_cells(2)
            do j = 1, lat % n_cells(1)
              id = lat % universes(j,k,m)
              if (universe_dict % has(id)) then
                lat % universes(j,k,m) = universe_dict % get(id)
              else
                call fatal_error("Invalid universe number " &
                     &// trim(to_str(id)) // " specified on lattice " &
                     &// trim(to_str(lat % id)))
              end if
            end do
          end do
        end do

      type is (HexLattice)
        do m = 1, lat % n_axial
          do k = 1, 2*lat % n_rings - 1
            do j = 1, 2*lat % n_rings - 1
              if (j + k < lat % n_rings + 1) then
                cycle
              else if (j + k > 3*lat % n_rings - 1) then
                cycle
              end if
              id = lat % universes(j, k, m)
              if (universe_dict % has(id)) then
                lat % universes(j, k, m) = universe_dict % get(id)
              else
                call fatal_error("Invalid universe number " &
                     &// trim(to_str(id)) // " specified on lattice " &
                     &// trim(to_str(lat % id)))
              end if
            end do
          end do
        end do

      end select

      if (lat % outer /= NO_OUTER_UNIVERSE) then
        if (universe_dict % has(lat % outer)) then
          lat % outer = universe_dict % get(lat % outer)
        else
          call fatal_error("Invalid universe number " &
               &// trim(to_str(lat % outer)) &
               &// " specified on lattice " // trim(to_str(lat % id)))
        end if
      end if

    end do

  end subroutine adjust_indices

!===============================================================================
! PREPARE_DISTRIBCELL initializes any distribcell filters present and sets the
! offsets for distribcells
!===============================================================================

  subroutine prepare_distribcell()

    integer :: i, j                ! Tally, filter loop counters
    logical :: distribcell_active  ! Does simulation use distribcell?
    integer, allocatable :: univ_list(:)              ! Target offsets
    integer, allocatable :: counts(:,:)               ! Target count
    logical, allocatable :: found(:,:)                ! Target found

    ! Assume distribcell is not needed until proven otherwise.
    distribcell_active = .false.

    ! We need distribcell if any tallies have distribcell filters.
    do i = 1, n_tallies
      do j = 1, size(tallies(i) % obj % filter)
        select type(filt => filters(tallies(i) % obj % filter(j)) % obj)
        type is (DistribcellFilter)
          distribcell_active = .true.
        end select
      end do
    end do

    ! We also need distribcell if any distributed materials or distributed
    ! temperatues are present.
    if (.not. distribcell_active) then
      do i = 1, n_cells
        if (size(cells(i) % material) > 1 .or. size(cells(i) % sqrtkT) > 1) then
          distribcell_active = .true.
          exit
        end if
      end do
    end if

    ! If distribcell isn't used in this simulation then no more work left to do.
    if (.not. distribcell_active) return

    ! Make sure the number of materials and temperatures matches the number of
    ! cell instances.
    do i = 1, n_cells
      associate (c => cells(i))
        if (size(c % material) > 1) then
          if (size(c % material) /= c % instances) then
            call fatal_error("Cell " // trim(to_str(c % id)) // " was &
                 &specified with " // trim(to_str(size(c % material))) &
                 // " materials but has " // trim(to_str(c % instances)) &
                 // " distributed instances. The number of materials must &
                 &equal one or the number of instances.")
          end if
        end if
        if (size(c % sqrtkT) > 1) then
          if (size(c % sqrtkT) /= c % instances) then
            call fatal_error("Cell " // trim(to_str(c % id)) // " was &
                 &specified with " // trim(to_str(size(c % sqrtkT))) &
                 // " temperatures but has " // trim(to_str(c % instances)) &
                 // " distributed instances. The number of temperatures must &
                 &equal one or the number of instances.")
          end if
        end if
      end associate
    end do

    ! Allocate offset maps at each level in the geometry
    call allocate_offsets(univ_list, counts, found)

    ! Calculate offsets for each target distribcell
    do i = 1, n_maps
      do j = 1, n_universes
        call calc_offsets(univ_list(i), i, universes(j), counts, found)
      end do
    end do

  end subroutine prepare_distribcell

!===============================================================================
! ALLOCATE_OFFSETS determines the number of maps needed and allocates required
! memory for distribcell offset tables
!===============================================================================

  recursive subroutine allocate_offsets(univ_list, counts, found)

    integer, intent(out), allocatable     :: univ_list(:) ! Target offsets
    integer, intent(out), allocatable     :: counts(:,:)  ! Target count
    logical, intent(out), allocatable     :: found(:,:)   ! Target found

    integer      :: i, j, k   ! Loop counters
    type(SetInt) :: cell_list ! distribells to track

    ! Begin gathering list of cells in distribcell tallies
    n_maps = 0

    ! List all cells referenced in distribcell filters.
    do i = 1, n_tallies
      do j = 1, size(tallies(i) % obj % filter)
        select type(filt => filters(tallies(i) % obj % filter(j)) % obj)
        type is (DistribcellFilter)
          call cell_list % add(filt % cell)
        end select
      end do
    end do

    ! List all cells with multiple (distributed) materials or temperatures.
    do i = 1, n_cells
      if (size(cells(i) % material) > 1 .or. size(cells(i) % sqrtkT) > 1) then
        call cell_list % add(i)
      end if
    end do

    ! Compute the number of unique universes containing these distribcells
    ! to determine the number of offset tables to allocate
    do i = 1, n_universes
      do j = 1, size(universes(i) % cells)
        if (cell_list % contains(universes(i) % cells(j))) then
          n_maps = n_maps + 1
        end if
      end do
    end do

    ! Allocate the list of offset tables for each unique universe
    allocate(univ_list(n_maps))

    ! Allocate list to accumulate target distribcell counts in each universe
    allocate(counts(n_universes, n_maps))
    counts(:,:) = 0

    ! Allocate list to track if target distribcells are found in each universe
    allocate(found(n_universes, n_maps))
    found(:,:) = .false.


    ! Search through universes for distributed cells and assign each one a
    ! unique distribcell array index.
    k = 1
    do i = 1, n_universes
      do j = 1, size(universes(i) % cells)
        if (cell_list % contains(universes(i) % cells(j))) then
          cells(universes(i) % cells(j)) % distribcell_index = k
          univ_list(k) = universes(i) % id
          k = k + 1
        end if
      end do
    end do

    ! Allocate the offset tables for lattices
    do i = 1, n_lattices
      associate(lat => lattices(i) % obj)
        select type(lat)

        type is (RectLattice)
          allocate(lat % offset(n_maps, lat % n_cells(1), lat % n_cells(2), &
                   lat % n_cells(3)))
        type is (HexLattice)
          allocate(lat % offset(n_maps, 2 * lat % n_rings - 1, &
               2 * lat % n_rings - 1, lat % n_axial))
        end select

        lat % offset(:, :, :, :) = 0
      end associate
    end do

    ! Allocate offset table for fill cells
    do i = 1, n_cells
      if (cells(i) % type /= FILL_MATERIAL) then
        allocate(cells(i) % offset(n_maps))
      end if
    end do

    ! Free up memory
    call cell_list % clear()

  end subroutine allocate_offsets

end module input_xml<|MERGE_RESOLUTION|>--- conflicted
+++ resolved
@@ -24,6 +24,7 @@
   use multipole,        only: multipole_read
   use nuclide_header
   use output,           only: write_message, title, header, print_plot
+  use photon_header
   use plot_header
   use random_lcg,       only: prn, openmc_set_seed
   use surface_header
@@ -434,259 +435,7 @@
 
     ! Read each source
     do i = 1, n
-<<<<<<< HEAD
-      ! Get pointer to source
-      node_source = node_source_list(i)
-
-      ! Check if we want to write out source
-      if (check_for_node(node_source, "write_initial")) then
-        call get_node_value(node_source, "write_initial", write_initial_source)
-      end if
-
-      ! Check for particle type
-      if (check_for_node(node_source, "particle")) then
-        call get_node_value(node_source, "particle", temp_str)
-        select case (to_lower(temp_str))
-        case ('neutron')
-          external_source(i) % particle = NEUTRON
-        case ('photon')
-          external_source(i) % particle = PHOTON
-          photon_transport = .true.
-        case default
-          call fatal_error('Unknown source particle type: ' // trim(temp_str))
-        end select
-      else
-        external_source(i) % particle = NEUTRON
-      end if
-
-      ! Check for source strength
-      if (check_for_node(node_source, "strength")) then
-        call get_node_value(node_source, "strength", external_source(i)%strength)
-      else
-        external_source(i)%strength = ONE
-      end if
-
-      ! Check for external source file
-      if (check_for_node(node_source, "file")) then
-        ! Copy path of source file
-        call get_node_value(node_source, "file", path_source)
-
-        ! Check if source file exists
-        inquire(FILE=path_source, EXIST=file_exists)
-        if (.not. file_exists) then
-          call fatal_error("Source file '" // trim(path_source) &
-               // "' does not exist!")
-        end if
-
-      else
-
-        ! Spatial distribution for external source
-        if (check_for_node(node_source, "space")) then
-
-          ! Get pointer to spatial distribution
-          node_space = node_source % child("space")
-
-          ! Check for type of spatial distribution
-          type = ''
-          if (check_for_node(node_space, "type")) &
-               call get_node_value(node_space, "type", type)
-          select case (to_lower(type))
-          case ('cartesian')
-            allocate(CartesianIndependent :: external_source(i)%space)
-
-          case ('box')
-            allocate(SpatialBox :: external_source(i)%space)
-
-          case ('fission')
-            allocate(SpatialBox :: external_source(i)%space)
-            select type(space => external_source(i)%space)
-            type is (SpatialBox)
-              space%only_fissionable = .true.
-            end select
-
-          case ('point')
-            allocate(SpatialPoint :: external_source(i)%space)
-
-          case default
-            call fatal_error("Invalid spatial distribution for external source: "&
-                 // trim(type))
-          end select
-
-          select type (space => external_source(i)%space)
-          type is (CartesianIndependent)
-            ! Read distribution for x coordinate
-            if (check_for_node(node_space, "x")) then
-              node_dist = node_space % child("x")
-              call distribution_from_xml(space%x, node_dist)
-            else
-              allocate(Discrete :: space%x)
-              select type (dist => space%x)
-              type is (Discrete)
-                allocate(dist%x(1), dist%p(1))
-                dist%x(1) = ZERO
-                dist%p(1) = ONE
-              end select
-            end if
-
-            ! Read distribution for y coordinate
-            if (check_for_node(node_space, "y")) then
-              node_dist = node_space % child("y")
-              call distribution_from_xml(space%y, node_dist)
-            else
-              allocate(Discrete :: space%y)
-              select type (dist => space%y)
-              type is (Discrete)
-                allocate(dist%x(1), dist%p(1))
-                dist%x(1) = ZERO
-                dist%p(1) = ONE
-              end select
-            end if
-
-            if (check_for_node(node_space, "z")) then
-              node_dist = node_space % child("z")
-              call distribution_from_xml(space%z, node_dist)
-            else
-              allocate(Discrete :: space%z)
-              select type (dist => space%z)
-              type is (Discrete)
-                allocate(dist%x(1), dist%p(1))
-                dist%x(1) = ZERO
-                dist%p(1) = ONE
-              end select
-            end if
-
-          type is (SpatialBox)
-            ! Make sure correct number of parameters are given
-            if (node_word_count(node_space, "parameters") /= 6) then
-              call fatal_error('Box/fission spatial source must have &
-                   &six parameters specified.')
-            end if
-
-            ! Read lower-right/upper-left coordinates
-            allocate(temp_real(6))
-            call get_node_array(node_space, "parameters", temp_real)
-            space%lower_left(:) = temp_real(1:3)
-            space%upper_right(:) = temp_real(4:6)
-            deallocate(temp_real)
-
-          type is (SpatialPoint)
-            ! Make sure correct number of parameters are given
-            if (node_word_count(node_space, "parameters") /= 3) then
-              call fatal_error('Point spatial source must have &
-                   &three parameters specified.')
-            end if
-
-            ! Read location of point source
-            allocate(temp_real(3))
-            call get_node_array(node_space, "parameters", temp_real)
-            space%xyz(:) = temp_real
-            deallocate(temp_real)
-
-          end select
-
-        else
-          ! If no spatial distribution specified, make it a point source
-          allocate(SpatialPoint :: external_source(i) % space)
-          select type (space => external_source(i) % space)
-          type is (SpatialPoint)
-            space % xyz(:) = [ZERO, ZERO, ZERO]
-          end select
-        end if
-
-        ! Determine external source angular distribution
-        if (check_for_node(node_source, "angle")) then
-
-          ! Get pointer to angular distribution
-          node_angle = node_source % child("angle")
-
-          ! Check for type of angular distribution
-          type = ''
-          if (check_for_node(node_angle, "type")) &
-               call get_node_value(node_angle, "type", type)
-          select case (to_lower(type))
-          case ('isotropic')
-            allocate(Isotropic :: external_source(i)%angle)
-
-          case ('monodirectional')
-            allocate(Monodirectional :: external_source(i)%angle)
-
-          case ('mu-phi')
-            allocate(PolarAzimuthal :: external_source(i)%angle)
-
-          case default
-            call fatal_error("Invalid angular distribution for external source: "&
-                 // trim(type))
-          end select
-
-          ! Read reference directional unit vector
-          if (check_for_node(node_angle, "reference_uvw")) then
-            n = node_word_count(node_angle, "reference_uvw")
-            if (n /= 3) then
-              call fatal_error('Angular distribution reference direction must have &
-                   &three parameters specified.')
-            end if
-            call get_node_array(node_angle, "reference_uvw", &
-                 external_source(i)%angle%reference_uvw)
-          else
-            ! By default, set reference unit vector to be positive z-direction
-            external_source(i)%angle%reference_uvw(:) = [ZERO, ZERO, ONE]
-          end if
-
-          ! Read parameters for angle distribution
-          select type (angle => external_source(i)%angle)
-          type is (Monodirectional)
-            call get_node_array(node_angle, "reference_uvw", &
-                 external_source(i)%angle%reference_uvw)
-
-          type is (PolarAzimuthal)
-            if (check_for_node(node_angle, "mu")) then
-              node_dist = node_angle % child("mu")
-              call distribution_from_xml(angle%mu, node_dist)
-            else
-              allocate(Uniform :: angle%mu)
-              select type (mu => angle%mu)
-              type is (Uniform)
-                mu%a = -ONE
-                mu%b = ONE
-              end select
-            end if
-
-            if (check_for_node(node_angle, "phi")) then
-              node_dist = node_angle % child("phi")
-              call distribution_from_xml(angle%phi, node_dist)
-            else
-              allocate(Uniform :: angle%phi)
-              select type (phi => angle%phi)
-              type is (Uniform)
-                phi%a = ZERO
-                phi%b = TWO*PI
-              end select
-            end if
-          end select
-
-        else
-          ! Set default angular distribution isotropic
-          allocate(Isotropic :: external_source(i)%angle)
-          external_source(i)%angle%reference_uvw(:) = [ZERO, ZERO, ONE]
-        end if
-
-        ! Determine external source energy distribution
-        if (check_for_node(node_source, "energy")) then
-          node_dist = node_source % child("energy")
-          call distribution_from_xml(external_source(i)%energy, node_dist)
-        else
-          ! Default to a Watt spectrum with parameters 0.988 MeV and 2.249 MeV^-1
-          allocate(Watt :: external_source(i)%energy)
-          select type(energy => external_source(i)%energy)
-          type is (Watt)
-            energy%a = 0.988e6_8
-            energy%b = 2.249e-6_8
-          end select
-        end if
-      end if
-=======
       call external_source(i) % from_xml(node_source_list(i), path_source)
->>>>>>> 89aea820
     end do
 
     ! Survival biasing
@@ -2637,18 +2386,18 @@
           element = name(1:scan(name, '0123456789') - 1)
 
           ! Make sure photon cross section data is available
-          if (.not. library_dict % has_key(to_lower(element))) then
+          if (.not. library_dict % has(to_lower(element))) then
             call fatal_error("Could not find element " // trim(element) &
                  // " in cross_sections data file!")
           end if
 
-          if (.not. element_dict % has_key(element)) then
+          if (.not. element_dict % has(element)) then
             index_element = index_element + 1
             mat % element(j) = index_element
 
-            call element_dict % add_key(element, index_element)
+            call element_dict % set(element, index_element)
           else
-            mat % element(j) = element_dict % get_key(element)
+            mat % element(j) = element_dict % get(element)
           end if
         end if
 
@@ -2757,14 +2506,9 @@
     end do
 
     ! Set total number of nuclides and S(a,b) tables
-<<<<<<< HEAD
-    n_nuclides_total = index_nuclide
-    n_elements       = index_element
-    n_sab_tables     = index_sab
-=======
     n_nuclides = index_nuclide
+    n_elements = index_element
     n_sab_tables = index_sab
->>>>>>> 89aea820
 
     ! Close materials XML file
     call doc % clear()
@@ -2914,323 +2658,11 @@
     ! ==========================================================================
     ! READ FILTER DATA
 
-<<<<<<< HEAD
-    READ_FILTERS: do i = 1, n_user_filters
-      f => filters(i)
-
-      ! Get pointer to filter xml node
-      node_filt = node_filt_list(i)
-
-      ! Copy filter id
-      if (check_for_node(node_filt, "id")) then
-        call get_node_value(node_filt, "id", filter_id)
-      else
-        call fatal_error("Must specify id for filter in tally XML file.")
-      end if
-
-      ! Check to make sure 'id' hasn't been used
-      if (filter_dict % has_key(filter_id)) then
-        call fatal_error("Two or more filters use the same unique ID: " &
-             // to_str(filter_id))
-      end if
-
-      ! Convert filter type to lower case
-      temp_str = ''
-      if (check_for_node(node_filt, "type")) &
-           call get_node_value(node_filt, "type", temp_str)
-      temp_str = to_lower(temp_str)
-
-      ! Determine number of bins
-      select case(temp_str)
-      case ("energy", "energyout", "mu", "polar", "azimuthal", &
-           "mesh", "universe", "material", "cell", "distribcell", &
-           "cellborn", "surface", "delayedgroup", "particle")
-        if (.not. check_for_node(node_filt, "bins")) then
-          call fatal_error("Bins not set in filter " // trim(to_str(filter_id)))
-        end if
-        n_words = node_word_count(node_filt, "bins")
-      end select
-
-      ! Determine type of filter
-      select case (temp_str)
-
-      case ('distribcell')
-        ! Allocate and declare the filter type
-        allocate(DistribcellFilter :: f % obj)
-        select type (filt => f % obj)
-        type is (DistribcellFilter)
-          if (n_words /= 1) call fatal_error("Only one cell can be &
-               &specified per distribcell filter.")
-          ! Store bins
-          call get_node_value(node_filt, "bins", filt % cell)
-        end select
-
-      case ('cell')
-        ! Allocate and declare the filter type
-        allocate(CellFilter :: f % obj)
-        select type (filt => f % obj)
-        type is (CellFilter)
-          ! Allocate and store bins
-          filt % n_bins = n_words
-          allocate(filt % cells(n_words))
-          call get_node_array(node_filt, "bins", filt % cells)
-        end select
-
-      case ('cellborn')
-        ! Allocate and declare the filter type
-        allocate(CellbornFilter :: f % obj)
-        select type (filt => f % obj)
-        type is (CellbornFilter)
-          ! Allocate and store bins
-          filt % n_bins = n_words
-          allocate(filt % cells(n_words))
-          call get_node_array(node_filt, "bins", filt % cells)
-        end select
-
-      case ('material')
-        ! Allocate and declare the filter type
-        allocate(MaterialFilter :: f % obj)
-        select type (filt => f % obj)
-        type is (MaterialFilter)
-          ! Allocate and store bins
-          filt % n_bins = n_words
-          allocate(filt % materials(n_words))
-          call get_node_array(node_filt, "bins", filt % materials)
-        end select
-
-      case ('particle')
-        ! Allocate and declare the filter type
-        allocate(ParticleFilter :: f % obj)
-        select type (filt => f % obj)
-        type is (ParticleFilter)
-          ! Allocate and store bins
-          filt % n_bins = n_words
-          allocate(filt % particles(n_words))
-          call get_node_array(node_filt, "bins", filt % particles)
-        end select
-
-      case ('universe')
-        ! Allocate and declare the filter type
-        allocate(UniverseFilter :: f % obj)
-        select type (filt => f % obj)
-        type is (UniverseFilter)
-          ! Allocate and store bins
-          filt % n_bins = n_words
-          allocate(filt % universes(n_words))
-          call get_node_array(node_filt, "bins", filt % universes)
-        end select
-
-      case ('surface')
-        call fatal_error("Surface filter is not yet supported!")
-        ! Allocate and declare the filter type
-        allocate(SurfaceFilter :: f % obj)
-        select type (filt => f % obj)
-        type is (SurfaceFilter)
-          ! Allocate and store bins
-          filt % n_bins = n_words
-          allocate(filt % surfaces(n_words))
-          call get_node_array(node_filt, "bins", filt % surfaces)
-        end select
-
-      case ('mesh')
-        ! Allocate and declare the filter type
-        allocate(MeshFilter :: f % obj)
-        select type (filt => f % obj)
-        type is (MeshFilter)
-          if (n_words /= 1) call fatal_error("Only one mesh can be &
-               &specified per mesh filter.")
-
-          ! Determine id of mesh
-          call get_node_value(node_filt, "bins", id)
-
-          ! Get pointer to mesh
-          if (mesh_dict % has_key(id)) then
-            i_mesh = mesh_dict % get_key(id)
-            m => meshes(i_mesh)
-          else
-            call fatal_error("Could not find mesh " // trim(to_str(id)) &
-                 // " specified on filter " // trim(to_str(filter_id)))
-          end if
-
-          ! Determine number of bins
-          filt % n_bins = product(m % dimension)
-
-          ! Store the index of the mesh
-          filt % mesh = i_mesh
-        end select
-
-      case ('energy')
-
-        ! Allocate and declare the filter type
-        allocate(EnergyFilter :: f % obj)
-        select type (filt => f % obj)
-        type is (EnergyFilter)
-          ! Allocate and store bins
-          filt % n_bins = n_words - 1
-          allocate(filt % bins(n_words))
-          call get_node_array(node_filt, "bins", filt % bins)
-
-          ! We can save tallying time if we know that the tally bins match
-          ! the energy group structure.  In that case, the matching bin
-          ! index is simply the group (after flipping for the different
-          ! ordering of the library and tallying systems).
-          if (.not. run_CE) then
-            if (n_words == num_energy_groups + 1) then
-              if (all(filt % bins == energy_bins(num_energy_groups + 1:1:-1))) &
-                   then
-                filt % matches_transport_groups = .true.
-              end if
-            end if
-          end if
-        end select
-
-      case ('energyout')
-        ! Allocate and declare the filter type
-        allocate(EnergyoutFilter :: f % obj)
-        select type (filt => f % obj)
-        type is (EnergyoutFilter)
-          ! Allocate and store bins
-          filt % n_bins = n_words - 1
-          allocate(filt % bins(n_words))
-          call get_node_array(node_filt, "bins", filt % bins)
-
-          ! We can save tallying time if we know that the tally bins match
-          ! the energy group structure.  In that case, the matching bin
-          ! index is simply the group (after flipping for the different
-          ! ordering of the library and tallying systems).
-          if (.not. run_CE) then
-            if (n_words == num_energy_groups + 1) then
-              if (all(filt % bins == energy_bins(num_energy_groups + 1:1:-1))) &
-                   then
-                filt % matches_transport_groups = .true.
-              end if
-            end if
-          end if
-        end select
-
-      case ('delayedgroup')
-
-        ! Allocate and declare the filter type
-        allocate(DelayedGroupFilter :: f % obj)
-        select type (filt => f % obj)
-        type is (DelayedGroupFilter)
-          ! Allocate and store bins
-          filt % n_bins = n_words
-          allocate(filt % groups(n_words))
-          call get_node_array(node_filt, "bins", filt % groups)
-
-          ! Check that bins are all are between 1 and MAX_DELAYED_GROUPS
-          do d = 1, n_words
-            if (filt % groups(d) < 1 .or. &
-                 filt % groups(d) > MAX_DELAYED_GROUPS) then
-              call fatal_error("Encountered delayedgroup bin with index " &
-                   // trim(to_str(filt % groups(d))) // " that is outside &
-                   &the range of 1 to MAX_DELAYED_GROUPS ( " &
-                   // trim(to_str(MAX_DELAYED_GROUPS)) // ")")
-            end if
-          end do
-        end select
-
-      case ('mu')
-        ! Allocate and declare the filter type
-        allocate(MuFilter :: f % obj)
-        select type (filt => f % obj)
-        type is (MuFilter)
-          ! Allocate and store bins
-          filt % n_bins = n_words - 1
-          allocate(filt % bins(n_words))
-          call get_node_array(node_filt, "bins", filt % bins)
-
-          ! Allow a user to input a lone number which will mean that you
-          ! subdivide [-1,1] evenly with the input being the number of bins
-          if (n_words == 1) then
-            Nangle = int(filt % bins(1))
-            if (Nangle > 1) then
-              filt % n_bins = Nangle
-              dangle = TWO / real(Nangle,8)
-              deallocate(filt % bins)
-              allocate(filt % bins(Nangle + 1))
-              do iangle = 1, Nangle
-                filt % bins(iangle) = -ONE + (iangle - 1) * dangle
-              end do
-              filt % bins(Nangle + 1) = ONE
-            else
-              call fatal_error("Number of bins for mu filter must be&
-                   & greater than 1 on filter " &
-                   // trim(to_str(filter_id)) // ".")
-            end if
-          end if
-        end select
-
-      case ('polar')
-        ! Allocate and declare the filter type
-        allocate(PolarFilter :: f % obj)
-        select type (filt => f % obj)
-        type is (PolarFilter)
-          ! Allocate and store bins
-          filt % n_bins = n_words - 1
-          allocate(filt % bins(n_words))
-          call get_node_array(node_filt, "bins", filt % bins)
-
-          ! Allow a user to input a lone number which will mean that you
-          ! subdivide [0,pi] evenly with the input being the number of bins
-          if (n_words == 1) then
-            Nangle = int(filt % bins(1))
-            if (Nangle > 1) then
-              filt % n_bins = Nangle
-              dangle = PI / real(Nangle,8)
-              deallocate(filt % bins)
-              allocate(filt % bins(Nangle + 1))
-              do iangle = 1, Nangle
-                filt % bins(iangle) = (iangle - 1) * dangle
-              end do
-              filt % bins(Nangle + 1) = PI
-            else
-              call fatal_error("Number of bins for polar filter must be&
-                   & greater than 1 on filter " &
-                   // trim(to_str(filter_id)) // ".")
-            end if
-          end if
-        end select
-
-      case ('azimuthal')
-        ! Allocate and declare the filter type
-        allocate(AzimuthalFilter :: f % obj)
-        select type (filt => f % obj)
-        type is (AzimuthalFilter)
-          ! Allocate and store bins
-          filt % n_bins = n_words - 1
-          allocate(filt % bins(n_words))
-          call get_node_array(node_filt, "bins", filt % bins)
-
-          ! Allow a user to input a lone number which will mean that you
-          ! subdivide [-pi,pi) evenly with the input being the number of
-          ! bins
-          if (n_words == 1) then
-            Nangle = int(filt % bins(1))
-            if (Nangle > 1) then
-              filt % n_bins = Nangle
-              dangle = TWO * PI / real(Nangle,8)
-              deallocate(filt % bins)
-              allocate(filt % bins(Nangle + 1))
-              do iangle = 1, Nangle
-                filt % bins(iangle) = -PI + (iangle - 1) * dangle
-              end do
-              filt % bins(Nangle + 1) = PI
-            else
-              call fatal_error("Number of bins for azimuthal filter must be&
-                   & greater than 1 on filter " &
-                   // trim(to_str(filter_id)) // ".")
-            end if
-          end if
-        end select
-=======
     ! Check for user filters and allocate
     n = size(node_filt_list)
     if (n > 0) then
       err = openmc_extend_filters(n, i_start, i_end)
     end if
->>>>>>> 89aea820
 
     READ_FILTERS: do i = 1, n
       f => filters(i_start + i - 1)
@@ -3348,59 +2780,6 @@
       allocate(temp_filter(n_filter))
       if (n_filter > 0) then
         call get_node_array(node_tal, "filters", temp_filter)
-<<<<<<< HEAD
-      end if
-
-      do j = 1, n_filter
-        ! Get pointer to filter
-        if (filter_dict % has_key(temp_filter(j))) then
-          i_filt = filter_dict % get_key(temp_filter(j))
-          f => filters(i_filt)
-        else
-          call fatal_error("Could not find filter " &
-               // trim(to_str(temp_filter(j))) // " specified on tally " &
-               // trim(to_str(t % id)))
-        end if
-
-        ! Set the filter index in the tally find_filter array
-        select type (filt => f % obj)
-        type is (DistribcellFilter)
-          t % find_filter(FILTER_DISTRIBCELL) = j
-        type is (CellFilter)
-          t % find_filter(FILTER_CELL) = j
-        type is (CellbornFilter)
-          t % find_filter(FILTER_CELLBORN) = j
-        type is (MaterialFilter)
-          t % find_filter(FILTER_MATERIAL) = j
-        type is (ParticleFilter)
-          t % find_filter(FILTER_PARTICLE) = j
-        type is (UniverseFilter)
-          t % find_filter(FILTER_UNIVERSE) = j
-        type is (SurfaceFilter)
-          t % find_filter(FILTER_SURFACE) = j
-        type is (MeshFilter)
-          t % find_filter(FILTER_MESH) = j
-        type is (EnergyFilter)
-          t % find_filter(FILTER_ENERGYIN) = j
-        type is (EnergyoutFilter)
-          t % find_filter(FILTER_ENERGYOUT) = j
-          ! Set to analog estimator
-          t % estimator = ESTIMATOR_ANALOG
-        type is (DelayedGroupFilter)
-          t % find_filter(FILTER_DELAYEDGROUP) = j
-        type is (MuFilter)
-          t % find_filter(FILTER_MU) = j
-          ! Set to analog estimator
-          t % estimator = ESTIMATOR_ANALOG
-        type is (PolarFilter)
-          t % find_filter(FILTER_POLAR) = j
-        type is (AzimuthalFilter)
-          t % find_filter(FILTER_AZIMUTHAL) = j
-        type is (EnergyFunctionFilter)
-          t % find_filter(FILTER_ENERGYFUNCTION) = j
-        end select
-=======
->>>>>>> 89aea820
 
         do j = 1, n_filter
           ! Get pointer to filter
@@ -5156,12 +4535,8 @@
     type(SetChar) :: already_read
     type(SetChar) :: element_already_read
 
-<<<<<<< HEAD
-    allocate(nuclides(n_nuclides_total))
+    allocate(nuclides(n_nuclides))
     allocate(elements(n_elements))
-=======
-    allocate(nuclides(n_nuclides))
->>>>>>> 89aea820
     allocate(sab_tables(n_sab_tables))
 
     ! Read cross sections
@@ -5208,8 +4583,8 @@
           if (photon_transport) then
             if (.not. element_already_read % contains(element)) then
               ! Read photon interaction data from HDF5 photon library
-              i_library = library_dict % get_key(to_lower(element))
-              i_element = element_dict % get_key(element)
+              i_library = library_dict % get(to_lower(element))
+              i_element = element_dict % get(element)
               call write_message('Reading ' // trim(element) // ' from ' // &
                    trim(libraries(i_library) % path), 6)
 
