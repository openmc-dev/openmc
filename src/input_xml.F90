--- conflicted
+++ resolved
@@ -177,7 +177,7 @@
 
       ! If the number of particles was specified as a command-line argument, we
       ! don't set it here
-      if (n_particles == 0) n_particles = temp_long
+      if (n_particles == 0) n_particles = temp_long 
 
       ! Copy batch information
       call get_node_value(node_mode, "batches", n_batches)
@@ -270,10 +270,10 @@
     else
 
       ! Spatial distribution for external source
-      if (check_for_node(node_source, "space")) then
+      if (check_for_node(node_source, "space")) then 
 
         ! Get pointer to spatial distribution
-        call get_node_ptr(node_source, "space", node_dist)
+        call get_node_ptr(node_source, "space", node_dist) 
 
         ! Check for type of spatial distribution
         type = ''
@@ -616,7 +616,7 @@
       elseif (check_for_node(node_sp, "interval")) then
         ! User gave an interval for writing state points
         call get_node_value(node_sp, "interval", temp_int)
-        n_state_points = n_batches / temp_int
+        n_state_points = n_batches / temp_int 
         do i = 1, n_state_points
           call statepoint_batch % add(temp_int * i)
         end do
@@ -640,7 +640,7 @@
 
       ! Determine number of batches at which to store source points
       if (check_for_node(node_sp, "batches")) then
-        n_source_points = get_arraysize_integer(node_sp, "batches")
+        n_source_points = get_arraysize_integer(node_sp, "batches") 
       else
         n_source_points = 0
       end if
@@ -692,7 +692,7 @@
       end if
     else
       ! If no <source_point> tag was present, by default we keep source bank in
-      ! statepoint file and write it out at statepoints intervals
+      ! statepoint file and write it out at statepoints intervals 
       source_separate = .false.
       n_source_points = n_state_points
       do i = 1, n_state_points
@@ -909,7 +909,7 @@
 
       ! Check to make sure that either material or fill was specified
       if (c % material == NONE .and. c % fill == NONE) then
-        message = "Neither material nor fill was specified for cell " // &
+        message = "Neither material nor fill was specified for cell " // & 
              trim(to_str(c % id))
         call fatal_error()
       end if
@@ -1104,7 +1104,7 @@
 
       n = get_arraysize_double(node_surf, "coeffs")
       if (n < coeffs_reqd) then
-        message = "Not enough coefficients specified for surface: " // &
+        message = "Not enough coefficients specified for surface: " // & 
              trim(to_str(s % id))
         call fatal_error()
       elseif (n > coeffs_reqd) then
@@ -1578,7 +1578,7 @@
         ! Check to make sure cross-section is continuous energy neutron table
         n = len_trim(name)
         if (name(n:n) /= 'c') then
-          message = "Cross-section table " // trim(name) // &
+          message = "Cross-section table " // trim(name) // & 
                " is not a continuous-energy neutron table."
           call fatal_error()
         end if
@@ -1607,7 +1607,7 @@
 
       ! Check to make sure either all atom percents or all weight percents are
       ! given
-      if (.not. (all(mat % atom_density > ZERO) .or. &
+      if (.not. (all(mat % atom_density > ZERO) .or. & 
            all(mat % atom_density < ZERO))) then
         message = "Cannot mix atom and weight percents in material " // &
              to_str(mat % id)
@@ -2140,7 +2140,7 @@
 
           case default
             ! Specified tally filter is invalid, raise error
-            message = "Unknown filter type '" // &
+            message = "Unknown filter type '" // & 
                  trim(temp_str) // "' on tally " // &
                  trim(to_str(t % id)) // "."
             call fatal_error()
@@ -2192,7 +2192,7 @@
           t % all_nuclides = .true.
         else
           ! Any other case, e.g. <nuclides>U-235 Pu-239</nuclides>
-          n_words = get_arraysize_string(node_tal, "nuclides")
+          n_words = get_arraysize_string(node_tal, "nuclides") 
           allocate(t % nuclide_bins(n_words))
           do j = 1, n_words
             ! Check if total material was specified
@@ -2214,7 +2214,7 @@
                     word = pair_list % key(1:150)
                     exit
                   end if
-
+                  
                   ! Advance to next
                   pair_list => pair_list % next
                 end do
@@ -2277,29 +2277,6 @@
           ! MOMENT_STRS(:)
           ! If so, check the order, store if OK, then reset the number to 'n'
           score_name = trim(sarray(j))
-<<<<<<< HEAD
-          if (((starts_with(score_name,'scatter-p')) .or. &
-            (starts_with(score_name,'ndpp-scatter-p'))) .or. &
-            starts_with(score_name,'ndpp-nu-scatter-p')) then
-            n_order_pos = scan(score_name,'0123456789')
-            n_order = int(str_to_int( &
-              score_name(n_order_pos:(len_trim(score_name)))),4)
-            if (n_order > SCATT_ORDER_MAX) then
-              ! Throw a warning. Set to the maximum number.
-              ! The above scheme will essentially take the absolute value
-              message = "Invalid scattering order of " // trim(to_str(n_order)) // &
-                " requested. Setting to the maximum permissible value, " // &
-                trim(to_str(SCATT_ORDER_MAX))
-              call warning()
-              n_order = SCATT_ORDER_MAX
-              if (starts_with(score_name,'scatter-p')) then
-                sarray(j) = SCATT_ORDER_MAX_PNSTR
-              else if (starts_with(score_name,'ndpp-scatter-p')) then
-                sarray(j) = SCATT_ORDER_MAX_NDPPPNSTR
-              else if (starts_with(score_name,'ndpp-nu-scatter-p')) then
-                sarray(j) = NU_SCATT_ORDER_MAX_NDPPPNSTR
-              end if
-=======
           do imomstr = 1, size(MOMENT_STRS)
             if (starts_with(score_name,trim(MOMENT_STRS(imomstr)))) then
               n_order_pos = scan(score_name,'0123456789')
@@ -2326,17 +2303,12 @@
               ! We subtract one since n_words already included
               n_new = n_new + n_bins - 1
               exit
->>>>>>> c8909292
             end if
           end do
         end do
         n_scores = n_words + n_new
 
-<<<<<<< HEAD
-        ! Allocate accordingly
-=======
         ! Allocate score storage accordingly
->>>>>>> c8909292
         allocate(t % score_bins(n_scores))
         allocate(t % moment_order(n_scores))
         t % moment_order = 0
@@ -2347,52 +2319,6 @@
           ! scores then strip off the n and store it as an integer to be used
           ! later. Then perform the select case on this modified (number removed) string
           score_name = sarray(l)
-<<<<<<< HEAD
-          if (((starts_with(score_name,'scatter-p')) .or. &
-            (starts_with(score_name,'ndpp-scatter-p'))) .or. &
-            starts_with(score_name,'ndpp-nu-scatter-p')) then
-            n_order_pos = scan(score_name,'0123456789')
-            n_order = int(str_to_int( &
-              score_name(n_order_pos:(len_trim(score_name)))),4)
-            if (n_order > SCATT_ORDER_MAX) then
-              ! Throw a warning. Set to the maximum number.
-              ! The above scheme will essentially take the absolute value
-              message = "Invalid scattering order of " // trim(to_str(n_order)) // &
-                " requested. Setting to the maximum permissible value, " // &
-                trim(to_str(SCATT_ORDER_MAX))
-              call warning()
-              n_order = SCATT_ORDER_MAX
-            end if
-            if (starts_with(score_name,'scatter-p')) then
-              score_name = "scatter-pn"
-            else if (starts_with(score_name,'ndpp-scatter-p')) then
-              score_name = "ndpp-scatter-pn"
-            else if (starts_with(score_name,'ndpp-nu-scatter-p')) then
-              score_name = "ndpp-nu-scatter-pn"
-            end if
-          else if (((starts_with(score_name,'scatter-'))  .or. &
-            (starts_with(score_name,'ndpp-scatter-'))) .or. &
-            starts_with(score_name,'ndpp-nu-scatter-')) then
-            n_order_pos = scan(score_name,'0123456789')
-            n_order = int(str_to_int( &
-              score_name(n_order_pos:(len_trim(score_name)))),4)
-            if (n_order > SCATT_ORDER_MAX) then
-              ! Throw a warning. Set to the maximum number.
-              ! The above scheme will essentially take the absolute value
-              message = "Invalid scattering order of " // trim(to_str(n_order)) // &
-                " requested. Setting to the maximum permissible value, " // &
-                trim(to_str(SCATT_ORDER_MAX))
-              call warning()
-              n_order = SCATT_ORDER_MAX
-            end if
-            if (starts_with(score_name,'scatter-')) then
-              score_name = "scatter-n"
-            else if (starts_with(score_name,'ndpp-scatter-')) then
-              score_name = "ndpp-scatter-n"
-            else if (starts_with(score_name,'ndpp-nu-scatter-')) then
-              score_name = "ndpp-nu-scatter-n"
-            end if
-=======
           do imomstr = 1, size(MOMENT_STRS)
             if (starts_with(score_name,trim(MOMENT_STRS(imomstr)))) then
               n_order_pos = scan(score_name,'0123456789')
@@ -2439,7 +2365,6 @@
                 exit
               end if
             end do
->>>>>>> c8909292
           end if
 
           select case (trim(score_name))
@@ -2456,23 +2381,6 @@
               message = "Cannot tally flux with an outgoing energy filter."
               call fatal_error()
             end if
-          case ('flux-yn')
-            ! Prohibit user from tallying flux for an individual nuclide
-            if (.not. (t % n_nuclide_bins == 1 .and. &
-                 t % nuclide_bins(1) == -1)) then
-              message = "Cannot tally flux for an individual nuclide."
-              call fatal_error()
-            end if
-
-            if (t % find_filter(FILTER_ENERGYOUT) > 0) then
-              message = "Cannot tally flux with an outgoing energy filter."
-              call fatal_error()
-            end if
-
-            t % score_bins(j : j + n_bins - 1) = SCORE_FLUX_YN
-            t % moment_order(j : j + n_bins - 1) = n_order
-            j = j + n_bins  - 1
-
           case ('total')
             t % score_bins(j) = SCORE_TOTAL
             if (t % find_filter(FILTER_ENERGYOUT) > 0) then
@@ -2480,21 +2388,9 @@
                    &outgoing energy filter."
               call fatal_error()
             end if
-
-          case ('total-yn')
-            if (t % find_filter(FILTER_ENERGYOUT) > 0) then
-              message = "Cannot tally total reaction rate with an &
-                   &outgoing energy filter."
-              call fatal_error()
-            end if
-
-            t % score_bins(j : j + n_bins - 1) = SCORE_TOTAL_YN
-            t % moment_order(j : j + n_bins - 1) = n_order
-            j = j + n_bins - 1
-
           case ('scatter')
             t % score_bins(j) = SCORE_SCATTER
-
+            
           case ('nu-scatter')
             t % score_bins(j) = SCORE_NU_SCATTER
 
@@ -2508,15 +2404,45 @@
               ! Set tally estimator to analog
               t % estimator = ESTIMATOR_ANALOG
             end if
-<<<<<<< HEAD
-            t % scatt_order(j) = n_order
+            t % moment_order(j) = n_order
+
+          case ('nu-scatter-n')
+            if (n_order == 0) then
+              t % score_bins(j) = SCORE_NU_SCATTER
+            else
+              t % score_bins(j) = SCORE_NU_SCATTER_N
+              ! Set tally estimator to analog
+              t % estimator = ESTIMATOR_ANALOG
+            end if
+            t % moment_order(j) = n_order
 
           case ('scatter-pn')
             t % estimator = ESTIMATOR_ANALOG
-            ! Setup P0:Pn order and type info
-            t % score_bins(j : j + n_order) = SCORE_SCATTER_PN
-            t % scatt_order(j : j + n_order) = n_order
-            j = j + n_order
+            ! Setup P0:Pn
+            t % score_bins(j : j + n_bins - 1) = SCORE_SCATTER_PN
+            t % moment_order(j : j + n_bins - 1) = n_order
+            j = j + n_bins - 1
+
+          case ('nu-scatter-pn')
+            t % estimator = ESTIMATOR_ANALOG
+            ! Setup P0:Pn
+            t % score_bins(j : j + n_bins - 1) = SCORE_NU_SCATTER_PN
+            t % moment_order(j : j + n_bins - 1) = n_order
+            j = j + n_bins - 1
+
+          case ('scatter-yn')
+            t % estimator = ESTIMATOR_ANALOG
+            ! Setup P0:Pn
+            t % score_bins(j : j + n_bins - 1) = SCORE_SCATTER_YN
+            t % moment_order(j : j + n_bins - 1) = n_order
+            j = j + n_bins - 1
+
+          case ('nu-scatter-yn')
+            t % estimator = ESTIMATOR_ANALOG
+            ! Setup P0:Pn
+            t % score_bins(j : j + n_bins - 1) = SCORE_NU_SCATTER_YN
+            t % moment_order(j : j + n_bins - 1) = n_order
+            j = j + n_bins - 1
 
           case ('ndpp-scatter-n')
             if (t % find_filter(FILTER_ENERGYIN) == 0) then
@@ -2551,7 +2477,7 @@
 
             ! Setup order and type
             t % score_bins(j) = SCORE_NDPP_SCATT_N
-            t % scatt_order(j) = n_order
+            t % moment_order(j) = n_order
 
           case ('ndpp-scatter-pn')
             if (t % find_filter(FILTER_ENERGYIN) == 0) then
@@ -2585,9 +2511,9 @@
             t % estimator = ESTIMATOR_TRACKLENGTH
 
             ! Setup P0:Pn order and type info
-            t % score_bins(j : j + n_order) = SCORE_NDPP_SCATT_PN
-            t % scatt_order(j : j + n_order) = n_order
-            j = j + n_order
+            t % score_bins(j : j + n_bins - 1) = SCORE_NDPP_SCATT_PN
+            t % moment_order(j : j + n_bins - 1) = n_order
+            j = j + n_bins - 1
 
           case ('ndpp-nu-scatter-n')
             if (t % find_filter(FILTER_ENERGYIN) == 0) then
@@ -2622,7 +2548,7 @@
 
             ! Setup order and type
             t % score_bins(j) = SCORE_NDPP_NU_SCATT_N
-            t % scatt_order(j) = n_order
+            t % moment_order(j) = n_order
 
           case ('ndpp-nu-scatter-pn')
             if (t % find_filter(FILTER_ENERGYIN) == 0) then
@@ -2656,9 +2582,9 @@
             t % estimator = ESTIMATOR_TRACKLENGTH
 
             ! Setup P0:Pn order and type info
-            t % score_bins(j : j + n_order) = SCORE_NDPP_NU_SCATT_PN
-            t % scatt_order(j : j + n_order) = n_order
-            j = j + n_order
+            t % score_bins(j : j + n_bins - 1) = SCORE_NDPP_NU_SCATT_PN
+            t % moment_order(j : j + n_bins - 1) = n_order
+            j = j + n_bins - 1
 
           case('ndpp-chi')
             t % score_bins(j) = SCORE_NDPP_CHI
@@ -2700,47 +2626,7 @@
 
             ! Allow to use tracklength estimator
             t % estimator = ESTIMATOR_TRACKLENGTH
-=======
-            t % moment_order(j) = n_order
-
-          case ('nu-scatter-n')
-            if (n_order == 0) then
-              t % score_bins(j) = SCORE_NU_SCATTER
-            else
-              t % score_bins(j) = SCORE_NU_SCATTER_N
-              ! Set tally estimator to analog
-              t % estimator = ESTIMATOR_ANALOG
-            end if
-            t % moment_order(j) = n_order
-
-          case ('scatter-pn')
-            t % estimator = ESTIMATOR_ANALOG
-            ! Setup P0:Pn
-            t % score_bins(j : j + n_bins - 1) = SCORE_SCATTER_PN
-            t % moment_order(j : j + n_bins - 1) = n_order
-            j = j + n_bins - 1
-
-          case ('nu-scatter-pn')
-            t % estimator = ESTIMATOR_ANALOG
-            ! Setup P0:Pn
-            t % score_bins(j : j + n_bins - 1) = SCORE_NU_SCATTER_PN
-            t % moment_order(j : j + n_bins - 1) = n_order
-            j = j + n_bins - 1
-
-          case ('scatter-yn')
-            t % estimator = ESTIMATOR_ANALOG
-            ! Setup P0:Pn
-            t % score_bins(j : j + n_bins - 1) = SCORE_SCATTER_YN
-            t % moment_order(j : j + n_bins - 1) = n_order
-            j = j + n_bins - 1
-
-          case ('nu-scatter-yn')
-            t % estimator = ESTIMATOR_ANALOG
-            ! Setup P0:Pn
-            t % score_bins(j : j + n_bins - 1) = SCORE_NU_SCATTER_YN
-            t % moment_order(j : j + n_bins - 1) = n_order
-            j = j + n_bins - 1
->>>>>>> c8909292
+
 
           case('transport')
             t % score_bins(j) = SCORE_TRANSPORT
@@ -2851,14 +2737,14 @@
                 t % score_bins(j) = MT
               else
                 message = "Invalid MT on <scores>: " // &
-                     trim(sarray(l))
+                     trim(sarray(j))
                 call fatal_error()
               end if
 
             else
               ! Specified score was not an integer
               message = "Unknown scoring function: " // &
-                   trim(sarray(l))
+                   trim(sarray(j))
               call fatal_error()
             end if
 
@@ -3007,7 +2893,7 @@
         pl % path_plot = trim(path_input) // trim(to_str(pl % id)) // &
              "_" // trim(filename) // ".voxel"
       end select
-
+      
       ! Copy plot pixel size
       if (pl % type == PLOT_TYPE_SLICE) then
         if (get_arraysize_integer(node_plot, "pixels") == 2) then
@@ -3030,7 +2916,7 @@
       ! Copy plot background color
       if (check_for_node(node_plot, "background")) then
         if (pl % type == PLOT_TYPE_VOXEL) then
-          message = "Background color ignored in voxel plot " // &
+          message = "Background color ignored in voxel plot " // & 
                      trim(to_str(pl % id))
           call warning()
         end if
@@ -3044,7 +2930,7 @@
       else
         pl % not_found % rgb = (/ 255, 255, 255 /)
       end if
-
+      
       ! Copy plot basis
       if (pl % type == PLOT_TYPE_SLICE) then
         temp_str = 'xy'
@@ -3059,12 +2945,12 @@
         case ("yz")
           pl % basis = PLOT_BASIS_YZ
         case default
-          message = "Unsupported plot basis '" // trim(temp_str) &
+          message = "Unsupported plot basis '" // trim(temp_str) & 
                // "' in plot " // trim(to_str(pl % id))
           call fatal_error()
         end select
       end if
-
+      
       ! Copy plotting origin
       if (get_arraysize_double(node_plot, "origin") == 3) then
         call get_node_array(node_plot, "origin", pl % origin)
@@ -3131,13 +3017,13 @@
 
       ! Copy user specified colors
       if (n_cols /= 0) then
-
+      
         if (pl % type == PLOT_TYPE_VOXEL) then
-          message = "Color specifications ignored in voxel plot " // &
+          message = "Color specifications ignored in voxel plot " // & 
                      trim(to_str(pl % id))
           call warning()
         end if
-
+      
         do j = 1, n_cols
 
           ! Get pointer to color spec XML node
@@ -3147,7 +3033,7 @@
           if (get_arraysize_double(node_col, "rgb") /= 3) then
             message = "Bad RGB " &
                  // "in plot " // trim(to_str(pl % id))
-            call fatal_error()
+            call fatal_error()          
           end if
 
           ! Ensure that there is an id for this color specification
@@ -3190,13 +3076,13 @@
       call get_node_list(node_plot, "mask", node_mask_list)
       n_masks = get_list_size(node_mask_list)
       if (n_masks /= 0) then
-
+      
         if (pl % type == PLOT_TYPE_VOXEL) then
-          message = "Mask ignored in voxel plot " // &
+          message = "Mask ignored in voxel plot " // & 
                      trim(to_str(pl % id))
           call warning()
         end if
-
+      
         select case(n_masks)
           case default
             message = "Mutliple masks" // &
@@ -3217,14 +3103,14 @@
             end if
             allocate(iarray(n_comp))
             call get_node_array(node_mask, "components", iarray)
-
+ 
             ! First we need to change the user-specified identifiers to indices
             ! in the cell and material arrays
             do j=1, n_comp
               col_id = iarray(j)
-
+            
               if (pl % color_by == PLOT_COLOR_CELLS) then
-
+              
                 if (cell_dict % has_key(col_id)) then
                   iarray(j) = cell_dict % get_key(col_id)
                 else
@@ -3232,9 +3118,9 @@
                        " specified in the mask in plot " // trim(to_str(pl % id))
                   call fatal_error()
                 end if
-
+              
               else if (pl % color_by == PLOT_COLOR_MATS) then
-
+              
                 if (material_dict % has_key(col_id)) then
                   iarray(j) = material_dict % get_key(col_id)
                 else
@@ -3242,10 +3128,10 @@
                        " specified in the mask in plot " // trim(to_str(pl % id))
                   call fatal_error()
                 end if
-
-              end if
+                
+              end if  
             end do
-
+          
             ! Alter colors based on mask information
             do j=1,size(pl % colors)
               if (.not. any(j .eq. iarray)) then
@@ -3260,9 +3146,9 @@
             end do
 
             deallocate(iarray)
-
+            
         end select
-
+        
       end if
 
       ! Add plot to dictionary
@@ -3302,7 +3188,7 @@
             "' does not exist!"
        call fatal_error()
     end if
-
+    
     message = "Reading cross sections XML file..."
     call write_message(5)
 
