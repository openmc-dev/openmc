--- conflicted
+++ resolved
@@ -97,14 +97,10 @@
        URR_path_avg_xs,&
        URR_path_prob_tables,&
        URR_path_endf_files,&
-<<<<<<< HEAD
-       URR_parameter_energy_dependence
-=======
        URR_parameter_energy_dependence,&
        URR_xs_source_pointwise,&
        URR_RECONSTRUCTION,&
        URR_HDF5
->>>>>>> 5ac4dcff
 #endif
 
   implicit none
@@ -119,13 +115,7 @@
 
   subroutine read_input_xml()
 
-<<<<<<< HEAD
-    if (run_mode == MODE_PURXS) then
-      call read_urr_xml()
-    else
-=======
     if (run_mode == MODE_PURXS .or. run_mode /= MODE_PURXS) then
->>>>>>> 5ac4dcff
       call read_settings_xml()
       call read_geometry_xml()
       call read_materials()
@@ -4839,12 +4829,8 @@
           call fatal_error('MNBW formalism not yet supported for the URR')
         case ('reich-moore')
           URR_formalism = URR_REICH_MOORE
-<<<<<<< HEAD
-          call fatal_error('Reich-Moore formalism not yet supported for the URR')
-=======
           if (run_mode /= MODE_PURXS)&
                call fatal_error('Reich-Moore formalism not yet supported for the URR')
->>>>>>> 5ac4dcff
         case default
           call fatal_error('Unrecognized resonance formalism given in urr.xml')
         end select
@@ -5010,20 +4996,6 @@
       URR_xs_representation = URR_POINTWISE
       URR_num_urr_realizations = 1
       point_xs_node = root % child("pointwise")
-<<<<<<< HEAD
-      if (check_for_node(point_xs_node, 'min_energy_spacing')) then
-        call get_node_value(&
-             point_xs_node, 'min_energy_spacing', URR_min_delta_E_pointwise)
-      else
-        call fatal_error('No min energy spacing [eV] for cross section &
-             &reconstruction is given in urr.xml')
-      end if
-      if (check_for_node(point_xs_node, 'tolerance')) then
-        call get_node_value(point_xs_node, 'tolerance', URR_rel_err_tolerance_pointwise)
-      else
-        call fatal_error('No max fractional error tolerance for cross section&
-             & reconstruction is given in urr.xml')
-=======
       if (check_for_node(point_xs_node, 'source')) then
         call get_node_value(point_xs_node, "source", temp_str)
         select case (trim(adjustl(to_lower(temp_str))))
@@ -5051,7 +5023,6 @@
           call fatal_error('No max fractional error tolerance for cross section&
                & reconstruction is given in urr.xml')
         end if
->>>>>>> 5ac4dcff
       end if
     end if
 
