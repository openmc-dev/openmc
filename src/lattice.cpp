--- conflicted
+++ resolved
@@ -23,14 +23,9 @@
 //==============================================================================
 
 namespace model {
-<<<<<<< HEAD
-  //std::vector<std::unique_ptr<Lattice>> lattices;
   std::vector<Lattice> lattices;
   Lattice* device_lattices;
-=======
->>>>>>> 763817d6
   std::unordered_map<int32_t, int32_t> lattice_map;
-  std::vector<std::unique_ptr<Lattice>> lattices;
 }
 
 //==============================================================================
@@ -381,6 +376,16 @@
   }
 }
 
+int32_t
+Lattice::offset(int map, int indx) const
+{
+  switch(type_){
+    case LatticeType::rect : return RectLattice_offset(map, indx); break;
+    case LatticeType::hex  : return HexLattice_offset(map, indx); break;
+    default :                fatal_error("Lattice Type not recognized.");
+  }
+}
+
 std::string
 Lattice::index_to_string(int indx) const
 {
@@ -551,8 +556,12 @@
 //==============================================================================
 
 int32_t
-RectLattice::offset(int map, int indx) const
-{
+Lattice::RectLattice_offset(int map, int indx) const
+{
+  // Convenience aliases
+  int nx {n_cells_[0]};
+  int ny {n_cells_[1]};
+  int nz {n_cells_[2]};
   return offsets_[nx*ny*nz*map + indx];
 }
 
@@ -1191,7 +1200,7 @@
 }
 
 int32_t
-HexLattice::offset(int map, int indx) const
+Lattice::HexLattice_offset(int map, int indx) const
 {
   int nx {2*n_rings_ - 1};
   int ny {2*n_rings_ - 1};
