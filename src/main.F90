program main

  use constants
  use finalize,          only: openmc_finalize
  use global
  use initialize,        only: openmc_init
  use message_passing
  use particle_restart,  only: run_particle_restart
  use plot,              only: run_plot
  use simulation,        only: run_simulation
  use volume_calc,       only: run_volume_calculations

  implicit none

  ! Initialize run -- when run with MPI, pass communicator
#ifdef MPI
  call openmc_init(MPI_COMM_WORLD)
#else
  call openmc_init()
#endif

  ! start problem based on mode
  select case (run_mode)
  case (MODE_FIXEDSOURCE, MODE_EIGENVALUE)
    call run_simulation()
  case (MODE_PLOTTING)
    call run_plot()
  case (MODE_PARTICLE)
    if (master) call run_particle_restart()
<<<<<<< HEAD
  case (MODE_PURXS)
    continue
=======
  case (MODE_VOLUME)
    call run_volume_calculations()
>>>>>>> 24cd12cf
  end select

  ! finalize run
  call openmc_finalize()

end program main<|MERGE_RESOLUTION|>--- conflicted
+++ resolved
@@ -27,13 +27,10 @@
     call run_plot()
   case (MODE_PARTICLE)
     if (master) call run_particle_restart()
-<<<<<<< HEAD
   case (MODE_PURXS)
     continue
-=======
   case (MODE_VOLUME)
     call run_volume_calculations()
->>>>>>> 24cd12cf
   end select
 
   ! finalize run
