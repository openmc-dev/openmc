module material_header

  implicit none

!===============================================================================
! COMPOSITION describes a material by its constituent nuclide atom fractions
!===============================================================================

  type Composition
    real(8),allocatable  :: atom_density(:)
  end type Composition


!===============================================================================
! DENSITY describes a material by its constituent nuclide densities
!===============================================================================

  type Density
    real(8), allocatable :: density(:)       ! nuclide densities in X/Y
    integer              :: num              ! size of density
  end type Density


!===============================================================================
! MATERIAL describes a material by its constituent nuclides
!===============================================================================

  type Material
    integer                        :: id         ! unique identifier
    integer                        :: n_nuclides ! number of nuclides
    integer                        :: n_comp     ! number of compositions
    integer                        :: cell       ! assigned cell 
                                                 ! only for distributed material
    integer                        :: deplete    ! deplete the material
    integer                        :: map        ! map number for this material
    integer, allocatable           :: nuclide(:) ! index in nuclides array
    type(Density)                  :: density    ! material density in atom/b-cm
    type(Composition), allocatable :: comp(:)    ! atom densities in atom/b-cm

    ! S(a,b) data references
    integer              :: n_sab = 0         ! number of S(a,b) tables
    integer, allocatable :: i_sab_nuclides(:) ! index of corresponding nuclide
    integer, allocatable :: i_sab_tables(:)   ! index in sab_tables

    ! Temporary names read during initialization
    character(12), allocatable :: names(:)     ! isotope names
    character(12), allocatable :: sab_names(:) ! name of S(a,b) table

<<<<<<< HEAD
    ! Distribution Variables
    logical                        :: distrib_dens ! distributed densities
    logical                        :: distrib_comp ! distributed compositions

  contains
    procedure :: get_density => get_density
=======
    ! Does this material contain fissionable nuclides?
    logical :: fissionable = .false.

>>>>>>> 1a2093f5
  end type Material
  
contains

  function get_density(this, i, j) result(density)

    class(Material)     :: this
    integer, intent(in) :: i                ! i_th composition
    integer, intent(in) :: j                ! j_th nuclide in the composition
    real(8)             :: density          ! density to be returned

    density = this % comp(i) % atom_density(j)

  end function get_density
    
end module material_header<|MERGE_RESOLUTION|>--- conflicted
+++ resolved
@@ -31,7 +31,6 @@
     integer                        :: n_comp     ! number of compositions
     integer                        :: cell       ! assigned cell 
                                                  ! only for distributed material
-    integer                        :: deplete    ! deplete the material
     integer                        :: map        ! map number for this material
     integer, allocatable           :: nuclide(:) ! index in nuclides array
     type(Density)                  :: density    ! material density in atom/b-cm
@@ -46,18 +45,16 @@
     character(12), allocatable :: names(:)     ! isotope names
     character(12), allocatable :: sab_names(:) ! name of S(a,b) table
 
-<<<<<<< HEAD
     ! Distribution Variables
     logical                        :: distrib_dens ! distributed densities
     logical                        :: distrib_comp ! distributed compositions
 
-  contains
-    procedure :: get_density => get_density
-=======
     ! Does this material contain fissionable nuclides?
     logical :: fissionable = .false.
 
->>>>>>> 1a2093f5
+  contains
+    procedure :: get_density => get_density
+
   end type Material
   
 contains
