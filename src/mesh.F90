module mesh

#ifdef MPI
  use message_passing
#endif

  use algorithm,  only: binary_search
  use constants
  use global
  use mesh_header

  implicit none

contains

!===============================================================================
! GET_MESH_BIN determines the tally bin for a particle in a structured mesh
!===============================================================================

  pure subroutine get_mesh_bin(m, xyz, bin)
    type(RegularMesh), intent(in) :: m      ! mesh pointer
    real(8), intent(in)           :: xyz(:) ! coordinates
    integer, intent(out)          :: bin    ! tally bin

    integer :: n       ! size of mesh
    integer :: d       ! mesh dimension index
    integer :: ijk(3)  ! indices in mesh
    logical :: in_mesh ! was given coordinate in mesh at all?

    ! Get number of dimensions
    n = m % n_dimension

    ! Loop over the dimensions of the mesh
    do d = 1, n

      ! Check for cases where particle is outside of mesh
      if (xyz(d) < m % lower_left(d)) then
        bin = NO_BIN_FOUND
        return
      elseif (xyz(d) > m % upper_right(d)) then
        bin = NO_BIN_FOUND
        return
      end if
    end do

    ! Determine indices
    call get_mesh_indices(m, xyz, ijk, in_mesh)

    ! Convert indices to bin
    if (in_mesh) then
      bin = mesh_indices_to_bin(m, ijk)
    else
      bin = NO_BIN_FOUND
    end if

  end subroutine get_mesh_bin

!===============================================================================
! GET_MESH_INDICES determines the indices of a particle in a structured mesh
!===============================================================================

  pure subroutine get_mesh_indices(m, xyz, ijk, in_mesh)
    type(RegularMesh), intent(in) :: m
    real(8), intent(in)           :: xyz(:)  ! coordinates to check
    integer, intent(out)          :: ijk(:)  ! indices in mesh
    logical, intent(out)          :: in_mesh ! were given coords in mesh?

    ! Find particle in mesh
    ijk(:m % n_dimension) = ceiling((xyz(:m % n_dimension) - m % lower_left)/m % width)

    ! Determine if particle is in mesh
    if (any(ijk(:m % n_dimension) < 1) .or. &
         any(ijk(:m % n_dimension) > m % dimension)) then
      in_mesh = .false.
    else
      in_mesh = .true.
    end if

  end subroutine get_mesh_indices

!===============================================================================
! MESH_INDICES_TO_BIN maps (i), (i,j), or (i,j,k) indices to a single bin number
! for use in a TallyObject results array
!===============================================================================

  pure function mesh_indices_to_bin(m, ijk) result(bin)
    type(RegularMesh), intent(in) :: m
    integer, intent(in)           :: ijk(:)
    integer                       :: bin

<<<<<<< HEAD
    integer :: n_x ! number of mesh cells in x direction
    integer :: n_y ! number of mesh cells in y direction

    ! For dd, it is not allowed to be out of mesh
    if (any(ijk(1:m % n_dimension) < 1) .or. &
         any(ijk(1:m % n_dimension) > m % dimension)) then
      bin = NO_BIN_FOUND
      return
    end if

    n_x = m % dimension(1)
    n_y = m % dimension(2)

    if (m % n_dimension == 2) then
      bin = (ijk(2) - 1)*n_x + ijk(1)
=======
    if (m % n_dimension == 1) then
      bin = ijk(1)
    elseif (m % n_dimension == 2) then
      bin = (ijk(2) - 1) * m % dimension(1) + ijk(1)
>>>>>>> fe9c97c0
    elseif (m % n_dimension == 3) then
      bin = ((ijk(3) - 1) * m % dimension(2) + (ijk(2) - 1)) &
           * m % dimension(1) + ijk(1)
    end if

  end function mesh_indices_to_bin

!===============================================================================
! BIN_TO_MESH_INDICES maps a single mesh bin from a TallyObject results array to
! (i), (i,j), or (i,j,k) indices
!===============================================================================

  pure subroutine bin_to_mesh_indices(m, bin, ijk)
    type(RegularMesh), intent(in) :: m
    integer, intent(in)           :: bin
    integer, intent(out)          :: ijk(:)

    if (m % n_dimension == 1) then
      ijk(1) = bin
    else if (m % n_dimension == 2) then
      ijk(1) = mod(bin - 1, m % dimension(1)) + 1
      ijk(2) = (bin - 1)/m % dimension(1) + 1
    else if (m % n_dimension == 3) then
      ijk(1) = mod(bin - 1, m % dimension(1)) + 1
      ijk(2) = mod(bin - 1, m % dimension(1) * m % dimension(2)) &
           / m % dimension(1) + 1
      ijk(3) = (bin - 1)/(m % dimension(1) * m % dimension(2)) + 1
    end if

  end subroutine bin_to_mesh_indices

!===============================================================================
! COUNT_BANK_SITES determines the number of fission bank sites in each cell of a
! given mesh as well as an optional energy group structure. This can be used for
! a variety of purposes (Shannon entropy, CMFD, uniform fission source
! weighting)
!===============================================================================

  subroutine count_bank_sites(m, bank_array, cnt, energies, size_bank, &
       sites_outside)

    type(RegularMesh), pointer :: m             ! mesh to count sites
    type(Bank), intent(in)     :: bank_array(:) ! fission or source bank
    real(8),    intent(out)    :: cnt(:,:,:,:)  ! weight of sites in each
    ! cell and energy group
    real(8), intent(in),    optional :: energies(:)   ! energy grid to search
    integer(8), intent(in), optional :: size_bank     ! # of bank sites (on each proc)
    logical, intent(inout), optional :: sites_outside ! were there sites outside mesh?

    integer :: i        ! loop index for local fission sites
    integer :: n_sites  ! size of bank array
    integer :: ijk(3)   ! indices on mesh
    integer :: n_groups ! number of groups in energies
    integer :: e_bin    ! energy_bin
    logical :: in_mesh  ! was single site outside mesh?
    logical :: outside  ! was any site outside mesh?
#ifdef MPI
    integer :: n        ! total size of count variable
    real(8) :: dummy    ! temporary receive buffer for non-root reductions
#endif

    ! initialize variables
    cnt = ZERO
    outside = .false.

    ! Set size of bank
    if (present(size_bank)) then
      n_sites = int(size_bank,4)
    else
      n_sites = size(bank_array)
    end if

    ! Determine number of energies in group structure
    if (present(energies)) then
      n_groups = size(energies) - 1
    else
      n_groups = 1
    end if

    ! loop over fission sites and count how many are in each mesh box
    FISSION_SITES: do i = 1, n_sites
      ! determine scoring bin for entropy mesh
      call get_mesh_indices(m, bank_array(i) % xyz, ijk, in_mesh)

      ! if outside mesh, skip particle
      if (.not. in_mesh) then
        outside = .true.
        cycle
      end if

      ! determine energy bin
      if (present(energies)) then
        if (bank_array(i) % E < energies(1)) then
          e_bin = 1
        elseif (bank_array(i) % E > energies(n_groups+1)) then
          e_bin = n_groups
        else
          e_bin = binary_search(energies, n_groups + 1, bank_array(i) % E)
        end if
      else
        e_bin = 1
      end if

      ! add to appropriate mesh box
      cnt(e_bin,ijk(1),ijk(2),ijk(3)) = cnt(e_bin,ijk(1),ijk(2),ijk(3)) + &
           bank_array(i) % wgt
    end do FISSION_SITES

#ifdef MPI
    ! determine total number of mesh cells
    n = n_groups * size(cnt,2) * size(cnt,3) * size(cnt,4)

    ! collect values from all processors
    if (master) then
      call MPI_REDUCE(MPI_IN_PLACE, cnt, n, MPI_REAL8, MPI_SUM, 0, &
           MPI_COMM_WORLD, mpi_err)
    else
      ! Receive buffer not significant at other processors
      call MPI_REDUCE(cnt, dummy, n, MPI_REAL8, MPI_SUM, 0, &
           MPI_COMM_WORLD, mpi_err)
    end if

    ! Check if there were sites outside the mesh for any processor
    if (present(sites_outside)) then
      call MPI_REDUCE(outside, sites_outside, 1, MPI_LOGICAL, MPI_LOR, 0, &
           MPI_COMM_WORLD, mpi_err)
    end if

#else
    sites_outside = outside
#endif

  end subroutine count_bank_sites

!===============================================================================
! MESH_INTERSECTS determines if a line between xyz0 and xyz1 intersects the
! outer boundary of the given mesh. This is important for determining whether a
! track will score to a mesh tally.
!===============================================================================

  pure function mesh_intersects_1d(m, xyz0, xyz1) result(intersects)
    type(RegularMesh), intent(in) :: m
    real(8), intent(in) :: xyz0(1)
    real(8), intent(in) :: xyz1(1)
    logical :: intersects

    real(8) :: x0   ! track start point
    real(8) :: x1   ! track end point
    real(8) :: xm0 ! lower-left coordinates of mesh
    real(8) :: xm1 ! upper-right coordinates of mesh

    ! Copy coordinates of starting point
    x0 = xyz0(1)

    ! Copy coordinates of ending point
    x1 = xyz1(1)

    ! Copy coordinates of mesh lower_left
    xm0 = m % lower_left(1)

    ! Copy coordinates of mesh upper_right
    xm1 = m % upper_right(1)

    ! Set default value for intersects
    intersects = .false.

    ! Check if line intersects left surface
    if ((x0 < xm0 .and. x1 > xm0) .or. (x0 > xm0 .and. x1 < xm0)) then
      intersects = .true.
      return
    end if

    ! Check if line intersects right surface
    if ((x0 < xm1 .and. x1 > xm1) .or. (x0 > xm1 .and. x1 < xm1)) then
      intersects = .true.
      return
    end if

  end function mesh_intersects_1d

  pure function mesh_intersects_2d(m, xyz0, xyz1) result(intersects)
    type(RegularMesh), intent(in) :: m
    real(8), intent(in) :: xyz0(2)
    real(8), intent(in) :: xyz1(2)
    logical :: intersects

    real(8) :: x0, y0   ! track start point
    real(8) :: x1, y1   ! track end point
    real(8) :: xi, yi   ! track intersection point with mesh
    real(8) :: xm0, ym0 ! lower-left coordinates of mesh
    real(8) :: xm1, ym1 ! upper-right coordinates of mesh

    ! Copy coordinates of starting point
    x0 = xyz0(1)
    y0 = xyz0(2)

    ! Copy coordinates of ending point
    x1 = xyz1(1)
    y1 = xyz1(2)

    ! Copy coordinates of mesh lower_left
    xm0 = m % lower_left(1)
    ym0 = m % lower_left(2)

    ! Copy coordinates of mesh upper_right
    xm1 = m % upper_right(1)
    ym1 = m % upper_right(2)

    ! Set default value for intersects
    intersects = .false.

    ! Check if line intersects left surface -- calculate the intersection point
    ! y
    if ((x0 < xm0 .and. x1 > xm0) .or. (x0 > xm0 .and. x1 < xm0)) then
      yi = y0 + (xm0 - x0) * (y1 - y0) / (x1 - x0)
      if (yi >= ym0 .and. yi < ym1) then
        intersects = .true.
        return
      end if
    end if

    ! Check if line intersects back surface -- calculate the intersection point
    ! x
    if ((y0 < ym0 .and. y1 > ym0) .or. (y0 > ym0 .and. y1 < ym0)) then
      xi = x0 + (ym0 - y0) * (x1 - x0) / (y1 - y0)
      if (xi >= xm0 .and. xi < xm1) then
        intersects = .true.
        return
      end if
    end if

    ! Check if line intersects right surface -- calculate the intersection
    ! point y
    if ((x0 < xm1 .and. x1 > xm1) .or. (x0 > xm1 .and. x1 < xm1)) then
      yi = y0 + (xm1 - x0) * (y1 - y0) / (x1 - x0)
      if (yi >= ym0 .and. yi < ym1) then
        intersects = .true.
        return
      end if
    end if

    ! Check if line intersects front surface -- calculate the intersection point
    ! x
    if ((y0 < ym1 .and. y1 > ym1) .or. (y0 > ym1 .and. y1 < ym1)) then
      xi = x0 + (ym1 - y0) * (x1 - x0) / (y1 - y0)
      if (xi >= xm0 .and. xi < xm1) then
        intersects = .true.
        return
      end if
    end if

  end function mesh_intersects_2d

  pure function mesh_intersects_3d(m, xyz0, xyz1) result(intersects)
    type(RegularMesh), intent(in) :: m
    real(8), intent(in) :: xyz0(3)
    real(8), intent(in) :: xyz1(3)
    logical :: intersects

    real(8) :: x0, y0, z0    ! track start point
    real(8) :: x1, y1, z1    ! track end point
    real(8) :: xi, yi, zi    ! track intersection point with mesh
    real(8) :: xm0, ym0, zm0 ! lower-left coordinates of mesh
    real(8) :: xm1, ym1, zm1 ! upper-right coordinates of mesh

    ! Copy coordinates of starting point
    x0 = xyz0(1)
    y0 = xyz0(2)
    z0 = xyz0(3)

    ! Copy coordinates of ending point
    x1 = xyz1(1)
    y1 = xyz1(2)
    z1 = xyz1(3)

    ! Copy coordinates of mesh lower_left
    xm0 = m % lower_left(1)
    ym0 = m % lower_left(2)
    zm0 = m % lower_left(3)

    ! Copy coordinates of mesh upper_right
    xm1 = m % upper_right(1)
    ym1 = m % upper_right(2)
    zm1 = m % upper_right(3)

    ! Set default value for intersects
    intersects = .false.

    ! Check if line intersects left surface -- calculate the intersection point
    ! (y,z)
    if ((x0 < xm0 .and. x1 > xm0) .or. (x0 > xm0 .and. x1 < xm0)) then
      yi = y0 + (xm0 - x0) * (y1 - y0) / (x1 - x0)
      zi = z0 + (xm0 - x0) * (z1 - z0) / (x1 - x0)
      if (yi >= ym0 .and. yi < ym1 .and. zi >= zm0 .and. zi < zm1) then
        intersects = .true.
        return
      end if
    end if

    ! Check if line intersects back surface -- calculate the intersection point
    ! (x,z)
    if ((y0 < ym0 .and. y1 > ym0) .or. (y0 > ym0 .and. y1 < ym0)) then
      xi = x0 + (ym0 - y0) * (x1 - x0) / (y1 - y0)
      zi = z0 + (ym0 - y0) * (z1 - z0) / (y1 - y0)
      if (xi >= xm0 .and. xi < xm1 .and. zi >= zm0 .and. zi < zm1) then
        intersects = .true.
        return
      end if
    end if

    ! Check if line intersects bottom surface -- calculate the intersection
    ! point (x,y)
    if ((z0 < zm0 .and. z1 > zm0) .or. (z0 > zm0 .and. z1 < zm0)) then
      xi = x0 + (zm0 - z0) * (x1 - x0) / (z1 - z0)
      yi = y0 + (zm0 - z0) * (y1 - y0) / (z1 - z0)
      if (xi >= xm0 .and. xi < xm1 .and. yi >= ym0 .and. yi < ym1) then
        intersects = .true.
        return
      end if
    end if

    ! Check if line intersects right surface -- calculate the intersection point
    ! (y,z)
    if ((x0 < xm1 .and. x1 > xm1) .or. (x0 > xm1 .and. x1 < xm1)) then
      yi = y0 + (xm1 - x0) * (y1 - y0) / (x1 - x0)
      zi = z0 + (xm1 - x0) * (z1 - z0) / (x1 - x0)
      if (yi >= ym0 .and. yi < ym1 .and. zi >= zm0 .and. zi < zm1) then
        intersects = .true.
        return
      end if
    end if

    ! Check if line intersects front surface -- calculate the intersection point
    ! (x,z)
    if ((y0 < ym1 .and. y1 > ym1) .or. (y0 > ym1 .and. y1 < ym1)) then
      xi = x0 + (ym1 - y0) * (x1 - x0) / (y1 - y0)
      zi = z0 + (ym1 - y0) * (z1 - z0) / (y1 - y0)
      if (xi >= xm0 .and. xi < xm1 .and. zi >= zm0 .and. zi < zm1) then
        intersects = .true.
        return
      end if
    end if

    ! Check if line intersects top surface -- calculate the intersection point
    ! (x,y)
    if ((z0 < zm1 .and. z1 > zm1) .or. (z0 > zm1 .and. z1 < zm1)) then
      xi = x0 + (zm1 - z0) * (x1 - x0) / (z1 - z0)
      yi = y0 + (zm1 - z0) * (y1 - y0) / (z1 - z0)
      if (xi >= xm0 .and. xi < xm1 .and. yi >= ym0 .and. yi < ym1) then
        intersects = .true.
        return
      end if
    end if

  end function mesh_intersects_3d

!===============================================================================
! DISTANCE_TO_MESH_INTERSECTION acts the same as mesh_intersects, but it returns
! the distance to intersection instead of a logical
!===============================================================================

  function distance_to_mesh_intersection_2d(m, xyz0, xyz1) result(dist)

    type(RegularMesh), pointer :: m
    real(8), intent(in) :: xyz0(2)
    real(8), intent(in) :: xyz1(2)
    real(8) :: dist

    real(8) :: x0, y0   ! track start point
    real(8) :: x1, y1   ! track end point
    real(8) :: xi, yi   ! track intersection point with mesh
    real(8) :: xm0, ym0 ! lower-left coordinates of mesh
    real(8) :: xm1, ym1 ! upper-right coordinates of mesh

    ! Set default for no intersection
    dist = INFINITY

    ! Copy coordinates of starting point
    x0 = xyz0(1)
    y0 = xyz0(2)

    ! Copy coordinates of ending point
    x1 = xyz1(1)
    y1 = xyz1(2)

    ! Copy coordinates of mesh lower_left
    xm0 = m % lower_left(1)
    ym0 = m % lower_left(2)

    ! Copy coordinates of mesh upper_right
    xm1 = m % upper_right(1)
    ym1 = m % upper_right(2)

    ! Check if line intersects left surface -- calculate the intersection point
    ! y
    xi = xm0
    yi = y0 + (xm0 - x0) * (y1 - y0) / (x1 - x0)
    if (yi >= ym0 .and. yi < ym1) then
      dist = sqrt((x0 - xi)**2 + (y0 - yi)**2)
      return
    end if

    ! Check if line intersects back surface -- calculate the intersection point
    ! x
    xi = x0 + (ym0 - y0) * (x1 - x0) / (y1 - y0)
    yi = ym0
    if (xi >= xm0 .and. xi < xm1) then
      dist = sqrt((x0 - xi)**2 + (y0 - yi)**2)
      return
    end if

    ! Check if line intersects right surface -- calculate the intersection
    ! point y
    xi = xm1
    yi = y0 + (xm1 - x0) * (y1 - y0) / (x1 - x0)
    if (yi >= ym0 .and. yi < ym1) then
      dist = sqrt((x0 - xi)**2 + (y0 - yi)**2)
      return
    end if

    ! Check if line intersects front surface -- calculate the intersection point
    ! x
    xi = x0 + (ym1 - y0) * (x1 - x0) / (y1 - y0)
    yi = ym1
    if (xi >= xm0 .and. xi < xm1) then
      dist = sqrt((x0 - xi)**2 + (y0 - yi)**2)
      return
    end if

  end function distance_to_mesh_intersection_2d

  function distance_to_mesh_intersection_3d(m, xyz0, xyz1) result(dist)

    type(RegularMesh), pointer :: m
    real(8), intent(in) :: xyz0(3)
    real(8), intent(in) :: xyz1(3)
    real(8) :: dist

    real(8) :: x0, y0, z0    ! track start point
    real(8) :: x1, y1, z1    ! track end point
    real(8) :: xi, yi, zi    ! track intersection point with mesh
    real(8) :: xm0, ym0, zm0 ! lower-left coordinates of mesh
    real(8) :: xm1, ym1, zm1 ! upper-right coordinates of mesh

    ! Set default for no intersection
    dist = INFINITY

    ! Copy coordinates of starting point
    x0 = xyz0(1)
    y0 = xyz0(2)
    z0 = xyz0(3)

    ! Copy coordinates of ending point
    x1 = xyz1(1)
    y1 = xyz1(2)
    z1 = xyz1(3)

    ! Copy coordinates of mesh lower_left
    xm0 = m % lower_left(1)
    ym0 = m % lower_left(2)
    zm0 = m % lower_left(3)

    ! Copy coordinates of mesh upper_right
    xm1 = m % upper_right(1)
    ym1 = m % upper_right(2)
    zm1 = m % upper_right(3)

    ! Check if line intersects left surface -- calculate the intersection point
    ! (y,z)
    xi = xm0
    yi = y0 + (xm0 - x0) * (y1 - y0) / (x1 - x0)
    zi = z0 + (xm0 - x0) * (z1 - z0) / (x1 - x0)
    if (yi >= ym0 .and. yi < ym1 .and. zi >= zm0 .and. zi < zm1) then
      dist = sqrt((x0 - xi)**2 + (y0 - yi)**2 + (z0 - zi)**2)
      return
    end if

    ! Check if line intersects back surface -- calculate the intersection point
    ! (x,z)
    xi = x0 + (ym0 - y0) * (x1 - x0) / (y1 - y0)
    yi = ym0
    zi = z0 + (ym0 - y0) * (z1 - z0) / (y1 - y0)
    if (xi >= xm0 .and. xi < xm1 .and. zi >= zm0 .and. zi < zm1) then
      dist = sqrt((x0 - xi)**2 + (y0 - yi)**2 + (z0 - zi)**2)
      return
    end if

    ! Check if line intersects bottom surface -- calculate the intersection
    ! point (x,y)
    xi = x0 + (zm0 - z0) * (x1 - x0) / (z1 - z0)
    yi = y0 + (zm0 - z0) * (y1 - y0) / (z1 - z0)
    zi = zm0
    if (xi >= xm0 .and. xi < xm1 .and. yi >= ym0 .and. yi < ym1) then
      dist = sqrt((x0 - xi)**2 + (y0 - yi)**2 + (z0 - zi)**2)
      return
    end if

    ! Check if line intersects right surface -- calculate the intersection point
    ! (y,z)
    xi = xm1
    yi = y0 + (xm1 - x0) * (y1 - y0) / (x1 - x0)
    zi = z0 + (xm1 - x0) * (z1 - z0) / (x1 - x0)
    if (yi >= ym0 .and. yi < ym1 .and. zi >= zm0 .and. zi < zm1) then
      dist = sqrt((x0 - xi)**2 + (y0 - yi)**2 + (z0 - zi)**2)
      return
    end if

    ! Check if line intersects front surface -- calculate the intersection point
    ! (x,z)
    xi = x0 + (ym1 - y0) * (x1 - x0) / (y1 - y0)
    yi = ym1
    zi = z0 + (ym1 - y0) * (z1 - z0) / (y1 - y0)
    if (xi >= xm0 .and. xi < xm1 .and. zi >= zm0 .and. zi < zm1) then
      dist = sqrt((x0 - xi)**2 + (y0 - yi)**2 + (z0 - zi)**2)
      return
    end if

    ! Check if line intersects top surface -- calculate the intersection point
    ! (x,y)
    xi = x0 + (zm1 - z0) * (x1 - x0) / (z1 - z0)
    yi = y0 + (zm1 - z0) * (y1 - y0) / (z1 - z0)
    zi = zm1
    if (xi >= xm0 .and. xi < xm1 .and. yi >= ym0 .and. yi < ym1) then
      dist = sqrt((x0 - xi)**2 + (y0 - yi)**2 + (z0 - zi)**2)
      return
    end if

  end function distance_to_mesh_intersection_3d

end module mesh<|MERGE_RESOLUTION|>--- conflicted
+++ resolved
@@ -88,10 +88,6 @@
     integer, intent(in)           :: ijk(:)
     integer                       :: bin
 
-<<<<<<< HEAD
-    integer :: n_x ! number of mesh cells in x direction
-    integer :: n_y ! number of mesh cells in y direction
-
     ! For dd, it is not allowed to be out of mesh
     if (any(ijk(1:m % n_dimension) < 1) .or. &
          any(ijk(1:m % n_dimension) > m % dimension)) then
@@ -99,17 +95,10 @@
       return
     end if
 
-    n_x = m % dimension(1)
-    n_y = m % dimension(2)
-
-    if (m % n_dimension == 2) then
-      bin = (ijk(2) - 1)*n_x + ijk(1)
-=======
     if (m % n_dimension == 1) then
       bin = ijk(1)
     elseif (m % n_dimension == 2) then
       bin = (ijk(2) - 1) * m % dimension(1) + ijk(1)
->>>>>>> fe9c97c0
     elseif (m % n_dimension == 3) then
       bin = ((ijk(3) - 1) * m % dimension(2) + (ijk(2) - 1)) &
            * m % dimension(1) + ijk(1)
