#include "openmc/mesh.h"
#include <algorithm> // for copy, equal, min, min_element
#include <cassert>
#define _USE_MATH_DEFINES // to make M_PI declared in Intel and MSVC compilers
#include <cmath>          // for ceil
#include <cstddef>        // for size_t
#include <string>

#ifdef _MSC_VER
#include <intrin.h> // for _InterlockedCompareExchange
#endif

#ifdef OPENMC_MPI
#include "mpi.h"
#endif

#include "xtensor/xadapt.hpp"
#include "xtensor/xbuilder.hpp"
#include "xtensor/xeval.hpp"
#include "xtensor/xmath.hpp"
#include "xtensor/xsort.hpp"
#include "xtensor/xtensor.hpp"
#include "xtensor/xview.hpp"
#include <fmt/core.h> // for fmt

#include "openmc/capi.h"
#include "openmc/constants.h"
#include "openmc/container_util.h"
#include "openmc/error.h"
#include "openmc/file_utils.h"
#include "openmc/geometry.h"
#include "openmc/hdf5_interface.h"
#include "openmc/material.h"
#include "openmc/memory.h"
#include "openmc/message_passing.h"
#include "openmc/openmp_interface.h"
#include "openmc/output.h"
#include "openmc/particle_data.h"
#include "openmc/plot.h"
#include "openmc/random_dist.h"
#include "openmc/search.h"
#include "openmc/settings.h"
#include "openmc/string_utils.h"
#include "openmc/tallies/filter.h"
#include "openmc/tallies/tally.h"
#include "openmc/timer.h"
#include "openmc/volume_calc.h"
#include "openmc/xml_interface.h"

#ifdef LIBMESH
#include "libmesh/mesh_modification.h"
#include "libmesh/mesh_tools.h"
#include "libmesh/numeric_vector.h"
#endif

#ifdef DAGMC
#include "moab/FileOptions.hpp"
#endif

namespace openmc {

//==============================================================================
// Global variables
//==============================================================================

#ifdef LIBMESH
const bool LIBMESH_ENABLED = true;
#else
const bool LIBMESH_ENABLED = false;
#endif

namespace model {

std::unordered_map<int32_t, int32_t> mesh_map;
vector<unique_ptr<Mesh>> meshes;

} // namespace model

#ifdef LIBMESH
namespace settings {
unique_ptr<libMesh::LibMeshInit> libmesh_init;
const libMesh::Parallel::Communicator* libmesh_comm {nullptr};
} // namespace settings
#endif

//==============================================================================
// Helper functions
//==============================================================================

//! Update an intersection point if the given candidate is closer.
//
//! The first 6 arguments are coordinates for the starting point of a particle
//! and its intersection with a mesh surface.  If the distance between these
//! two points is shorter than the given `min_distance`, then the `r` argument
//! will be updated to match the intersection point, and `min_distance` will
//! also be updated.

inline bool check_intersection_point(double x1, double x0, double y1, double y0,
  double z1, double z0, Position& r, double& min_distance)
{
  double dist =
    std::pow(x1 - x0, 2) + std::pow(y1 - y0, 2) + std::pow(z1 - z0, 2);
  if (dist < min_distance) {
    r.x = x1;
    r.y = y1;
    r.z = z1;
    min_distance = dist;
    return true;
  }
  return false;
}

//! Atomic compare-and-swap for signed 32-bit integer
//
//! \param[in,out] ptr Pointer to value to update
//! \param[in] expected Value to compare to
//! \param[in] desired If comparison is successful, value to update to
//! \return True if the comparison was successful and the value was updated
inline bool atomic_cas_int32(int32_t* ptr, int32_t& expected, int32_t desired)
{
#if defined(__GNUC__) || defined(__clang__)
  // For gcc/clang, use the __atomic_compare_exchange_n intrinsic
  return __atomic_compare_exchange_n(
    ptr, &expected, desired, false, __ATOMIC_SEQ_CST, __ATOMIC_SEQ_CST);

#elif defined(_MSC_VER)
  // For MSVC, use the _InterlockedCompareExchange intrinsic
  int32_t old_val =
    _InterlockedCompareExchange(reinterpret_cast<volatile long*>(ptr),
      static_cast<long>(desired), static_cast<long>(expected));
  return (old_val == expected);

#else
#error "No compare-and-swap implementation available for this compiler."
#endif
}

namespace detail {

//==============================================================================
// MaterialVolumes implementation
//==============================================================================

void MaterialVolumes::add_volume(
  int index_elem, int index_material, double volume)
{
  // This method handles adding elements to the materials hash table,
  // implementing open addressing with linear probing. Consistency across
  // multiple threads is handled by with an atomic compare-and-swap operation.
  // Ideally, we would use #pragma omp atomic compare, but it was introduced in
  // OpenMP 5.1 and is not widely supported yet.

  // Loop for linear probing
  for (int attempt = 0; attempt < table_size_; ++attempt) {
    // Determine slot to check
    int slot = (index_material + attempt) % table_size_;
    int32_t* slot_ptr = &this->materials(index_elem, slot);

    // Non-atomic read of current material
    int32_t current_val = *slot_ptr;

    // Found the desired material; accumulate volume
    if (current_val == index_material) {
#pragma omp atomic
      this->volumes(index_elem, slot) += volume;
      return;
    }

    // Slot appears to be empty; attempt to claim
    if (current_val == EMPTY) {
      // Attempt compare-and-swap from EMPTY to index_material
      int32_t expected_val = EMPTY;
      bool claimed_slot =
        atomic_cas_int32(&current_val, expected_val, index_material);

      // If we claimed the slot or another thread claimed it but the same
      // material was inserted, proceed to accumulate
      if (claimed_slot || (expected_val == index_material)) {
#pragma omp atomic
        this->volumes(index_elem, slot) += volume;
        return;
      }
    }
  }

  // If table is full, set a flag that can be checked later
  table_full_ = true;
}

void MaterialVolumes::add_volume_unsafe(
  int index_elem, int index_material, double volume)
{
  // Linear probe
  for (int attempt = 0; attempt < table_size_; ++attempt) {
    int slot = (index_material + attempt) % table_size_;

    // Read current material
    int32_t current_val = this->materials(index_elem, slot);

    // Found the desired material; accumulate volume
    if (current_val == index_material) {
      this->volumes(index_elem, slot) += volume;
      return;
    }

    // Claim empty slot
    if (current_val == EMPTY) {
      this->materials(index_elem, slot) = index_material;
      this->volumes(index_elem, slot) += volume;
      return;
    }
  }

  // If table is full, set a flag that can be checked later
  table_full_ = true;
}

} // namespace detail

//==============================================================================
// Mesh implementation
//==============================================================================

Mesh::Mesh(pugi::xml_node node)
{
  // Read mesh id
  id_ = std::stoi(get_node_value(node, "id"));
  if (check_for_node(node, "name"))
    name_ = get_node_value(node, "name");
}

void Mesh::set_id(int32_t id)
{
  assert(id >= 0 || id == C_NONE);

  // Clear entry in mesh map in case one was already assigned
  if (id_ != C_NONE) {
    model::mesh_map.erase(id_);
    id_ = C_NONE;
  }

  // Ensure no other mesh has the same ID
  if (model::mesh_map.find(id) != model::mesh_map.end()) {
    throw std::runtime_error {
      fmt::format("Two meshes have the same ID: {}", id)};
  }

  // If no ID is specified, auto-assign the next ID in the sequence
  if (id == C_NONE) {
    id = 0;
    for (const auto& m : model::meshes) {
      id = std::max(id, m->id_);
    }
    ++id;
  }

  // Update ID and entry in the mesh map
  id_ = id;
  model::mesh_map[id] = model::meshes.size() - 1;
}

vector<double> Mesh::volumes() const
{
  vector<double> volumes(n_bins());
  for (int i = 0; i < n_bins(); i++) {
    volumes[i] = this->volume(i);
  }
  return volumes;
}

<<<<<<< HEAD
void Mesh::material_volumes(int nx, int ny, int nz, int table_size,
  int32_t* materials, double* volumes) const
=======
int Mesh::material_volumes(
  int n_sample, int bin, span<MaterialVolume> result, uint64_t* seed) const
>>>>>>> a2a5c2af
{
  if (mpi::master) {
    header("MESH MATERIAL VOLUMES CALCULATION", 7);
  }
  write_message(7, "Number of rays (x) = {}", nx);
  write_message(7, "Number of rays (y) = {}", ny);
  write_message(7, "Number of rays (z) = {}", nz);
  int64_t n_total = nx * ny + ny * nz + nx * nz;
  write_message(7, "Total number of rays = {}", n_total);
  write_message(
    7, "Maximum number of materials per mesh element = {}", table_size);

  Timer timer;
  timer.start();

  // Create object for keeping track of materials/volumes
  detail::MaterialVolumes result(materials, volumes, table_size);

  // Determine bounding box
  auto bbox = this->bounding_box();

  std::array<int, 3> n_rays = {nx, ny, nz};

  // Determine effective width of rays
  Position width((bbox.xmax - bbox.xmin) / nx, (bbox.ymax - bbox.ymin) / ny,
    (bbox.zmax - bbox.zmin) / nz);

  // Set flag for mesh being contained within model
  bool out_of_model = false;

#pragma omp parallel
  {
    // Preallocate vector for mesh indices and length fractions and particle
    std::vector<int> bins;
    std::vector<double> length_fractions;
    Particle p;

    SourceSite site;
    site.E = 1.0;
    site.particle = ParticleType::neutron;

    for (int axis = 0; axis < 3; ++axis) {
      // Set starting position and direction
      site.r = {0.0, 0.0, 0.0};
      site.r[axis] = bbox.min()[axis];
      site.u = {0.0, 0.0, 0.0};
      site.u[axis] = 1.0;

      // Determine width of rays and number of rays in other directions
      int ax1 = (axis + 1) % 3;
      int ax2 = (axis + 2) % 3;
      double min1 = bbox.min()[ax1];
      double min2 = bbox.min()[ax2];
      double d1 = width[ax1];
      double d2 = width[ax2];
      int n1 = n_rays[ax1];
      int n2 = n_rays[ax2];

      // Divide rays in first direction over MPI processes by computing starting
      // and ending indices
      int min_work = n1 / mpi::n_procs;
      int remainder = n1 % mpi::n_procs;
      int n1_local = (mpi::rank < remainder) ? min_work + 1 : min_work;
      int i1_start = mpi::rank * min_work + std::min(mpi::rank, remainder);
      int i1_end = i1_start + n1_local;

      // Loop over rays on face of bounding box
#pragma omp for collapse(2)
      for (int i1 = i1_start; i1 < i1_end; ++i1) {
        for (int i2 = 0; i2 < n2; ++i2) {
          site.r[ax1] = min1 + (i1 + 0.5) * d1;
          site.r[ax2] = min2 + (i2 + 0.5) * d2;

          p.from_source(&site);

          // Determine particle's location
          if (!exhaustive_find_cell(p)) {
            out_of_model = true;
            continue;
          }

          // Set birth cell attribute
          if (p.cell_born() == C_NONE)
            p.cell_born() = p.lowest_coord().cell;

          // Initialize last cells from current cell
          for (int j = 0; j < p.n_coord(); ++j) {
            p.cell_last(j) = p.coord(j).cell;
          }
          p.n_coord_last() = p.n_coord();

          while (true) {
            // Ray trace from r_start to r_end
            Position r0 = p.r();
            double max_distance = bbox.max()[axis] - r0[axis];

            // Find the distance to the nearest boundary
            BoundaryInfo boundary = distance_to_boundary(p);

            // Advance particle forward
            double distance = std::min(boundary.distance, max_distance);
            p.move_distance(distance);

            // Determine what mesh elements were crossed by particle
            bins.clear();
            length_fractions.clear();
            this->bins_crossed(r0, p.r(), p.u(), bins, length_fractions);

            // Add volumes to any mesh elements that were crossed
            int i_material = p.material();
            if (i_material != C_NONE) {
              i_material = model::materials[i_material]->id();
            }
            for (int i_bin = 0; i_bin < bins.size(); i_bin++) {
              int mesh_index = bins[i_bin];
              double length = distance * length_fractions[i_bin];

              // Add volume to result
              result.add_volume(mesh_index, i_material, length * d1 * d2);
            }

            if (distance == max_distance)
              break;

            // cross next geometric surface
            for (int j = 0; j < p.n_coord(); ++j) {
              p.cell_last(j) = p.coord(j).cell;
            }
            p.n_coord_last() = p.n_coord();

            // Set surface that particle is on and adjust coordinate levels
            p.surface() = boundary.surface;
            p.n_coord() = boundary.coord_level;

            if (boundary.lattice_translation[0] != 0 ||
                boundary.lattice_translation[1] != 0 ||
                boundary.lattice_translation[2] != 0) {
              // Particle crosses lattice boundary
              cross_lattice(p, boundary);
            } else {
              // Particle crosses surface
              const auto& surf {model::surfaces[p.surface_index()].get()};
              p.cross_surface(*surf);
            }
          }
        }
      }
    }
  }

  // Check for errors
  if (out_of_model) {
    throw std::runtime_error("Mesh not fully contained in geometry.");
  } else if (result.table_full()) {
    throw std::runtime_error("Maximum number of materials for mesh material "
                             "volume calculation insufficient.");
  }

  // Compute time for raytracing
  double t_raytrace = timer.elapsed();

#ifdef OPENMC_MPI
  // Combine results from multiple MPI processes
  if (mpi::n_procs > 1) {
    int total = this->n_bins() * table_size;
    if (mpi::master) {
      // Allocate temporary buffer for receiving data
      std::vector<int32_t> mats(total);
      std::vector<double> vols(total);

      for (int i = 1; i < mpi::n_procs; ++i) {
        // Receive material indices and volumes from process i
        MPI_Recv(
          mats.data(), total, MPI_INT, i, i, mpi::intracomm, MPI_STATUS_IGNORE);
        MPI_Recv(vols.data(), total, MPI_DOUBLE, i, i, mpi::intracomm,
          MPI_STATUS_IGNORE);

        // Combine with existing results; we can call thread unsafe version of
        // add_volume because each thread is operating on a different element
#pragma omp for
        for (int index_elem = 0; index_elem < n_bins(); ++index_elem) {
          for (int k = 0; k < table_size; ++k) {
            int index = index_elem * table_size + k;
            result.add_volume_unsafe(index_elem, mats[index], vols[index]);
          }
        }
      }
    } else {
      // Send material indices and volumes to process 0
      MPI_Send(materials, total, MPI_INT, 0, mpi::rank, mpi::intracomm);
      MPI_Send(volumes, total, MPI_DOUBLE, 0, mpi::rank, mpi::intracomm);
    }
  }

  // Report time for MPI communication
  double t_mpi = timer.elapsed() - t_raytrace;
#else
  double t_mpi = 0.0;
#endif

  // Normalize based on known volumes of elements
  for (int i = 0; i < this->n_bins(); ++i) {
    // Estimated total volume in element i
    double volume = 0.0;
    for (int j = 0; j < table_size; ++j) {
      volume += result.volumes(i, j);
    }

    // Renormalize volumes based on known volume of element i
    double norm = this->volume(i) / volume;
    for (int j = 0; j < table_size; ++j) {
      result.volumes(i, j) *= norm;
    }
  }

  // Show elapsed time
  timer.stop();
  double t_total = timer.elapsed();
  double t_normalize = t_total - t_raytrace - t_mpi;
  if (mpi::master) {
    header("Timing Statistics", 7);
    show_time("Total time elapsed", t_total);
    show_time("Ray tracing", t_raytrace, 1);
    show_time("Ray tracing (per ray)", t_raytrace / n_total, 1);
    show_time("MPI communication", t_mpi, 1);
    show_time("Normalization", t_normalize, 1);
    std::fflush(stdout);
  }
}

void Mesh::to_hdf5(hid_t group) const
{
  // Create group for mesh
  std::string group_name = fmt::format("mesh {}", id_);
  hid_t mesh_group = create_group(group, group_name.c_str());

  // Write mesh type
  write_dataset(mesh_group, "type", this->get_mesh_type());

  // Write mesh ID
  write_attribute(mesh_group, "id", id_);

  // Write mesh name
  write_dataset(mesh_group, "name", name_);

  // Write mesh data
  this->to_hdf5_inner(mesh_group);

  // Close group
  close_group(mesh_group);
}

//==============================================================================
// Structured Mesh implementation
//==============================================================================

std::string StructuredMesh::bin_label(int bin) const
{
  MeshIndex ijk = get_indices_from_bin(bin);

  if (n_dimension_ > 2) {
    return fmt::format("Mesh Index ({}, {}, {})", ijk[0], ijk[1], ijk[2]);
  } else if (n_dimension_ > 1) {
    return fmt::format("Mesh Index ({}, {})", ijk[0], ijk[1]);
  } else {
    return fmt::format("Mesh Index ({})", ijk[0]);
  }
}

xt::xtensor<int, 1> StructuredMesh::get_x_shape() const
{
  // because method is const, shape_ is const as well and can't be adapted
  auto tmp_shape = shape_;
  return xt::adapt(tmp_shape, {n_dimension_});
}

Position StructuredMesh::sample_element(
  const MeshIndex& ijk, uint64_t* seed) const
{
  // lookup the lower/upper bounds for the mesh element
  double x_min = negative_grid_boundary(ijk, 0);
  double x_max = positive_grid_boundary(ijk, 0);

  double y_min = (n_dimension_ >= 2) ? negative_grid_boundary(ijk, 1) : 0.0;
  double y_max = (n_dimension_ >= 2) ? positive_grid_boundary(ijk, 1) : 0.0;

  double z_min = (n_dimension_ == 3) ? negative_grid_boundary(ijk, 2) : 0.0;
  double z_max = (n_dimension_ == 3) ? positive_grid_boundary(ijk, 2) : 0.0;

  return {x_min + (x_max - x_min) * prn(seed),
    y_min + (y_max - y_min) * prn(seed), z_min + (z_max - z_min) * prn(seed)};
}

//==============================================================================
// Unstructured Mesh implementation
//==============================================================================

UnstructuredMesh::UnstructuredMesh(pugi::xml_node node) : Mesh(node)
{
  // check the mesh type
  if (check_for_node(node, "type")) {
    auto temp = get_node_value(node, "type", true, true);
    if (temp != mesh_type) {
      fatal_error(fmt::format("Invalid mesh type: {}", temp));
    }
  }

  // check if a length unit multiplier was specified
  if (check_for_node(node, "length_multiplier")) {
    length_multiplier_ = std::stod(get_node_value(node, "length_multiplier"));
  }

  // get the filename of the unstructured mesh to load
  if (check_for_node(node, "filename")) {
    filename_ = get_node_value(node, "filename");
    if (!file_exists(filename_)) {
      fatal_error("Mesh file '" + filename_ + "' does not exist!");
    }
  } else {
    fatal_error(fmt::format(
      "No filename supplied for unstructured mesh with ID: {}", id_));
  }

  if (check_for_node(node, "options")) {
    options_ = get_node_value(node, "options");
  }

  // check if mesh tally data should be written with
  // statepoint files
  if (check_for_node(node, "output")) {
    output_ = get_node_value_bool(node, "output");
  }
}

void UnstructuredMesh::determine_bounds()
{
  double xmin = INFTY;
  double ymin = INFTY;
  double zmin = INFTY;
  double xmax = -INFTY;
  double ymax = -INFTY;
  double zmax = -INFTY;
  int n = this->n_vertices();
  for (int i = 0; i < n; ++i) {
    auto v = this->vertex(i);
    xmin = std::min(v.x, xmin);
    ymin = std::min(v.y, ymin);
    zmin = std::min(v.z, zmin);
    xmax = std::max(v.x, xmax);
    ymax = std::max(v.y, ymax);
    zmax = std::max(v.z, zmax);
  }
  lower_left_ = {xmin, ymin, zmin};
  upper_right_ = {xmax, ymax, zmax};
}

Position UnstructuredMesh::sample_tet(
  std::array<Position, 4> coords, uint64_t* seed) const
{
  // Uniform distribution
  double s = prn(seed);
  double t = prn(seed);
  double u = prn(seed);

  // From PyNE implementation of moab tet sampling C. Rocchini & P. Cignoni
  // (2000) Generating Random Points in a Tetrahedron, Journal of Graphics
  // Tools, 5:4, 9-12, DOI: 10.1080/10867651.2000.10487528
  if (s + t > 1) {
    s = 1.0 - s;
    t = 1.0 - t;
  }
  if (s + t + u > 1) {
    if (t + u > 1) {
      double old_t = t;
      t = 1.0 - u;
      u = 1.0 - s - old_t;
    } else if (t + u <= 1) {
      double old_s = s;
      s = 1.0 - t - u;
      u = old_s + t + u - 1;
    }
  }
  return s * (coords[1] - coords[0]) + t * (coords[2] - coords[0]) +
         u * (coords[3] - coords[0]) + coords[0];
}

const std::string UnstructuredMesh::mesh_type = "unstructured";

std::string UnstructuredMesh::get_mesh_type() const
{
  return mesh_type;
}

void UnstructuredMesh::surface_bins_crossed(
  Position r0, Position r1, const Direction& u, vector<int>& bins) const
{
  fatal_error("Unstructured mesh surface tallies are not implemented.");
}

std::string UnstructuredMesh::bin_label(int bin) const
{
  return fmt::format("Mesh Index ({})", bin);
};

void UnstructuredMesh::to_hdf5_inner(hid_t mesh_group) const
{
  write_dataset(mesh_group, "filename", filename_);
  write_dataset(mesh_group, "library", this->library());
  if (!options_.empty()) {
    write_attribute(mesh_group, "options", options_);
  }

  if (length_multiplier_ > 0.0)
    write_dataset(mesh_group, "length_multiplier", length_multiplier_);

  // write vertex coordinates
  xt::xtensor<double, 2> vertices({static_cast<size_t>(this->n_vertices()), 3});
  for (int i = 0; i < this->n_vertices(); i++) {
    auto v = this->vertex(i);
    xt::view(vertices, i, xt::all()) = xt::xarray<double>({v.x, v.y, v.z});
  }
  write_dataset(mesh_group, "vertices", vertices);

  int num_elem_skipped = 0;

  // write element types and connectivity
  vector<double> volumes;
  xt::xtensor<int, 2> connectivity({static_cast<size_t>(this->n_bins()), 8});
  xt::xtensor<int, 2> elem_types({static_cast<size_t>(this->n_bins()), 1});
  for (int i = 0; i < this->n_bins(); i++) {
    auto conn = this->connectivity(i);

    volumes.emplace_back(this->volume(i));

    // write linear tet element
    if (conn.size() == 4) {
      xt::view(elem_types, i, xt::all()) =
        static_cast<int>(ElementType::LINEAR_TET);
      xt::view(connectivity, i, xt::all()) =
        xt::xarray<int>({conn[0], conn[1], conn[2], conn[3], -1, -1, -1, -1});
      // write linear hex element
    } else if (conn.size() == 8) {
      xt::view(elem_types, i, xt::all()) =
        static_cast<int>(ElementType::LINEAR_HEX);
      xt::view(connectivity, i, xt::all()) = xt::xarray<int>({conn[0], conn[1],
        conn[2], conn[3], conn[4], conn[5], conn[6], conn[7]});
    } else {
      num_elem_skipped++;
      xt::view(elem_types, i, xt::all()) =
        static_cast<int>(ElementType::UNSUPPORTED);
      xt::view(connectivity, i, xt::all()) = -1;
    }
  }

  // warn users that some elements were skipped
  if (num_elem_skipped > 0) {
    warning(fmt::format("The connectivity of {} elements "
                        "on mesh {} were not written "
                        "because they are not of type linear tet/hex.",
      num_elem_skipped, this->id_));
  }

  write_dataset(mesh_group, "volumes", volumes);
  write_dataset(mesh_group, "connectivity", connectivity);
  write_dataset(mesh_group, "element_types", elem_types);
}

void UnstructuredMesh::set_length_multiplier(double length_multiplier)
{
  length_multiplier_ = length_multiplier;
}

ElementType UnstructuredMesh::element_type(int bin) const
{
  auto conn = connectivity(bin);

  if (conn.size() == 4)
    return ElementType::LINEAR_TET;
  else if (conn.size() == 8)
    return ElementType::LINEAR_HEX;
  else
    return ElementType::UNSUPPORTED;
}

StructuredMesh::MeshIndex StructuredMesh::get_indices(
  Position r, bool& in_mesh) const
{
  MeshIndex ijk;
  in_mesh = true;
  for (int i = 0; i < n_dimension_; ++i) {
    ijk[i] = get_index_in_direction(r[i], i);

    if (ijk[i] < 1 || ijk[i] > shape_[i])
      in_mesh = false;
  }
  return ijk;
}

int StructuredMesh::get_bin_from_indices(const MeshIndex& ijk) const
{
  switch (n_dimension_) {
  case 1:
    return ijk[0] - 1;
  case 2:
    return (ijk[1] - 1) * shape_[0] + ijk[0] - 1;
  case 3:
    return ((ijk[2] - 1) * shape_[1] + (ijk[1] - 1)) * shape_[0] + ijk[0] - 1;
  default:
    throw std::runtime_error {"Invalid number of mesh dimensions"};
  }
}

StructuredMesh::MeshIndex StructuredMesh::get_indices_from_bin(int bin) const
{
  MeshIndex ijk;
  if (n_dimension_ == 1) {
    ijk[0] = bin + 1;
  } else if (n_dimension_ == 2) {
    ijk[0] = bin % shape_[0] + 1;
    ijk[1] = bin / shape_[0] + 1;
  } else if (n_dimension_ == 3) {
    ijk[0] = bin % shape_[0] + 1;
    ijk[1] = (bin % (shape_[0] * shape_[1])) / shape_[0] + 1;
    ijk[2] = bin / (shape_[0] * shape_[1]) + 1;
  }
  return ijk;
}

int StructuredMesh::get_bin(Position r) const
{
  // Determine indices
  bool in_mesh;
  MeshIndex ijk = get_indices(r, in_mesh);
  if (!in_mesh)
    return -1;

  // Convert indices to bin
  return get_bin_from_indices(ijk);
}

int StructuredMesh::n_bins() const
{
  return std::accumulate(
    shape_.begin(), shape_.begin() + n_dimension_, 1, std::multiplies<>());
}

int StructuredMesh::n_surface_bins() const
{
  return 4 * n_dimension_ * n_bins();
}

xt::xtensor<double, 1> StructuredMesh::count_sites(
  const SourceSite* bank, int64_t length, bool* outside) const
{
  // Determine shape of array for counts
  std::size_t m = this->n_bins();
  vector<std::size_t> shape = {m};

  // Create array of zeros
  xt::xarray<double> cnt {shape, 0.0};
  bool outside_ = false;

  for (int64_t i = 0; i < length; i++) {
    const auto& site = bank[i];

    // determine scoring bin for entropy mesh
    int mesh_bin = get_bin(site.r);

    // if outside mesh, skip particle
    if (mesh_bin < 0) {
      outside_ = true;
      continue;
    }

    // Add to appropriate bin
    cnt(mesh_bin) += site.wgt;
  }

  // Create copy of count data. Since ownership will be acquired by xtensor,
  // std::allocator must be used to avoid Valgrind mismatched free() / delete
  // warnings.
  int total = cnt.size();
  double* cnt_reduced = std::allocator<double> {}.allocate(total);

#ifdef OPENMC_MPI
  // collect values from all processors
  MPI_Reduce(
    cnt.data(), cnt_reduced, total, MPI_DOUBLE, MPI_SUM, 0, mpi::intracomm);

  // Check if there were sites outside the mesh for any processor
  if (outside) {
    MPI_Reduce(&outside_, outside, 1, MPI_C_BOOL, MPI_LOR, 0, mpi::intracomm);
  }
#else
  std::copy(cnt.data(), cnt.data() + total, cnt_reduced);
  if (outside)
    *outside = outside_;
#endif

  // Adapt reduced values in array back into an xarray
  auto arr = xt::adapt(cnt_reduced, total, xt::acquire_ownership(), shape);
  xt::xarray<double> counts = arr;

  return counts;
}

// raytrace through the mesh. The template class T will do the tallying.
// A modern optimizing compiler can recognize the noop method of T and
// eliminate that call entirely.
template<class T>
void StructuredMesh::raytrace_mesh(
  Position r0, Position r1, const Direction& u, T tally) const
{
  // TODO: when c++-17 is available, use "if constexpr ()" to compile-time
  // enable/disable tally calls for now, T template type needs to provide both
  // surface and track methods, which might be empty. modern optimizing
  // compilers will (hopefully) eliminate the complete code (including
  // calculation of parameters) but for the future: be explicit

  // Compute the length of the entire track.
  double total_distance = (r1 - r0).norm();
  if (total_distance == 0.0 && settings::solver_type != SolverType::RANDOM_RAY)
    return;

  const int n = n_dimension_;

  // Flag if position is inside the mesh
  bool in_mesh;

  // Position is r = r0 + u * traveled_distance, start at r0
  double traveled_distance {0.0};

  // Calculate index of current cell. Offset the position a tiny bit in
  // direction of flight
  MeshIndex ijk = get_indices(r0 + TINY_BIT * u, in_mesh);

  // if track is very short, assume that it is completely inside one cell.
  // Only the current cell will score and no surfaces
  if (total_distance < 2 * TINY_BIT) {
    if (in_mesh) {
      tally.track(ijk, 1.0);
    }
    return;
  }

  // translate start and end positions,
  // this needs to come after the get_indices call because it does its own
  // translation
  local_coords(r0);
  local_coords(r1);

  // Calculate initial distances to next surfaces in all three dimensions
  std::array<MeshDistance, 3> distances;
  for (int k = 0; k < n; ++k) {
    distances[k] = distance_to_grid_boundary(ijk, k, r0, u, 0.0);
  }

  // Loop until r = r1 is eventually reached
  while (true) {

    if (in_mesh) {

      // find surface with minimal distance to current position
      const auto k = std::min_element(distances.begin(), distances.end()) -
                     distances.begin();

      // Tally track length delta since last step
      tally.track(ijk,
        (std::min(distances[k].distance, total_distance) - traveled_distance) /
          total_distance);

      // update position and leave, if we have reached end position
      traveled_distance = distances[k].distance;
      if (traveled_distance >= total_distance)
        return;

      // If we have not reached r1, we have hit a surface. Tally outward
      // current
      tally.surface(ijk, k, distances[k].max_surface, false);

      // Update cell and calculate distance to next surface in k-direction.
      // The two other directions are still valid!
      ijk[k] = distances[k].next_index;
      distances[k] =
        distance_to_grid_boundary(ijk, k, r0, u, traveled_distance);

      // Check if we have left the interior of the mesh
      in_mesh = ((ijk[k] >= 1) && (ijk[k] <= shape_[k]));

      // If we are still inside the mesh, tally inward current for the next
      // cell
      if (in_mesh)
        tally.surface(ijk, k, !distances[k].max_surface, true);

    } else { // not inside mesh

      // For all directions outside the mesh, find the distance that we need
      // to travel to reach the next surface. Use the largest distance, as
      // only this will cross all outer surfaces.
      int k_max {0};
      for (int k = 0; k < n; ++k) {
        if ((ijk[k] < 1 || ijk[k] > shape_[k]) &&
            (distances[k].distance > traveled_distance)) {
          traveled_distance = distances[k].distance;
          k_max = k;
        }
      }

      // If r1 is not inside the mesh, exit here
      if (traveled_distance >= total_distance)
        return;

      // Calculate the new cell index and update all distances to next
      // surfaces.
      ijk = get_indices(r0 + (traveled_distance + TINY_BIT) * u, in_mesh);
      for (int k = 0; k < n; ++k) {
        distances[k] =
          distance_to_grid_boundary(ijk, k, r0, u, traveled_distance);
      }

      // If inside the mesh, Tally inward current
      if (in_mesh)
        tally.surface(ijk, k_max, !distances[k_max].max_surface, true);
    }
  }
}

void StructuredMesh::bins_crossed(Position r0, Position r1, const Direction& u,
  vector<int>& bins, vector<double>& lengths) const
{

  // Helper tally class.
  // stores a pointer to the mesh class and references to bins and lengths
  // parameters. Performs the actual tally through the track method.
  struct TrackAggregator {
    TrackAggregator(
      const StructuredMesh* _mesh, vector<int>& _bins, vector<double>& _lengths)
      : mesh(_mesh), bins(_bins), lengths(_lengths)
    {}
    void surface(const MeshIndex& ijk, int k, bool max, bool inward) const {}
    void track(const MeshIndex& ijk, double l) const
    {
      bins.push_back(mesh->get_bin_from_indices(ijk));
      lengths.push_back(l);
    }

    const StructuredMesh* mesh;
    vector<int>& bins;
    vector<double>& lengths;
  };

  // Perform the mesh raytrace with the helper class.
  raytrace_mesh(r0, r1, u, TrackAggregator(this, bins, lengths));
}

void StructuredMesh::surface_bins_crossed(
  Position r0, Position r1, const Direction& u, vector<int>& bins) const
{

  // Helper tally class.
  // stores a pointer to the mesh class and a reference to the bins parameter.
  // Performs the actual tally through the surface method.
  struct SurfaceAggregator {
    SurfaceAggregator(const StructuredMesh* _mesh, vector<int>& _bins)
      : mesh(_mesh), bins(_bins)
    {}
    void surface(const MeshIndex& ijk, int k, bool max, bool inward) const
    {
      int i_bin =
        4 * mesh->n_dimension_ * mesh->get_bin_from_indices(ijk) + 4 * k;
      if (max)
        i_bin += 2;
      if (inward)
        i_bin += 1;
      bins.push_back(i_bin);
    }
    void track(const MeshIndex& idx, double l) const {}

    const StructuredMesh* mesh;
    vector<int>& bins;
  };

  // Perform the mesh raytrace with the helper class.
  raytrace_mesh(r0, r1, u, SurfaceAggregator(this, bins));
}

//==============================================================================
// RegularMesh implementation
//==============================================================================

RegularMesh::RegularMesh(pugi::xml_node node) : StructuredMesh {node}
{
  // Determine number of dimensions for mesh
  if (!check_for_node(node, "dimension")) {
    fatal_error("Must specify <dimension> on a regular mesh.");
  }

  xt::xtensor<int, 1> shape = get_node_xarray<int>(node, "dimension");
  int n = n_dimension_ = shape.size();
  if (n != 1 && n != 2 && n != 3) {
    fatal_error("Mesh must be one, two, or three dimensions.");
  }
  std::copy(shape.begin(), shape.end(), shape_.begin());

  // Check that dimensions are all greater than zero
  if (xt::any(shape <= 0)) {
    fatal_error("All entries on the <dimension> element for a tally "
                "mesh must be positive.");
  }

  // Check for lower-left coordinates
  if (check_for_node(node, "lower_left")) {
    // Read mesh lower-left corner location
    lower_left_ = get_node_xarray<double>(node, "lower_left");
  } else {
    fatal_error("Must specify <lower_left> on a mesh.");
  }

  // Make sure lower_left and dimension match
  if (shape.size() != lower_left_.size()) {
    fatal_error("Number of entries on <lower_left> must be the same "
                "as the number of entries on <dimension>.");
  }

  if (check_for_node(node, "width")) {
    // Make sure one of upper-right or width were specified
    if (check_for_node(node, "upper_right")) {
      fatal_error("Cannot specify both <upper_right> and <width> on a mesh.");
    }

    width_ = get_node_xarray<double>(node, "width");

    // Check to ensure width has same dimensions
    auto n = width_.size();
    if (n != lower_left_.size()) {
      fatal_error("Number of entries on <width> must be the same as "
                  "the number of entries on <lower_left>.");
    }

    // Check for negative widths
    if (xt::any(width_ < 0.0)) {
      fatal_error("Cannot have a negative <width> on a tally mesh.");
    }

    // Set width and upper right coordinate
    upper_right_ = xt::eval(lower_left_ + shape * width_);

  } else if (check_for_node(node, "upper_right")) {
    upper_right_ = get_node_xarray<double>(node, "upper_right");

    // Check to ensure width has same dimensions
    auto n = upper_right_.size();
    if (n != lower_left_.size()) {
      fatal_error("Number of entries on <upper_right> must be the "
                  "same as the number of entries on <lower_left>.");
    }

    // Check that upper-right is above lower-left
    if (xt::any(upper_right_ < lower_left_)) {
      fatal_error("The <upper_right> coordinates must be greater than "
                  "the <lower_left> coordinates on a tally mesh.");
    }

    // Set width
    width_ = xt::eval((upper_right_ - lower_left_) / shape);
  } else {
    fatal_error("Must specify either <upper_right> or <width> on a mesh.");
  }

  // Set material volumes
  volume_frac_ = 1.0 / xt::prod(shape)();

  element_volume_ = 1.0;
  for (int i = 0; i < n_dimension_; i++) {
    element_volume_ *= width_[i];
  }
}

int RegularMesh::get_index_in_direction(double r, int i) const
{
  return std::ceil((r - lower_left_[i]) / width_[i]);
}

const std::string RegularMesh::mesh_type = "regular";

std::string RegularMesh::get_mesh_type() const
{
  return mesh_type;
}

double RegularMesh::positive_grid_boundary(const MeshIndex& ijk, int i) const
{
  return lower_left_[i] + ijk[i] * width_[i];
}

double RegularMesh::negative_grid_boundary(const MeshIndex& ijk, int i) const
{
  return lower_left_[i] + (ijk[i] - 1) * width_[i];
}

StructuredMesh::MeshDistance RegularMesh::distance_to_grid_boundary(
  const MeshIndex& ijk, int i, const Position& r0, const Direction& u,
  double l) const
{
  MeshDistance d;
  d.next_index = ijk[i];
  if (std::abs(u[i]) < FP_PRECISION)
    return d;

  d.max_surface = (u[i] > 0);
  if (d.max_surface && (ijk[i] <= shape_[i])) {
    d.next_index++;
    d.distance = (positive_grid_boundary(ijk, i) - r0[i]) / u[i];
  } else if (!d.max_surface && (ijk[i] >= 1)) {
    d.next_index--;
    d.distance = (negative_grid_boundary(ijk, i) - r0[i]) / u[i];
  }
  return d;
}

std::pair<vector<double>, vector<double>> RegularMesh::plot(
  Position plot_ll, Position plot_ur) const
{
  // Figure out which axes lie in the plane of the plot.
  array<int, 2> axes {-1, -1};
  if (plot_ur.z == plot_ll.z) {
    axes[0] = 0;
    if (n_dimension_ > 1)
      axes[1] = 1;
  } else if (plot_ur.y == plot_ll.y) {
    axes[0] = 0;
    if (n_dimension_ > 2)
      axes[1] = 2;
  } else if (plot_ur.x == plot_ll.x) {
    if (n_dimension_ > 1)
      axes[0] = 1;
    if (n_dimension_ > 2)
      axes[1] = 2;
  } else {
    fatal_error("Can only plot mesh lines on an axis-aligned plot");
  }

  // Get the coordinates of the mesh lines along both of the axes.
  array<vector<double>, 2> axis_lines;
  for (int i_ax = 0; i_ax < 2; ++i_ax) {
    int axis = axes[i_ax];
    if (axis == -1)
      continue;
    auto& lines {axis_lines[i_ax]};

    double coord = lower_left_[axis];
    for (int i = 0; i < shape_[axis] + 1; ++i) {
      if (coord >= plot_ll[axis] && coord <= plot_ur[axis])
        lines.push_back(coord);
      coord += width_[axis];
    }
  }

  return {axis_lines[0], axis_lines[1]};
}

void RegularMesh::to_hdf5_inner(hid_t mesh_group) const
{
  write_dataset(mesh_group, "dimension", get_x_shape());
  write_dataset(mesh_group, "lower_left", lower_left_);
  write_dataset(mesh_group, "upper_right", upper_right_);
  write_dataset(mesh_group, "width", width_);
}

xt::xtensor<double, 1> RegularMesh::count_sites(
  const SourceSite* bank, int64_t length, bool* outside) const
{
  // Determine shape of array for counts
  std::size_t m = this->n_bins();
  vector<std::size_t> shape = {m};

  // Create array of zeros
  xt::xarray<double> cnt {shape, 0.0};
  bool outside_ = false;

  for (int64_t i = 0; i < length; i++) {
    const auto& site = bank[i];

    // determine scoring bin for entropy mesh
    int mesh_bin = get_bin(site.r);

    // if outside mesh, skip particle
    if (mesh_bin < 0) {
      outside_ = true;
      continue;
    }

    // Add to appropriate bin
    cnt(mesh_bin) += site.wgt;
  }

  // Create copy of count data. Since ownership will be acquired by xtensor,
  // std::allocator must be used to avoid Valgrind mismatched free() / delete
  // warnings.
  int total = cnt.size();
  double* cnt_reduced = std::allocator<double> {}.allocate(total);

#ifdef OPENMC_MPI
  // collect values from all processors
  MPI_Reduce(
    cnt.data(), cnt_reduced, total, MPI_DOUBLE, MPI_SUM, 0, mpi::intracomm);

  // Check if there were sites outside the mesh for any processor
  if (outside) {
    MPI_Reduce(&outside_, outside, 1, MPI_C_BOOL, MPI_LOR, 0, mpi::intracomm);
  }
#else
  std::copy(cnt.data(), cnt.data() + total, cnt_reduced);
  if (outside)
    *outside = outside_;
#endif

  // Adapt reduced values in array back into an xarray
  auto arr = xt::adapt(cnt_reduced, total, xt::acquire_ownership(), shape);
  xt::xarray<double> counts = arr;

  return counts;
}

double RegularMesh::volume(const MeshIndex& ijk) const
{
  return element_volume_;
}

//==============================================================================
// RectilinearMesh implementation
//==============================================================================

RectilinearMesh::RectilinearMesh(pugi::xml_node node) : StructuredMesh {node}
{
  n_dimension_ = 3;

  grid_[0] = get_node_array<double>(node, "x_grid");
  grid_[1] = get_node_array<double>(node, "y_grid");
  grid_[2] = get_node_array<double>(node, "z_grid");

  if (int err = set_grid()) {
    fatal_error(openmc_err_msg);
  }
}

const std::string RectilinearMesh::mesh_type = "rectilinear";

std::string RectilinearMesh::get_mesh_type() const
{
  return mesh_type;
}

double RectilinearMesh::positive_grid_boundary(
  const MeshIndex& ijk, int i) const
{
  return grid_[i][ijk[i]];
}

double RectilinearMesh::negative_grid_boundary(
  const MeshIndex& ijk, int i) const
{
  return grid_[i][ijk[i] - 1];
}

StructuredMesh::MeshDistance RectilinearMesh::distance_to_grid_boundary(
  const MeshIndex& ijk, int i, const Position& r0, const Direction& u,
  double l) const
{
  MeshDistance d;
  d.next_index = ijk[i];
  if (std::abs(u[i]) < FP_PRECISION)
    return d;

  d.max_surface = (u[i] > 0);
  if (d.max_surface && (ijk[i] <= shape_[i])) {
    d.next_index++;
    d.distance = (positive_grid_boundary(ijk, i) - r0[i]) / u[i];
  } else if (!d.max_surface && (ijk[i] > 0)) {
    d.next_index--;
    d.distance = (negative_grid_boundary(ijk, i) - r0[i]) / u[i];
  }
  return d;
}

int RectilinearMesh::set_grid()
{
  shape_ = {static_cast<int>(grid_[0].size()) - 1,
    static_cast<int>(grid_[1].size()) - 1,
    static_cast<int>(grid_[2].size()) - 1};

  for (const auto& g : grid_) {
    if (g.size() < 2) {
      set_errmsg("x-, y-, and z- grids for rectilinear meshes "
                 "must each have at least 2 points");
      return OPENMC_E_INVALID_ARGUMENT;
    }
    if (std::adjacent_find(g.begin(), g.end(), std::greater_equal<>()) !=
        g.end()) {
      set_errmsg("Values in for x-, y-, and z- grids for "
                 "rectilinear meshes must be sorted and unique.");
      return OPENMC_E_INVALID_ARGUMENT;
    }
  }

  lower_left_ = {grid_[0].front(), grid_[1].front(), grid_[2].front()};
  upper_right_ = {grid_[0].back(), grid_[1].back(), grid_[2].back()};

  return 0;
}

int RectilinearMesh::get_index_in_direction(double r, int i) const
{
  return lower_bound_index(grid_[i].begin(), grid_[i].end(), r) + 1;
}

std::pair<vector<double>, vector<double>> RectilinearMesh::plot(
  Position plot_ll, Position plot_ur) const
{
  // Figure out which axes lie in the plane of the plot.
  array<int, 2> axes {-1, -1};
  if (plot_ur.z == plot_ll.z) {
    axes = {0, 1};
  } else if (plot_ur.y == plot_ll.y) {
    axes = {0, 2};
  } else if (plot_ur.x == plot_ll.x) {
    axes = {1, 2};
  } else {
    fatal_error("Can only plot mesh lines on an axis-aligned plot");
  }

  // Get the coordinates of the mesh lines along both of the axes.
  array<vector<double>, 2> axis_lines;
  for (int i_ax = 0; i_ax < 2; ++i_ax) {
    int axis = axes[i_ax];
    vector<double>& lines {axis_lines[i_ax]};

    for (auto coord : grid_[axis]) {
      if (coord >= plot_ll[axis] && coord <= plot_ur[axis])
        lines.push_back(coord);
    }
  }

  return {axis_lines[0], axis_lines[1]};
}

void RectilinearMesh::to_hdf5_inner(hid_t mesh_group) const
{
  write_dataset(mesh_group, "x_grid", grid_[0]);
  write_dataset(mesh_group, "y_grid", grid_[1]);
  write_dataset(mesh_group, "z_grid", grid_[2]);
}

double RectilinearMesh::volume(const MeshIndex& ijk) const
{
  double vol {1.0};

  for (int i = 0; i < n_dimension_; i++) {
    vol *= grid_[i][ijk[i]] - grid_[i][ijk[i] - 1];
  }
  return vol;
}

//==============================================================================
// CylindricalMesh implementation
//==============================================================================

CylindricalMesh::CylindricalMesh(pugi::xml_node node)
  : PeriodicStructuredMesh {node}
{
  n_dimension_ = 3;
  grid_[0] = get_node_array<double>(node, "r_grid");
  grid_[1] = get_node_array<double>(node, "phi_grid");
  grid_[2] = get_node_array<double>(node, "z_grid");
  origin_ = get_node_position(node, "origin");

  if (int err = set_grid()) {
    fatal_error(openmc_err_msg);
  }
}

const std::string CylindricalMesh::mesh_type = "cylindrical";

std::string CylindricalMesh::get_mesh_type() const
{
  return mesh_type;
}

StructuredMesh::MeshIndex CylindricalMesh::get_indices(
  Position r, bool& in_mesh) const
{
  local_coords(r);

  Position mapped_r;
  mapped_r[0] = std::hypot(r.x, r.y);
  mapped_r[2] = r[2];

  if (mapped_r[0] < FP_PRECISION) {
    mapped_r[1] = 0.0;
  } else {
    mapped_r[1] = std::atan2(r.y, r.x);
    if (mapped_r[1] < 0)
      mapped_r[1] += 2 * M_PI;
  }

  MeshIndex idx = StructuredMesh::get_indices(mapped_r, in_mesh);

  idx[1] = sanitize_phi(idx[1]);

  return idx;
}

Position CylindricalMesh::sample_element(
  const MeshIndex& ijk, uint64_t* seed) const
{
  double r_min = this->r(ijk[0] - 1);
  double r_max = this->r(ijk[0]);

  double phi_min = this->phi(ijk[1] - 1);
  double phi_max = this->phi(ijk[1]);

  double z_min = this->z(ijk[2] - 1);
  double z_max = this->z(ijk[2]);

  double r_min_sq = r_min * r_min;
  double r_max_sq = r_max * r_max;
  double r = std::sqrt(uniform_distribution(r_min_sq, r_max_sq, seed));
  double phi = uniform_distribution(phi_min, phi_max, seed);
  double z = uniform_distribution(z_min, z_max, seed);

  double x = r * std::cos(phi);
  double y = r * std::sin(phi);

  return origin_ + Position(x, y, z);
}

double CylindricalMesh::find_r_crossing(
  const Position& r, const Direction& u, double l, int shell) const
{

  if ((shell < 0) || (shell > shape_[0]))
    return INFTY;

  // solve r.x^2 + r.y^2 == r0^2
  // x^2 + 2*s*u*x + s^2*u^2 + s^2*v^2+2*s*v*y + y^2 -r0^2 = 0
  // s^2 * (u^2 + v^2) + 2*s*(u*x+v*y) + x^2+y^2-r0^2 = 0

  const double r0 = grid_[0][shell];
  if (r0 == 0.0)
    return INFTY;

  const double denominator = u.x * u.x + u.y * u.y;

  // Direction of flight is in z-direction. Will never intersect r.
  if (std::abs(denominator) < FP_PRECISION)
    return INFTY;

  // inverse of dominator to help the compiler to speed things up
  const double inv_denominator = 1.0 / denominator;

  const double p = (u.x * r.x + u.y * r.y) * inv_denominator;
  double c = r.x * r.x + r.y * r.y - r0 * r0;
  double D = p * p - c * inv_denominator;

  if (D < 0.0)
    return INFTY;

  D = std::sqrt(D);

  // the solution -p - D is always smaller as -p + D : Check this one first
  if (std::abs(c) <= RADIAL_MESH_TOL)
    return INFTY;

  if (-p - D > l)
    return -p - D;
  if (-p + D > l)
    return -p + D;

  return INFTY;
}

double CylindricalMesh::find_phi_crossing(
  const Position& r, const Direction& u, double l, int shell) const
{
  // Phi grid is [0, 2π], thus there is no real surface to cross
  if (full_phi_ && (shape_[1] == 1))
    return INFTY;

  shell = sanitize_phi(shell);

  const double p0 = grid_[1][shell];

  // solve y(s)/x(s) = tan(p0) = sin(p0)/cos(p0)
  // => x(s) * cos(p0) = y(s) * sin(p0)
  // => (y + s * v) * cos(p0) = (x + s * u) * sin(p0)
  // = s * (v * cos(p0) - u * sin(p0)) = - (y * cos(p0) - x * sin(p0))

  const double c0 = std::cos(p0);
  const double s0 = std::sin(p0);

  const double denominator = (u.x * s0 - u.y * c0);

  // Check if direction of flight is not parallel to phi surface
  if (std::abs(denominator) > FP_PRECISION) {
    const double s = -(r.x * s0 - r.y * c0) / denominator;
    // Check if solution is in positive direction of flight and crosses the
    // correct phi surface (not -phi)
    if ((s > l) && ((c0 * (r.x + s * u.x) + s0 * (r.y + s * u.y)) > 0.0))
      return s;
  }

  return INFTY;
}

StructuredMesh::MeshDistance CylindricalMesh::find_z_crossing(
  const Position& r, const Direction& u, double l, int shell) const
{
  MeshDistance d;
  d.next_index = shell;

  // Direction of flight is within xy-plane. Will never intersect z.
  if (std::abs(u.z) < FP_PRECISION)
    return d;

  d.max_surface = (u.z > 0.0);
  if (d.max_surface && (shell <= shape_[2])) {
    d.next_index += 1;
    d.distance = (grid_[2][shell] - r.z) / u.z;
  } else if (!d.max_surface && (shell > 0)) {
    d.next_index -= 1;
    d.distance = (grid_[2][shell - 1] - r.z) / u.z;
  }
  return d;
}

StructuredMesh::MeshDistance CylindricalMesh::distance_to_grid_boundary(
  const MeshIndex& ijk, int i, const Position& r0, const Direction& u,
  double l) const
{
  Position r = r0 - origin_;

  if (i == 0) {

    return std::min(
      MeshDistance(ijk[i] + 1, true, find_r_crossing(r, u, l, ijk[i])),
      MeshDistance(ijk[i] - 1, false, find_r_crossing(r, u, l, ijk[i] - 1)));

  } else if (i == 1) {

    return std::min(MeshDistance(sanitize_phi(ijk[i] + 1), true,
                      find_phi_crossing(r, u, l, ijk[i])),
      MeshDistance(sanitize_phi(ijk[i] - 1), false,
        find_phi_crossing(r, u, l, ijk[i] - 1)));

  } else {
    return find_z_crossing(r, u, l, ijk[i]);
  }
}

int CylindricalMesh::set_grid()
{
  shape_ = {static_cast<int>(grid_[0].size()) - 1,
    static_cast<int>(grid_[1].size()) - 1,
    static_cast<int>(grid_[2].size()) - 1};

  for (const auto& g : grid_) {
    if (g.size() < 2) {
      set_errmsg("r-, phi-, and z- grids for cylindrical meshes "
                 "must each have at least 2 points");
      return OPENMC_E_INVALID_ARGUMENT;
    }
    if (std::adjacent_find(g.begin(), g.end(), std::greater_equal<>()) !=
        g.end()) {
      set_errmsg("Values in for r-, phi-, and z- grids for "
                 "cylindrical meshes must be sorted and unique.");
      return OPENMC_E_INVALID_ARGUMENT;
    }
  }
  if (grid_[0].front() < 0.0) {
    set_errmsg("r-grid for "
               "cylindrical meshes must start at r >= 0.");
    return OPENMC_E_INVALID_ARGUMENT;
  }
  if (grid_[1].front() < 0.0) {
    set_errmsg("phi-grid for "
               "cylindrical meshes must start at phi >= 0.");
    return OPENMC_E_INVALID_ARGUMENT;
  }
  if (grid_[1].back() > 2.0 * PI) {
    set_errmsg("phi-grids for "
               "cylindrical meshes must end with theta <= 2*pi.");

    return OPENMC_E_INVALID_ARGUMENT;
  }

  full_phi_ = (grid_[1].front() == 0.0) && (grid_[1].back() == 2.0 * PI);

  lower_left_ = {origin_[0] - grid_[0].back(), origin_[1] - grid_[0].back(),
    origin_[2] + grid_[2].front()};
  upper_right_ = {origin_[0] + grid_[0].back(), origin_[1] + grid_[0].back(),
    origin_[2] + grid_[2].back()};

  return 0;
}

int CylindricalMesh::get_index_in_direction(double r, int i) const
{
  return lower_bound_index(grid_[i].begin(), grid_[i].end(), r) + 1;
}

std::pair<vector<double>, vector<double>> CylindricalMesh::plot(
  Position plot_ll, Position plot_ur) const
{
  fatal_error("Plot of cylindrical Mesh not implemented");

  // Figure out which axes lie in the plane of the plot.
  array<vector<double>, 2> axis_lines;
  return {axis_lines[0], axis_lines[1]};
}

void CylindricalMesh::to_hdf5_inner(hid_t mesh_group) const
{
  write_dataset(mesh_group, "r_grid", grid_[0]);
  write_dataset(mesh_group, "phi_grid", grid_[1]);
  write_dataset(mesh_group, "z_grid", grid_[2]);
  write_dataset(mesh_group, "origin", origin_);
}

double CylindricalMesh::volume(const MeshIndex& ijk) const
{
  double r_i = grid_[0][ijk[0] - 1];
  double r_o = grid_[0][ijk[0]];

  double phi_i = grid_[1][ijk[1] - 1];
  double phi_o = grid_[1][ijk[1]];

  double z_i = grid_[2][ijk[2] - 1];
  double z_o = grid_[2][ijk[2]];

  return 0.5 * (r_o * r_o - r_i * r_i) * (phi_o - phi_i) * (z_o - z_i);
}

//==============================================================================
// SphericalMesh implementation
//==============================================================================

SphericalMesh::SphericalMesh(pugi::xml_node node)
  : PeriodicStructuredMesh {node}
{
  n_dimension_ = 3;

  grid_[0] = get_node_array<double>(node, "r_grid");
  grid_[1] = get_node_array<double>(node, "theta_grid");
  grid_[2] = get_node_array<double>(node, "phi_grid");
  origin_ = get_node_position(node, "origin");

  if (int err = set_grid()) {
    fatal_error(openmc_err_msg);
  }
}

const std::string SphericalMesh::mesh_type = "spherical";

std::string SphericalMesh::get_mesh_type() const
{
  return mesh_type;
}

StructuredMesh::MeshIndex SphericalMesh::get_indices(
  Position r, bool& in_mesh) const
{
  local_coords(r);

  Position mapped_r;
  mapped_r[0] = r.norm();

  if (mapped_r[0] < FP_PRECISION) {
    mapped_r[1] = 0.0;
    mapped_r[2] = 0.0;
  } else {
    mapped_r[1] = std::acos(r.z / mapped_r.x);
    mapped_r[2] = std::atan2(r.y, r.x);
    if (mapped_r[2] < 0)
      mapped_r[2] += 2 * M_PI;
  }

  MeshIndex idx = StructuredMesh::get_indices(mapped_r, in_mesh);

  idx[1] = sanitize_theta(idx[1]);
  idx[2] = sanitize_phi(idx[2]);

  return idx;
}

Position SphericalMesh::sample_element(
  const MeshIndex& ijk, uint64_t* seed) const
{
  double r_min = this->r(ijk[0] - 1);
  double r_max = this->r(ijk[0]);

  double theta_min = this->theta(ijk[1] - 1);
  double theta_max = this->theta(ijk[1]);

  double phi_min = this->phi(ijk[2] - 1);
  double phi_max = this->phi(ijk[2]);

  double cos_theta = uniform_distribution(theta_min, theta_max, seed);
  double sin_theta = std::sin(std::acos(cos_theta));
  double phi = uniform_distribution(phi_min, phi_max, seed);
  double r_min_cub = std::pow(r_min, 3);
  double r_max_cub = std::pow(r_max, 3);
  // might be faster to do rejection here?
  double r = std::cbrt(uniform_distribution(r_min_cub, r_max_cub, seed));

  double x = r * std::cos(phi) * sin_theta;
  double y = r * std::sin(phi) * sin_theta;
  double z = r * cos_theta;

  return origin_ + Position(x, y, z);
}

double SphericalMesh::find_r_crossing(
  const Position& r, const Direction& u, double l, int shell) const
{
  if ((shell < 0) || (shell > shape_[0]))
    return INFTY;

  // solve |r+s*u| = r0
  // |r+s*u| = |r| + 2*s*r*u + s^2 (|u|==1 !)
  const double r0 = grid_[0][shell];
  if (r0 == 0.0)
    return INFTY;
  const double p = r.dot(u);
  double c = r.dot(r) - r0 * r0;
  double D = p * p - c;

  if (std::abs(c) <= RADIAL_MESH_TOL)
    return INFTY;

  if (D >= 0.0) {
    D = std::sqrt(D);
    // the solution -p - D is always smaller as -p + D : Check this one first
    if (-p - D > l)
      return -p - D;
    if (-p + D > l)
      return -p + D;
  }

  return INFTY;
}

double SphericalMesh::find_theta_crossing(
  const Position& r, const Direction& u, double l, int shell) const
{
  // Theta grid is [0, π], thus there is no real surface to cross
  if (full_theta_ && (shape_[1] == 1))
    return INFTY;

  shell = sanitize_theta(shell);

  // solving z(s) = cos/theta) * r(s) with r(s) = r+s*u
  // yields
  // a*s^2 + 2*b*s + c == 0 with
  // a = cos(theta)^2 - u.z * u.z
  // b = r*u * cos(theta)^2 - u.z * r.z
  // c = r*r * cos(theta)^2 - r.z^2

  const double cos_t = std::cos(grid_[1][shell]);
  const bool sgn = std::signbit(cos_t);
  const double cos_t_2 = cos_t * cos_t;

  const double a = cos_t_2 - u.z * u.z;
  const double b = r.dot(u) * cos_t_2 - r.z * u.z;
  const double c = r.dot(r) * cos_t_2 - r.z * r.z;

  // if factor of s^2 is zero, direction of flight is parallel to theta
  // surface
  if (std::abs(a) < FP_PRECISION) {
    // if b vanishes, direction of flight is within theta surface and crossing
    // is not possible
    if (std::abs(b) < FP_PRECISION)
      return INFTY;

    const double s = -0.5 * c / b;
    // Check if solution is in positive direction of flight and has correct
    // sign
    if ((s > l) && (std::signbit(r.z + s * u.z) == sgn))
      return s;

    // no crossing is possible
    return INFTY;
  }

  const double p = b / a;
  double D = p * p - c / a;

  if (D < 0.0)
    return INFTY;

  D = std::sqrt(D);

  // the solution -p-D is always smaller as -p+D : Check this one first
  double s = -p - D;
  // Check if solution is in positive direction of flight and has correct sign
  if ((s > l) && (std::signbit(r.z + s * u.z) == sgn))
    return s;

  s = -p + D;
  // Check if solution is in positive direction of flight and has correct sign
  if ((s > l) && (std::signbit(r.z + s * u.z) == sgn))
    return s;

  return INFTY;
}

double SphericalMesh::find_phi_crossing(
  const Position& r, const Direction& u, double l, int shell) const
{
  // Phi grid is [0, 2π], thus there is no real surface to cross
  if (full_phi_ && (shape_[2] == 1))
    return INFTY;

  shell = sanitize_phi(shell);

  const double p0 = grid_[2][shell];

  // solve y(s)/x(s) = tan(p0) = sin(p0)/cos(p0)
  // => x(s) * cos(p0) = y(s) * sin(p0)
  // => (y + s * v) * cos(p0) = (x + s * u) * sin(p0)
  // = s * (v * cos(p0) - u * sin(p0)) = - (y * cos(p0) - x * sin(p0))

  const double c0 = std::cos(p0);
  const double s0 = std::sin(p0);

  const double denominator = (u.x * s0 - u.y * c0);

  // Check if direction of flight is not parallel to phi surface
  if (std::abs(denominator) > FP_PRECISION) {
    const double s = -(r.x * s0 - r.y * c0) / denominator;
    // Check if solution is in positive direction of flight and crosses the
    // correct phi surface (not -phi)
    if ((s > l) && ((c0 * (r.x + s * u.x) + s0 * (r.y + s * u.y)) > 0.0))
      return s;
  }

  return INFTY;
}

StructuredMesh::MeshDistance SphericalMesh::distance_to_grid_boundary(
  const MeshIndex& ijk, int i, const Position& r0, const Direction& u,
  double l) const
{

  if (i == 0) {
    return std::min(
      MeshDistance(ijk[i] + 1, true, find_r_crossing(r0, u, l, ijk[i])),
      MeshDistance(ijk[i] - 1, false, find_r_crossing(r0, u, l, ijk[i] - 1)));

  } else if (i == 1) {
    return std::min(MeshDistance(sanitize_theta(ijk[i] + 1), true,
                      find_theta_crossing(r0, u, l, ijk[i])),
      MeshDistance(sanitize_theta(ijk[i] - 1), false,
        find_theta_crossing(r0, u, l, ijk[i] - 1)));

  } else {
    return std::min(MeshDistance(sanitize_phi(ijk[i] + 1), true,
                      find_phi_crossing(r0, u, l, ijk[i])),
      MeshDistance(sanitize_phi(ijk[i] - 1), false,
        find_phi_crossing(r0, u, l, ijk[i] - 1)));
  }
}

int SphericalMesh::set_grid()
{
  shape_ = {static_cast<int>(grid_[0].size()) - 1,
    static_cast<int>(grid_[1].size()) - 1,
    static_cast<int>(grid_[2].size()) - 1};

  for (const auto& g : grid_) {
    if (g.size() < 2) {
      set_errmsg("x-, y-, and z- grids for spherical meshes "
                 "must each have at least 2 points");
      return OPENMC_E_INVALID_ARGUMENT;
    }
    if (std::adjacent_find(g.begin(), g.end(), std::greater_equal<>()) !=
        g.end()) {
      set_errmsg("Values in for r-, theta-, and phi- grids for "
                 "spherical meshes must be sorted and unique.");
      return OPENMC_E_INVALID_ARGUMENT;
    }
    if (g.front() < 0.0) {
      set_errmsg("r-, theta-, and phi- grids for "
                 "spherical meshes must start at v >= 0.");
      return OPENMC_E_INVALID_ARGUMENT;
    }
  }
  if (grid_[1].back() > PI) {
    set_errmsg("theta-grids for "
               "spherical meshes must end with theta <= pi.");

    return OPENMC_E_INVALID_ARGUMENT;
  }
  if (grid_[2].back() > 2 * PI) {
    set_errmsg("phi-grids for "
               "spherical meshes must end with phi <= 2*pi.");
    return OPENMC_E_INVALID_ARGUMENT;
  }

  full_theta_ = (grid_[1].front() == 0.0) && (grid_[1].back() == PI);
  full_phi_ = (grid_[2].front() == 0.0) && (grid_[2].back() == 2 * PI);

  double r = grid_[0].back();
  lower_left_ = {origin_[0] - r, origin_[1] - r, origin_[2] - r};
  upper_right_ = {origin_[0] + r, origin_[1] + r, origin_[2] + r};

  return 0;
}

int SphericalMesh::get_index_in_direction(double r, int i) const
{
  return lower_bound_index(grid_[i].begin(), grid_[i].end(), r) + 1;
}

std::pair<vector<double>, vector<double>> SphericalMesh::plot(
  Position plot_ll, Position plot_ur) const
{
  fatal_error("Plot of spherical Mesh not implemented");

  // Figure out which axes lie in the plane of the plot.
  array<vector<double>, 2> axis_lines;
  return {axis_lines[0], axis_lines[1]};
}

void SphericalMesh::to_hdf5_inner(hid_t mesh_group) const
{
  write_dataset(mesh_group, "r_grid", grid_[0]);
  write_dataset(mesh_group, "theta_grid", grid_[1]);
  write_dataset(mesh_group, "phi_grid", grid_[2]);
  write_dataset(mesh_group, "origin", origin_);
}

double SphericalMesh::volume(const MeshIndex& ijk) const
{
  double r_i = grid_[0][ijk[0] - 1];
  double r_o = grid_[0][ijk[0]];

  double theta_i = grid_[1][ijk[1] - 1];
  double theta_o = grid_[1][ijk[1]];

  double phi_i = grid_[2][ijk[2] - 1];
  double phi_o = grid_[2][ijk[2]];

  return (1.0 / 3.0) * (r_o * r_o * r_o - r_i * r_i * r_i) *
         (std::cos(theta_i) - std::cos(theta_o)) * (phi_o - phi_i);
}

//==============================================================================
// Helper functions for the C API
//==============================================================================

int check_mesh(int32_t index)
{
  if (index < 0 || index >= model::meshes.size()) {
    set_errmsg("Index in meshes array is out of bounds.");
    return OPENMC_E_OUT_OF_BOUNDS;
  }
  return 0;
}

template<class T>
int check_mesh_type(int32_t index)
{
  if (int err = check_mesh(index))
    return err;

  T* mesh = dynamic_cast<T*>(model::meshes[index].get());
  if (!mesh) {
    set_errmsg("This function is not valid for input mesh.");
    return OPENMC_E_INVALID_TYPE;
  }
  return 0;
}

template<class T>
bool is_mesh_type(int32_t index)
{
  T* mesh = dynamic_cast<T*>(model::meshes[index].get());
  return mesh;
}

//==============================================================================
// C API functions
//==============================================================================

// Return the type of mesh as a C string
extern "C" int openmc_mesh_get_type(int32_t index, char* type)
{
  if (int err = check_mesh(index))
    return err;

  std::strcpy(type, model::meshes[index].get()->get_mesh_type().c_str());

  return 0;
}

//! Extend the meshes array by n elements
extern "C" int openmc_extend_meshes(
  int32_t n, const char* type, int32_t* index_start, int32_t* index_end)
{
  if (index_start)
    *index_start = model::meshes.size();
  std::string mesh_type;

  for (int i = 0; i < n; ++i) {
    if (RegularMesh::mesh_type == type) {
      model::meshes.push_back(make_unique<RegularMesh>());
    } else if (RectilinearMesh::mesh_type == type) {
      model::meshes.push_back(make_unique<RectilinearMesh>());
    } else if (CylindricalMesh::mesh_type == type) {
      model::meshes.push_back(make_unique<CylindricalMesh>());
    } else if (SphericalMesh::mesh_type == type) {
      model::meshes.push_back(make_unique<SphericalMesh>());
    } else {
      throw std::runtime_error {"Unknown mesh type: " + std::string(type)};
    }
  }
  if (index_end)
    *index_end = model::meshes.size() - 1;

  return 0;
}

//! Adds a new unstructured mesh to OpenMC
extern "C" int openmc_add_unstructured_mesh(
  const char filename[], const char library[], int* id)
{
  std::string lib_name(library);
  std::string mesh_file(filename);
  bool valid_lib = false;

#ifdef DAGMC
  if (lib_name == MOABMesh::mesh_lib_type) {
    model::meshes.push_back(std::move(make_unique<MOABMesh>(mesh_file)));
    valid_lib = true;
  }
#endif

#ifdef LIBMESH
  if (lib_name == LibMesh::mesh_lib_type) {
    model::meshes.push_back(std::move(make_unique<LibMesh>(mesh_file)));
    valid_lib = true;
  }
#endif

  if (!valid_lib) {
    set_errmsg(fmt::format("Mesh library {} is not supported "
                           "by this build of OpenMC",
      lib_name));
    return OPENMC_E_INVALID_ARGUMENT;
  }

  // auto-assign new ID
  model::meshes.back()->set_id(-1);
  *id = model::meshes.back()->id_;

  return 0;
}

//! Return the index in the meshes array of a mesh with a given ID
extern "C" int openmc_get_mesh_index(int32_t id, int32_t* index)
{
  auto pair = model::mesh_map.find(id);
  if (pair == model::mesh_map.end()) {
    set_errmsg("No mesh exists with ID=" + std::to_string(id) + ".");
    return OPENMC_E_INVALID_ID;
  }
  *index = pair->second;
  return 0;
}

//! Return the ID of a mesh
extern "C" int openmc_mesh_get_id(int32_t index, int32_t* id)
{
  if (int err = check_mesh(index))
    return err;
  *id = model::meshes[index]->id_;
  return 0;
}

//! Set the ID of a mesh
extern "C" int openmc_mesh_set_id(int32_t index, int32_t id)
{
  if (int err = check_mesh(index))
    return err;
  model::meshes[index]->id_ = id;
  model::mesh_map[id] = index;
  return 0;
}

//! Get the number of elements in a mesh
extern "C" int openmc_mesh_get_n_elements(int32_t index, size_t* n)
{
  if (int err = check_mesh(index))
    return err;
  *n = model::meshes[index]->n_bins();
  return 0;
}

//! Get the volume of each element in the mesh
extern "C" int openmc_mesh_get_volumes(int32_t index, double* volumes)
{
  if (int err = check_mesh(index))
    return err;
  for (int i = 0; i < model::meshes[index]->n_bins(); ++i) {
    volumes[i] = model::meshes[index]->volume(i);
  }
  return 0;
}

//! Get the bounding box of a mesh
extern "C" int openmc_mesh_bounding_box(int32_t index, double* ll, double* ur)
{
  if (int err = check_mesh(index))
    return err;

  BoundingBox bbox = model::meshes[index]->bounding_box();

  // set lower left corner values
  ll[0] = bbox.xmin;
  ll[1] = bbox.ymin;
  ll[2] = bbox.zmin;

  // set upper right corner values
  ur[0] = bbox.xmax;
  ur[1] = bbox.ymax;
  ur[2] = bbox.zmax;
  return 0;
}

extern "C" int openmc_mesh_material_volumes(int32_t index, int nx, int ny,
  int nz, int table_size, int32_t* materials, double* volumes)
{
  if (int err = check_mesh(index))
    return err;

  try {
    model::meshes[index]->material_volumes(
      nx, ny, nz, table_size, materials, volumes);
  } catch (const std::exception& e) {
    set_errmsg(e.what());
    if (starts_with(e.what(), "Mesh")) {
      return OPENMC_E_GEOMETRY;
    } else {
      return OPENMC_E_ALLOCATE;
    }
  }

  return 0;
}

extern "C" int openmc_mesh_get_plot_bins(int32_t index, Position origin,
  Position width, int basis, int* pixels, int32_t* data)
{
  if (int err = check_mesh(index))
    return err;
  const auto& mesh = model::meshes[index].get();

  int pixel_width = pixels[0];
  int pixel_height = pixels[1];

  // get pixel size
  double in_pixel = (width[0]) / static_cast<double>(pixel_width);
  double out_pixel = (width[1]) / static_cast<double>(pixel_height);

  // setup basis indices and initial position centered on pixel
  int in_i, out_i;
  Position xyz = origin;
  enum class PlotBasis { xy = 1, xz = 2, yz = 3 };
  PlotBasis basis_enum = static_cast<PlotBasis>(basis);
  switch (basis_enum) {
  case PlotBasis::xy:
    in_i = 0;
    out_i = 1;
    break;
  case PlotBasis::xz:
    in_i = 0;
    out_i = 2;
    break;
  case PlotBasis::yz:
    in_i = 1;
    out_i = 2;
    break;
  default:
    UNREACHABLE();
  }

  // set initial position
  xyz[in_i] = origin[in_i] - width[0] / 2. + in_pixel / 2.;
  xyz[out_i] = origin[out_i] + width[1] / 2. - out_pixel / 2.;

#pragma omp parallel
  {
    Position r = xyz;

#pragma omp for
    for (int y = 0; y < pixel_height; y++) {
      r[out_i] = xyz[out_i] - out_pixel * y;
      for (int x = 0; x < pixel_width; x++) {
        r[in_i] = xyz[in_i] + in_pixel * x;
        data[pixel_width * y + x] = mesh->get_bin(r);
      }
    }
  }

  return 0;
}

//! Get the dimension of a regular mesh
extern "C" int openmc_regular_mesh_get_dimension(
  int32_t index, int** dims, int* n)
{
  if (int err = check_mesh_type<RegularMesh>(index))
    return err;
  RegularMesh* mesh = dynamic_cast<RegularMesh*>(model::meshes[index].get());
  *dims = mesh->shape_.data();
  *n = mesh->n_dimension_;
  return 0;
}

//! Set the dimension of a regular mesh
extern "C" int openmc_regular_mesh_set_dimension(
  int32_t index, int n, const int* dims)
{
  if (int err = check_mesh_type<RegularMesh>(index))
    return err;
  RegularMesh* mesh = dynamic_cast<RegularMesh*>(model::meshes[index].get());

  // Copy dimension
  mesh->n_dimension_ = n;
  std::copy(dims, dims + n, mesh->shape_.begin());
  return 0;
}

//! Get the regular mesh parameters
extern "C" int openmc_regular_mesh_get_params(
  int32_t index, double** ll, double** ur, double** width, int* n)
{
  if (int err = check_mesh_type<RegularMesh>(index))
    return err;
  RegularMesh* m = dynamic_cast<RegularMesh*>(model::meshes[index].get());

  if (m->lower_left_.dimension() == 0) {
    set_errmsg("Mesh parameters have not been set.");
    return OPENMC_E_ALLOCATE;
  }

  *ll = m->lower_left_.data();
  *ur = m->upper_right_.data();
  *width = m->width_.data();
  *n = m->n_dimension_;
  return 0;
}

//! Set the regular mesh parameters
extern "C" int openmc_regular_mesh_set_params(
  int32_t index, int n, const double* ll, const double* ur, const double* width)
{
  if (int err = check_mesh_type<RegularMesh>(index))
    return err;
  RegularMesh* m = dynamic_cast<RegularMesh*>(model::meshes[index].get());

  if (m->n_dimension_ == -1) {
    set_errmsg("Need to set mesh dimension before setting parameters.");
    return OPENMC_E_UNASSIGNED;
  }

  vector<std::size_t> shape = {static_cast<std::size_t>(n)};
  if (ll && ur) {
    m->lower_left_ = xt::adapt(ll, n, xt::no_ownership(), shape);
    m->upper_right_ = xt::adapt(ur, n, xt::no_ownership(), shape);
    m->width_ = (m->upper_right_ - m->lower_left_) / m->get_x_shape();
  } else if (ll && width) {
    m->lower_left_ = xt::adapt(ll, n, xt::no_ownership(), shape);
    m->width_ = xt::adapt(width, n, xt::no_ownership(), shape);
    m->upper_right_ = m->lower_left_ + m->get_x_shape() * m->width_;
  } else if (ur && width) {
    m->upper_right_ = xt::adapt(ur, n, xt::no_ownership(), shape);
    m->width_ = xt::adapt(width, n, xt::no_ownership(), shape);
    m->lower_left_ = m->upper_right_ - m->get_x_shape() * m->width_;
  } else {
    set_errmsg("At least two parameters must be specified.");
    return OPENMC_E_INVALID_ARGUMENT;
  }

  // Set material volumes

  // TODO: incorporate this into method in RegularMesh that can be called from
  // here and from constructor
  m->volume_frac_ = 1.0 / xt::prod(m->get_x_shape())();
  m->element_volume_ = 1.0;
  for (int i = 0; i < m->n_dimension_; i++) {
    m->element_volume_ *= m->width_[i];
  }

  return 0;
}

//! Set the mesh parameters for rectilinear, cylindrical and spharical meshes
template<class C>
int openmc_structured_mesh_set_grid_impl(int32_t index, const double* grid_x,
  const int nx, const double* grid_y, const int ny, const double* grid_z,
  const int nz)
{
  if (int err = check_mesh_type<C>(index))
    return err;

  C* m = dynamic_cast<C*>(model::meshes[index].get());

  m->n_dimension_ = 3;

  m->grid_[0].reserve(nx);
  m->grid_[1].reserve(ny);
  m->grid_[2].reserve(nz);

  for (int i = 0; i < nx; i++) {
    m->grid_[0].push_back(grid_x[i]);
  }
  for (int i = 0; i < ny; i++) {
    m->grid_[1].push_back(grid_y[i]);
  }
  for (int i = 0; i < nz; i++) {
    m->grid_[2].push_back(grid_z[i]);
  }

  int err = m->set_grid();
  return err;
}

//! Get the mesh parameters for rectilinear, cylindrical and spherical meshes
template<class C>
int openmc_structured_mesh_get_grid_impl(int32_t index, double** grid_x,
  int* nx, double** grid_y, int* ny, double** grid_z, int* nz)
{
  if (int err = check_mesh_type<C>(index))
    return err;
  C* m = dynamic_cast<C*>(model::meshes[index].get());

  if (m->lower_left_.dimension() == 0) {
    set_errmsg("Mesh parameters have not been set.");
    return OPENMC_E_ALLOCATE;
  }

  *grid_x = m->grid_[0].data();
  *nx = m->grid_[0].size();
  *grid_y = m->grid_[1].data();
  *ny = m->grid_[1].size();
  *grid_z = m->grid_[2].data();
  *nz = m->grid_[2].size();

  return 0;
}

//! Get the rectilinear mesh grid
extern "C" int openmc_rectilinear_mesh_get_grid(int32_t index, double** grid_x,
  int* nx, double** grid_y, int* ny, double** grid_z, int* nz)
{
  return openmc_structured_mesh_get_grid_impl<RectilinearMesh>(
    index, grid_x, nx, grid_y, ny, grid_z, nz);
}

//! Set the rectilienar mesh parameters
extern "C" int openmc_rectilinear_mesh_set_grid(int32_t index,
  const double* grid_x, const int nx, const double* grid_y, const int ny,
  const double* grid_z, const int nz)
{
  return openmc_structured_mesh_set_grid_impl<RectilinearMesh>(
    index, grid_x, nx, grid_y, ny, grid_z, nz);
}

//! Get the cylindrical mesh grid
extern "C" int openmc_cylindrical_mesh_get_grid(int32_t index, double** grid_x,
  int* nx, double** grid_y, int* ny, double** grid_z, int* nz)
{
  return openmc_structured_mesh_get_grid_impl<CylindricalMesh>(
    index, grid_x, nx, grid_y, ny, grid_z, nz);
}

//! Set the cylindrical mesh parameters
extern "C" int openmc_cylindrical_mesh_set_grid(int32_t index,
  const double* grid_x, const int nx, const double* grid_y, const int ny,
  const double* grid_z, const int nz)
{
  return openmc_structured_mesh_set_grid_impl<CylindricalMesh>(
    index, grid_x, nx, grid_y, ny, grid_z, nz);
}

//! Get the spherical mesh grid
extern "C" int openmc_spherical_mesh_get_grid(int32_t index, double** grid_x,
  int* nx, double** grid_y, int* ny, double** grid_z, int* nz)
{

  return openmc_structured_mesh_get_grid_impl<SphericalMesh>(
    index, grid_x, nx, grid_y, ny, grid_z, nz);
  ;
}

//! Set the spherical mesh parameters
extern "C" int openmc_spherical_mesh_set_grid(int32_t index,
  const double* grid_x, const int nx, const double* grid_y, const int ny,
  const double* grid_z, const int nz)
{
  return openmc_structured_mesh_set_grid_impl<SphericalMesh>(
    index, grid_x, nx, grid_y, ny, grid_z, nz);
}

#ifdef DAGMC

const std::string MOABMesh::mesh_lib_type = "moab";

MOABMesh::MOABMesh(pugi::xml_node node) : UnstructuredMesh(node)
{
  initialize();
}

MOABMesh::MOABMesh(const std::string& filename, double length_multiplier)
{
  filename_ = filename;
  set_length_multiplier(length_multiplier);
  initialize();
}

MOABMesh::MOABMesh(std::shared_ptr<moab::Interface> external_mbi)
{
  mbi_ = external_mbi;
  filename_ = "unknown (external file)";
  this->initialize();
}

void MOABMesh::initialize()
{

  // Create the MOAB interface and load data from file
  this->create_interface();

  // Initialise MOAB error code
  moab::ErrorCode rval = moab::MB_SUCCESS;

  // Set the dimension
  n_dimension_ = 3;

  // set member range of tetrahedral entities
  rval = mbi_->get_entities_by_dimension(0, n_dimension_, ehs_);
  if (rval != moab::MB_SUCCESS) {
    fatal_error("Failed to get all tetrahedral elements");
  }

  if (!ehs_.all_of_type(moab::MBTET)) {
    warning("Non-tetrahedral elements found in unstructured "
            "mesh file: " +
            filename_);
  }

  // set member range of vertices
  int vertex_dim = 0;
  rval = mbi_->get_entities_by_dimension(0, vertex_dim, verts_);
  if (rval != moab::MB_SUCCESS) {
    fatal_error("Failed to get all vertex handles");
  }

  // make an entity set for all tetrahedra
  // this is used for convenience later in output
  rval = mbi_->create_meshset(moab::MESHSET_SET, tetset_);
  if (rval != moab::MB_SUCCESS) {
    fatal_error("Failed to create an entity set for the tetrahedral elements");
  }

  rval = mbi_->add_entities(tetset_, ehs_);
  if (rval != moab::MB_SUCCESS) {
    fatal_error("Failed to add tetrahedra to an entity set.");
  }

  if (length_multiplier_ > 0.0) {
    // get the connectivity of all tets
    moab::Range adj;
    rval = mbi_->get_adjacencies(ehs_, 0, true, adj, moab::Interface::UNION);
    if (rval != moab::MB_SUCCESS) {
      fatal_error("Failed to get adjacent vertices of tetrahedra.");
    }
    // scale all vertex coords by multiplier (done individually so not all
    // coordinates are in memory twice at once)
    for (auto vert : adj) {
      // retrieve coords
      std::array<double, 3> coord;
      rval = mbi_->get_coords(&vert, 1, coord.data());
      if (rval != moab::MB_SUCCESS) {
        fatal_error("Could not get coordinates of vertex.");
      }
      // scale coords
      for (auto& c : coord) {
        c *= length_multiplier_;
      }
      // set new coords
      rval = mbi_->set_coords(&vert, 1, coord.data());
      if (rval != moab::MB_SUCCESS) {
        fatal_error("Failed to set new vertex coordinates");
      }
    }
  }

  // Determine bounds of mesh
  this->determine_bounds();
}

void MOABMesh::prepare_for_point_location()
{
  // if the KDTree has already been constructed, do nothing
  if (kdtree_)
    return;

  // build acceleration data structures
  compute_barycentric_data(ehs_);
  build_kdtree(ehs_);
}

void MOABMesh::create_interface()
{
  // Do not create a MOAB instance if one is already in memory
  if (mbi_)
    return;

  // create MOAB instance
  mbi_ = std::make_shared<moab::Core>();

  // load unstructured mesh file
  moab::ErrorCode rval = mbi_->load_file(filename_.c_str());
  if (rval != moab::MB_SUCCESS) {
    fatal_error("Failed to load the unstructured mesh file: " + filename_);
  }
}

void MOABMesh::build_kdtree(const moab::Range& all_tets)
{
  moab::Range all_tris;
  int adj_dim = 2;
  write_message("Getting tet adjacencies...", 7);
  moab::ErrorCode rval = mbi_->get_adjacencies(
    all_tets, adj_dim, true, all_tris, moab::Interface::UNION);
  if (rval != moab::MB_SUCCESS) {
    fatal_error("Failed to get adjacent triangles for tets");
  }

  if (!all_tris.all_of_type(moab::MBTRI)) {
    warning("Non-triangle elements found in tet adjacencies in "
            "unstructured mesh file: " +
            filename_);
  }

  // combine into one range
  moab::Range all_tets_and_tris;
  all_tets_and_tris.merge(all_tets);
  all_tets_and_tris.merge(all_tris);

  // create a kd-tree instance
  write_message(
    7, "Building adaptive k-d tree for tet mesh with ID {}...", id_);
  kdtree_ = make_unique<moab::AdaptiveKDTree>(mbi_.get());

  // Determine what options to use
  std::ostringstream options_stream;
  if (options_.empty()) {
    options_stream << "MAX_DEPTH=20;PLANE_SET=2;";
  } else {
    options_stream << options_;
  }
  moab::FileOptions file_opts(options_stream.str().c_str());

  // Build the k-d tree
  rval = kdtree_->build_tree(all_tets_and_tris, &kdtree_root_, &file_opts);
  if (rval != moab::MB_SUCCESS) {
    fatal_error("Failed to construct KDTree for the "
                "unstructured mesh file: " +
                filename_);
  }
}

void MOABMesh::intersect_track(const moab::CartVect& start,
  const moab::CartVect& dir, double track_len, vector<double>& hits) const
{
  hits.clear();

  moab::ErrorCode rval;
  vector<moab::EntityHandle> tris;
  // get all intersections with triangles in the tet mesh
  // (distances are relative to the start point, not the previous
  // intersection)
  rval = kdtree_->ray_intersect_triangles(kdtree_root_, FP_COINCIDENT,
    dir.array(), start.array(), tris, hits, 0, track_len);
  if (rval != moab::MB_SUCCESS) {
    fatal_error(
      "Failed to compute intersections on unstructured mesh: " + filename_);
  }

  // remove duplicate intersection distances
  std::unique(hits.begin(), hits.end());

  // sorts by first component of std::pair by default
  std::sort(hits.begin(), hits.end());
}

void MOABMesh::bins_crossed(Position r0, Position r1, const Direction& u,
  vector<int>& bins, vector<double>& lengths) const
{
  moab::CartVect start(r0.x, r0.y, r0.z);
  moab::CartVect end(r1.x, r1.y, r1.z);
  moab::CartVect dir(u.x, u.y, u.z);
  dir.normalize();

  double track_len = (end - start).length();
  if (track_len == 0.0)
    return;

  start -= TINY_BIT * dir;
  end += TINY_BIT * dir;

  vector<double> hits;
  intersect_track(start, dir, track_len, hits);

  bins.clear();
  lengths.clear();

  // if there are no intersections the track may lie entirely
  // within a single tet. If this is the case, apply entire
  // score to that tet and return.
  if (hits.size() == 0) {
    Position midpoint = r0 + u * (track_len * 0.5);
    int bin = this->get_bin(midpoint);
    if (bin != -1) {
      bins.push_back(bin);
      lengths.push_back(1.0);
    }
    return;
  }

  // for each segment in the set of tracks, try to look up a tet
  // at the midpoint of the segment
  Position current = r0;
  double last_dist = 0.0;
  for (const auto& hit : hits) {
    // get the segment length
    double segment_length = hit - last_dist;
    last_dist = hit;
    // find the midpoint of this segment
    Position midpoint = current + u * (segment_length * 0.5);
    // try to find a tet for this position
    int bin = this->get_bin(midpoint);

    // determine the start point for this segment
    current = r0 + u * hit;

    if (bin == -1) {
      continue;
    }

    bins.push_back(bin);
    lengths.push_back(segment_length / track_len);
  }

  // tally remaining portion of track after last hit if
  // the last segment of the track is in the mesh but doesn't
  // reach the other side of the tet
  if (hits.back() < track_len) {
    Position segment_start = r0 + u * hits.back();
    double segment_length = track_len - hits.back();
    Position midpoint = segment_start + u * (segment_length * 0.5);
    int bin = this->get_bin(midpoint);
    if (bin != -1) {
      bins.push_back(bin);
      lengths.push_back(segment_length / track_len);
    }
  }
};

moab::EntityHandle MOABMesh::get_tet(const Position& r) const
{
  moab::CartVect pos(r.x, r.y, r.z);
  // find the leaf of the kd-tree for this position
  moab::AdaptiveKDTreeIter kdtree_iter;
  moab::ErrorCode rval = kdtree_->point_search(pos.array(), kdtree_iter);
  if (rval != moab::MB_SUCCESS) {
    return 0;
  }

  // retrieve the tet elements of this leaf
  moab::EntityHandle leaf = kdtree_iter.handle();
  moab::Range tets;
  rval = mbi_->get_entities_by_dimension(leaf, 3, tets, false);
  if (rval != moab::MB_SUCCESS) {
    warning("MOAB error finding tets.");
  }

  // loop over the tets in this leaf, returning the containing tet if found
  for (const auto& tet : tets) {
    if (point_in_tet(pos, tet)) {
      return tet;
    }
  }

  // if no tet is found, return an invalid handle
  return 0;
}

double MOABMesh::volume(int bin) const
{
  return tet_volume(get_ent_handle_from_bin(bin));
}

std::string MOABMesh::library() const
{
  return mesh_lib_type;
}

// Sample position within a tet for MOAB type tets
Position MOABMesh::sample_element(int32_t bin, uint64_t* seed) const
{

  moab::EntityHandle tet_ent = get_ent_handle_from_bin(bin);

  // Get vertex coordinates for MOAB tet
  const moab::EntityHandle* conn1;
  int conn1_size;
  moab::ErrorCode rval = mbi_->get_connectivity(tet_ent, conn1, conn1_size);
  if (rval != moab::MB_SUCCESS || conn1_size != 4) {
    fatal_error(fmt::format(
      "Failed to get tet connectivity or connectivity size ({}) is invalid.",
      conn1_size));
  }
  moab::CartVect p[4];
  rval = mbi_->get_coords(conn1, conn1_size, p[0].array());
  if (rval != moab::MB_SUCCESS) {
    fatal_error("Failed to get tet coords");
  }

  std::array<Position, 4> tet_verts;
  for (int i = 0; i < 4; i++) {
    tet_verts[i] = {p[i][0], p[i][1], p[i][2]};
  }
  // Samples position within tet using Barycentric stuff
  return this->sample_tet(tet_verts, seed);
}

double MOABMesh::tet_volume(moab::EntityHandle tet) const
{
  vector<moab::EntityHandle> conn;
  moab::ErrorCode rval = mbi_->get_connectivity(&tet, 1, conn);
  if (rval != moab::MB_SUCCESS) {
    fatal_error("Failed to get tet connectivity");
  }

  moab::CartVect p[4];
  rval = mbi_->get_coords(conn.data(), conn.size(), p[0].array());
  if (rval != moab::MB_SUCCESS) {
    fatal_error("Failed to get tet coords");
  }

  return 1.0 / 6.0 * (((p[1] - p[0]) * (p[2] - p[0])) % (p[3] - p[0]));
}

int MOABMesh::get_bin(Position r) const
{
  moab::EntityHandle tet = get_tet(r);
  if (tet == 0) {
    return -1;
  } else {
    return get_bin_from_ent_handle(tet);
  }
}

void MOABMesh::compute_barycentric_data(const moab::Range& tets)
{
  moab::ErrorCode rval;

  baryc_data_.clear();
  baryc_data_.resize(tets.size());

  // compute the barycentric data for each tet element
  // and store it as a 3x3 matrix
  for (auto& tet : tets) {
    vector<moab::EntityHandle> verts;
    rval = mbi_->get_connectivity(&tet, 1, verts);
    if (rval != moab::MB_SUCCESS) {
      fatal_error("Failed to get connectivity of tet on umesh: " + filename_);
    }

    moab::CartVect p[4];
    rval = mbi_->get_coords(verts.data(), verts.size(), p[0].array());
    if (rval != moab::MB_SUCCESS) {
      fatal_error("Failed to get coordinates of a tet in umesh: " + filename_);
    }

    moab::Matrix3 a(p[1] - p[0], p[2] - p[0], p[3] - p[0], true);

    // invert now to avoid this cost later
    a = a.transpose().inverse();
    baryc_data_.at(get_bin_from_ent_handle(tet)) = a;
  }
}

bool MOABMesh::point_in_tet(
  const moab::CartVect& r, moab::EntityHandle tet) const
{

  moab::ErrorCode rval;

  // get tet vertices
  vector<moab::EntityHandle> verts;
  rval = mbi_->get_connectivity(&tet, 1, verts);
  if (rval != moab::MB_SUCCESS) {
    warning("Failed to get vertices of tet in umesh: " + filename_);
    return false;
  }

  // first vertex is used as a reference point for the barycentric data -
  // retrieve its coordinates
  moab::CartVect p_zero;
  rval = mbi_->get_coords(verts.data(), 1, p_zero.array());
  if (rval != moab::MB_SUCCESS) {
    warning("Failed to get coordinates of a vertex in "
            "unstructured mesh: " +
            filename_);
    return false;
  }

  // look up barycentric data
  int idx = get_bin_from_ent_handle(tet);
  const moab::Matrix3& a_inv = baryc_data_[idx];

  moab::CartVect bary_coords = a_inv * (r - p_zero);

  return (bary_coords[0] >= 0.0 && bary_coords[1] >= 0.0 &&
          bary_coords[2] >= 0.0 &&
          bary_coords[0] + bary_coords[1] + bary_coords[2] <= 1.0);
}

int MOABMesh::get_bin_from_index(int idx) const
{
  if (idx >= n_bins()) {
    fatal_error(fmt::format("Invalid bin index: {}", idx));
  }
  return ehs_[idx] - ehs_[0];
}

int MOABMesh::get_index(const Position& r, bool* in_mesh) const
{
  int bin = get_bin(r);
  *in_mesh = bin != -1;
  return bin;
}

int MOABMesh::get_index_from_bin(int bin) const
{
  return bin;
}

std::pair<vector<double>, vector<double>> MOABMesh::plot(
  Position plot_ll, Position plot_ur) const
{
  // TODO: Implement mesh lines
  return {};
}

int MOABMesh::get_vert_idx_from_handle(moab::EntityHandle vert) const
{
  int idx = vert - verts_[0];
  if (idx >= n_vertices()) {
    fatal_error(
      fmt::format("Invalid vertex idx {} (# vertices {})", idx, n_vertices()));
  }
  return idx;
}

int MOABMesh::get_bin_from_ent_handle(moab::EntityHandle eh) const
{
  int bin = eh - ehs_[0];
  if (bin >= n_bins()) {
    fatal_error(fmt::format("Invalid bin: {}", bin));
  }
  return bin;
}

moab::EntityHandle MOABMesh::get_ent_handle_from_bin(int bin) const
{
  if (bin >= n_bins()) {
    fatal_error(fmt::format("Invalid bin index: ", bin));
  }
  return ehs_[0] + bin;
}

int MOABMesh::n_bins() const
{
  return ehs_.size();
}

int MOABMesh::n_surface_bins() const
{
  // collect all triangles in the set of tets for this mesh
  moab::Range tris;
  moab::ErrorCode rval;
  rval = mbi_->get_entities_by_type(0, moab::MBTRI, tris);
  if (rval != moab::MB_SUCCESS) {
    warning("Failed to get all triangles in the mesh instance");
    return -1;
  }
  return 2 * tris.size();
}

Position MOABMesh::centroid(int bin) const
{
  moab::ErrorCode rval;

  auto tet = this->get_ent_handle_from_bin(bin);

  // look up the tet connectivity
  vector<moab::EntityHandle> conn;
  rval = mbi_->get_connectivity(&tet, 1, conn);
  if (rval != moab::MB_SUCCESS) {
    warning("Failed to get connectivity of a mesh element.");
    return {};
  }

  // get the coordinates
  vector<moab::CartVect> coords(conn.size());
  rval = mbi_->get_coords(conn.data(), conn.size(), coords[0].array());
  if (rval != moab::MB_SUCCESS) {
    warning("Failed to get the coordinates of a mesh element.");
    return {};
  }

  // compute the centroid of the element vertices
  moab::CartVect centroid(0.0, 0.0, 0.0);
  for (const auto& coord : coords) {
    centroid += coord;
  }
  centroid /= double(coords.size());

  return {centroid[0], centroid[1], centroid[2]};
}

int MOABMesh::n_vertices() const
{
  return verts_.size();
}

Position MOABMesh::vertex(int id) const
{

  moab::ErrorCode rval;

  moab::EntityHandle vert = verts_[id];

  moab::CartVect coords;
  rval = mbi_->get_coords(&vert, 1, coords.array());
  if (rval != moab::MB_SUCCESS) {
    fatal_error("Failed to get the coordinates of a vertex.");
  }

  return {coords[0], coords[1], coords[2]};
}

std::vector<int> MOABMesh::connectivity(int bin) const
{
  moab::ErrorCode rval;

  auto tet = get_ent_handle_from_bin(bin);

  // look up the tet connectivity
  vector<moab::EntityHandle> conn;
  rval = mbi_->get_connectivity(&tet, 1, conn);
  if (rval != moab::MB_SUCCESS) {
    fatal_error("Failed to get connectivity of a mesh element.");
    return {};
  }

  std::vector<int> verts(4);
  for (int i = 0; i < verts.size(); i++) {
    verts[i] = get_vert_idx_from_handle(conn[i]);
  }

  return verts;
}

std::pair<moab::Tag, moab::Tag> MOABMesh::get_score_tags(
  std::string score) const
{
  moab::ErrorCode rval;
  // add a tag to the mesh
  // all scores are treated as a single value
  // with an uncertainty
  moab::Tag value_tag;

  // create the value tag if not present and get handle
  double default_val = 0.0;
  auto val_string = score + "_mean";
  rval = mbi_->tag_get_handle(val_string.c_str(), 1, moab::MB_TYPE_DOUBLE,
    value_tag, moab::MB_TAG_DENSE | moab::MB_TAG_CREAT, &default_val);
  if (rval != moab::MB_SUCCESS) {
    auto msg =
      fmt::format("Could not create or retrieve the value tag for the score {}"
                  " on unstructured mesh {}",
        score, id_);
    fatal_error(msg);
  }

  // create the std dev tag if not present and get handle
  moab::Tag error_tag;
  std::string err_string = score + "_std_dev";
  rval = mbi_->tag_get_handle(err_string.c_str(), 1, moab::MB_TYPE_DOUBLE,
    error_tag, moab::MB_TAG_DENSE | moab::MB_TAG_CREAT, &default_val);
  if (rval != moab::MB_SUCCESS) {
    auto msg =
      fmt::format("Could not create or retrieve the error tag for the score {}"
                  " on unstructured mesh {}",
        score, id_);
    fatal_error(msg);
  }

  // return the populated tag handles
  return {value_tag, error_tag};
}

void MOABMesh::add_score(const std::string& score)
{
  auto score_tags = get_score_tags(score);
  tag_names_.push_back(score);
}

void MOABMesh::remove_scores()
{
  for (const auto& name : tag_names_) {
    auto value_name = name + "_mean";
    moab::Tag tag;
    moab::ErrorCode rval = mbi_->tag_get_handle(value_name.c_str(), tag);
    if (rval != moab::MB_SUCCESS)
      return;

    rval = mbi_->tag_delete(tag);
    if (rval != moab::MB_SUCCESS) {
      auto msg = fmt::format("Failed to delete mesh tag for the score {}"
                             " on unstructured mesh {}",
        name, id_);
      fatal_error(msg);
    }

    auto std_dev_name = name + "_std_dev";
    rval = mbi_->tag_get_handle(std_dev_name.c_str(), tag);
    if (rval != moab::MB_SUCCESS) {
      auto msg =
        fmt::format("Std. Dev. mesh tag does not exist for the score {}"
                    " on unstructured mesh {}",
          name, id_);
    }

    rval = mbi_->tag_delete(tag);
    if (rval != moab::MB_SUCCESS) {
      auto msg = fmt::format("Failed to delete mesh tag for the score {}"
                             " on unstructured mesh {}",
        name, id_);
      fatal_error(msg);
    }
  }
  tag_names_.clear();
}

void MOABMesh::set_score_data(const std::string& score,
  const vector<double>& values, const vector<double>& std_dev)
{
  auto score_tags = this->get_score_tags(score);

  moab::ErrorCode rval;
  // set the score value
  rval = mbi_->tag_set_data(score_tags.first, ehs_, values.data());
  if (rval != moab::MB_SUCCESS) {
    auto msg = fmt::format("Failed to set the tally value for score '{}' "
                           "on unstructured mesh {}",
      score, id_);
    warning(msg);
  }

  // set the error value
  rval = mbi_->tag_set_data(score_tags.second, ehs_, std_dev.data());
  if (rval != moab::MB_SUCCESS) {
    auto msg = fmt::format("Failed to set the tally error for score '{}' "
                           "on unstructured mesh {}",
      score, id_);
    warning(msg);
  }
}

void MOABMesh::write(const std::string& base_filename) const
{
  // add extension to the base name
  auto filename = base_filename + ".vtk";
  write_message(5, "Writing unstructured mesh {}...", filename);
  filename = settings::path_output + filename;

  // write the tetrahedral elements of the mesh only
  // to avoid clutter from zero-value data on other
  // elements during visualization
  moab::ErrorCode rval;
  rval = mbi_->write_mesh(filename.c_str(), &tetset_, 1);
  if (rval != moab::MB_SUCCESS) {
    auto msg = fmt::format("Failed to write unstructured mesh {}", id_);
    warning(msg);
  }
}

#endif

#ifdef LIBMESH

const std::string LibMesh::mesh_lib_type = "libmesh";

LibMesh::LibMesh(pugi::xml_node node) : UnstructuredMesh(node), adaptive_(false)
{
  // filename_ and length_multiplier_ will already be set by the
  // UnstructuredMesh constructor
  set_mesh_pointer_from_filename(filename_);
  set_length_multiplier(length_multiplier_);
  initialize();
}

// create the mesh from a pointer to a libMesh Mesh
LibMesh::LibMesh(libMesh::MeshBase& input_mesh, double length_multiplier)
  : adaptive_(input_mesh.n_active_elem() != input_mesh.n_elem())
{
  if (!dynamic_cast<libMesh::ReplicatedMesh*>(&input_mesh)) {
    fatal_error("At present LibMesh tallies require a replicated mesh. Please "
                "ensure 'input_mesh' is a libMesh::ReplicatedMesh.");
  }

  m_ = &input_mesh;
  set_length_multiplier(length_multiplier);
  initialize();
}

// create the mesh from an input file
LibMesh::LibMesh(const std::string& filename, double length_multiplier)
  : adaptive_(false)
{
  set_mesh_pointer_from_filename(filename);
  set_length_multiplier(length_multiplier);
  initialize();
}

void LibMesh::set_mesh_pointer_from_filename(const std::string& filename)
{
  filename_ = filename;
  unique_m_ =
    make_unique<libMesh::ReplicatedMesh>(*settings::libmesh_comm, n_dimension_);
  m_ = unique_m_.get();
  m_->read(filename_);
}

// build a libMesh equation system for storing values
void LibMesh::build_eqn_sys()
{
  eq_system_name_ = fmt::format("mesh_{}_system", id_);
  equation_systems_ = make_unique<libMesh::EquationSystems>(*m_);
  libMesh::ExplicitSystem& eq_sys =
    equation_systems_->add_system<libMesh::ExplicitSystem>(eq_system_name_);
}

// intialize from mesh file
void LibMesh::initialize()
{
  if (!settings::libmesh_comm) {
    fatal_error("Attempting to use an unstructured mesh without a libMesh "
                "communicator.");
  }

  // assuming that unstructured meshes used in OpenMC are 3D
  n_dimension_ = 3;

  if (length_multiplier_ > 0.0) {
    libMesh::MeshTools::Modification::scale(*m_, length_multiplier_);
  }
  // if OpenMC is managing the libMesh::MeshBase instance, prepare the mesh.
  // Otherwise assume that it is prepared by its owning application
  if (unique_m_) {
    m_->prepare_for_use();
  }

  // ensure that the loaded mesh is 3 dimensional
  if (m_->mesh_dimension() != n_dimension_) {
    fatal_error(fmt::format("Mesh file {} specified for use in an unstructured "
                            "mesh is not a 3D mesh.",
      filename_));
  }

  for (int i = 0; i < num_threads(); i++) {
    pl_.emplace_back(m_->sub_point_locator());
    pl_.back()->set_contains_point_tol(FP_COINCIDENT);
    pl_.back()->enable_out_of_mesh_mode();
  }

  // store first element in the mesh to use as an offset for bin indices
  auto first_elem = *m_->elements_begin();
  first_element_id_ = first_elem->id();

  // if the mesh is adaptive elements aren't guaranteed by libMesh to be
  // contiguous in ID space, so we need to map from bin indices (defined over
  // active elements) to global dof ids
  if (adaptive_) {
    bin_to_elem_map_.reserve(m_->n_active_elem());
    elem_to_bin_map_.resize(m_->n_elem(), -1);
    for (auto it = m_->active_elements_begin(); it != m_->active_elements_end();
         it++) {
      auto elem = *it;

      bin_to_elem_map_.push_back(elem->id());
      elem_to_bin_map_[elem->id()] = bin_to_elem_map_.size() - 1;
    }
  }

  // bounding box for the mesh for quick rejection checks
  bbox_ = libMesh::MeshTools::create_bounding_box(*m_);
  libMesh::Point ll = bbox_.min();
  libMesh::Point ur = bbox_.max();
  lower_left_ = {ll(0), ll(1), ll(2)};
  upper_right_ = {ur(0), ur(1), ur(2)};
}

// Sample position within a tet for LibMesh type tets
Position LibMesh::sample_element(int32_t bin, uint64_t* seed) const
{
  const auto& elem = get_element_from_bin(bin);
  // Get tet vertex coordinates from LibMesh
  std::array<Position, 4> tet_verts;
  for (int i = 0; i < elem.n_nodes(); i++) {
    auto node_ref = elem.node_ref(i);
    tet_verts[i] = {node_ref(0), node_ref(1), node_ref(2)};
  }
  // Samples position within tet using Barycentric coordinates
  return this->sample_tet(tet_verts, seed);
}

Position LibMesh::centroid(int bin) const
{
  const auto& elem = this->get_element_from_bin(bin);
  auto centroid = elem.vertex_average();
  return {centroid(0), centroid(1), centroid(2)};
}

int LibMesh::n_vertices() const
{
  return m_->n_nodes();
}

Position LibMesh::vertex(int vertex_id) const
{
  const auto node_ref = m_->node_ref(vertex_id);
  return {node_ref(0), node_ref(1), node_ref(2)};
}

std::vector<int> LibMesh::connectivity(int elem_id) const
{
  std::vector<int> conn;
  const auto* elem_ptr = m_->elem_ptr(elem_id);
  for (int i = 0; i < elem_ptr->n_nodes(); i++) {
    conn.push_back(elem_ptr->node_id(i));
  }
  return conn;
}

std::string LibMesh::library() const
{
  return mesh_lib_type;
}

int LibMesh::n_bins() const
{
  return m_->n_active_elem();
}

int LibMesh::n_surface_bins() const
{
  int n_bins = 0;
  for (int i = 0; i < this->n_bins(); i++) {
    const libMesh::Elem& e = get_element_from_bin(i);
    n_bins += e.n_faces();
    // if this is a boundary element, it will only be visited once,
    // the number of surface bins is incremented to
    for (auto neighbor_ptr : e.neighbor_ptr_range()) {
      // null neighbor pointer indicates a boundary face
      if (!neighbor_ptr) {
        n_bins++;
      }
    }
  }
  return n_bins;
}

void LibMesh::add_score(const std::string& var_name)
{
  if (adaptive_) {
    warning(fmt::format(
      "Exodus output cannot be provided as unstructured mesh {} is adaptive.",
      this->id_));

    return;
  }

  if (!equation_systems_) {
    build_eqn_sys();
  }

  // check if this is a new variable
  std::string value_name = var_name + "_mean";
  if (!variable_map_.count(value_name)) {
    auto& eqn_sys = equation_systems_->get_system(eq_system_name_);
    auto var_num =
      eqn_sys.add_variable(value_name, libMesh::CONSTANT, libMesh::MONOMIAL);
    variable_map_[value_name] = var_num;
  }

  std::string std_dev_name = var_name + "_std_dev";
  // check if this is a new variable
  if (!variable_map_.count(std_dev_name)) {
    auto& eqn_sys = equation_systems_->get_system(eq_system_name_);
    auto var_num =
      eqn_sys.add_variable(std_dev_name, libMesh::CONSTANT, libMesh::MONOMIAL);
    variable_map_[std_dev_name] = var_num;
  }
}

void LibMesh::remove_scores()
{
  if (equation_systems_) {
    auto& eqn_sys = equation_systems_->get_system(eq_system_name_);
    eqn_sys.clear();
    variable_map_.clear();
  }
}

void LibMesh::set_score_data(const std::string& var_name,
  const vector<double>& values, const vector<double>& std_dev)
{
  if (adaptive_) {
    warning(fmt::format(
      "Exodus output cannot be provided as unstructured mesh {} is adaptive.",
      this->id_));

    return;
  }

  if (!equation_systems_) {
    build_eqn_sys();
  }

  auto& eqn_sys = equation_systems_->get_system(eq_system_name_);

  if (!eqn_sys.is_initialized()) {
    equation_systems_->init();
  }

  const libMesh::DofMap& dof_map = eqn_sys.get_dof_map();

  // look up the value variable
  std::string value_name = var_name + "_mean";
  unsigned int value_num = variable_map_.at(value_name);
  // look up the std dev variable
  std::string std_dev_name = var_name + "_std_dev";
  unsigned int std_dev_num = variable_map_.at(std_dev_name);

  for (auto it = m_->local_elements_begin(); it != m_->local_elements_end();
       it++) {
    if (!(*it)->active()) {
      continue;
    }

    auto bin = get_bin_from_element(*it);

    // set value
    vector<libMesh::dof_id_type> value_dof_indices;
    dof_map.dof_indices(*it, value_dof_indices, value_num);
    assert(value_dof_indices.size() == 1);
    eqn_sys.solution->set(value_dof_indices[0], values.at(bin));

    // set std dev
    vector<libMesh::dof_id_type> std_dev_dof_indices;
    dof_map.dof_indices(*it, std_dev_dof_indices, std_dev_num);
    assert(std_dev_dof_indices.size() == 1);
    eqn_sys.solution->set(std_dev_dof_indices[0], std_dev.at(bin));
  }
}

void LibMesh::write(const std::string& filename) const
{
  if (adaptive_) {
    warning(fmt::format(
      "Exodus output cannot be provided as unstructured mesh {} is adaptive.",
      this->id_));

    return;
  }

  write_message(fmt::format(
    "Writing file: {}.e for unstructured mesh {}", filename, this->id_));
  libMesh::ExodusII_IO exo(*m_);
  std::set<std::string> systems_out = {eq_system_name_};
  exo.write_discontinuous_exodusII(
    filename + ".e", *equation_systems_, &systems_out);
}

void LibMesh::bins_crossed(Position r0, Position r1, const Direction& u,
  vector<int>& bins, vector<double>& lengths) const
{
  // TODO: Implement triangle crossings here
  fatal_error("Tracklength tallies on libMesh instances are not implemented.");
}

int LibMesh::get_bin(Position r) const
{
  // look-up a tet using the point locator
  libMesh::Point p(r.x, r.y, r.z);

  // quick rejection check
  if (!bbox_.contains_point(p)) {
    return -1;
  }

  const auto& point_locator = pl_.at(thread_num());

  const auto elem_ptr = (*point_locator)(p);
  return elem_ptr ? get_bin_from_element(elem_ptr) : -1;
}

int LibMesh::get_bin_from_element(const libMesh::Elem* elem) const
{
  int bin =
    adaptive_ ? elem_to_bin_map_[elem->id()] : elem->id() - first_element_id_;
  if (bin >= n_bins() || bin < 0) {
    fatal_error(fmt::format("Invalid bin: {}", bin));
  }
  return bin;
}

std::pair<vector<double>, vector<double>> LibMesh::plot(
  Position plot_ll, Position plot_ur) const
{
  return {};
}

const libMesh::Elem& LibMesh::get_element_from_bin(int bin) const
{
  return adaptive_ ? m_->elem_ref(bin_to_elem_map_.at(bin)) : m_->elem_ref(bin);
}

double LibMesh::volume(int bin) const
{
  return this->get_element_from_bin(bin).volume();
}

#endif // LIBMESH

//==============================================================================
// Non-member functions
//==============================================================================

void read_meshes(pugi::xml_node root)
{
  std::unordered_set<int> mesh_ids;

  for (auto node : root.children("mesh")) {
    // Check to make sure multiple meshes in the same file don't share IDs
    int id = std::stoi(get_node_value(node, "id"));
    if (contains(mesh_ids, id)) {
      fatal_error(fmt::format("Two or more meshes use the same unique ID "
                              "'{}' in the same input file",
        id));
    }
    mesh_ids.insert(id);

    // If we've already read a mesh with the same ID in a *different* file,
    // assume it is the same here
    if (model::mesh_map.find(id) != model::mesh_map.end()) {
      warning(fmt::format("Mesh with ID={} appears in multiple files.", id));
      continue;
    }

    std::string mesh_type;
    if (check_for_node(node, "type")) {
      mesh_type = get_node_value(node, "type", true, true);
    } else {
      mesh_type = "regular";
    }

    // determine the mesh library to use
    std::string mesh_lib;
    if (check_for_node(node, "library")) {
      mesh_lib = get_node_value(node, "library", true, true);
    }

    // Read mesh and add to vector
    if (mesh_type == RegularMesh::mesh_type) {
      model::meshes.push_back(make_unique<RegularMesh>(node));
    } else if (mesh_type == RectilinearMesh::mesh_type) {
      model::meshes.push_back(make_unique<RectilinearMesh>(node));
    } else if (mesh_type == CylindricalMesh::mesh_type) {
      model::meshes.push_back(make_unique<CylindricalMesh>(node));
    } else if (mesh_type == SphericalMesh::mesh_type) {
      model::meshes.push_back(make_unique<SphericalMesh>(node));
#ifdef DAGMC
    } else if (mesh_type == UnstructuredMesh::mesh_type &&
               mesh_lib == MOABMesh::mesh_lib_type) {
      model::meshes.push_back(make_unique<MOABMesh>(node));
#endif
#ifdef LIBMESH
    } else if (mesh_type == UnstructuredMesh::mesh_type &&
               mesh_lib == LibMesh::mesh_lib_type) {
      model::meshes.push_back(make_unique<LibMesh>(node));
#endif
    } else if (mesh_type == UnstructuredMesh::mesh_type) {
      fatal_error("Unstructured mesh support is not enabled or the mesh "
                  "library is invalid.");
    } else {
      fatal_error("Invalid mesh type: " + mesh_type);
    }

    // Map ID to position in vector
    model::mesh_map[model::meshes.back()->id_] = model::meshes.size() - 1;
  }
}

void meshes_to_hdf5(hid_t group)
{
  // Write number of meshes
  hid_t meshes_group = create_group(group, "meshes");
  int32_t n_meshes = model::meshes.size();
  write_attribute(meshes_group, "n_meshes", n_meshes);

  if (n_meshes > 0) {
    // Write IDs of meshes
    vector<int> ids;
    for (const auto& m : model::meshes) {
      m->to_hdf5(meshes_group);
      ids.push_back(m->id_);
    }
    write_attribute(meshes_group, "ids", ids);
  }

  close_group(meshes_group);
}

void free_memory_mesh()
{
  model::meshes.clear();
  model::mesh_map.clear();
}

extern "C" int n_meshes()
{
  return model::meshes.size();
}

} // namespace openmc<|MERGE_RESOLUTION|>--- conflicted
+++ resolved
@@ -268,13 +268,8 @@
   return volumes;
 }
 
-<<<<<<< HEAD
 void Mesh::material_volumes(int nx, int ny, int nz, int table_size,
   int32_t* materials, double* volumes) const
-=======
-int Mesh::material_volumes(
-  int n_sample, int bin, span<MaterialVolume> result, uint64_t* seed) const
->>>>>>> a2a5c2af
 {
   if (mpi::master) {
     header("MESH MATERIAL VOLUMES CALCULATION", 7);
