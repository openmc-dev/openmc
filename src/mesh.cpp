#include "openmc/mesh.h"
#include <algorithm> // for copy, equal, min, min_element
#include <cassert>
#define _USE_MATH_DEFINES // to make M_PI declared in Intel and MSVC compilers
#include <cmath>          // for ceil
#include <cstddef>        // for size_t
#include <string>

#ifdef _MSC_VER
#include <intrin.h> // for _InterlockedCompareExchange
#endif

#ifdef OPENMC_MPI
#include "mpi.h"
#endif

#include "xtensor/xadapt.hpp"
#include "xtensor/xbuilder.hpp"
#include "xtensor/xeval.hpp"
#include "xtensor/xmath.hpp"
#include "xtensor/xsort.hpp"
#include "xtensor/xtensor.hpp"
#include "xtensor/xview.hpp"
#include <fmt/core.h> // for fmt

#include "openmc/capi.h"
#include "openmc/constants.h"
#include "openmc/container_util.h"
#include "openmc/error.h"
#include "openmc/file_utils.h"
#include "openmc/geometry.h"
#include "openmc/hdf5_interface.h"
#include "openmc/material.h"
#include "openmc/memory.h"
#include "openmc/message_passing.h"
#include "openmc/openmp_interface.h"
#include "openmc/output.h"
#include "openmc/particle_data.h"
#include "openmc/plot.h"
#include "openmc/random_dist.h"
#include "openmc/search.h"
#include "openmc/settings.h"
#include "openmc/string_utils.h"
#include "openmc/tallies/filter.h"
#include "openmc/tallies/tally.h"
#include "openmc/timer.h"
#include "openmc/volume_calc.h"
#include "openmc/xml_interface.h"

#ifdef LIBMESH
#include "libmesh/mesh_modification.h"
#include "libmesh/mesh_tools.h"
#include "libmesh/numeric_vector.h"
#endif

#ifdef DAGMC
#include "moab/FileOptions.hpp"
#endif

namespace openmc {

//==============================================================================
// Global variables
//==============================================================================

#ifdef LIBMESH
const bool LIBMESH_ENABLED = true;
#else
const bool LIBMESH_ENABLED = false;
#endif

namespace model {

std::unordered_map<int32_t, int32_t> mesh_map;
vector<unique_ptr<Mesh>> meshes;

} // namespace model

#ifdef LIBMESH
namespace settings {
unique_ptr<libMesh::LibMeshInit> libmesh_init;
const libMesh::Parallel::Communicator* libmesh_comm {nullptr};
} // namespace settings
#endif

//==============================================================================
// Helper functions
//==============================================================================

//! Update an intersection point if the given candidate is closer.
//
//! The first 6 arguments are coordinates for the starting point of a particle
//! and its intersection with a mesh surface.  If the distance between these
//! two points is shorter than the given `min_distance`, then the `r` argument
//! will be updated to match the intersection point, and `min_distance` will
//! also be updated.

inline bool check_intersection_point(double x1, double x0, double y1, double y0,
  double z1, double z0, Position& r, double& min_distance)
{
  double dist =
    std::pow(x1 - x0, 2) + std::pow(y1 - y0, 2) + std::pow(z1 - z0, 2);
  if (dist < min_distance) {
    r.x = x1;
    r.y = y1;
    r.z = z1;
    min_distance = dist;
    return true;
  }
  return false;
}

//! Atomic compare-and-swap for signed 32-bit integer
//
//! \param[in,out] ptr Pointer to value to update
//! \param[in] expected Value to compare to
//! \param[in] desired If comparison is successful, value to update to
//! \return True if the comparison was successful and the value was updated
inline bool atomic_cas_int32(int32_t* ptr, int32_t& expected, int32_t desired)
{
#if defined(__GNUC__) || defined(__clang__)
  // For gcc/clang, use the __atomic_compare_exchange_n intrinsic
  return __atomic_compare_exchange_n(
    ptr, &expected, desired, false, __ATOMIC_SEQ_CST, __ATOMIC_SEQ_CST);

#elif defined(_MSC_VER)
  // For MSVC, use the _InterlockedCompareExchange intrinsic
  int32_t old_val =
    _InterlockedCompareExchange(reinterpret_cast<volatile long*>(ptr),
      static_cast<long>(desired), static_cast<long>(expected));
  return (old_val == expected);

#else
#error "No compare-and-swap implementation available for this compiler."
#endif
}

namespace detail {

//==============================================================================
// MaterialVolumes implementation
//==============================================================================

void MaterialVolumes::add_volume(
  int index_elem, int index_material, double volume)
{
  // This method handles adding elements to the materials hash table,
  // implementing open addressing with linear probing. Consistency across
  // multiple threads is handled by with an atomic compare-and-swap operation.
  // Ideally, we would use #pragma omp atomic compare, but it was introduced in
  // OpenMP 5.1 and is not widely supported yet.

  // Loop for linear probing
  for (int attempt = 0; attempt < table_size_; ++attempt) {
    // Determine slot to check
    int slot = (index_material + attempt) % table_size_;
    int32_t* slot_ptr = &this->materials(index_elem, slot);

    // Non-atomic read of current material
    int32_t current_val = *slot_ptr;

    // Found the desired material; accumulate volume
    if (current_val == index_material) {
#pragma omp atomic
      this->volumes(index_elem, slot) += volume;
      return;
    }

    // Slot appears to be empty; attempt to claim
    if (current_val == EMPTY) {
      // Attempt compare-and-swap from EMPTY to index_material
      int32_t expected_val = EMPTY;
      bool claimed_slot =
        atomic_cas_int32(slot_ptr, expected_val, index_material);

      // If we claimed the slot or another thread claimed it but the same
      // material was inserted, proceed to accumulate
      if (claimed_slot || (expected_val == index_material)) {
#pragma omp atomic
        this->volumes(index_elem, slot) += volume;
        return;
      }
    }
  }

  // If table is full, set a flag that can be checked later
  table_full_ = true;
}

void MaterialVolumes::add_volume_unsafe(
  int index_elem, int index_material, double volume)
{
  // Linear probe
  for (int attempt = 0; attempt < table_size_; ++attempt) {
    int slot = (index_material + attempt) % table_size_;

    // Read current material
    int32_t current_val = this->materials(index_elem, slot);

    // Found the desired material; accumulate volume
    if (current_val == index_material) {
      this->volumes(index_elem, slot) += volume;
      return;
    }

    // Claim empty slot
    if (current_val == EMPTY) {
      this->materials(index_elem, slot) = index_material;
      this->volumes(index_elem, slot) += volume;
      return;
    }
  }

  // If table is full, set a flag that can be checked later
  table_full_ = true;
}

} // namespace detail

//==============================================================================
// Mesh implementation
//==============================================================================

Mesh::Mesh(pugi::xml_node node)
{
  // Read mesh id
  id_ = std::stoi(get_node_value(node, "id"));
  if (check_for_node(node, "name"))
    name_ = get_node_value(node, "name");
}

void Mesh::set_id(int32_t id)
{
  assert(id >= 0 || id == C_NONE);

  // Clear entry in mesh map in case one was already assigned
  if (id_ != C_NONE) {
    model::mesh_map.erase(id_);
    id_ = C_NONE;
  }

  // Ensure no other mesh has the same ID
  if (model::mesh_map.find(id) != model::mesh_map.end()) {
    throw std::runtime_error {
      fmt::format("Two meshes have the same ID: {}", id)};
  }

  // If no ID is specified, auto-assign the next ID in the sequence
  if (id == C_NONE) {
    id = 0;
    for (const auto& m : model::meshes) {
      id = std::max(id, m->id_);
    }
    ++id;
  }

  // Update ID and entry in the mesh map
  id_ = id;
  model::mesh_map[id] = model::meshes.size() - 1;
}

vector<double> Mesh::volumes() const
{
  vector<double> volumes(n_bins());
  for (int i = 0; i < n_bins(); i++) {
    volumes[i] = this->volume(i);
  }
  return volumes;
}

void Mesh::material_volumes(int nx, int ny, int nz, int table_size,
  int32_t* materials, double* volumes) const
{
  if (mpi::master) {
    header("MESH MATERIAL VOLUMES CALCULATION", 7);
  }
  write_message(7, "Number of rays (x) = {}", nx);
  write_message(7, "Number of rays (y) = {}", ny);
  write_message(7, "Number of rays (z) = {}", nz);
  int64_t n_total = nx * ny + ny * nz + nx * nz;
  write_message(7, "Total number of rays = {}", n_total);
  write_message(
    7, "Maximum number of materials per mesh element = {}", table_size);

  Timer timer;
  timer.start();

  // Create object for keeping track of materials/volumes
  detail::MaterialVolumes result(materials, volumes, table_size);

  // Determine bounding box
  auto bbox = this->bounding_box();

  std::array<int, 3> n_rays = {nx, ny, nz};

  // Determine effective width of rays
  Position width((bbox.xmax - bbox.xmin) / nx, (bbox.ymax - bbox.ymin) / ny,
    (bbox.zmax - bbox.zmin) / nz);

  // Set flag for mesh being contained within model
  bool out_of_model = false;

#pragma omp parallel
  {
    // Preallocate vector for mesh indices and length fractions and particle
    std::vector<int> bins;
    std::vector<double> length_fractions;
    Particle p;

    SourceSite site;
    site.E = 1.0;
    site.particle = ParticleType::neutron;

    for (int axis = 0; axis < 3; ++axis) {
      // Set starting position and direction
      site.r = {0.0, 0.0, 0.0};
      site.r[axis] = bbox.min()[axis];
      site.u = {0.0, 0.0, 0.0};
      site.u[axis] = 1.0;

      // Determine width of rays and number of rays in other directions
      int ax1 = (axis + 1) % 3;
      int ax2 = (axis + 2) % 3;
      double min1 = bbox.min()[ax1];
      double min2 = bbox.min()[ax2];
      double d1 = width[ax1];
      double d2 = width[ax2];
      int n1 = n_rays[ax1];
      int n2 = n_rays[ax2];

      // Divide rays in first direction over MPI processes by computing starting
      // and ending indices
      int min_work = n1 / mpi::n_procs;
      int remainder = n1 % mpi::n_procs;
      int n1_local = (mpi::rank < remainder) ? min_work + 1 : min_work;
      int i1_start = mpi::rank * min_work + std::min(mpi::rank, remainder);
      int i1_end = i1_start + n1_local;

      // Loop over rays on face of bounding box
#pragma omp for collapse(2)
      for (int i1 = i1_start; i1 < i1_end; ++i1) {
        for (int i2 = 0; i2 < n2; ++i2) {
          site.r[ax1] = min1 + (i1 + 0.5) * d1;
          site.r[ax2] = min2 + (i2 + 0.5) * d2;

          p.from_source(&site);

          // Determine particle's location
          if (!exhaustive_find_cell(p)) {
            out_of_model = true;
            continue;
          }

          // Set birth cell attribute
          if (p.cell_born() == C_NONE)
            p.cell_born() = p.lowest_coord().cell;

          // Initialize last cells from current cell
          for (int j = 0; j < p.n_coord(); ++j) {
            p.cell_last(j) = p.coord(j).cell;
          }
          p.n_coord_last() = p.n_coord();

          while (true) {
            // Ray trace from r_start to r_end
            Position r0 = p.r();
            double max_distance = bbox.max()[axis] - r0[axis];

            // Find the distance to the nearest boundary
            BoundaryInfo boundary = distance_to_boundary(p);

            // Advance particle forward
            double distance = std::min(boundary.distance, max_distance);
            p.move_distance(distance);

            // Determine what mesh elements were crossed by particle
            bins.clear();
            length_fractions.clear();
            this->bins_crossed(r0, p.r(), p.u(), bins, length_fractions);

            // Add volumes to any mesh elements that were crossed
            int i_material = p.material();
            if (i_material != C_NONE) {
              i_material = model::materials[i_material]->id();
            }
            for (int i_bin = 0; i_bin < bins.size(); i_bin++) {
              int mesh_index = bins[i_bin];
              double length = distance * length_fractions[i_bin];

              // Add volume to result
              result.add_volume(mesh_index, i_material, length * d1 * d2);
            }

            if (distance == max_distance)
              break;

            // cross next geometric surface
            for (int j = 0; j < p.n_coord(); ++j) {
              p.cell_last(j) = p.coord(j).cell;
            }
            p.n_coord_last() = p.n_coord();

            // Set surface that particle is on and adjust coordinate levels
            p.surface() = boundary.surface;
            p.n_coord() = boundary.coord_level;

            if (boundary.lattice_translation[0] != 0 ||
                boundary.lattice_translation[1] != 0 ||
                boundary.lattice_translation[2] != 0) {
              // Particle crosses lattice boundary
              cross_lattice(p, boundary);
            } else {
              // Particle crosses surface
              const auto& surf {model::surfaces[p.surface_index()].get()};
              p.cross_surface(*surf);
            }
          }
        }
      }
    }
  }

  // Check for errors
  if (out_of_model) {
    throw std::runtime_error("Mesh not fully contained in geometry.");
  } else if (result.table_full()) {
    throw std::runtime_error("Maximum number of materials for mesh material "
                             "volume calculation insufficient.");
  }

  // Compute time for raytracing
  double t_raytrace = timer.elapsed();

#ifdef OPENMC_MPI
  // Combine results from multiple MPI processes
  if (mpi::n_procs > 1) {
    int total = this->n_bins() * table_size;
    if (mpi::master) {
      // Allocate temporary buffer for receiving data
      std::vector<int32_t> mats(total);
      std::vector<double> vols(total);

      for (int i = 1; i < mpi::n_procs; ++i) {
        // Receive material indices and volumes from process i
        MPI_Recv(
          mats.data(), total, MPI_INT, i, i, mpi::intracomm, MPI_STATUS_IGNORE);
        MPI_Recv(vols.data(), total, MPI_DOUBLE, i, i, mpi::intracomm,
          MPI_STATUS_IGNORE);

        // Combine with existing results; we can call thread unsafe version of
        // add_volume because each thread is operating on a different element
#pragma omp for
        for (int index_elem = 0; index_elem < n_bins(); ++index_elem) {
          for (int k = 0; k < table_size; ++k) {
            int index = index_elem * table_size + k;
            result.add_volume_unsafe(index_elem, mats[index], vols[index]);
          }
        }
      }
    } else {
      // Send material indices and volumes to process 0
      MPI_Send(materials, total, MPI_INT, 0, mpi::rank, mpi::intracomm);
      MPI_Send(volumes, total, MPI_DOUBLE, 0, mpi::rank, mpi::intracomm);
    }
  }

  // Report time for MPI communication
  double t_mpi = timer.elapsed() - t_raytrace;
#else
  double t_mpi = 0.0;
#endif

  // Normalize based on known volumes of elements
  for (int i = 0; i < this->n_bins(); ++i) {
    // Estimated total volume in element i
    double volume = 0.0;
    for (int j = 0; j < table_size; ++j) {
      volume += result.volumes(i, j);
    }
    // Renormalize volumes based on known volume of element i
    double norm = this->volume(i) / volume;
    for (int j = 0; j < table_size; ++j) {
      result.volumes(i, j) *= norm;
    }
  }

  // Show elapsed time
  timer.stop();
  double t_total = timer.elapsed();
  double t_normalize = t_total - t_raytrace - t_mpi;
  if (mpi::master) {
    header("Timing Statistics", 7);
    show_time("Total time elapsed", t_total);
    show_time("Ray tracing", t_raytrace, 1);
    show_time("Ray tracing (per ray)", t_raytrace / n_total, 1);
    show_time("MPI communication", t_mpi, 1);
    show_time("Normalization", t_normalize, 1);
    std::fflush(stdout);
  }
}

void Mesh::to_hdf5(hid_t group) const
{
  // Create group for mesh
  std::string group_name = fmt::format("mesh {}", id_);
  hid_t mesh_group = create_group(group, group_name.c_str());

  // Write mesh type
  write_dataset(mesh_group, "type", this->get_mesh_type());

  // Write mesh ID
  write_attribute(mesh_group, "id", id_);

  // Write mesh name
  write_dataset(mesh_group, "name", name_);

  // Write mesh data
  this->to_hdf5_inner(mesh_group);

  // Close group
  close_group(mesh_group);
}

//==============================================================================
// Structured Mesh implementation
//==============================================================================

std::string StructuredMesh::bin_label(int bin) const
{
  MeshIndex ijk = get_indices_from_bin(bin);

  if (n_dimension_ > 2) {
    return fmt::format("Mesh Index ({}, {}, {})", ijk[0], ijk[1], ijk[2]);
  } else if (n_dimension_ > 1) {
    return fmt::format("Mesh Index ({}, {})", ijk[0], ijk[1]);
  } else {
    return fmt::format("Mesh Index ({})", ijk[0]);
  }
}

xt::xtensor<int, 1> StructuredMesh::get_x_shape() const
{
  // because method is const, shape_ is const as well and can't be adapted
  auto tmp_shape = shape_;
  return xt::adapt(tmp_shape, {n_dimension_});
}

Position StructuredMesh::sample_element(
  const MeshIndex& ijk, uint64_t* seed) const
{
  // lookup the lower/upper bounds for the mesh element
  double x_min = negative_grid_boundary(ijk, 0);
  double x_max = positive_grid_boundary(ijk, 0);

  double y_min = (n_dimension_ >= 2) ? negative_grid_boundary(ijk, 1) : 0.0;
  double y_max = (n_dimension_ >= 2) ? positive_grid_boundary(ijk, 1) : 0.0;

  double z_min = (n_dimension_ == 3) ? negative_grid_boundary(ijk, 2) : 0.0;
  double z_max = (n_dimension_ == 3) ? positive_grid_boundary(ijk, 2) : 0.0;

  return {x_min + (x_max - x_min) * prn(seed),
    y_min + (y_max - y_min) * prn(seed), z_min + (z_max - z_min) * prn(seed)};
}

//==============================================================================
// Unstructured Mesh implementation
//==============================================================================

UnstructuredMesh::UnstructuredMesh(pugi::xml_node node) : Mesh(node)
{
  // check the mesh type
  if (check_for_node(node, "type")) {
    auto temp = get_node_value(node, "type", true, true);
    if (temp != mesh_type) {
      fatal_error(fmt::format("Invalid mesh type: {}", temp));
    }
  }

  // check if a length unit multiplier was specified
  if (check_for_node(node, "length_multiplier")) {
    length_multiplier_ = std::stod(get_node_value(node, "length_multiplier"));
  }

  // get the filename of the unstructured mesh to load
  if (check_for_node(node, "filename")) {
    filename_ = get_node_value(node, "filename");
    if (!file_exists(filename_)) {
      fatal_error("Mesh file '" + filename_ + "' does not exist!");
    }
  } else {
    fatal_error(fmt::format(
      "No filename supplied for unstructured mesh with ID: {}", id_));
  }

  if (check_for_node(node, "options")) {
    options_ = get_node_value(node, "options");
  }

  // check if mesh tally data should be written with
  // statepoint files
  if (check_for_node(node, "output")) {
    output_ = get_node_value_bool(node, "output");
  }
}

void UnstructuredMesh::determine_bounds()
{
  double xmin = INFTY;
  double ymin = INFTY;
  double zmin = INFTY;
  double xmax = -INFTY;
  double ymax = -INFTY;
  double zmax = -INFTY;
  int n = this->n_vertices();
  for (int i = 0; i < n; ++i) {
    auto v = this->vertex(i);
    xmin = std::min(v.x, xmin);
    ymin = std::min(v.y, ymin);
    zmin = std::min(v.z, zmin);
    xmax = std::max(v.x, xmax);
    ymax = std::max(v.y, ymax);
    zmax = std::max(v.z, zmax);
  }
  lower_left_ = {xmin, ymin, zmin};
  upper_right_ = {xmax, ymax, zmax};
}

Position UnstructuredMesh::sample_tet(
  std::array<Position, 4> coords, uint64_t* seed) const
{
  // Uniform distribution
  double s = prn(seed);
  double t = prn(seed);
  double u = prn(seed);

  // From PyNE implementation of moab tet sampling C. Rocchini & P. Cignoni
  // (2000) Generating Random Points in a Tetrahedron, Journal of Graphics
  // Tools, 5:4, 9-12, DOI: 10.1080/10867651.2000.10487528
  if (s + t > 1) {
    s = 1.0 - s;
    t = 1.0 - t;
  }
  if (s + t + u > 1) {
    if (t + u > 1) {
      double old_t = t;
      t = 1.0 - u;
      u = 1.0 - s - old_t;
    } else if (t + u <= 1) {
      double old_s = s;
      s = 1.0 - t - u;
      u = old_s + t + u - 1;
    }
  }
  return s * (coords[1] - coords[0]) + t * (coords[2] - coords[0]) +
         u * (coords[3] - coords[0]) + coords[0];
}

const std::string UnstructuredMesh::mesh_type = "unstructured";

std::string UnstructuredMesh::get_mesh_type() const
{
  return mesh_type;
}

void UnstructuredMesh::surface_bins_crossed(
  Position r0, Position r1, const Direction& u, vector<int>& bins) const
{
  fatal_error("Unstructured mesh surface tallies are not implemented.");
}

std::string UnstructuredMesh::bin_label(int bin) const
{
  return fmt::format("Mesh Index ({})", bin);
};

void UnstructuredMesh::to_hdf5_inner(hid_t mesh_group) const
{
  write_dataset(mesh_group, "filename", filename_);
  write_dataset(mesh_group, "library", this->library());
  if (!options_.empty()) {
    write_attribute(mesh_group, "options", options_);
  }

  if (length_multiplier_ > 0.0)
    write_dataset(mesh_group, "length_multiplier", length_multiplier_);

  // write vertex coordinates
  xt::xtensor<double, 2> vertices({static_cast<size_t>(this->n_vertices()), 3});
  for (int i = 0; i < this->n_vertices(); i++) {
    auto v = this->vertex(i);
    xt::view(vertices, i, xt::all()) = xt::xarray<double>({v.x, v.y, v.z});
  }
  write_dataset(mesh_group, "vertices", vertices);

  int num_elem_skipped = 0;

  // write element types and connectivity
  vector<double> volumes;
  xt::xtensor<int, 2> connectivity({static_cast<size_t>(this->n_bins()), 8});
  xt::xtensor<int, 2> elem_types({static_cast<size_t>(this->n_bins()), 1});
  for (int i = 0; i < this->n_bins(); i++) {
    auto conn = this->connectivity(i);

    volumes.emplace_back(this->volume(i));

    // write linear tet element
    if (conn.size() == 4) {
      xt::view(elem_types, i, xt::all()) =
        static_cast<int>(ElementType::LINEAR_TET);
      xt::view(connectivity, i, xt::all()) =
        xt::xarray<int>({conn[0], conn[1], conn[2], conn[3], -1, -1, -1, -1});
      // write linear hex element
    } else if (conn.size() == 8) {
      xt::view(elem_types, i, xt::all()) =
        static_cast<int>(ElementType::LINEAR_HEX);
      xt::view(connectivity, i, xt::all()) = xt::xarray<int>({conn[0], conn[1],
        conn[2], conn[3], conn[4], conn[5], conn[6], conn[7]});
    } else {
      num_elem_skipped++;
      xt::view(elem_types, i, xt::all()) =
        static_cast<int>(ElementType::UNSUPPORTED);
      xt::view(connectivity, i, xt::all()) = -1;
    }
  }

  // warn users that some elements were skipped
  if (num_elem_skipped > 0) {
    warning(fmt::format("The connectivity of {} elements "
                        "on mesh {} were not written "
                        "because they are not of type linear tet/hex.",
      num_elem_skipped, this->id_));
  }

  write_dataset(mesh_group, "volumes", volumes);
  write_dataset(mesh_group, "connectivity", connectivity);
  write_dataset(mesh_group, "element_types", elem_types);
}

void UnstructuredMesh::set_length_multiplier(double length_multiplier)
{
  length_multiplier_ = length_multiplier;
}

ElementType UnstructuredMesh::element_type(int bin) const
{
  auto conn = connectivity(bin);

  if (conn.size() == 4)
    return ElementType::LINEAR_TET;
  else if (conn.size() == 8)
    return ElementType::LINEAR_HEX;
  else
    return ElementType::UNSUPPORTED;
}

StructuredMesh::MeshIndex StructuredMesh::get_indices(
  Position r, bool& in_mesh) const
{
  MeshIndex ijk;
  in_mesh = true;
  for (int i = 0; i < n_dimension_; ++i) {
    ijk[i] = get_index_in_direction(r[i], i);

    if (ijk[i] < 1 || ijk[i] > shape_[i])
      in_mesh = false;
  }
  return ijk;
}

int StructuredMesh::get_bin_from_indices(const MeshIndex& ijk) const
{
  switch (n_dimension_) {
  case 1:
    return ijk[0] - 1;
  case 2:
    return (ijk[1] - 1) * shape_[0] + ijk[0] - 1;
  case 3:
    return ((ijk[2] - 1) * shape_[1] + (ijk[1] - 1)) * shape_[0] + ijk[0] - 1;
  default:
    throw std::runtime_error {"Invalid number of mesh dimensions"};
  }
}

StructuredMesh::MeshIndex StructuredMesh::get_indices_from_bin(int bin) const
{
  MeshIndex ijk;
  if (n_dimension_ == 1) {
    ijk[0] = bin + 1;
  } else if (n_dimension_ == 2) {
    ijk[0] = bin % shape_[0] + 1;
    ijk[1] = bin / shape_[0] + 1;
  } else if (n_dimension_ == 3) {
    ijk[0] = bin % shape_[0] + 1;
    ijk[1] = (bin % (shape_[0] * shape_[1])) / shape_[0] + 1;
    ijk[2] = bin / (shape_[0] * shape_[1]) + 1;
  }
  return ijk;
}

int StructuredMesh::get_bin(Position r) const
{
  // Determine indices
  bool in_mesh;
  MeshIndex ijk = get_indices(r, in_mesh);
  if (!in_mesh)
    return -1;

  // Convert indices to bin
  return get_bin_from_indices(ijk);
}

int StructuredMesh::n_bins() const
{
  return std::accumulate(
    shape_.begin(), shape_.begin() + n_dimension_, 1, std::multiplies<>());
}

int StructuredMesh::n_surface_bins() const
{
  return 4 * n_dimension_ * n_bins();
}

xt::xtensor<double, 1> StructuredMesh::count_sites(
  const SourceSite* bank, int64_t length, bool* outside) const
{
  // Determine shape of array for counts
  std::size_t m = this->n_bins();
  vector<std::size_t> shape = {m};

  // Create array of zeros
  xt::xarray<double> cnt {shape, 0.0};
  bool outside_ = false;

  for (int64_t i = 0; i < length; i++) {
    const auto& site = bank[i];

    // determine scoring bin for entropy mesh
    int mesh_bin = get_bin(site.r);

    // if outside mesh, skip particle
    if (mesh_bin < 0) {
      outside_ = true;
      continue;
    }

    // Add to appropriate bin
    cnt(mesh_bin) += site.wgt;
  }

  // Create copy of count data. Since ownership will be acquired by xtensor,
  // std::allocator must be used to avoid Valgrind mismatched free() / delete
  // warnings.
  int total = cnt.size();
  double* cnt_reduced = std::allocator<double> {}.allocate(total);

#ifdef OPENMC_MPI
  // collect values from all processors
  MPI_Reduce(
    cnt.data(), cnt_reduced, total, MPI_DOUBLE, MPI_SUM, 0, mpi::intracomm);

  // Check if there were sites outside the mesh for any processor
  if (outside) {
    MPI_Reduce(&outside_, outside, 1, MPI_C_BOOL, MPI_LOR, 0, mpi::intracomm);
  }
#else
  std::copy(cnt.data(), cnt.data() + total, cnt_reduced);
  if (outside)
    *outside = outside_;
#endif

  // Adapt reduced values in array back into an xarray
  auto arr = xt::adapt(cnt_reduced, total, xt::acquire_ownership(), shape);
  xt::xarray<double> counts = arr;

  return counts;
}

// raytrace through the mesh. The template class T will do the tallying.
// A modern optimizing compiler can recognize the noop method of T and
// eliminate that call entirely.
template<class T>
void StructuredMesh::raytrace_mesh(
  Position r0, Position r1, const Direction& u, T tally) const
{
  // TODO: when c++-17 is available, use "if constexpr ()" to compile-time
  // enable/disable tally calls for now, T template type needs to provide both
  // surface and track methods, which might be empty. modern optimizing
  // compilers will (hopefully) eliminate the complete code (including
  // calculation of parameters) but for the future: be explicit

  // Compute the length of the entire track.
  double total_distance = (r1 - r0).norm();
  if (total_distance == 0.0 && settings::solver_type != SolverType::RANDOM_RAY)
    return;

  const int n = n_dimension_;

  // Flag if position is inside the mesh
  bool in_mesh;

  // Position is r = r0 + u * traveled_distance, start at r0
  double traveled_distance {0.0};

  // Calculate index of current cell. Offset the position a tiny bit in
  // direction of flight
  MeshIndex ijk = get_indices(r0 + TINY_BIT * u, in_mesh);

  // if track is very short, assume that it is completely inside one cell.
  // Only the current cell will score and no surfaces
  if (total_distance < 2 * TINY_BIT) {
    if (in_mesh) {
      tally.track(ijk, 1.0);
    }
    return;
  }

  // translate start and end positions,
  // this needs to come after the get_indices call because it does its own
  // translation
  local_coords(r0);
  local_coords(r1);

  // Calculate initial distances to next surfaces in all three dimensions
  std::array<MeshDistance, 3> distances;
  for (int k = 0; k < n; ++k) {
    distances[k] = distance_to_grid_boundary(ijk, k, r0, u, 0.0);
  }

  // Loop until r = r1 is eventually reached
  while (true) {

    if (in_mesh) {

      // find surface with minimal distance to current position
      const auto k = std::min_element(distances.begin(), distances.end()) -
                     distances.begin();

      // Tally track length delta since last step
      tally.track(ijk,
        (std::min(distances[k].distance, total_distance) - traveled_distance) /
          total_distance);

      // update position and leave, if we have reached end position
      traveled_distance = distances[k].distance;
      if (traveled_distance >= total_distance)
        return;

      // If we have not reached r1, we have hit a surface. Tally outward
      // current
      tally.surface(ijk, k, distances[k].max_surface, false);

      // Update cell and calculate distance to next surface in k-direction.
      // The two other directions are still valid!
      ijk[k] = distances[k].next_index;
      distances[k] =
        distance_to_grid_boundary(ijk, k, r0, u, traveled_distance);

      // Check if we have left the interior of the mesh
      in_mesh = ((ijk[k] >= 1) && (ijk[k] <= shape_[k]));

      // If we are still inside the mesh, tally inward current for the next
      // cell
      if (in_mesh)
        tally.surface(ijk, k, !distances[k].max_surface, true);

    } else { // not inside mesh
<<<<<<< HEAD
      
      // For all directions outside the mesh, find the distance that we need to
      // travel to reach the next surface. Use the largest distance, as only
      // this will cross all outer surfaces.
=======

      // For all directions outside the mesh, find the distance that we need
      // to travel to reach the next surface. Use the largest distance, as
      // only this will cross all outer surfaces.
>>>>>>> 8fb48f12
      int k_max {0};
      for (int k = 0; k < n; ++k) {
        if ((ijk[k] < 1 || ijk[k] > shape_[k]) &&
            (distances[k].distance > traveled_distance)) {
          traveled_distance = distances[k].distance;
          k_max = k;
        }
      }

      // If r1 is not inside the mesh, exit here
      if (traveled_distance >= total_distance)
        return;

      // Calculate the new cell index and update all distances to next
      // surfaces.
      ijk = get_indices(r0 + (traveled_distance + TINY_BIT) * u, in_mesh);
      for (int k = 0; k < n; ++k) {
        distances[k] =
          distance_to_grid_boundary(ijk, k, r0, u, traveled_distance);
      }

      // If inside the mesh, Tally inward current
      if (in_mesh)
        tally.surface(ijk, k_max, !distances[k_max].max_surface, true);
    }
  }
}

void StructuredMesh::bins_crossed(Position r0, Position r1, const Direction& u,
  vector<int>& bins, vector<double>& lengths) const
{

  // Helper tally class.
  // stores a pointer to the mesh class and references to bins and lengths
  // parameters. Performs the actual tally through the track method.
  struct TrackAggregator {
    TrackAggregator(
      const StructuredMesh* _mesh, vector<int>& _bins, vector<double>& _lengths)
      : mesh(_mesh), bins(_bins), lengths(_lengths)
    {}
    void surface(const MeshIndex& ijk, int k, bool max, bool inward) const {}
    void track(const MeshIndex& ijk, double l) const
    {
      bins.push_back(mesh->get_bin_from_indices(ijk));
      lengths.push_back(l);
    }

    const StructuredMesh* mesh;
    vector<int>& bins;
    vector<double>& lengths;
  };

  // Perform the mesh raytrace with the helper class.
  raytrace_mesh(r0, r1, u, TrackAggregator(this, bins, lengths));
}

void StructuredMesh::surface_bins_crossed(
  Position r0, Position r1, const Direction& u, vector<int>& bins) const
{

  // Helper tally class.
  // stores a pointer to the mesh class and a reference to the bins parameter.
  // Performs the actual tally through the surface method.
  struct SurfaceAggregator {
    SurfaceAggregator(const StructuredMesh* _mesh, vector<int>& _bins)
      : mesh(_mesh), bins(_bins)
    {}
    void surface(const MeshIndex& ijk, int k, bool max, bool inward) const
    {
      int i_bin =
        4 * mesh->n_dimension_ * mesh->get_bin_from_indices(ijk) + 4 * k;
      if (max)
        i_bin += 2;
      if (inward)
        i_bin += 1;
      bins.push_back(i_bin);
    }
    void track(const MeshIndex& idx, double l) const {}

    const StructuredMesh* mesh;
    vector<int>& bins;
  };

  // Perform the mesh raytrace with the helper class.
  raytrace_mesh(r0, r1, u, SurfaceAggregator(this, bins));
}

//==============================================================================
// RegularMesh implementation
//==============================================================================

RegularMesh::RegularMesh(pugi::xml_node node) : StructuredMesh {node}
{
  // Determine number of dimensions for mesh
  if (!check_for_node(node, "dimension")) {
    fatal_error("Must specify <dimension> on a regular mesh.");
  }

  xt::xtensor<int, 1> shape = get_node_xarray<int>(node, "dimension");
  int n = n_dimension_ = shape.size();
  if (n != 1 && n != 2 && n != 3) {
    fatal_error("Mesh must be one, two, or three dimensions.");
  }
  std::copy(shape.begin(), shape.end(), shape_.begin());

  // Check that dimensions are all greater than zero
  if (xt::any(shape <= 0)) {
    fatal_error("All entries on the <dimension> element for a tally "
                "mesh must be positive.");
  }

  // Check for lower-left coordinates
  if (check_for_node(node, "lower_left")) {
    // Read mesh lower-left corner location
    lower_left_ = get_node_xarray<double>(node, "lower_left");
  } else {
    fatal_error("Must specify <lower_left> on a mesh.");
  }

  // Make sure lower_left and dimension match
  if (shape.size() != lower_left_.size()) {
    fatal_error("Number of entries on <lower_left> must be the same "
                "as the number of entries on <dimension>.");
  }

  if (check_for_node(node, "width")) {
    // Make sure one of upper-right or width were specified
    if (check_for_node(node, "upper_right")) {
      fatal_error("Cannot specify both <upper_right> and <width> on a mesh.");
    }

    width_ = get_node_xarray<double>(node, "width");

    // Check to ensure width has same dimensions
    auto n = width_.size();
    if (n != lower_left_.size()) {
      fatal_error("Number of entries on <width> must be the same as "
                  "the number of entries on <lower_left>.");
    }

    // Check for negative widths
    if (xt::any(width_ < 0.0)) {
      fatal_error("Cannot have a negative <width> on a tally mesh.");
    }

    // Set width and upper right coordinate
    upper_right_ = xt::eval(lower_left_ + shape * width_);

  } else if (check_for_node(node, "upper_right")) {
    upper_right_ = get_node_xarray<double>(node, "upper_right");

    // Check to ensure width has same dimensions
    auto n = upper_right_.size();
    if (n != lower_left_.size()) {
      fatal_error("Number of entries on <upper_right> must be the "
                  "same as the number of entries on <lower_left>.");
    }

    // Check that upper-right is above lower-left
    if (xt::any(upper_right_ < lower_left_)) {
      fatal_error("The <upper_right> coordinates must be greater than "
                  "the <lower_left> coordinates on a tally mesh.");
    }

    // Set width
    width_ = xt::eval((upper_right_ - lower_left_) / shape);
  } else {
    fatal_error("Must specify either <upper_right> or <width> on a mesh.");
  }

  // Set material volumes
  volume_frac_ = 1.0 / xt::prod(shape)();

  element_volume_ = 1.0;
  for (int i = 0; i < n_dimension_; i++) {
    element_volume_ *= width_[i];
  }
}

int RegularMesh::get_index_in_direction(double r, int i) const
{
  return std::ceil((r - lower_left_[i]) / width_[i]);
}

const std::string RegularMesh::mesh_type = "regular";

std::string RegularMesh::get_mesh_type() const
{
  return mesh_type;
}

double RegularMesh::positive_grid_boundary(const MeshIndex& ijk, int i) const
{
  return lower_left_[i] + ijk[i] * width_[i];
}

double RegularMesh::negative_grid_boundary(const MeshIndex& ijk, int i) const
{
  return lower_left_[i] + (ijk[i] - 1) * width_[i];
}

StructuredMesh::MeshDistance RegularMesh::distance_to_grid_boundary(
  const MeshIndex& ijk, int i, const Position& r0, const Direction& u,
  double l) const
{
  MeshDistance d;
  d.next_index = ijk[i];
  if (std::abs(u[i]) < FP_PRECISION)
    return d;

  d.max_surface = (u[i] > 0);
  if (d.max_surface && (ijk[i] <= shape_[i])) {
    d.next_index++;
    d.distance = (positive_grid_boundary(ijk, i) - r0[i]) / u[i];
  } else if (!d.max_surface && (ijk[i] >= 1)) {
    d.next_index--;
    d.distance = (negative_grid_boundary(ijk, i) - r0[i]) / u[i];
  }
  return d;
}

std::pair<vector<double>, vector<double>> RegularMesh::plot(
  Position plot_ll, Position plot_ur) const
{
  // Figure out which axes lie in the plane of the plot.
  array<int, 2> axes {-1, -1};
  if (plot_ur.z == plot_ll.z) {
    axes[0] = 0;
    if (n_dimension_ > 1)
      axes[1] = 1;
  } else if (plot_ur.y == plot_ll.y) {
    axes[0] = 0;
    if (n_dimension_ > 2)
      axes[1] = 2;
  } else if (plot_ur.x == plot_ll.x) {
    if (n_dimension_ > 1)
      axes[0] = 1;
    if (n_dimension_ > 2)
      axes[1] = 2;
  } else {
    fatal_error("Can only plot mesh lines on an axis-aligned plot");
  }

  // Get the coordinates of the mesh lines along both of the axes.
  array<vector<double>, 2> axis_lines;
  for (int i_ax = 0; i_ax < 2; ++i_ax) {
    int axis = axes[i_ax];
    if (axis == -1)
      continue;
    auto& lines {axis_lines[i_ax]};

    double coord = lower_left_[axis];
    for (int i = 0; i < shape_[axis] + 1; ++i) {
      if (coord >= plot_ll[axis] && coord <= plot_ur[axis])
        lines.push_back(coord);
      coord += width_[axis];
    }
  }

  return {axis_lines[0], axis_lines[1]};
}

void RegularMesh::to_hdf5_inner(hid_t mesh_group) const
{
  write_dataset(mesh_group, "dimension", get_x_shape());
  write_dataset(mesh_group, "lower_left", lower_left_);
  write_dataset(mesh_group, "upper_right", upper_right_);
  write_dataset(mesh_group, "width", width_);
}

xt::xtensor<double, 1> RegularMesh::count_sites(
  const SourceSite* bank, int64_t length, bool* outside) const
{
  // Determine shape of array for counts
  std::size_t m = this->n_bins();
  vector<std::size_t> shape = {m};

  // Create array of zeros
  xt::xarray<double> cnt {shape, 0.0};
  bool outside_ = false;

  for (int64_t i = 0; i < length; i++) {
    const auto& site = bank[i];

    // determine scoring bin for entropy mesh
    int mesh_bin = get_bin(site.r);

    // if outside mesh, skip particle
    if (mesh_bin < 0) {
      outside_ = true;
      continue;
    }

    // Add to appropriate bin
    cnt(mesh_bin) += site.wgt;
  }

  // Create copy of count data. Since ownership will be acquired by xtensor,
  // std::allocator must be used to avoid Valgrind mismatched free() / delete
  // warnings.
  int total = cnt.size();
  double* cnt_reduced = std::allocator<double> {}.allocate(total);

#ifdef OPENMC_MPI
  // collect values from all processors
  MPI_Reduce(
    cnt.data(), cnt_reduced, total, MPI_DOUBLE, MPI_SUM, 0, mpi::intracomm);

  // Check if there were sites outside the mesh for any processor
  if (outside) {
    MPI_Reduce(&outside_, outside, 1, MPI_C_BOOL, MPI_LOR, 0, mpi::intracomm);
  }
#else
  std::copy(cnt.data(), cnt.data() + total, cnt_reduced);
  if (outside)
    *outside = outside_;
#endif

  // Adapt reduced values in array back into an xarray
  auto arr = xt::adapt(cnt_reduced, total, xt::acquire_ownership(), shape);
  xt::xarray<double> counts = arr;

  return counts;
}

double RegularMesh::volume(const MeshIndex& ijk) const
{
  return element_volume_;
}

//==============================================================================
// RectilinearMesh implementation
//==============================================================================

RectilinearMesh::RectilinearMesh(pugi::xml_node node) : StructuredMesh {node}
{
  n_dimension_ = 3;

  grid_[0] = get_node_array<double>(node, "x_grid");
  grid_[1] = get_node_array<double>(node, "y_grid");
  grid_[2] = get_node_array<double>(node, "z_grid");

  if (int err = set_grid()) {
    fatal_error(openmc_err_msg);
  }
}

const std::string RectilinearMesh::mesh_type = "rectilinear";

std::string RectilinearMesh::get_mesh_type() const
{
  return mesh_type;
}

double RectilinearMesh::positive_grid_boundary(
  const MeshIndex& ijk, int i) const
{
  return grid_[i][ijk[i]];
}

double RectilinearMesh::negative_grid_boundary(
  const MeshIndex& ijk, int i) const
{
  return grid_[i][ijk[i] - 1];
}

StructuredMesh::MeshDistance RectilinearMesh::distance_to_grid_boundary(
  const MeshIndex& ijk, int i, const Position& r0, const Direction& u,
  double l) const
{
  MeshDistance d;
  d.next_index = ijk[i];
  if (std::abs(u[i]) < FP_PRECISION)
    return d;

  d.max_surface = (u[i] > 0);
  if (d.max_surface && (ijk[i] <= shape_[i])) {
    d.next_index++;
    d.distance = (positive_grid_boundary(ijk, i) - r0[i]) / u[i];
  } else if (!d.max_surface && (ijk[i] > 0)) {
    d.next_index--;
    d.distance = (negative_grid_boundary(ijk, i) - r0[i]) / u[i];
  }
  return d;
}

int RectilinearMesh::set_grid()
{
  shape_ = {static_cast<int>(grid_[0].size()) - 1,
    static_cast<int>(grid_[1].size()) - 1,
    static_cast<int>(grid_[2].size()) - 1};

  for (const auto& g : grid_) {
    if (g.size() < 2) {
      set_errmsg("x-, y-, and z- grids for rectilinear meshes "
                 "must each have at least 2 points");
      return OPENMC_E_INVALID_ARGUMENT;
    }
    if (std::adjacent_find(g.begin(), g.end(), std::greater_equal<>()) !=
        g.end()) {
      set_errmsg("Values in for x-, y-, and z- grids for "
                 "rectilinear meshes must be sorted and unique.");
      return OPENMC_E_INVALID_ARGUMENT;
    }
  }

  lower_left_ = {grid_[0].front(), grid_[1].front(), grid_[2].front()};
  upper_right_ = {grid_[0].back(), grid_[1].back(), grid_[2].back()};

  return 0;
}

int RectilinearMesh::get_index_in_direction(double r, int i) const
{
  return lower_bound_index(grid_[i].begin(), grid_[i].end(), r) + 1;
}

std::pair<vector<double>, vector<double>> RectilinearMesh::plot(
  Position plot_ll, Position plot_ur) const
{
  // Figure out which axes lie in the plane of the plot.
  array<int, 2> axes {-1, -1};
  if (plot_ur.z == plot_ll.z) {
    axes = {0, 1};
  } else if (plot_ur.y == plot_ll.y) {
    axes = {0, 2};
  } else if (plot_ur.x == plot_ll.x) {
    axes = {1, 2};
  } else {
    fatal_error("Can only plot mesh lines on an axis-aligned plot");
  }

  // Get the coordinates of the mesh lines along both of the axes.
  array<vector<double>, 2> axis_lines;
  for (int i_ax = 0; i_ax < 2; ++i_ax) {
    int axis = axes[i_ax];
    vector<double>& lines {axis_lines[i_ax]};

    for (auto coord : grid_[axis]) {
      if (coord >= plot_ll[axis] && coord <= plot_ur[axis])
        lines.push_back(coord);
    }
  }

  return {axis_lines[0], axis_lines[1]};
}

void RectilinearMesh::to_hdf5_inner(hid_t mesh_group) const
{
  write_dataset(mesh_group, "x_grid", grid_[0]);
  write_dataset(mesh_group, "y_grid", grid_[1]);
  write_dataset(mesh_group, "z_grid", grid_[2]);
}

double RectilinearMesh::volume(const MeshIndex& ijk) const
{
  double vol {1.0};

  for (int i = 0; i < n_dimension_; i++) {
    vol *= grid_[i][ijk[i]] - grid_[i][ijk[i] - 1];
  }
  return vol;
}

//==============================================================================
// CylindricalMesh implementation
//==============================================================================

CylindricalMesh::CylindricalMesh(pugi::xml_node node)
  : PeriodicStructuredMesh {node}
{
  n_dimension_ = 3;
  grid_[0] = get_node_array<double>(node, "r_grid");
  grid_[1] = get_node_array<double>(node, "phi_grid");
  grid_[2] = get_node_array<double>(node, "z_grid");
  origin_ = get_node_position(node, "origin");

  if (int err = set_grid()) {
    fatal_error(openmc_err_msg);
  }
}

const std::string CylindricalMesh::mesh_type = "cylindrical";

std::string CylindricalMesh::get_mesh_type() const
{
  return mesh_type;
}

StructuredMesh::MeshIndex CylindricalMesh::get_indices(
  Position r, bool& in_mesh) const
{
  local_coords(r);

  Position mapped_r;
  mapped_r[0] = std::hypot(r.x, r.y);
  mapped_r[2] = r[2];

  if (mapped_r[0] < FP_PRECISION) {
    mapped_r[1] = 0.0;
  } else {
    mapped_r[1] = std::atan2(r.y, r.x);
    if (mapped_r[1] < 0)
      mapped_r[1] += 2 * M_PI;
  }

  MeshIndex idx = StructuredMesh::get_indices(mapped_r, in_mesh);

  idx[1] = sanitize_phi(idx[1]);

  return idx;
}

Position CylindricalMesh::sample_element(
  const MeshIndex& ijk, uint64_t* seed) const
{
  double r_min = this->r(ijk[0] - 1);
  double r_max = this->r(ijk[0]);

  double phi_min = this->phi(ijk[1] - 1);
  double phi_max = this->phi(ijk[1]);

  double z_min = this->z(ijk[2] - 1);
  double z_max = this->z(ijk[2]);

  double r_min_sq = r_min * r_min;
  double r_max_sq = r_max * r_max;
  double r = std::sqrt(uniform_distribution(r_min_sq, r_max_sq, seed));
  double phi = uniform_distribution(phi_min, phi_max, seed);
  double z = uniform_distribution(z_min, z_max, seed);

  double x = r * std::cos(phi);
  double y = r * std::sin(phi);

  return origin_ + Position(x, y, z);
}

double CylindricalMesh::find_r_crossing(
  const Position& r, const Direction& u, double l, int shell) const
{

  if ((shell < 0) || (shell > shape_[0]))
    return INFTY;

  // solve r.x^2 + r.y^2 == r0^2
  // x^2 + 2*s*u*x + s^2*u^2 + s^2*v^2+2*s*v*y + y^2 -r0^2 = 0
  // s^2 * (u^2 + v^2) + 2*s*(u*x+v*y) + x^2+y^2-r0^2 = 0

  const double r0 = grid_[0][shell];
  if (r0 == 0.0)
    return INFTY;

  const double denominator = u.x * u.x + u.y * u.y;

  // Direction of flight is in z-direction. Will never intersect r.
  if (std::abs(denominator) < FP_PRECISION)
    return INFTY;

  // inverse of dominator to help the compiler to speed things up
  const double inv_denominator = 1.0 / denominator;

  const double p = (u.x * r.x + u.y * r.y) * inv_denominator;
  double c = r.x * r.x + r.y * r.y - r0 * r0;
  double D = p * p - c * inv_denominator;

  if (D < 0.0)
    return INFTY;

  D = std::sqrt(D);

  // the solution -p - D is always smaller as -p + D : Check this one first
  if (std::abs(c) <= RADIAL_MESH_TOL)
    return INFTY;

  if (-p - D > l)
    return -p - D;
  if (-p + D > l)
    return -p + D;

  return INFTY;
}

double CylindricalMesh::find_phi_crossing(
  const Position& r, const Direction& u, double l, int shell) const
{
  // Phi grid is [0, 2π], thus there is no real surface to cross
  if (full_phi_ && (shape_[1] == 1))
    return INFTY;

  shell = sanitize_phi(shell);

  const double p0 = grid_[1][shell];

  // solve y(s)/x(s) = tan(p0) = sin(p0)/cos(p0)
  // => x(s) * cos(p0) = y(s) * sin(p0)
  // => (y + s * v) * cos(p0) = (x + s * u) * sin(p0)
  // = s * (v * cos(p0) - u * sin(p0)) = - (y * cos(p0) - x * sin(p0))

  const double c0 = std::cos(p0);
  const double s0 = std::sin(p0);

  const double denominator = (u.x * s0 - u.y * c0);

  // Check if direction of flight is not parallel to phi surface
  if (std::abs(denominator) > FP_PRECISION) {
    const double s = -(r.x * s0 - r.y * c0) / denominator;
    // Check if solution is in positive direction of flight and crosses the
    // correct phi surface (not -phi)
    if ((s > l) && ((c0 * (r.x + s * u.x) + s0 * (r.y + s * u.y)) > 0.0))
      return s;
  }

  return INFTY;
}

StructuredMesh::MeshDistance CylindricalMesh::find_z_crossing(
  const Position& r, const Direction& u, double l, int shell) const
{
  MeshDistance d;
  d.next_index = shell;

  // Direction of flight is within xy-plane. Will never intersect z.
  if (std::abs(u.z) < FP_PRECISION)
    return d;

  d.max_surface = (u.z > 0.0);
  if (d.max_surface && (shell <= shape_[2])) {
    d.next_index += 1;
    d.distance = (grid_[2][shell] - r.z) / u.z;
  } else if (!d.max_surface && (shell > 0)) {
    d.next_index -= 1;
    d.distance = (grid_[2][shell - 1] - r.z) / u.z;
  }
  return d;
}

StructuredMesh::MeshDistance CylindricalMesh::distance_to_grid_boundary(
  const MeshIndex& ijk, int i, const Position& r0, const Direction& u,
  double l) const
{
  Position r = r0 - origin_;

  if (i == 0) {

    return std::min(
      MeshDistance(ijk[i] + 1, true, find_r_crossing(r, u, l, ijk[i])),
      MeshDistance(ijk[i] - 1, false, find_r_crossing(r, u, l, ijk[i] - 1)));

  } else if (i == 1) {

    return std::min(MeshDistance(sanitize_phi(ijk[i] + 1), true,
                      find_phi_crossing(r, u, l, ijk[i])),
      MeshDistance(sanitize_phi(ijk[i] - 1), false,
        find_phi_crossing(r, u, l, ijk[i] - 1)));

  } else {
    return find_z_crossing(r, u, l, ijk[i]);
  }
}

int CylindricalMesh::set_grid()
{
  shape_ = {static_cast<int>(grid_[0].size()) - 1,
    static_cast<int>(grid_[1].size()) - 1,
    static_cast<int>(grid_[2].size()) - 1};

  for (const auto& g : grid_) {
    if (g.size() < 2) {
      set_errmsg("r-, phi-, and z- grids for cylindrical meshes "
                 "must each have at least 2 points");
      return OPENMC_E_INVALID_ARGUMENT;
    }
    if (std::adjacent_find(g.begin(), g.end(), std::greater_equal<>()) !=
        g.end()) {
      set_errmsg("Values in for r-, phi-, and z- grids for "
                 "cylindrical meshes must be sorted and unique.");
      return OPENMC_E_INVALID_ARGUMENT;
    }
  }
  if (grid_[0].front() < 0.0) {
    set_errmsg("r-grid for "
               "cylindrical meshes must start at r >= 0.");
    return OPENMC_E_INVALID_ARGUMENT;
  }
  if (grid_[1].front() < 0.0) {
    set_errmsg("phi-grid for "
               "cylindrical meshes must start at phi >= 0.");
    return OPENMC_E_INVALID_ARGUMENT;
  }
  if (grid_[1].back() > 2.0 * PI) {
    set_errmsg("phi-grids for "
               "cylindrical meshes must end with theta <= 2*pi.");

    return OPENMC_E_INVALID_ARGUMENT;
  }

  full_phi_ = (grid_[1].front() == 0.0) && (grid_[1].back() == 2.0 * PI);

  lower_left_ = {origin_[0] - grid_[0].back(), origin_[1] - grid_[0].back(),
    origin_[2] + grid_[2].front()};
  upper_right_ = {origin_[0] + grid_[0].back(), origin_[1] + grid_[0].back(),
    origin_[2] + grid_[2].back()};

  return 0;
}

int CylindricalMesh::get_index_in_direction(double r, int i) const
{
  return lower_bound_index(grid_[i].begin(), grid_[i].end(), r) + 1;
}

std::pair<vector<double>, vector<double>> CylindricalMesh::plot(
  Position plot_ll, Position plot_ur) const
{
  fatal_error("Plot of cylindrical Mesh not implemented");

  // Figure out which axes lie in the plane of the plot.
  array<vector<double>, 2> axis_lines;
  return {axis_lines[0], axis_lines[1]};
}

void CylindricalMesh::to_hdf5_inner(hid_t mesh_group) const
{
  write_dataset(mesh_group, "r_grid", grid_[0]);
  write_dataset(mesh_group, "phi_grid", grid_[1]);
  write_dataset(mesh_group, "z_grid", grid_[2]);
  write_dataset(mesh_group, "origin", origin_);
}

double CylindricalMesh::volume(const MeshIndex& ijk) const
{
  double r_i = grid_[0][ijk[0] - 1];
  double r_o = grid_[0][ijk[0]];

  double phi_i = grid_[1][ijk[1] - 1];
  double phi_o = grid_[1][ijk[1]];

  double z_i = grid_[2][ijk[2] - 1];
  double z_o = grid_[2][ijk[2]];

  return 0.5 * (r_o * r_o - r_i * r_i) * (phi_o - phi_i) * (z_o - z_i);
}

//==============================================================================
// SphericalMesh implementation
//==============================================================================

SphericalMesh::SphericalMesh(pugi::xml_node node)
  : PeriodicStructuredMesh {node}
{
  n_dimension_ = 3;

  grid_[0] = get_node_array<double>(node, "r_grid");
  grid_[1] = get_node_array<double>(node, "theta_grid");
  grid_[2] = get_node_array<double>(node, "phi_grid");
  origin_ = get_node_position(node, "origin");

  if (int err = set_grid()) {
    fatal_error(openmc_err_msg);
  }
}

const std::string SphericalMesh::mesh_type = "spherical";

std::string SphericalMesh::get_mesh_type() const
{
  return mesh_type;
}

StructuredMesh::MeshIndex SphericalMesh::get_indices(
  Position r, bool& in_mesh) const
{
  local_coords(r);

  Position mapped_r;
  mapped_r[0] = r.norm();

  if (mapped_r[0] < FP_PRECISION) {
    mapped_r[1] = 0.0;
    mapped_r[2] = 0.0;
  } else {
    mapped_r[1] = std::acos(r.z / mapped_r.x);
    mapped_r[2] = std::atan2(r.y, r.x);
    if (mapped_r[2] < 0)
      mapped_r[2] += 2 * M_PI;
  }

  MeshIndex idx = StructuredMesh::get_indices(mapped_r, in_mesh);

  idx[1] = sanitize_theta(idx[1]);
  idx[2] = sanitize_phi(idx[2]);

  return idx;
}

Position SphericalMesh::sample_element(
  const MeshIndex& ijk, uint64_t* seed) const
{
  double r_min = this->r(ijk[0] - 1);
  double r_max = this->r(ijk[0]);

  double theta_min = this->theta(ijk[1] - 1);
  double theta_max = this->theta(ijk[1]);

  double phi_min = this->phi(ijk[2] - 1);
  double phi_max = this->phi(ijk[2]);

  double cos_theta = uniform_distribution(theta_min, theta_max, seed);
  double sin_theta = std::sin(std::acos(cos_theta));
  double phi = uniform_distribution(phi_min, phi_max, seed);
  double r_min_cub = std::pow(r_min, 3);
  double r_max_cub = std::pow(r_max, 3);
  // might be faster to do rejection here?
  double r = std::cbrt(uniform_distribution(r_min_cub, r_max_cub, seed));

  double x = r * std::cos(phi) * sin_theta;
  double y = r * std::sin(phi) * sin_theta;
  double z = r * cos_theta;

  return origin_ + Position(x, y, z);
}

double SphericalMesh::find_r_crossing(
  const Position& r, const Direction& u, double l, int shell) const
{
  if ((shell < 0) || (shell > shape_[0]))
    return INFTY;

  // solve |r+s*u| = r0
  // |r+s*u| = |r| + 2*s*r*u + s^2 (|u|==1 !)
  const double r0 = grid_[0][shell];
  if (r0 == 0.0)
    return INFTY;
  const double p = r.dot(u);
  double c = r.dot(r) - r0 * r0;
  double D = p * p - c;

  if (std::abs(c) <= RADIAL_MESH_TOL)
    return INFTY;

  if (D >= 0.0) {
    D = std::sqrt(D);
    // the solution -p - D is always smaller as -p + D : Check this one first
    if (-p - D > l)
      return -p - D;
    if (-p + D > l)
      return -p + D;
  }

  return INFTY;
}

double SphericalMesh::find_theta_crossing(
  const Position& r, const Direction& u, double l, int shell) const
{
  // Theta grid is [0, π], thus there is no real surface to cross
  if (full_theta_ && (shape_[1] == 1))
    return INFTY;

  shell = sanitize_theta(shell);

  // solving z(s) = cos/theta) * r(s) with r(s) = r+s*u
  // yields
  // a*s^2 + 2*b*s + c == 0 with
  // a = cos(theta)^2 - u.z * u.z
  // b = r*u * cos(theta)^2 - u.z * r.z
  // c = r*r * cos(theta)^2 - r.z^2

  const double cos_t = std::cos(grid_[1][shell]);
  const bool sgn = std::signbit(cos_t);
  const double cos_t_2 = cos_t * cos_t;

  const double a = cos_t_2 - u.z * u.z;
  const double b = r.dot(u) * cos_t_2 - r.z * u.z;
  const double c = r.dot(r) * cos_t_2 - r.z * r.z;

  // if factor of s^2 is zero, direction of flight is parallel to theta
  // surface
  if (std::abs(a) < FP_PRECISION) {
    // if b vanishes, direction of flight is within theta surface and crossing
    // is not possible
    if (std::abs(b) < FP_PRECISION)
      return INFTY;

    const double s = -0.5 * c / b;
    // Check if solution is in positive direction of flight and has correct
    // sign
    if ((s > l) && (std::signbit(r.z + s * u.z) == sgn))
      return s;

    // no crossing is possible
    return INFTY;
  }

  const double p = b / a;
  double D = p * p - c / a;

  if (D < 0.0)
    return INFTY;

  D = std::sqrt(D);

  // the solution -p-D is always smaller as -p+D : Check this one first
  double s = -p - D;
  // Check if solution is in positive direction of flight and has correct sign
  if ((s > l) && (std::signbit(r.z + s * u.z) == sgn))
    return s;

  s = -p + D;
  // Check if solution is in positive direction of flight and has correct sign
  if ((s > l) && (std::signbit(r.z + s * u.z) == sgn))
    return s;

  return INFTY;
}

double SphericalMesh::find_phi_crossing(
  const Position& r, const Direction& u, double l, int shell) const
{
  // Phi grid is [0, 2π], thus there is no real surface to cross
  if (full_phi_ && (shape_[2] == 1))
    return INFTY;

  shell = sanitize_phi(shell);

  const double p0 = grid_[2][shell];

  // solve y(s)/x(s) = tan(p0) = sin(p0)/cos(p0)
  // => x(s) * cos(p0) = y(s) * sin(p0)
  // => (y + s * v) * cos(p0) = (x + s * u) * sin(p0)
  // = s * (v * cos(p0) - u * sin(p0)) = - (y * cos(p0) - x * sin(p0))

  const double c0 = std::cos(p0);
  const double s0 = std::sin(p0);

  const double denominator = (u.x * s0 - u.y * c0);

  // Check if direction of flight is not parallel to phi surface
  if (std::abs(denominator) > FP_PRECISION) {
    const double s = -(r.x * s0 - r.y * c0) / denominator;
    // Check if solution is in positive direction of flight and crosses the
    // correct phi surface (not -phi)
    if ((s > l) && ((c0 * (r.x + s * u.x) + s0 * (r.y + s * u.y)) > 0.0))
      return s;
  }

  return INFTY;
}

StructuredMesh::MeshDistance SphericalMesh::distance_to_grid_boundary(
  const MeshIndex& ijk, int i, const Position& r0, const Direction& u,
  double l) const
{

  if (i == 0) {
    return std::min(
      MeshDistance(ijk[i] + 1, true, find_r_crossing(r0, u, l, ijk[i])),
      MeshDistance(ijk[i] - 1, false, find_r_crossing(r0, u, l, ijk[i] - 1)));

  } else if (i == 1) {
    return std::min(MeshDistance(sanitize_theta(ijk[i] + 1), true,
                      find_theta_crossing(r0, u, l, ijk[i])),
      MeshDistance(sanitize_theta(ijk[i] - 1), false,
        find_theta_crossing(r0, u, l, ijk[i] - 1)));

  } else {
    return std::min(MeshDistance(sanitize_phi(ijk[i] + 1), true,
                      find_phi_crossing(r0, u, l, ijk[i])),
      MeshDistance(sanitize_phi(ijk[i] - 1), false,
        find_phi_crossing(r0, u, l, ijk[i] - 1)));
  }
}

int SphericalMesh::set_grid()
{
  shape_ = {static_cast<int>(grid_[0].size()) - 1,
    static_cast<int>(grid_[1].size()) - 1,
    static_cast<int>(grid_[2].size()) - 1};

  for (const auto& g : grid_) {
    if (g.size() < 2) {
      set_errmsg("x-, y-, and z- grids for spherical meshes "
                 "must each have at least 2 points");
      return OPENMC_E_INVALID_ARGUMENT;
    }
    if (std::adjacent_find(g.begin(), g.end(), std::greater_equal<>()) !=
        g.end()) {
      set_errmsg("Values in for r-, theta-, and phi- grids for "
                 "spherical meshes must be sorted and unique.");
      return OPENMC_E_INVALID_ARGUMENT;
    }
    if (g.front() < 0.0) {
      set_errmsg("r-, theta-, and phi- grids for "
                 "spherical meshes must start at v >= 0.");
      return OPENMC_E_INVALID_ARGUMENT;
    }
  }
  if (grid_[1].back() > PI) {
    set_errmsg("theta-grids for "
               "spherical meshes must end with theta <= pi.");

    return OPENMC_E_INVALID_ARGUMENT;
  }
  if (grid_[2].back() > 2 * PI) {
    set_errmsg("phi-grids for "
               "spherical meshes must end with phi <= 2*pi.");
    return OPENMC_E_INVALID_ARGUMENT;
  }

  full_theta_ = (grid_[1].front() == 0.0) && (grid_[1].back() == PI);
  full_phi_ = (grid_[2].front() == 0.0) && (grid_[2].back() == 2 * PI);

  double r = grid_[0].back();
  lower_left_ = {origin_[0] - r, origin_[1] - r, origin_[2] - r};
  upper_right_ = {origin_[0] + r, origin_[1] + r, origin_[2] + r};

  return 0;
}

int SphericalMesh::get_index_in_direction(double r, int i) const
{
  return lower_bound_index(grid_[i].begin(), grid_[i].end(), r) + 1;
}

std::pair<vector<double>, vector<double>> SphericalMesh::plot(
  Position plot_ll, Position plot_ur) const
{
  fatal_error("Plot of spherical Mesh not implemented");

  // Figure out which axes lie in the plane of the plot.
  array<vector<double>, 2> axis_lines;
  return {axis_lines[0], axis_lines[1]};
}

void SphericalMesh::to_hdf5_inner(hid_t mesh_group) const
{
  write_dataset(mesh_group, "r_grid", grid_[0]);
  write_dataset(mesh_group, "theta_grid", grid_[1]);
  write_dataset(mesh_group, "phi_grid", grid_[2]);
  write_dataset(mesh_group, "origin", origin_);
}

double SphericalMesh::volume(const MeshIndex& ijk) const
{
  double r_i = grid_[0][ijk[0] - 1];
  double r_o = grid_[0][ijk[0]];

  double theta_i = grid_[1][ijk[1] - 1];
  double theta_o = grid_[1][ijk[1]];

  double phi_i = grid_[2][ijk[2] - 1];
  double phi_o = grid_[2][ijk[2]];

  return (1.0 / 3.0) * (r_o * r_o * r_o - r_i * r_i * r_i) *
         (std::cos(theta_i) - std::cos(theta_o)) * (phi_o - phi_i);
}

//==============================================================================
// Helper functions for the C API
//==============================================================================

int check_mesh(int32_t index)
{
  if (index < 0 || index >= model::meshes.size()) {
    set_errmsg("Index in meshes array is out of bounds.");
    return OPENMC_E_OUT_OF_BOUNDS;
  }
  return 0;
}

template<class T>
int check_mesh_type(int32_t index)
{
  if (int err = check_mesh(index))
    return err;

  T* mesh = dynamic_cast<T*>(model::meshes[index].get());
  if (!mesh) {
    set_errmsg("This function is not valid for input mesh.");
    return OPENMC_E_INVALID_TYPE;
  }
  return 0;
}

template<class T>
bool is_mesh_type(int32_t index)
{
  T* mesh = dynamic_cast<T*>(model::meshes[index].get());
  return mesh;
}

//==============================================================================
// C API functions
//==============================================================================

// Return the type of mesh as a C string
extern "C" int openmc_mesh_get_type(int32_t index, char* type)
{
  if (int err = check_mesh(index))
    return err;

  std::strcpy(type, model::meshes[index].get()->get_mesh_type().c_str());

  return 0;
}

//! Extend the meshes array by n elements
extern "C" int openmc_extend_meshes(
  int32_t n, const char* type, int32_t* index_start, int32_t* index_end)
{
  if (index_start)
    *index_start = model::meshes.size();
  std::string mesh_type;

  for (int i = 0; i < n; ++i) {
    if (RegularMesh::mesh_type == type) {
      model::meshes.push_back(make_unique<RegularMesh>());
    } else if (RectilinearMesh::mesh_type == type) {
      model::meshes.push_back(make_unique<RectilinearMesh>());
    } else if (CylindricalMesh::mesh_type == type) {
      model::meshes.push_back(make_unique<CylindricalMesh>());
    } else if (SphericalMesh::mesh_type == type) {
      model::meshes.push_back(make_unique<SphericalMesh>());
    } else {
      throw std::runtime_error {"Unknown mesh type: " + std::string(type)};
    }
  }
  if (index_end)
    *index_end = model::meshes.size() - 1;

  return 0;
}

//! Adds a new unstructured mesh to OpenMC
extern "C" int openmc_add_unstructured_mesh(
  const char filename[], const char library[], int* id)
{
  std::string lib_name(library);
  std::string mesh_file(filename);
  bool valid_lib = false;

#ifdef DAGMC
  if (lib_name == MOABMesh::mesh_lib_type) {
    model::meshes.push_back(std::move(make_unique<MOABMesh>(mesh_file)));
    valid_lib = true;
  }
#endif

#ifdef LIBMESH
  if (lib_name == LibMesh::mesh_lib_type) {
    model::meshes.push_back(std::move(make_unique<LibMesh>(mesh_file)));
    valid_lib = true;
  }
#endif

  if (!valid_lib) {
    set_errmsg(fmt::format("Mesh library {} is not supported "
                           "by this build of OpenMC",
      lib_name));
    return OPENMC_E_INVALID_ARGUMENT;
  }

  // auto-assign new ID
  model::meshes.back()->set_id(-1);
  *id = model::meshes.back()->id_;

  return 0;
}

//! Return the index in the meshes array of a mesh with a given ID
extern "C" int openmc_get_mesh_index(int32_t id, int32_t* index)
{
  auto pair = model::mesh_map.find(id);
  if (pair == model::mesh_map.end()) {
    set_errmsg("No mesh exists with ID=" + std::to_string(id) + ".");
    return OPENMC_E_INVALID_ID;
  }
  *index = pair->second;
  return 0;
}

//! Return the ID of a mesh
extern "C" int openmc_mesh_get_id(int32_t index, int32_t* id)
{
  if (int err = check_mesh(index))
    return err;
  *id = model::meshes[index]->id_;
  return 0;
}

//! Set the ID of a mesh
extern "C" int openmc_mesh_set_id(int32_t index, int32_t id)
{
  if (int err = check_mesh(index))
    return err;
  model::meshes[index]->id_ = id;
  model::mesh_map[id] = index;
  return 0;
}

//! Get the number of elements in a mesh
extern "C" int openmc_mesh_get_n_elements(int32_t index, size_t* n)
{
  if (int err = check_mesh(index))
    return err;
  *n = model::meshes[index]->n_bins();
  return 0;
}

//! Get the volume of each element in the mesh
extern "C" int openmc_mesh_get_volumes(int32_t index, double* volumes)
{
  if (int err = check_mesh(index))
    return err;
  for (int i = 0; i < model::meshes[index]->n_bins(); ++i) {
    volumes[i] = model::meshes[index]->volume(i);
  }
  return 0;
}

//! Get the bounding box of a mesh
extern "C" int openmc_mesh_bounding_box(int32_t index, double* ll, double* ur)
{
  if (int err = check_mesh(index))
    return err;

  BoundingBox bbox = model::meshes[index]->bounding_box();

  // set lower left corner values
  ll[0] = bbox.xmin;
  ll[1] = bbox.ymin;
  ll[2] = bbox.zmin;

  // set upper right corner values
  ur[0] = bbox.xmax;
  ur[1] = bbox.ymax;
  ur[2] = bbox.zmax;
  return 0;
}

extern "C" int openmc_mesh_material_volumes(int32_t index, int nx, int ny,
  int nz, int table_size, int32_t* materials, double* volumes)
{
  if (int err = check_mesh(index))
    return err;

  try {
    model::meshes[index]->material_volumes(
      nx, ny, nz, table_size, materials, volumes);
  } catch (const std::exception& e) {
    set_errmsg(e.what());
    if (starts_with(e.what(), "Mesh")) {
      return OPENMC_E_GEOMETRY;
    } else {
      return OPENMC_E_ALLOCATE;
    }
  }

  return 0;
}

extern "C" int openmc_mesh_get_plot_bins(int32_t index, Position origin,
  Position width, int basis, int* pixels, int32_t* data)
{
  if (int err = check_mesh(index))
    return err;
  const auto& mesh = model::meshes[index].get();

  int pixel_width = pixels[0];
  int pixel_height = pixels[1];

  // get pixel size
  double in_pixel = (width[0]) / static_cast<double>(pixel_width);
  double out_pixel = (width[1]) / static_cast<double>(pixel_height);

  // setup basis indices and initial position centered on pixel
  int in_i, out_i;
  Position xyz = origin;
  enum class PlotBasis { xy = 1, xz = 2, yz = 3 };
  PlotBasis basis_enum = static_cast<PlotBasis>(basis);
  switch (basis_enum) {
  case PlotBasis::xy:
    in_i = 0;
    out_i = 1;
    break;
  case PlotBasis::xz:
    in_i = 0;
    out_i = 2;
    break;
  case PlotBasis::yz:
    in_i = 1;
    out_i = 2;
    break;
  default:
    UNREACHABLE();
  }

  // set initial position
  xyz[in_i] = origin[in_i] - width[0] / 2. + in_pixel / 2.;
  xyz[out_i] = origin[out_i] + width[1] / 2. - out_pixel / 2.;

#pragma omp parallel
  {
    Position r = xyz;

#pragma omp for
    for (int y = 0; y < pixel_height; y++) {
      r[out_i] = xyz[out_i] - out_pixel * y;
      for (int x = 0; x < pixel_width; x++) {
        r[in_i] = xyz[in_i] + in_pixel * x;
        data[pixel_width * y + x] = mesh->get_bin(r);
      }
    }
  }

  return 0;
}

//! Get the dimension of a regular mesh
extern "C" int openmc_regular_mesh_get_dimension(
  int32_t index, int** dims, int* n)
{
  if (int err = check_mesh_type<RegularMesh>(index))
    return err;
  RegularMesh* mesh = dynamic_cast<RegularMesh*>(model::meshes[index].get());
  *dims = mesh->shape_.data();
  *n = mesh->n_dimension_;
  return 0;
}

//! Set the dimension of a regular mesh
extern "C" int openmc_regular_mesh_set_dimension(
  int32_t index, int n, const int* dims)
{
  if (int err = check_mesh_type<RegularMesh>(index))
    return err;
  RegularMesh* mesh = dynamic_cast<RegularMesh*>(model::meshes[index].get());

  // Copy dimension
  mesh->n_dimension_ = n;
  std::copy(dims, dims + n, mesh->shape_.begin());
  return 0;
}

//! Get the regular mesh parameters
extern "C" int openmc_regular_mesh_get_params(
  int32_t index, double** ll, double** ur, double** width, int* n)
{
  if (int err = check_mesh_type<RegularMesh>(index))
    return err;
  RegularMesh* m = dynamic_cast<RegularMesh*>(model::meshes[index].get());

  if (m->lower_left_.dimension() == 0) {
    set_errmsg("Mesh parameters have not been set.");
    return OPENMC_E_ALLOCATE;
  }

  *ll = m->lower_left_.data();
  *ur = m->upper_right_.data();
  *width = m->width_.data();
  *n = m->n_dimension_;
  return 0;
}

//! Set the regular mesh parameters
extern "C" int openmc_regular_mesh_set_params(
  int32_t index, int n, const double* ll, const double* ur, const double* width)
{
  if (int err = check_mesh_type<RegularMesh>(index))
    return err;
  RegularMesh* m = dynamic_cast<RegularMesh*>(model::meshes[index].get());

  if (m->n_dimension_ == -1) {
    set_errmsg("Need to set mesh dimension before setting parameters.");
    return OPENMC_E_UNASSIGNED;
  }

  vector<std::size_t> shape = {static_cast<std::size_t>(n)};
  if (ll && ur) {
    m->lower_left_ = xt::adapt(ll, n, xt::no_ownership(), shape);
    m->upper_right_ = xt::adapt(ur, n, xt::no_ownership(), shape);
    m->width_ = (m->upper_right_ - m->lower_left_) / m->get_x_shape();
  } else if (ll && width) {
    m->lower_left_ = xt::adapt(ll, n, xt::no_ownership(), shape);
    m->width_ = xt::adapt(width, n, xt::no_ownership(), shape);
    m->upper_right_ = m->lower_left_ + m->get_x_shape() * m->width_;
  } else if (ur && width) {
    m->upper_right_ = xt::adapt(ur, n, xt::no_ownership(), shape);
    m->width_ = xt::adapt(width, n, xt::no_ownership(), shape);
    m->lower_left_ = m->upper_right_ - m->get_x_shape() * m->width_;
  } else {
    set_errmsg("At least two parameters must be specified.");
    return OPENMC_E_INVALID_ARGUMENT;
  }

  // Set material volumes

  // TODO: incorporate this into method in RegularMesh that can be called from
  // here and from constructor
  m->volume_frac_ = 1.0 / xt::prod(m->get_x_shape())();
  m->element_volume_ = 1.0;
  for (int i = 0; i < m->n_dimension_; i++) {
    m->element_volume_ *= m->width_[i];
  }

  return 0;
}

//! Set the mesh parameters for rectilinear, cylindrical and spharical meshes
template<class C>
int openmc_structured_mesh_set_grid_impl(int32_t index, const double* grid_x,
  const int nx, const double* grid_y, const int ny, const double* grid_z,
  const int nz)
{
  if (int err = check_mesh_type<C>(index))
    return err;

  C* m = dynamic_cast<C*>(model::meshes[index].get());

  m->n_dimension_ = 3;

  m->grid_[0].reserve(nx);
  m->grid_[1].reserve(ny);
  m->grid_[2].reserve(nz);

  for (int i = 0; i < nx; i++) {
    m->grid_[0].push_back(grid_x[i]);
  }
  for (int i = 0; i < ny; i++) {
    m->grid_[1].push_back(grid_y[i]);
  }
  for (int i = 0; i < nz; i++) {
    m->grid_[2].push_back(grid_z[i]);
  }

  int err = m->set_grid();
  return err;
}

//! Get the mesh parameters for rectilinear, cylindrical and spherical meshes
template<class C>
int openmc_structured_mesh_get_grid_impl(int32_t index, double** grid_x,
  int* nx, double** grid_y, int* ny, double** grid_z, int* nz)
{
  if (int err = check_mesh_type<C>(index))
    return err;
  C* m = dynamic_cast<C*>(model::meshes[index].get());

  if (m->lower_left_.dimension() == 0) {
    set_errmsg("Mesh parameters have not been set.");
    return OPENMC_E_ALLOCATE;
  }

  *grid_x = m->grid_[0].data();
  *nx = m->grid_[0].size();
  *grid_y = m->grid_[1].data();
  *ny = m->grid_[1].size();
  *grid_z = m->grid_[2].data();
  *nz = m->grid_[2].size();

  return 0;
}

//! Get the rectilinear mesh grid
extern "C" int openmc_rectilinear_mesh_get_grid(int32_t index, double** grid_x,
  int* nx, double** grid_y, int* ny, double** grid_z, int* nz)
{
  return openmc_structured_mesh_get_grid_impl<RectilinearMesh>(
    index, grid_x, nx, grid_y, ny, grid_z, nz);
}

//! Set the rectilienar mesh parameters
extern "C" int openmc_rectilinear_mesh_set_grid(int32_t index,
  const double* grid_x, const int nx, const double* grid_y, const int ny,
  const double* grid_z, const int nz)
{
  return openmc_structured_mesh_set_grid_impl<RectilinearMesh>(
    index, grid_x, nx, grid_y, ny, grid_z, nz);
}

//! Get the cylindrical mesh grid
extern "C" int openmc_cylindrical_mesh_get_grid(int32_t index, double** grid_x,
  int* nx, double** grid_y, int* ny, double** grid_z, int* nz)
{
  return openmc_structured_mesh_get_grid_impl<CylindricalMesh>(
    index, grid_x, nx, grid_y, ny, grid_z, nz);
}

//! Set the cylindrical mesh parameters
extern "C" int openmc_cylindrical_mesh_set_grid(int32_t index,
  const double* grid_x, const int nx, const double* grid_y, const int ny,
  const double* grid_z, const int nz)
{
  return openmc_structured_mesh_set_grid_impl<CylindricalMesh>(
    index, grid_x, nx, grid_y, ny, grid_z, nz);
}

//! Get the spherical mesh grid
extern "C" int openmc_spherical_mesh_get_grid(int32_t index, double** grid_x,
  int* nx, double** grid_y, int* ny, double** grid_z, int* nz)
{

  return openmc_structured_mesh_get_grid_impl<SphericalMesh>(
    index, grid_x, nx, grid_y, ny, grid_z, nz);
  ;
}

//! Set the spherical mesh parameters
extern "C" int openmc_spherical_mesh_set_grid(int32_t index,
  const double* grid_x, const int nx, const double* grid_y, const int ny,
  const double* grid_z, const int nz)
{
  return openmc_structured_mesh_set_grid_impl<SphericalMesh>(
    index, grid_x, nx, grid_y, ny, grid_z, nz);
}

#ifdef DAGMC

const std::string MOABMesh::mesh_lib_type = "moab";

MOABMesh::MOABMesh(pugi::xml_node node) : UnstructuredMesh(node)
{
  initialize();
}

MOABMesh::MOABMesh(const std::string& filename, double length_multiplier)
{
  filename_ = filename;
  set_length_multiplier(length_multiplier);
  initialize();
}

MOABMesh::MOABMesh(std::shared_ptr<moab::Interface> external_mbi)
{
  mbi_ = external_mbi;
  filename_ = "unknown (external file)";
  this->initialize();
}

void MOABMesh::initialize()
{

  // Create the MOAB interface and load data from file
  this->create_interface();

  // Initialise MOAB error code
  moab::ErrorCode rval = moab::MB_SUCCESS;

  // Set the dimension
  n_dimension_ = 3;

  // set member range of tetrahedral entities
  rval = mbi_->get_entities_by_dimension(0, n_dimension_, ehs_);
  if (rval != moab::MB_SUCCESS) {
    fatal_error("Failed to get all tetrahedral elements");
  }

  if (!ehs_.all_of_type(moab::MBTET)) {
    warning("Non-tetrahedral elements found in unstructured "
            "mesh file: " +
            filename_);
  }

  // set member range of vertices
  int vertex_dim = 0;
  rval = mbi_->get_entities_by_dimension(0, vertex_dim, verts_);
  if (rval != moab::MB_SUCCESS) {
    fatal_error("Failed to get all vertex handles");
  }

  // make an entity set for all tetrahedra
  // this is used for convenience later in output
  rval = mbi_->create_meshset(moab::MESHSET_SET, tetset_);
  if (rval != moab::MB_SUCCESS) {
    fatal_error("Failed to create an entity set for the tetrahedral elements");
  }

  rval = mbi_->add_entities(tetset_, ehs_);
  if (rval != moab::MB_SUCCESS) {
    fatal_error("Failed to add tetrahedra to an entity set.");
  }

  if (length_multiplier_ > 0.0) {
    // get the connectivity of all tets
    moab::Range adj;
    rval = mbi_->get_adjacencies(ehs_, 0, true, adj, moab::Interface::UNION);
    if (rval != moab::MB_SUCCESS) {
      fatal_error("Failed to get adjacent vertices of tetrahedra.");
    }
    // scale all vertex coords by multiplier (done individually so not all
    // coordinates are in memory twice at once)
    for (auto vert : adj) {
      // retrieve coords
      std::array<double, 3> coord;
      rval = mbi_->get_coords(&vert, 1, coord.data());
      if (rval != moab::MB_SUCCESS) {
        fatal_error("Could not get coordinates of vertex.");
      }
      // scale coords
      for (auto& c : coord) {
        c *= length_multiplier_;
      }
      // set new coords
      rval = mbi_->set_coords(&vert, 1, coord.data());
      if (rval != moab::MB_SUCCESS) {
        fatal_error("Failed to set new vertex coordinates");
      }
    }
  }

  // Determine bounds of mesh
  this->determine_bounds();
}

void MOABMesh::prepare_for_point_location()
{
  // if the KDTree has already been constructed, do nothing
  if (kdtree_)
    return;

  // build acceleration data structures
  compute_barycentric_data(ehs_);
  build_kdtree(ehs_);
}

void MOABMesh::create_interface()
{
  // Do not create a MOAB instance if one is already in memory
  if (mbi_)
    return;

  // create MOAB instance
  mbi_ = std::make_shared<moab::Core>();

  // load unstructured mesh file
  moab::ErrorCode rval = mbi_->load_file(filename_.c_str());
  if (rval != moab::MB_SUCCESS) {
    fatal_error("Failed to load the unstructured mesh file: " + filename_);
  }
}

void MOABMesh::build_kdtree(const moab::Range& all_tets)
{
  moab::Range all_tris;
  int adj_dim = 2;
  write_message("Getting tet adjacencies...", 7);
  moab::ErrorCode rval = mbi_->get_adjacencies(
    all_tets, adj_dim, true, all_tris, moab::Interface::UNION);
  if (rval != moab::MB_SUCCESS) {
    fatal_error("Failed to get adjacent triangles for tets");
  }

  if (!all_tris.all_of_type(moab::MBTRI)) {
    warning("Non-triangle elements found in tet adjacencies in "
            "unstructured mesh file: " +
            filename_);
  }

  // combine into one range
  moab::Range all_tets_and_tris;
  all_tets_and_tris.merge(all_tets);
  all_tets_and_tris.merge(all_tris);

  // create a kd-tree instance
  write_message(
    7, "Building adaptive k-d tree for tet mesh with ID {}...", id_);
  kdtree_ = make_unique<moab::AdaptiveKDTree>(mbi_.get());

  // Determine what options to use
  std::ostringstream options_stream;
  if (options_.empty()) {
    options_stream << "MAX_DEPTH=20;PLANE_SET=2;";
  } else {
    options_stream << options_;
  }
  moab::FileOptions file_opts(options_stream.str().c_str());

  // Build the k-d tree
  rval = kdtree_->build_tree(all_tets_and_tris, &kdtree_root_, &file_opts);
  if (rval != moab::MB_SUCCESS) {
    fatal_error("Failed to construct KDTree for the "
                "unstructured mesh file: " +
                filename_);
  }
}

void MOABMesh::intersect_track(const moab::CartVect& start,
  const moab::CartVect& dir, double track_len, vector<double>& hits) const
{
  hits.clear();

  moab::ErrorCode rval;
  vector<moab::EntityHandle> tris;
  // get all intersections with triangles in the tet mesh
  // (distances are relative to the start point, not the previous
  // intersection)
  rval = kdtree_->ray_intersect_triangles(kdtree_root_, FP_COINCIDENT,
    dir.array(), start.array(), tris, hits, 0, track_len);
  if (rval != moab::MB_SUCCESS) {
    fatal_error(
      "Failed to compute intersections on unstructured mesh: " + filename_);
  }

  // remove duplicate intersection distances
  std::unique(hits.begin(), hits.end());

  // sorts by first component of std::pair by default
  std::sort(hits.begin(), hits.end());
}

void MOABMesh::bins_crossed(Position r0, Position r1, const Direction& u,
  vector<int>& bins, vector<double>& lengths) const
{
  moab::CartVect start(r0.x, r0.y, r0.z);
  moab::CartVect end(r1.x, r1.y, r1.z);
  moab::CartVect dir(u.x, u.y, u.z);
  dir.normalize();

  double track_len = (end - start).length();
  if (track_len == 0.0)
    return;

  start -= TINY_BIT * dir;
  end += TINY_BIT * dir;

  vector<double> hits;
  intersect_track(start, dir, track_len, hits);

  bins.clear();
  lengths.clear();

  // if there are no intersections the track may lie entirely
  // within a single tet. If this is the case, apply entire
  // score to that tet and return.
  if (hits.size() == 0) {
    Position midpoint = r0 + u * (track_len * 0.5);
    int bin = this->get_bin(midpoint);
    if (bin != -1) {
      bins.push_back(bin);
      lengths.push_back(1.0);
    }
    return;
  }

  // for each segment in the set of tracks, try to look up a tet
  // at the midpoint of the segment
  Position current = r0;
  double last_dist = 0.0;
  for (const auto& hit : hits) {
    // get the segment length
    double segment_length = hit - last_dist;
    last_dist = hit;
    // find the midpoint of this segment
    Position midpoint = current + u * (segment_length * 0.5);
    // try to find a tet for this position
    int bin = this->get_bin(midpoint);

    // determine the start point for this segment
    current = r0 + u * hit;

    if (bin == -1) {
      continue;
    }

    bins.push_back(bin);
    lengths.push_back(segment_length / track_len);
  }

  // tally remaining portion of track after last hit if
  // the last segment of the track is in the mesh but doesn't
  // reach the other side of the tet
  if (hits.back() < track_len) {
    Position segment_start = r0 + u * hits.back();
    double segment_length = track_len - hits.back();
    Position midpoint = segment_start + u * (segment_length * 0.5);
    int bin = this->get_bin(midpoint);
    if (bin != -1) {
      bins.push_back(bin);
      lengths.push_back(segment_length / track_len);
    }
  }
};

moab::EntityHandle MOABMesh::get_tet(const Position& r) const
{
  moab::CartVect pos(r.x, r.y, r.z);
  // find the leaf of the kd-tree for this position
  moab::AdaptiveKDTreeIter kdtree_iter;
  moab::ErrorCode rval = kdtree_->point_search(pos.array(), kdtree_iter);
  if (rval != moab::MB_SUCCESS) {
    return 0;
  }

  // retrieve the tet elements of this leaf
  moab::EntityHandle leaf = kdtree_iter.handle();
  moab::Range tets;
  rval = mbi_->get_entities_by_dimension(leaf, 3, tets, false);
  if (rval != moab::MB_SUCCESS) {
    warning("MOAB error finding tets.");
  }

  // loop over the tets in this leaf, returning the containing tet if found
  for (const auto& tet : tets) {
    if (point_in_tet(pos, tet)) {
      return tet;
    }
  }

  // if no tet is found, return an invalid handle
  return 0;
}

double MOABMesh::volume(int bin) const
{
  return tet_volume(get_ent_handle_from_bin(bin));
}

std::string MOABMesh::library() const
{
  return mesh_lib_type;
}

// Sample position within a tet for MOAB type tets
Position MOABMesh::sample_element(int32_t bin, uint64_t* seed) const
{

  moab::EntityHandle tet_ent = get_ent_handle_from_bin(bin);

  // Get vertex coordinates for MOAB tet
  const moab::EntityHandle* conn1;
  int conn1_size;
  moab::ErrorCode rval = mbi_->get_connectivity(tet_ent, conn1, conn1_size);
  if (rval != moab::MB_SUCCESS || conn1_size != 4) {
    fatal_error(fmt::format(
      "Failed to get tet connectivity or connectivity size ({}) is invalid.",
      conn1_size));
  }
  moab::CartVect p[4];
  rval = mbi_->get_coords(conn1, conn1_size, p[0].array());
  if (rval != moab::MB_SUCCESS) {
    fatal_error("Failed to get tet coords");
  }

  std::array<Position, 4> tet_verts;
  for (int i = 0; i < 4; i++) {
    tet_verts[i] = {p[i][0], p[i][1], p[i][2]};
  }
  // Samples position within tet using Barycentric stuff
  return this->sample_tet(tet_verts, seed);
}

double MOABMesh::tet_volume(moab::EntityHandle tet) const
{
  vector<moab::EntityHandle> conn;
  moab::ErrorCode rval = mbi_->get_connectivity(&tet, 1, conn);
  if (rval != moab::MB_SUCCESS) {
    fatal_error("Failed to get tet connectivity");
  }

  moab::CartVect p[4];
  rval = mbi_->get_coords(conn.data(), conn.size(), p[0].array());
  if (rval != moab::MB_SUCCESS) {
    fatal_error("Failed to get tet coords");
  }

  return 1.0 / 6.0 * (((p[1] - p[0]) * (p[2] - p[0])) % (p[3] - p[0]));
}

int MOABMesh::get_bin(Position r) const
{
  moab::EntityHandle tet = get_tet(r);
  if (tet == 0) {
    return -1;
  } else {
    return get_bin_from_ent_handle(tet);
  }
}

void MOABMesh::compute_barycentric_data(const moab::Range& tets)
{
  moab::ErrorCode rval;

  baryc_data_.clear();
  baryc_data_.resize(tets.size());

  // compute the barycentric data for each tet element
  // and store it as a 3x3 matrix
  for (auto& tet : tets) {
    vector<moab::EntityHandle> verts;
    rval = mbi_->get_connectivity(&tet, 1, verts);
    if (rval != moab::MB_SUCCESS) {
      fatal_error("Failed to get connectivity of tet on umesh: " + filename_);
    }

    moab::CartVect p[4];
    rval = mbi_->get_coords(verts.data(), verts.size(), p[0].array());
    if (rval != moab::MB_SUCCESS) {
      fatal_error("Failed to get coordinates of a tet in umesh: " + filename_);
    }

    moab::Matrix3 a(p[1] - p[0], p[2] - p[0], p[3] - p[0], true);

    // invert now to avoid this cost later
    a = a.transpose().inverse();
    baryc_data_.at(get_bin_from_ent_handle(tet)) = a;
  }
}

bool MOABMesh::point_in_tet(
  const moab::CartVect& r, moab::EntityHandle tet) const
{

  moab::ErrorCode rval;

  // get tet vertices
  vector<moab::EntityHandle> verts;
  rval = mbi_->get_connectivity(&tet, 1, verts);
  if (rval != moab::MB_SUCCESS) {
    warning("Failed to get vertices of tet in umesh: " + filename_);
    return false;
  }

  // first vertex is used as a reference point for the barycentric data -
  // retrieve its coordinates
  moab::CartVect p_zero;
  rval = mbi_->get_coords(verts.data(), 1, p_zero.array());
  if (rval != moab::MB_SUCCESS) {
    warning("Failed to get coordinates of a vertex in "
            "unstructured mesh: " +
            filename_);
    return false;
  }

  // look up barycentric data
  int idx = get_bin_from_ent_handle(tet);
  const moab::Matrix3& a_inv = baryc_data_[idx];

  moab::CartVect bary_coords = a_inv * (r - p_zero);

  return (bary_coords[0] >= 0.0 && bary_coords[1] >= 0.0 &&
          bary_coords[2] >= 0.0 &&
          bary_coords[0] + bary_coords[1] + bary_coords[2] <= 1.0);
}

int MOABMesh::get_bin_from_index(int idx) const
{
  if (idx >= n_bins()) {
    fatal_error(fmt::format("Invalid bin index: {}", idx));
  }
  return ehs_[idx] - ehs_[0];
}

int MOABMesh::get_index(const Position& r, bool* in_mesh) const
{
  int bin = get_bin(r);
  *in_mesh = bin != -1;
  return bin;
}

int MOABMesh::get_index_from_bin(int bin) const
{
  return bin;
}

std::pair<vector<double>, vector<double>> MOABMesh::plot(
  Position plot_ll, Position plot_ur) const
{
  // TODO: Implement mesh lines
  return {};
}

int MOABMesh::get_vert_idx_from_handle(moab::EntityHandle vert) const
{
  int idx = vert - verts_[0];
  if (idx >= n_vertices()) {
    fatal_error(
      fmt::format("Invalid vertex idx {} (# vertices {})", idx, n_vertices()));
  }
  return idx;
}

int MOABMesh::get_bin_from_ent_handle(moab::EntityHandle eh) const
{
  int bin = eh - ehs_[0];
  if (bin >= n_bins()) {
    fatal_error(fmt::format("Invalid bin: {}", bin));
  }
  return bin;
}

moab::EntityHandle MOABMesh::get_ent_handle_from_bin(int bin) const
{
  if (bin >= n_bins()) {
    fatal_error(fmt::format("Invalid bin index: ", bin));
  }
  return ehs_[0] + bin;
}

int MOABMesh::n_bins() const
{
  return ehs_.size();
}

int MOABMesh::n_surface_bins() const
{
  // collect all triangles in the set of tets for this mesh
  moab::Range tris;
  moab::ErrorCode rval;
  rval = mbi_->get_entities_by_type(0, moab::MBTRI, tris);
  if (rval != moab::MB_SUCCESS) {
    warning("Failed to get all triangles in the mesh instance");
    return -1;
  }
  return 2 * tris.size();
}

Position MOABMesh::centroid(int bin) const
{
  moab::ErrorCode rval;

  auto tet = this->get_ent_handle_from_bin(bin);

  // look up the tet connectivity
  vector<moab::EntityHandle> conn;
  rval = mbi_->get_connectivity(&tet, 1, conn);
  if (rval != moab::MB_SUCCESS) {
    warning("Failed to get connectivity of a mesh element.");
    return {};
  }

  // get the coordinates
  vector<moab::CartVect> coords(conn.size());
  rval = mbi_->get_coords(conn.data(), conn.size(), coords[0].array());
  if (rval != moab::MB_SUCCESS) {
    warning("Failed to get the coordinates of a mesh element.");
    return {};
  }

  // compute the centroid of the element vertices
  moab::CartVect centroid(0.0, 0.0, 0.0);
  for (const auto& coord : coords) {
    centroid += coord;
  }
  centroid /= double(coords.size());

  return {centroid[0], centroid[1], centroid[2]};
}

int MOABMesh::n_vertices() const
{
  return verts_.size();
}

Position MOABMesh::vertex(int id) const
{

  moab::ErrorCode rval;

  moab::EntityHandle vert = verts_[id];

  moab::CartVect coords;
  rval = mbi_->get_coords(&vert, 1, coords.array());
  if (rval != moab::MB_SUCCESS) {
    fatal_error("Failed to get the coordinates of a vertex.");
  }

  return {coords[0], coords[1], coords[2]};
}

std::vector<int> MOABMesh::connectivity(int bin) const
{
  moab::ErrorCode rval;

  auto tet = get_ent_handle_from_bin(bin);

  // look up the tet connectivity
  vector<moab::EntityHandle> conn;
  rval = mbi_->get_connectivity(&tet, 1, conn);
  if (rval != moab::MB_SUCCESS) {
    fatal_error("Failed to get connectivity of a mesh element.");
    return {};
  }

  std::vector<int> verts(4);
  for (int i = 0; i < verts.size(); i++) {
    verts[i] = get_vert_idx_from_handle(conn[i]);
  }

  return verts;
}

std::pair<moab::Tag, moab::Tag> MOABMesh::get_score_tags(
  std::string score) const
{
  moab::ErrorCode rval;
  // add a tag to the mesh
  // all scores are treated as a single value
  // with an uncertainty
  moab::Tag value_tag;

  // create the value tag if not present and get handle
  double default_val = 0.0;
  auto val_string = score + "_mean";
  rval = mbi_->tag_get_handle(val_string.c_str(), 1, moab::MB_TYPE_DOUBLE,
    value_tag, moab::MB_TAG_DENSE | moab::MB_TAG_CREAT, &default_val);
  if (rval != moab::MB_SUCCESS) {
    auto msg =
      fmt::format("Could not create or retrieve the value tag for the score {}"
                  " on unstructured mesh {}",
        score, id_);
    fatal_error(msg);
  }

  // create the std dev tag if not present and get handle
  moab::Tag error_tag;
  std::string err_string = score + "_std_dev";
  rval = mbi_->tag_get_handle(err_string.c_str(), 1, moab::MB_TYPE_DOUBLE,
    error_tag, moab::MB_TAG_DENSE | moab::MB_TAG_CREAT, &default_val);
  if (rval != moab::MB_SUCCESS) {
    auto msg =
      fmt::format("Could not create or retrieve the error tag for the score {}"
                  " on unstructured mesh {}",
        score, id_);
    fatal_error(msg);
  }

  // return the populated tag handles
  return {value_tag, error_tag};
}

void MOABMesh::add_score(const std::string& score)
{
  auto score_tags = get_score_tags(score);
  tag_names_.push_back(score);
}

void MOABMesh::remove_scores()
{
  for (const auto& name : tag_names_) {
    auto value_name = name + "_mean";
    moab::Tag tag;
    moab::ErrorCode rval = mbi_->tag_get_handle(value_name.c_str(), tag);
    if (rval != moab::MB_SUCCESS)
      return;

    rval = mbi_->tag_delete(tag);
    if (rval != moab::MB_SUCCESS) {
      auto msg = fmt::format("Failed to delete mesh tag for the score {}"
                             " on unstructured mesh {}",
        name, id_);
      fatal_error(msg);
    }

    auto std_dev_name = name + "_std_dev";
    rval = mbi_->tag_get_handle(std_dev_name.c_str(), tag);
    if (rval != moab::MB_SUCCESS) {
      auto msg =
        fmt::format("Std. Dev. mesh tag does not exist for the score {}"
                    " on unstructured mesh {}",
          name, id_);
    }

    rval = mbi_->tag_delete(tag);
    if (rval != moab::MB_SUCCESS) {
      auto msg = fmt::format("Failed to delete mesh tag for the score {}"
                             " on unstructured mesh {}",
        name, id_);
      fatal_error(msg);
    }
  }
  tag_names_.clear();
}

void MOABMesh::set_score_data(const std::string& score,
  const vector<double>& values, const vector<double>& std_dev)
{
  auto score_tags = this->get_score_tags(score);

  moab::ErrorCode rval;
  // set the score value
  rval = mbi_->tag_set_data(score_tags.first, ehs_, values.data());
  if (rval != moab::MB_SUCCESS) {
    auto msg = fmt::format("Failed to set the tally value for score '{}' "
                           "on unstructured mesh {}",
      score, id_);
    warning(msg);
  }

  // set the error value
  rval = mbi_->tag_set_data(score_tags.second, ehs_, std_dev.data());
  if (rval != moab::MB_SUCCESS) {
    auto msg = fmt::format("Failed to set the tally error for score '{}' "
                           "on unstructured mesh {}",
      score, id_);
    warning(msg);
  }
}

void MOABMesh::write(const std::string& base_filename) const
{
  // add extension to the base name
  auto filename = base_filename + ".vtk";
  write_message(5, "Writing unstructured mesh {}...", filename);
  filename = settings::path_output + filename;

  // write the tetrahedral elements of the mesh only
  // to avoid clutter from zero-value data on other
  // elements during visualization
  moab::ErrorCode rval;
  rval = mbi_->write_mesh(filename.c_str(), &tetset_, 1);
  if (rval != moab::MB_SUCCESS) {
    auto msg = fmt::format("Failed to write unstructured mesh {}", id_);
    warning(msg);
  }
}

#endif

#ifdef LIBMESH

const std::string LibMesh::mesh_lib_type = "libmesh";

LibMesh::LibMesh(pugi::xml_node node) : UnstructuredMesh(node), adaptive_(false)
{
  // filename_ and length_multiplier_ will already be set by the
  // UnstructuredMesh constructor
  set_mesh_pointer_from_filename(filename_);
  set_length_multiplier(length_multiplier_);
  initialize();
}

// create the mesh from a pointer to a libMesh Mesh
LibMesh::LibMesh(libMesh::MeshBase& input_mesh, double length_multiplier)
  : adaptive_(input_mesh.n_active_elem() != input_mesh.n_elem())
{
  if (!dynamic_cast<libMesh::ReplicatedMesh*>(&input_mesh)) {
    fatal_error("At present LibMesh tallies require a replicated mesh. Please "
                "ensure 'input_mesh' is a libMesh::ReplicatedMesh.");
  }

  m_ = &input_mesh;
  set_length_multiplier(length_multiplier);
  initialize();
}

// create the mesh from an input file
LibMesh::LibMesh(const std::string& filename, double length_multiplier)
  : adaptive_(false)
{
  set_mesh_pointer_from_filename(filename);
  set_length_multiplier(length_multiplier);
  initialize();
}

void LibMesh::set_mesh_pointer_from_filename(const std::string& filename)
{
  filename_ = filename;
  unique_m_ =
    make_unique<libMesh::ReplicatedMesh>(*settings::libmesh_comm, n_dimension_);
  m_ = unique_m_.get();
  m_->read(filename_);
}

// build a libMesh equation system for storing values
void LibMesh::build_eqn_sys()
{
  eq_system_name_ = fmt::format("mesh_{}_system", id_);
  equation_systems_ = make_unique<libMesh::EquationSystems>(*m_);
  libMesh::ExplicitSystem& eq_sys =
    equation_systems_->add_system<libMesh::ExplicitSystem>(eq_system_name_);
}

// intialize from mesh file
void LibMesh::initialize()
{
  if (!settings::libmesh_comm) {
    fatal_error("Attempting to use an unstructured mesh without a libMesh "
                "communicator.");
  }

  // assuming that unstructured meshes used in OpenMC are 3D
  n_dimension_ = 3;

  if (length_multiplier_ > 0.0) {
    libMesh::MeshTools::Modification::scale(*m_, length_multiplier_);
  }
  // if OpenMC is managing the libMesh::MeshBase instance, prepare the mesh.
  // Otherwise assume that it is prepared by its owning application
  if (unique_m_) {
    m_->prepare_for_use();
  }

  // ensure that the loaded mesh is 3 dimensional
  if (m_->mesh_dimension() != n_dimension_) {
    fatal_error(fmt::format("Mesh file {} specified for use in an unstructured "
                            "mesh is not a 3D mesh.",
      filename_));
  }

  for (int i = 0; i < num_threads(); i++) {
    pl_.emplace_back(m_->sub_point_locator());
    pl_.back()->set_contains_point_tol(FP_COINCIDENT);
    pl_.back()->enable_out_of_mesh_mode();
  }

  // store first element in the mesh to use as an offset for bin indices
  auto first_elem = *m_->elements_begin();
  first_element_id_ = first_elem->id();

  // if the mesh is adaptive elements aren't guaranteed by libMesh to be
  // contiguous in ID space, so we need to map from bin indices (defined over
  // active elements) to global dof ids
  if (adaptive_) {
    bin_to_elem_map_.reserve(m_->n_active_elem());
    elem_to_bin_map_.resize(m_->n_elem(), -1);
    for (auto it = m_->active_elements_begin(); it != m_->active_elements_end();
         it++) {
      auto elem = *it;

      bin_to_elem_map_.push_back(elem->id());
      elem_to_bin_map_[elem->id()] = bin_to_elem_map_.size() - 1;
    }
  }

  // bounding box for the mesh for quick rejection checks
  bbox_ = libMesh::MeshTools::create_bounding_box(*m_);
  libMesh::Point ll = bbox_.min();
  libMesh::Point ur = bbox_.max();
  lower_left_ = {ll(0), ll(1), ll(2)};
  upper_right_ = {ur(0), ur(1), ur(2)};
}

// Sample position within a tet for LibMesh type tets
Position LibMesh::sample_element(int32_t bin, uint64_t* seed) const
{
  const auto& elem = get_element_from_bin(bin);
  // Get tet vertex coordinates from LibMesh
  std::array<Position, 4> tet_verts;
  for (int i = 0; i < elem.n_nodes(); i++) {
    auto node_ref = elem.node_ref(i);
    tet_verts[i] = {node_ref(0), node_ref(1), node_ref(2)};
  }
  // Samples position within tet using Barycentric coordinates
  return this->sample_tet(tet_verts, seed);
}

Position LibMesh::centroid(int bin) const
{
  const auto& elem = this->get_element_from_bin(bin);
  auto centroid = elem.vertex_average();
  return {centroid(0), centroid(1), centroid(2)};
}

int LibMesh::n_vertices() const
{
  return m_->n_nodes();
}

Position LibMesh::vertex(int vertex_id) const
{
  const auto node_ref = m_->node_ref(vertex_id);
  return {node_ref(0), node_ref(1), node_ref(2)};
}

std::vector<int> LibMesh::connectivity(int elem_id) const
{
  std::vector<int> conn;
  const auto* elem_ptr = m_->elem_ptr(elem_id);
  for (int i = 0; i < elem_ptr->n_nodes(); i++) {
    conn.push_back(elem_ptr->node_id(i));
  }
  return conn;
}

std::string LibMesh::library() const
{
  return mesh_lib_type;
}

int LibMesh::n_bins() const
{
  return m_->n_active_elem();
}

int LibMesh::n_surface_bins() const
{
  int n_bins = 0;
  for (int i = 0; i < this->n_bins(); i++) {
    const libMesh::Elem& e = get_element_from_bin(i);
    n_bins += e.n_faces();
    // if this is a boundary element, it will only be visited once,
    // the number of surface bins is incremented to
    for (auto neighbor_ptr : e.neighbor_ptr_range()) {
      // null neighbor pointer indicates a boundary face
      if (!neighbor_ptr) {
        n_bins++;
      }
    }
  }
  return n_bins;
}

void LibMesh::add_score(const std::string& var_name)
{
  if (adaptive_) {
    warning(fmt::format(
      "Exodus output cannot be provided as unstructured mesh {} is adaptive.",
      this->id_));

    return;
  }

  if (!equation_systems_) {
    build_eqn_sys();
  }

  // check if this is a new variable
  std::string value_name = var_name + "_mean";
  if (!variable_map_.count(value_name)) {
    auto& eqn_sys = equation_systems_->get_system(eq_system_name_);
    auto var_num =
      eqn_sys.add_variable(value_name, libMesh::CONSTANT, libMesh::MONOMIAL);
    variable_map_[value_name] = var_num;
  }

  std::string std_dev_name = var_name + "_std_dev";
  // check if this is a new variable
  if (!variable_map_.count(std_dev_name)) {
    auto& eqn_sys = equation_systems_->get_system(eq_system_name_);
    auto var_num =
      eqn_sys.add_variable(std_dev_name, libMesh::CONSTANT, libMesh::MONOMIAL);
    variable_map_[std_dev_name] = var_num;
  }
}

void LibMesh::remove_scores()
{
  if (equation_systems_) {
    auto& eqn_sys = equation_systems_->get_system(eq_system_name_);
    eqn_sys.clear();
    variable_map_.clear();
  }
}

void LibMesh::set_score_data(const std::string& var_name,
  const vector<double>& values, const vector<double>& std_dev)
{
  if (adaptive_) {
    warning(fmt::format(
      "Exodus output cannot be provided as unstructured mesh {} is adaptive.",
      this->id_));

    return;
  }

  if (!equation_systems_) {
    build_eqn_sys();
  }

  auto& eqn_sys = equation_systems_->get_system(eq_system_name_);

  if (!eqn_sys.is_initialized()) {
    equation_systems_->init();
  }

  const libMesh::DofMap& dof_map = eqn_sys.get_dof_map();

  // look up the value variable
  std::string value_name = var_name + "_mean";
  unsigned int value_num = variable_map_.at(value_name);
  // look up the std dev variable
  std::string std_dev_name = var_name + "_std_dev";
  unsigned int std_dev_num = variable_map_.at(std_dev_name);

  for (auto it = m_->local_elements_begin(); it != m_->local_elements_end();
       it++) {
    if (!(*it)->active()) {
      continue;
    }

    auto bin = get_bin_from_element(*it);

    // set value
    vector<libMesh::dof_id_type> value_dof_indices;
    dof_map.dof_indices(*it, value_dof_indices, value_num);
    assert(value_dof_indices.size() == 1);
    eqn_sys.solution->set(value_dof_indices[0], values.at(bin));

    // set std dev
    vector<libMesh::dof_id_type> std_dev_dof_indices;
    dof_map.dof_indices(*it, std_dev_dof_indices, std_dev_num);
    assert(std_dev_dof_indices.size() == 1);
    eqn_sys.solution->set(std_dev_dof_indices[0], std_dev.at(bin));
  }
}

void LibMesh::write(const std::string& filename) const
{
  if (adaptive_) {
    warning(fmt::format(
      "Exodus output cannot be provided as unstructured mesh {} is adaptive.",
      this->id_));

    return;
  }

  write_message(fmt::format(
    "Writing file: {}.e for unstructured mesh {}", filename, this->id_));
  libMesh::ExodusII_IO exo(*m_);
  std::set<std::string> systems_out = {eq_system_name_};
  exo.write_discontinuous_exodusII(
    filename + ".e", *equation_systems_, &systems_out);
}

void LibMesh::bins_crossed(Position r0, Position r1, const Direction& u,
  vector<int>& bins, vector<double>& lengths) const
{
  // TODO: Implement triangle crossings here
  fatal_error("Tracklength tallies on libMesh instances are not implemented.");
}

int LibMesh::get_bin(Position r) const
{
  // look-up a tet using the point locator
  libMesh::Point p(r.x, r.y, r.z);

  // quick rejection check
  if (!bbox_.contains_point(p)) {
    return -1;
  }

  const auto& point_locator = pl_.at(thread_num());

  const auto elem_ptr = (*point_locator)(p);
  return elem_ptr ? get_bin_from_element(elem_ptr) : -1;
}

int LibMesh::get_bin_from_element(const libMesh::Elem* elem) const
{
  int bin =
    adaptive_ ? elem_to_bin_map_[elem->id()] : elem->id() - first_element_id_;
  if (bin >= n_bins() || bin < 0) {
    fatal_error(fmt::format("Invalid bin: {}", bin));
  }
  return bin;
}

std::pair<vector<double>, vector<double>> LibMesh::plot(
  Position plot_ll, Position plot_ur) const
{
  return {};
}

const libMesh::Elem& LibMesh::get_element_from_bin(int bin) const
{
  return adaptive_ ? m_->elem_ref(bin_to_elem_map_.at(bin)) : m_->elem_ref(bin);
}

double LibMesh::volume(int bin) const
{
  return this->get_element_from_bin(bin).volume();
}

#endif // LIBMESH

//==============================================================================
// Non-member functions
//==============================================================================

void read_meshes(pugi::xml_node root)
{
  std::unordered_set<int> mesh_ids;

  for (auto node : root.children("mesh")) {
    // Check to make sure multiple meshes in the same file don't share IDs
    int id = std::stoi(get_node_value(node, "id"));
    if (contains(mesh_ids, id)) {
      fatal_error(fmt::format("Two or more meshes use the same unique ID "
                              "'{}' in the same input file",
        id));
    }
    mesh_ids.insert(id);

    // If we've already read a mesh with the same ID in a *different* file,
    // assume it is the same here
    if (model::mesh_map.find(id) != model::mesh_map.end()) {
      warning(fmt::format("Mesh with ID={} appears in multiple files.", id));
      continue;
    }

    std::string mesh_type;
    if (check_for_node(node, "type")) {
      mesh_type = get_node_value(node, "type", true, true);
    } else {
      mesh_type = "regular";
    }

    // determine the mesh library to use
    std::string mesh_lib;
    if (check_for_node(node, "library")) {
      mesh_lib = get_node_value(node, "library", true, true);
    }

    // Read mesh and add to vector
    if (mesh_type == RegularMesh::mesh_type) {
      model::meshes.push_back(make_unique<RegularMesh>(node));
    } else if (mesh_type == RectilinearMesh::mesh_type) {
      model::meshes.push_back(make_unique<RectilinearMesh>(node));
    } else if (mesh_type == CylindricalMesh::mesh_type) {
      model::meshes.push_back(make_unique<CylindricalMesh>(node));
    } else if (mesh_type == SphericalMesh::mesh_type) {
      model::meshes.push_back(make_unique<SphericalMesh>(node));
#ifdef DAGMC
    } else if (mesh_type == UnstructuredMesh::mesh_type &&
               mesh_lib == MOABMesh::mesh_lib_type) {
      model::meshes.push_back(make_unique<MOABMesh>(node));
#endif
#ifdef LIBMESH
    } else if (mesh_type == UnstructuredMesh::mesh_type &&
               mesh_lib == LibMesh::mesh_lib_type) {
      model::meshes.push_back(make_unique<LibMesh>(node));
#endif
    } else if (mesh_type == UnstructuredMesh::mesh_type) {
      fatal_error("Unstructured mesh support is not enabled or the mesh "
                  "library is invalid.");
    } else {
      fatal_error("Invalid mesh type: " + mesh_type);
    }

    // Map ID to position in vector
    model::mesh_map[model::meshes.back()->id_] = model::meshes.size() - 1;
  }
}

void meshes_to_hdf5(hid_t group)
{
  // Write number of meshes
  hid_t meshes_group = create_group(group, "meshes");
  int32_t n_meshes = model::meshes.size();
  write_attribute(meshes_group, "n_meshes", n_meshes);

  if (n_meshes > 0) {
    // Write IDs of meshes
    vector<int> ids;
    for (const auto& m : model::meshes) {
      m->to_hdf5(meshes_group);
      ids.push_back(m->id_);
    }
    write_attribute(meshes_group, "ids", ids);
  }

  close_group(meshes_group);
}

void free_memory_mesh()
{
  model::meshes.clear();
  model::mesh_map.clear();
}

extern "C" int n_meshes()
{
  return model::meshes.size();
}

} // namespace openmc<|MERGE_RESOLUTION|>--- conflicted
+++ resolved
@@ -964,17 +964,10 @@
         tally.surface(ijk, k, !distances[k].max_surface, true);
 
     } else { // not inside mesh
-<<<<<<< HEAD
-      
-      // For all directions outside the mesh, find the distance that we need to
-      // travel to reach the next surface. Use the largest distance, as only
-      // this will cross all outer surfaces.
-=======
 
       // For all directions outside the mesh, find the distance that we need
       // to travel to reach the next surface. Use the largest distance, as
       // only this will cross all outer surfaces.
->>>>>>> 8fb48f12
       int k_max {0};
       for (int k = 0; k < n; ++k) {
         if ((ijk[k] < 1 || ijk[k] > shape_[k]) &&
