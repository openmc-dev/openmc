module mgxs_data

  use constants
  use algorithm,       only: find
  use dict_header,     only: DictCharInt
  use error,           only: fatal_error
  use geometry_header, only: get_temperatures, cells
  use hdf5_interface
  use material_header, only: Material, materials, n_materials
  use mgxs_header
  use nuclide_header,  only: n_nuclides
  use output,          only: write_message
  use set_header,      only: SetChar
  use settings
  use stl_vector,      only: VectorReal
  use string,          only: to_lower
  implicit none

contains

!===============================================================================
! READ_XS reads all the cross sections for the problem and stores them in
! nuclides and sab_tables arrays
!===============================================================================

  subroutine read_mgxs()
    integer                 :: i              ! index in materials array
    integer                 :: j              ! index over nuclides in material
    integer                 :: i_nuclide      ! index in nuclides array
    character(20)           :: name           ! name of library to load
    integer                 :: representation ! Data representation
    character(MAX_LINE_LEN) :: temp_str
    type(Material), pointer :: mat
    type(SetChar)           :: already_read
    integer(HID_T)          :: file_id
    integer(HID_T)          :: xsdata_group
    logical                 :: file_exists
    type(VectorReal), allocatable :: temps(:)
    character(MAX_WORD_LEN) :: word
    integer, allocatable    :: array(:)

    ! Check if MGXS Library exists
    inquire(FILE=path_cross_sections, EXIST=file_exists)
    if (.not. file_exists) then

      ! Could not find MGXS Library file
      call fatal_error("Cross sections HDF5 file '" &
           // trim(path_cross_sections) // "' does not exist!")
    end if

    call write_message("Loading cross section data...", 5)

    ! Get temperatures
    call get_temperatures(temps)

    ! Open file for reading
    file_id = file_open(path_cross_sections, 'r', parallel=.true.)

    ! Read filetype
    call read_attribute(word, file_id, "filetype")
    if (word /= 'mgxs') then
      call fatal_error("Provided MGXS Library is not a MGXS Library file.")
    end if

    ! Read revision number for the MGXS Library file and make sure it matches
    ! with the current version
    call read_attribute(array, file_id, "version")
    if (any(array /= VERSION_MGXS_LIBRARY)) then
      call fatal_error("MGXS Library file version does not match current &
                       &version supported by OpenMC.")
    end if

    ! allocate arrays for MGXS storage and cross section cache
    allocate(nuclides_MG(n_nuclides))

    ! ==========================================================================
    ! READ ALL MGXS CROSS SECTION TABLES

    ! Loop over all files
    MATERIAL_LOOP: do i = 1, n_materials
      mat => materials(i)

      NUCLIDE_LOOP: do j = 1, mat % n_nuclides
        name = mat % names(j)

        if (.not. already_read % contains(name)) then
          i_nuclide = mat % nuclide(j)

          call write_message("Loading " // trim(name) // " data...", 6)

          ! Check to make sure cross section set exists in the library
          if (object_exists(file_id, trim(name))) then
            xsdata_group = open_group(file_id, trim(name))
          else
            call fatal_error("Data for '" // trim(name) // "' does not exist in "&
                 &// trim(path_cross_sections))
          end if

          ! First find out the data representation
          if (attribute_exists(xsdata_group, "representation")) then

            call read_attribute(temp_str, xsdata_group, "representation")

            if (trim(temp_str) == 'isotropic') then
              representation = MGXS_ISOTROPIC
            else if (trim(temp_str) == 'angle') then
              representation = MGXS_ANGLE
            else
              call fatal_error("Invalid Data Representation!")
            end if
          else
            ! Default to isotropic representation
            representation = MGXS_ISOTROPIC
          end if

          ! Now allocate accordingly
          select case(representation)

          case(MGXS_ISOTROPIC)
            allocate(MgxsIso :: nuclides_MG(i_nuclide) % obj)

          case(MGXS_ANGLE)
            allocate(MgxsAngle :: nuclides_MG(i_nuclide) % obj)

          end select

          ! Now read in the data specific to the type we just declared
          call nuclides_MG(i_nuclide) % obj % from_hdf5(xsdata_group, &
               num_energy_groups, num_delayed_groups, temps(i_nuclide), &
               temperature_method, temperature_tolerance, max_order, &
               legendre_to_tabular, legendre_to_tabular_points)

          ! Add name to dictionary
          call already_read % add(name)

        end if
      end do NUCLIDE_LOOP
    end do MATERIAL_LOOP

    ! Avoid some valgrind leak errors
    call already_read % clear()

    ! Loop around material
    MATERIAL_LOOP3: do i = 1, n_materials

      ! Get material
      mat => materials(i)

      ! Loop around nuclides in material
      NUCLIDE_LOOP2: do j = 1, mat % n_nuclides

        ! Is this fissionable?
        if (nuclides_MG(mat % nuclide(j)) % obj % fissionable) then
          mat % fissionable = .true.
        end if
        if (mat % fissionable) then
          exit NUCLIDE_LOOP2
        end if

      end do NUCLIDE_LOOP2
    end do MATERIAL_LOOP3

  end subroutine read_mgxs

!===============================================================================
! CREATE_MACRO_XS generates the macroscopic xs from the microscopic input data
!===============================================================================

  subroutine create_macro_xs()
    integer                       :: i_mat ! index in materials array
    type(Material), pointer       :: mat   ! current material
    type(VectorReal), allocatable :: kTs(:)

    allocate(macro_xs(n_materials))

    ! Get temperatures to read for each material
    call get_mat_kTs(kTs)

    ! Force all nuclides in a material to be the same representation.
    ! Therefore type(nuclides(mat % nuclide(1)) % obj) dictates type(macroxs).
    ! At the same time, we will find the scattering type, as that will dictate
    ! how we allocate the scatter object within macroxs.allocate(macro_xs(n_materials))
    do i_mat = 1, n_materials

      ! Get the material
      mat => materials(i_mat)

      ! Get the scattering type for the first nuclide
      select type(nuc => nuclides_MG(mat % nuclide(1)) % obj)
      type is (MgxsIso)
        allocate(MgxsIso :: macro_xs(i_mat) % obj)
      type is (MgxsAngle)
        allocate(MgxsAngle :: macro_xs(i_mat) % obj)
      end select

      ! Do not read materials which we do not actually use in the problem to
      ! reduce storage
      if (allocated(kTs(i_mat) % data)) then
        call macro_xs(i_mat) % obj % combine(kTs(i_mat), mat, nuclides_MG, &
             num_energy_groups, num_delayed_groups, max_order, &
             temperature_tolerance, temperature_method)
      end if
    end do

  end subroutine create_macro_xs

!===============================================================================
! GET_MAT_kTs returns a list of temperatures (in eV) that each
! material appears at in the model.
!===============================================================================

  subroutine get_mat_kTs(kTs)

    type(VectorReal), allocatable, intent(out) :: kTs(:)
    integer :: i, j        ! Cell and material index
    integer :: i_material  ! Index in materials array
    real(8) :: kT          ! temperature in eV

    allocate(kTs(size(materials)))

    do i = 1, size(cells)
      do j = 1, size(cells(i) % material)

        ! Skip any non-material cells and void materials
        if (cells(i) % material(j) == NONE .or. &
             cells(i) % material(j) == MATERIAL_VOID) cycle

        ! Get temperature of cell (rounding to nearest integer)
        if (size(cells(i) % sqrtkT) > 1) then
          kT = cells(i) % sqrtkT(j)**2
        else
          kT = cells(i) % sqrtkT(1)**2
        end if

<<<<<<< HEAD
        i_material = material_dict % get(cells(i) % material(j))
=======
        i_material = cells(i) % material(j)
>>>>>>> b77d2fd5

        ! Add temperature if it hasn't already been added
        if (find(kTs(i_material), kT) == -1) then
          call kTs(i_material) % push_back(kT)
        end if

      end do
    end do

  end subroutine get_mat_kTs

end module mgxs_data<|MERGE_RESOLUTION|>--- conflicted
+++ resolved
@@ -232,11 +232,7 @@
           kT = cells(i) % sqrtkT(1)**2
         end if
 
-<<<<<<< HEAD
-        i_material = material_dict % get(cells(i) % material(j))
-=======
         i_material = cells(i) % material(j)
->>>>>>> b77d2fd5
 
         ! Add temperature if it hasn't already been added
         if (find(kTs(i_material), kT) == -1) then
