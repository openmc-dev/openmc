module output

  use, intrinsic :: ISO_FORTRAN_ENV

  use constants
  use endf,            only: reaction_name
  use error,           only: fatal_error, warning
  use geometry_header, only: Cell, Universe, Lattice, RectLattice, &
                             HexLattice, BASE_UNIVERSE
  use global
  use math,            only: t_percentile
  use mesh_header,     only: RegularMesh
  use mesh,            only: mesh_indices_to_bin, bin_to_mesh_indices
  use nuclide_header
  use particle_header, only: LocalCoord, Particle
  use plot_header
  use sab_header,      only: SAlphaBeta
  use string,          only: to_upper, to_str, zero_padded, count_digits
  use tally_header,    only: TallyObject
  use tally_filter

  implicit none

  ! Short names for output and error units
  integer :: ou = OUTPUT_UNIT
  integer :: eu = ERROR_UNIT

contains

!===============================================================================
! TITLE prints the main title banner as well as information about the program
! developers, version, and date/time which the problem was run.
!===============================================================================

  subroutine title()

#ifdef _OPENMP
    use omp_lib
#endif

    write(UNIT=OUTPUT_UNIT, FMT='(/23(A/))') &
         '                               %%%%%%%%%%%%%%%', &
         '                          %%%%%%%%%%%%%%%%%%%%%%%%', &
         '                       %%%%%%%%%%%%%%%%%%%%%%%%%%%%%%', &
         '                     %%%%%%%%%%%%%%%%%%%%%%%%%%%%%%%%%%', &
         '                   %%%%%%%%%%%%%%%%%%%%%%%%%%%%%%%%%%%%%%', &
         '                  %%%%%%%%%%%%%%%%%%%%%%%%%%%%%%%%%%%%%%%%', &
         '                                   %%%%%%%%%%%%%%%%%%%%%%%%', &
         '                                    %%%%%%%%%%%%%%%%%%%%%%%%', &
         '                ###############      %%%%%%%%%%%%%%%%%%%%%%%%', &
         '               ##################     %%%%%%%%%%%%%%%%%%%%%%%', &
         '               ###################     %%%%%%%%%%%%%%%%%%%%%%%', &
         '               ####################     %%%%%%%%%%%%%%%%%%%%%%', &
         '               #####################     %%%%%%%%%%%%%%%%%%%%%', &
         '               ######################     %%%%%%%%%%%%%%%%%%%%', &
         '               #######################     %%%%%%%%%%%%%%%%%%', &
         '                #######################     %%%%%%%%%%%%%%%%%', &
         '                ######################     %%%%%%%%%%%%%%%%%', &
         '                 ####################     %%%%%%%%%%%%%%%%%', &
         '                   #################     %%%%%%%%%%%%%%%%%', &
         '                    ###############     %%%%%%%%%%%%%%%%', &
         '                      ############     %%%%%%%%%%%%%%%', &
         '                         ########     %%%%%%%%%%%%%%', &
         '                                     %%%%%%%%%%%'

    ! Write version information
    write(UNIT=OUTPUT_UNIT, FMT=*) &
         '                  | The OpenMC Monte Carlo Code'
    write(UNIT=OUTPUT_UNIT, FMT=*) &
         '        Copyright | 2011-2016 Massachusetts Institute of Technology'
    write(UNIT=OUTPUT_UNIT, FMT=*) &
         '          License | http://openmc.readthedocs.io/en/latest/license.html'
    write(UNIT=OUTPUT_UNIT, FMT='(11X,"Version | ",I1,".",I1,".",I1)') &
         VERSION_MAJOR, VERSION_MINOR, VERSION_RELEASE
#ifdef GIT_SHA1
    write(UNIT=OUTPUT_UNIT, FMT='(10X,"Git SHA1 | ",A)') GIT_SHA1
#endif

    ! Write the date and time
    write(UNIT=OUTPUT_UNIT, FMT='(9X,"Date/Time | ",A)') time_stamp()

#ifdef MPI
    ! Write number of processors
    write(UNIT=OUTPUT_UNIT, FMT='(5X,"MPI Processes | ",A)') &
         trim(to_str(n_procs))
#endif

#ifdef _OPENMP
    ! Write number of OpenMP threads
    write(UNIT=OUTPUT_UNIT, FMT='(4X,"OpenMP Threads | ",A)') &
         trim(to_str(omp_get_max_threads()))
#endif

  end subroutine title

!===============================================================================
! TIME_STAMP returns the current date and time in a formatted string
!===============================================================================

  function time_stamp() result(current_time)

    character(19) :: current_time ! ccyy-mm-dd hh:mm:ss
    character(8)  :: date_        ! ccyymmdd
    character(10) :: time_        ! hhmmss.sss

    call date_and_time(DATE=date_, TIME=time_)
    current_time = date_(1:4) // "-" // date_(5:6) // "-" // date_(7:8) // &
         " " // time_(1:2) // ":" // time_(3:4) // ":" // time_(5:6)

  end function time_stamp

!===============================================================================
! HEADER displays a header block according to a specified level. If no level is
! specified, it is assumed to be a minor header block (H3).
!===============================================================================

  subroutine header(msg, unit, level)
    character(*), intent(in)      :: msg   ! header message
    integer, intent(in), optional :: unit  ! unit to write to
    integer, intent(in), optional :: level ! specified header level

    integer :: n            ! number of = signs on left
    integer :: m            ! number of = signs on right
    integer :: unit_        ! unit to write to
    integer :: header_level ! actual header level
    character(MAX_LINE_LEN) :: line

    ! set default level
    if (present(level)) then
      header_level = level
    else
      header_level = 3
    end if

    ! set default unit
    if (present(unit)) then
      unit_ = unit
    else
      unit_ = OUTPUT_UNIT
    end if

    ! determine how many times to repeat '=' character
    n = (63 - len_trim(msg))/2
    m = n
    if (mod(len_trim(msg),2) == 0) m = m + 1

    ! convert line to upper case
    line = to_upper(msg)

    ! print header based on level
    select case (header_level)
    case (1)
      write(UNIT=unit_, FMT='(/3(1X,A/))') repeat('=', 75), &
           repeat('=', n) // '>     ' // trim(line) // '     <' // &
           repeat('=', m), repeat('=', 75)
    case (2)
      write(UNIT=unit_, FMT='(/2(1X,A/))') trim(line), repeat('-', 75)
    case (3)
      write(UNIT=unit_, FMT='(/1X,A/)') repeat('=', n) // '>     ' // &
           trim(line) // '     <' // repeat('=', m)
    end select

  end subroutine header

!===============================================================================
! PRINT_VERSION shows the current version as well as copright and license
! information
!===============================================================================

  subroutine print_version()

    if (master) then
      write(UNIT=OUTPUT_UNIT, FMT='(1X,A,1X,I1,".",I1,".",I1)') &
           "OpenMC version", VERSION_MAJOR, VERSION_MINOR, VERSION_RELEASE
      write(UNIT=OUTPUT_UNIT, FMT=*) "Copyright (c) 2011-2015 &
           &Massachusetts Institute of Technology"
      write(UNIT=OUTPUT_UNIT, FMT=*) "MIT/X license at &
           &<http://mit-crpg.github.io/openmc/license.html>"
    end if

  end subroutine print_version

!===============================================================================
! PRINT_USAGE displays information about command line usage of OpenMC
!===============================================================================

  subroutine print_usage()

    if (master) then
      write(OUTPUT_UNIT,*) 'Usage: openmc [options] [directory]'
      write(OUTPUT_UNIT,*)
      write(OUTPUT_UNIT,*) 'Options:'
      write(OUTPUT_UNIT,*) '  -g, --geometry-debug   Run in geometry debugging mode'
      write(OUTPUT_UNIT,*) '  -n, --particles        Number of particles per generation'
      write(OUTPUT_UNIT,*) '  -p, --plot             Run in plotting mode'
      write(OUTPUT_UNIT,*) '  -r, --restart          Restart a previous run from a state point'
      write(OUTPUT_UNIT,*) '                         or a particle restart file'
      write(OUTPUT_UNIT,*) '  -s, --threads          Number of OpenMP threads'
      write(OUTPUT_UNIT,*) '  -t, --track            Write tracks for all particles'
      write(OUTPUT_UNIT,*) '  -v, --version          Show version information'
      write(OUTPUT_UNIT,*) '  -h, --help             Show this message'
    end if

  end subroutine print_usage

!===============================================================================
! WRITE_MESSAGE displays an informational message to the log file and the
! standard output stream.
!===============================================================================

  subroutine write_message(message, level)
    character(*), intent(in)           :: message ! message to write
    integer,      intent(in), optional :: level   ! verbosity level

    integer :: i_start    ! starting position
    integer :: i_end      ! ending position
    integer :: line_wrap  ! length of line
    integer :: length     ! length of message
    integer :: last_space ! index of last space (relative to start)

    ! Set length of line
    line_wrap = 80

    ! Only allow master to print to screen
    if (.not. master .and. present(level)) return

    if (.not. present(level) .or. level <= verbosity) then
      ! Determine length of message
      length = len_trim(message)

      i_start = 0
      do
        if (length - i_start < line_wrap + 1) then
          ! Remainder of message will fit on line
          write(ou, fmt='(1X,A)') message(i_start+1:length)
          exit

        else
          ! Determine last space in current line
          last_space = index(message(i_start+1:i_start+line_wrap), &
               ' ', BACK=.true.)
          if (last_space == 0) then
            i_end = min(length + 1, i_start+line_wrap) - 1
            write(ou, fmt='(1X,A)') message(i_start+1:i_end)
          else
            i_end = i_start + last_space
            write(ou, fmt='(1X,A)') message(i_start+1:i_end-1)
          end if

          ! Write up to last space

          ! Advance starting position
          i_start = i_end
          if (i_start > length) exit
        end if
      end do
    end if

  end subroutine write_message

!===============================================================================
! PRINT_PARTICLE displays the attributes of a particle
!===============================================================================

  subroutine print_particle(p)
    type(Particle), intent(in) :: p

    integer :: i ! index for coordinate levels
    type(Cell),       pointer :: c
    type(Universe),   pointer :: u
    class(Lattice),   pointer :: l

    ! display type of particle
    select case (p % type)
    case (NEUTRON)
      write(ou,*) 'Neutron ' // to_str(p % id)
    case (PHOTON)
      write(ou,*) 'Photon ' // to_str(p % id)
    case (ELECTRON)
      write(ou,*) 'Electron ' // to_str(p % id)
    case default
      write(ou,*) 'Unknown Particle ' // to_str(p % id)
    end select

    ! loop through each level of universes
    do i = 1, p % n_coord
      ! Print level
      write(ou,*) '  Level ' // trim(to_str(i - 1))

      ! Print cell for this level
      if (p % coord(i) % cell /= NONE) then
        c => cells(p % coord(i) % cell)
        write(ou,*) '    Cell             = ' // trim(to_str(c % id))
      end if

      ! Print universe for this level
      if (p % coord(i) % universe /= NONE) then
        u => universes(p % coord(i) % universe)
        write(ou,*) '    Universe         = ' // trim(to_str(u % id))
      end if

      ! Print information on lattice
      if (p % coord(i) % lattice /= NONE) then
        l => lattices(p % coord(i) % lattice) % obj
        write(ou,*) '    Lattice          = ' // trim(to_str(l % id))
        write(ou,*) '    Lattice position = (' // trim(to_str(&
             p % coord(i) % lattice_x)) // ',' // trim(to_str(&
             p % coord(i) % lattice_y)) // ')'
      end if

      ! Print local coordinates
      write(ou,'(1X,A,3ES12.4)') '    xyz = ', p % coord(i) % xyz
      write(ou,'(1X,A,3ES12.4)') '    uvw = ', p % coord(i) % uvw
    end do

    ! Print surface
    if (p % surface /= NONE) then
      write(ou,*) '  Surface = ' // to_str(sign(surfaces(i)%obj%id, p % surface))
    end if

    ! Display weight, energy, grid index, and interpolation factor
    write(ou,*) '  Weight = ' // to_str(p % wgt)
    if (run_CE) then
      write(ou,*) '  Energy = ' // to_str(p % E)
    else
      write(ou,*) '  Energy Group = ' // to_str(p % g)
    end if
    write(ou,*) '  Delayed Group = ' // to_str(p % delayed_group)
    write(ou,*)

  end subroutine print_particle

!===============================================================================
! PRINT_COLUMNS displays a header listing what physical values will displayed
! below them
!===============================================================================

  subroutine print_columns()

    write(UNIT=ou, FMT='(2X,A9,3X)', ADVANCE='NO') "Bat./Gen."
    write(UNIT=ou, FMT='(A8,3X)', ADVANCE='NO') "   k    "
    if (entropy_on) write(UNIT=ou, FMT='(A8,3X)', ADVANCE='NO') "Entropy "
    write(UNIT=ou, FMT='(A20,3X)', ADVANCE='NO') "     Average k      "
    if (cmfd_run) then
      write(UNIT=ou, FMT='(A8,3X)', ADVANCE='NO') " CMFD k "
      select case(trim(cmfd_display))
        case('entropy')
          write(UNIT=ou, FMT='(A8,3X)', ADVANCE='NO') "CMFD Ent"
        case('balance')
          write(UNIT=ou, FMT='(A8,3X)', ADVANCE='NO') "RMS Bal "
        case('source')
          write(UNIT=ou, FMT='(A8,3X)', ADVANCE='NO') "RMS Src "
        case('dominance')
          write(UNIT=ou, FMT='(A8,3X)', ADVANCE='NO') "Dom Rat "
      end select
    end if
    write(UNIT=ou, FMT=*)

    write(UNIT=ou, FMT='(2X,A9,3X)', ADVANCE='NO') "========="
    write(UNIT=ou, FMT='(A8,3X)', ADVANCE='NO') "========"
    if (entropy_on) write(UNIT=ou, FMT='(A8,3X)', ADVANCE='NO') "========"
    write(UNIT=ou, FMT='(A20,3X)', ADVANCE='NO') "===================="
    if (cmfd_run) then
      write(UNIT=ou, FMT='(A8,3X)', ADVANCE='NO') "========"
      if (cmfd_display /= '') &
           write(UNIT=ou, FMT='(A8,3X)', ADVANCE='NO') "========"
    end if
    write(UNIT=ou, FMT=*)

  end subroutine print_columns

!===============================================================================
! PRINT_GENERATION displays information for a generation of neutrons.
!===============================================================================

  subroutine print_generation()

    ! write out information about batch and generation
    write(UNIT=OUTPUT_UNIT, FMT='(2X,A9)', ADVANCE='NO') &
         trim(to_str(current_batch)) // "/" // trim(to_str(current_gen))
    write(UNIT=OUTPUT_UNIT, FMT='(3X,F8.5)', ADVANCE='NO') &
         k_generation(overall_gen)

    ! write out entropy info
    if (entropy_on) write(UNIT=OUTPUT_UNIT, FMT='(3X, F8.5)', ADVANCE='NO') &
         entropy(overall_gen)

    if (overall_gen - n_inactive*gen_per_batch > 1) then
      write(UNIT=OUTPUT_UNIT, FMT='(3X, F8.5," +/-",F8.5)', ADVANCE='NO') &
           keff, keff_std
    end if

    ! next line
    write(UNIT=OUTPUT_UNIT, FMT=*)

  end subroutine print_generation

!===============================================================================
! PRINT_BATCH_KEFF displays the last batch's tallied value of the neutron
! multiplication factor as well as the average value if we're in active batches
!===============================================================================

  subroutine print_batch_keff()

    ! write out information batch and option independent output
    write(UNIT=OUTPUT_UNIT, FMT='(2X,A9)', ADVANCE='NO') &
         trim(to_str(current_batch)) // "/" // trim(to_str(gen_per_batch))
    write(UNIT=OUTPUT_UNIT, FMT='(3X,F8.5)', ADVANCE='NO') &
         k_generation(overall_gen)

    ! write out entropy info
    if (entropy_on) write(UNIT=OUTPUT_UNIT, FMT='(3X, F8.5)', ADVANCE='NO') &
         entropy(current_batch*gen_per_batch)

    ! write out accumulated k-effective if after first active batch
    if (overall_gen - n_inactive*gen_per_batch > 1) then
      write(UNIT=OUTPUT_UNIT, FMT='(3X, F8.5," +/-",F8.5)', ADVANCE='NO') &
           keff, keff_std
    else
      write(UNIT=OUTPUT_UNIT, FMT='(23X)', ADVANCE='NO')
    end if

    ! write out cmfd keff if it is active and other display info
    if (cmfd_on) then
      write(UNIT=OUTPUT_UNIT, FMT='(3X, F8.5)', ADVANCE='NO') &
           cmfd % k_cmfd(current_batch)
      select case(trim(cmfd_display))
        case('entropy')
          write(UNIT=OUTPUT_UNIT, FMT='(3X, F8.5)', ADVANCE='NO') &
               cmfd % entropy(current_batch)
        case('balance')
          write(UNIT=OUTPUT_UNIT, FMT='(3X, F8.5)', ADVANCE='NO') &
               cmfd % balance(current_batch)
        case('source')
          write(UNIT=OUTPUT_UNIT, FMT='(3X, F8.5)', ADVANCE='NO') &
               cmfd % src_cmp(current_batch)
        case('dominance')
          write(UNIT=OUTPUT_UNIT, FMT='(3X, F8.5)', ADVANCE='NO') &
               cmfd % dom(current_batch)
      end select
    end if

    ! next line
    write(UNIT=OUTPUT_UNIT, FMT=*)

  end subroutine print_batch_keff

!===============================================================================
! PRINT_PLOT displays selected options for plotting
!===============================================================================

  subroutine print_plot()

    integer :: i ! loop index for plots
    type(ObjectPlot), pointer :: pl

    ! Display header for plotting
    call header("PLOTTING SUMMARY")

    do i = 1, n_plots
      pl => plots(i)

      ! Plot id
      write(ou,100) "Plot ID:", trim(to_str(pl % id))

      ! Plot filename
      write(ou,100) "Plot file:", trim(pl % path_plot)

      ! Plot level
      write(ou,100) "Universe depth:", trim(to_str(pl % level))

      ! Plot type
      if (pl % type == PLOT_TYPE_SLICE) then
        write(ou,100) "Plot Type:", "Slice"
      else if (pl % type == PLOT_TYPE_VOXEL) then
        write(ou,100) "Plot Type:", "Voxel"
      end if

      ! Plot parameters
      write(ou,100) "Origin:", trim(to_str(pl % origin(1))) // &
           " " // trim(to_str(pl % origin(2))) // " " // &
           trim(to_str(pl % origin(3)))
      if (pl % type == PLOT_TYPE_SLICE) then
        write(ou,100) "Width:", trim(to_str(pl % width(1))) // &
             " " // trim(to_str(pl % width(2)))
      else if (pl % type == PLOT_TYPE_VOXEL) then
        write(ou,100) "Width:", trim(to_str(pl % width(1))) // &
             " " // trim(to_str(pl % width(2))) // &
             " " // trim(to_str(pl % width(3)))
      end if
      if (pl % color_by == PLOT_COLOR_CELLS) then
        write(ou,100) "Coloring:", "Cells"
      else if (pl % color_by == PLOT_COLOR_MATS) then
        write(ou,100) "Coloring:", "Materials"
      end if
      if (pl % type == PLOT_TYPE_SLICE) then
        select case (pl % basis)
        case (PLOT_BASIS_XY)
          write(ou,100) "Basis:", "xy"
        case (PLOT_BASIS_XZ)
          write(ou,100) "Basis:", "xz"
        case (PLOT_BASIS_YZ)
          write(ou,100) "Basis:", "yz"
        end select
        write(ou,100) "Pixels:", trim(to_str(pl % pixels(1))) // " " // &
             trim(to_str(pl % pixels(2)))
      else if (pl % type == PLOT_TYPE_VOXEL) then
        write(ou,100) "Voxels:", trim(to_str(pl % pixels(1))) // " " // &
             trim(to_str(pl % pixels(2))) // " " // trim(to_str(pl % pixels(3)))
      end if

      write(ou,*)

    end do

    ! Format descriptor for columns
100 format (1X,A,T25,A)

  end subroutine print_plot

!===============================================================================
! PRINT_RUNTIME displays the total time elapsed for the entire run, for
! initialization, for computation, and for intergeneration synchronization.
!===============================================================================

  subroutine print_runtime()

    real(8)       :: speed_inactive  ! # of neutrons/second in inactive batches
    real(8)       :: speed_active    ! # of neutrons/second in active batches
    character(15) :: string

    ! display header block
    call header("Timing Statistics")

    ! display time elapsed for various sections
    write(ou,100) "Total time for initialization", time_initialize % elapsed
    write(ou,100) "  Reading cross sections", time_read_xs % elapsed
    write(ou,100) "Total time in simulation", time_inactive % elapsed + &
         time_active % elapsed
    write(ou,100) "  Time in transport only", time_transport % elapsed
    if (run_mode == MODE_EIGENVALUE) then
      write(ou,100) "  Time in inactive batches", time_inactive % elapsed
    end if
    write(ou,100) "  Time in active batches", time_active % elapsed
    if (run_mode == MODE_EIGENVALUE) then
      write(ou,100) "  Time synchronizing fission bank", time_bank % elapsed
      write(ou,100) "    Sampling source sites", time_bank_sample % elapsed
      write(ou,100) "    SEND/RECV source sites", time_bank_sendrecv % elapsed
    end if
    write(ou,100) "  Time accumulating tallies", time_tallies % elapsed
    write(ou,100) "  Time writing statepoints", time_statepoint % elapsed
    write(ou,100) "  Time writing materials", time_matdump % elapsed
    if (cmfd_run) write(ou,100) "  Time in CMFD", time_cmfd % elapsed
    if (cmfd_run) write(ou,100) "    Building matrices", &
                  time_cmfdbuild % elapsed
    if (cmfd_run) write(ou,100) "    Solving matrices", &
                  time_cmfdsolve % elapsed
    write(ou,100) "Total time for finalization", time_finalize % elapsed
    write(ou,100) "Total time elapsed", time_total % elapsed

    ! Calculate particle rate in active/inactive batches
    if (restart_run) then
      if (restart_batch < n_inactive) then
        speed_inactive = real(n_particles * (n_inactive - restart_batch) * &
             gen_per_batch) / time_inactive % elapsed
        speed_active = real(n_particles * n_active * gen_per_batch) / &
             time_active % elapsed
      else
        speed_inactive = ZERO
        speed_active = real(n_particles * (n_batches - restart_batch) * &
             gen_per_batch) / time_active % elapsed
      end if
    else
      if (n_inactive > 0) then
        speed_inactive = real(n_particles * n_inactive * gen_per_batch) / &
             time_inactive % elapsed
      end if
      speed_active = real(n_particles * n_active * gen_per_batch) / &
           time_active % elapsed
    end if

    ! display calculation rate
    if (.not. (restart_run .and. (restart_batch >= n_inactive)) &
         .and. n_inactive > 0) then
      string = to_str(speed_inactive)
      write(ou,101) "Calculation Rate (inactive)", trim(string)
    end if
    string = to_str(speed_active)
    write(ou,101) "Calculation Rate (active)", trim(string)

    ! format for write statements
100 format (1X,A,T36,"= ",ES11.4," seconds")
101 format (1X,A,T36,"=  ",A," neutrons/second")

  end subroutine print_runtime

!===============================================================================
! PRINT_RESULTS displays various estimates of k-effective as well as the global
! leakage rate.
!===============================================================================

  subroutine print_results()

    real(8) :: alpha   ! significance level for CI
    real(8) :: t_value ! t-value for confidence intervals

    ! display header block for results
    call header("Results")

    if (confidence_intervals) then
      ! Calculate t-value for confidence intervals
      alpha = ONE - CONFIDENCE_LEVEL
      t_value = t_percentile(ONE - alpha/TWO, n_realizations - 1)

      ! Adjust sum_sq
      global_tallies(:) % sum_sq = t_value * global_tallies(:) % sum_sq

      ! Adjust combined estimator
      if (n_realizations > 3) then
        t_value = t_percentile(ONE - alpha/TWO, n_realizations - 3)
        k_combined(2) = t_value * k_combined(2)
      end if
    end if

    ! write global tallies
    if (n_realizations > 1) then
      if (run_mode == MODE_EIGENVALUE) then
        write(ou,102) "k-effective (Collision)", global_tallies(K_COLLISION) &
             % sum, global_tallies(K_COLLISION) % sum_sq
        write(ou,102) "k-effective (Track-length)", global_tallies(K_TRACKLENGTH) &
             % sum, global_tallies(K_TRACKLENGTH) % sum_sq
        write(ou,102) "k-effective (Absorption)", global_tallies(K_ABSORPTION) &
             % sum, global_tallies(K_ABSORPTION) % sum_sq
        if (n_realizations > 3) write(ou,102) "Combined k-effective", k_combined
      end if
      write(ou,102) "Leakage Fraction", global_tallies(LEAKAGE) % sum, &
           global_tallies(LEAKAGE) % sum_sq
    else
      if (master) call warning("Could not compute uncertainties -- only one &
           &active batch simulated!")

      if (run_mode == MODE_EIGENVALUE) then
        write(ou,103) "k-effective (Collision)", global_tallies(K_COLLISION) % sum
        write(ou,103) "k-effective (Track-length)", global_tallies(K_TRACKLENGTH)  % sum
        write(ou,103) "k-effective (Absorption)", global_tallies(K_ABSORPTION) % sum
      end if
      write(ou,103) "Leakage Fraction", global_tallies(LEAKAGE) % sum
    end if
    write(ou,*)

102 format (1X,A,T30,"= ",F8.5," +/- ",F8.5)
103 format (1X,A,T30,"= ",F8.5)

  end subroutine print_results

!===============================================================================
! PRINT_OVERLAP_DEBUG displays information regarding overlap checking results
!===============================================================================

  subroutine print_overlap_check

    integer :: i, j
    integer :: num_sparse = 0

    ! display header block for geometry debugging section
    call header("Cell Overlap Check Summary")

    write(ou,100) 'Cell ID','No. Overlap Checks'

    do i = 1, n_cells
      write(ou,101) cells(i) % id, overlap_check_cnt(i)
      if (overlap_check_cnt(i) < 10) num_sparse = num_sparse + 1
    end do
    write(ou,*)
    write(ou,'(1X,A)') 'There were ' // trim(to_str(num_sparse)) // &
                       ' cells with less than 10 overlap checks'
    j = 0
    do i = 1, n_cells
      if (overlap_check_cnt(i) < 10) then
        j = j + 1
        write(ou,'(1X,A8)', advance='no') trim(to_str(cells(i) % id))
        if (modulo(j,8) == 0) write(ou,*)
      end if
    end do
    write(ou,*)

100 format (1X,A,T15,A)
101 format (1X,I8,T15,I12)

  end subroutine print_overlap_check

!===============================================================================
! PRINT_DOMAIN_INTERACTIONS displays how many events each domain simulated over
! the entire course of the simulation
!===============================================================================

  subroutine print_domain_interactions

    integer                 :: bin        ! bin in domain mesh
    integer                 :: ijk(3)     ! indices in mesh
    character(MAX_FILE_LEN) :: ijk_str    ! indices string

    ! display header block for geometry debugging section
    if (master) then
      call header("Domain Interaction Counts")
      write(ou, "(1X,A,T30,A)") 'Domain Mesh I-J-K','No. Interactions'

      do bin= 1, domain_decomp % n_domains

        call bin_to_mesh_indices(domain_decomp % mesh, bin, ijk)
        ijk_str = trim(to_str(ijk(1))) // "-" // &
                  trim(to_str(ijk(2))) // "-" // &
                  trim(to_str(ijk(3)))
        write(ou, "(1X,A,T30,I12)") trim(ijk_str), &
             domain_decomp % n_interactions_all(bin)
      end do

    end if

  end subroutine print_domain_interactions

!===============================================================================
! WRITE_TALLIES creates an output file and writes out the mean values of all
! tallies and their standard deviations
!===============================================================================

  subroutine write_tallies()

    integer :: i            ! index in tallies array
    integer :: j            ! level in tally hierarchy
    integer :: k            ! loop index for scoring bins
    integer :: n            ! loop index for nuclides
    integer :: l            ! loop index for user scores
    integer :: indent       ! number of spaces to preceed output
    integer :: filter_index ! index in results array for filters
    integer :: score_index  ! scoring bin index
    integer :: i_nuclide    ! index in nuclides array
    integer :: n_order      ! loop index for moment orders
    integer :: nm_order     ! loop index for Ynm moment orders
    integer :: unit_tally   ! tallies.out file unit
    real(8) :: t_value      ! t-values for confidence intervals
    real(8) :: alpha        ! significance level for CI
    character(MAX_FILE_LEN) :: filename                    ! name of output file
    character(36)           :: score_names(N_SCORE_TYPES)  ! names of scoring function
    character(36)           :: score_name                  ! names of scoring function
                                                           ! to be applied at write-time
    type(TallyObject), pointer :: t

    ! Skip if there are no tallies
    if (n_tallies == 0) return

    ! Initialize names for scores
    score_names(abs(SCORE_FLUX))               = "Flux"
    score_names(abs(SCORE_TOTAL))              = "Total Reaction Rate"
    score_names(abs(SCORE_SCATTER))            = "Scattering Rate"
    score_names(abs(SCORE_NU_SCATTER))         = "Scattering Production Rate"
    score_names(abs(SCORE_ABSORPTION))         = "Absorption Rate"
    score_names(abs(SCORE_FISSION))            = "Fission Rate"
    score_names(abs(SCORE_NU_FISSION))         = "Nu-Fission Rate"
    score_names(abs(SCORE_KAPPA_FISSION))      = "Kappa-Fission Rate"
    score_names(abs(SCORE_EVENTS))             = "Events"
    score_names(abs(SCORE_FLUX_YN))            = "Flux Moment"
    score_names(abs(SCORE_TOTAL_YN))           = "Total Reaction Rate Moment"
    score_names(abs(SCORE_SCATTER_N))          = "Scattering Rate Moment"
    score_names(abs(SCORE_SCATTER_PN))         = "Scattering Rate Moment"
    score_names(abs(SCORE_SCATTER_YN))         = "Scattering Rate Moment"
    score_names(abs(SCORE_NU_SCATTER_N))       = "Scattering Prod. Rate Moment"
    score_names(abs(SCORE_NU_SCATTER_PN))      = "Scattering Prod. Rate Moment"
    score_names(abs(SCORE_NU_SCATTER_YN))      = "Scattering Prod. Rate Moment"
    score_names(abs(SCORE_DECAY_RATE))         = "Decay Rate"
    score_names(abs(SCORE_DELAYED_NU_FISSION)) = "Delayed-Nu-Fission Rate"
    score_names(abs(SCORE_PROMPT_NU_FISSION))  = "Prompt-Nu-Fission Rate"
    score_names(abs(SCORE_INVERSE_VELOCITY))   = "Flux-Weighted Inverse Velocity"
    score_names(abs(SCORE_FISS_Q_PROMPT))      = "Prompt fission power"
    score_names(abs(SCORE_FISS_Q_RECOV))       = "Recoverable fission power"

    ! Create filename for tally output
    filename = trim(path_output) // "tallies"

    if (dd_run) then
      filename = trim(filename) // '.domain_' // &
           & zero_padded(domain_decomp % meshbin, &
                        count_digits(domain_decomp % n_domains))
    end if

    filename = trim(filename) // '.out'

    ! Open tally file for writing
    open(FILE=filename, NEWUNIT=unit_tally, STATUS='replace', ACTION='write')

    ! Calculate t-value for confidence intervals
    if (confidence_intervals) then
      alpha = ONE - CONFIDENCE_LEVEL
      t_value = t_percentile(ONE - alpha/TWO, n_realizations - 1)
    end if

    TALLY_LOOP: do i = 1, n_tallies
      t => tallies(i)

      if (confidence_intervals) then
        ! Calculate t-value for confidence intervals
        if (confidence_intervals) then
          alpha = ONE - CONFIDENCE_LEVEL
          t_value = t_percentile(ONE - alpha/TWO, t % n_realizations - 1)
        end if

        ! Multiply uncertainty by t-value
        t % results % sum_sq = t_value * t % results % sum_sq
      end if

      ! Write header block
      if (t % name == "") then
        call header("TALLY " // trim(to_str(t % id)), unit=unit_tally, &
             level=3)
      else
        call header("TALLY " // trim(to_str(t % id)) // ": " &
             // trim(t % name), unit=unit_tally, level=3)
      endif

      ! Handle surface current tallies separately
      if (t % type == TALLY_SURFACE_CURRENT) then
        call write_surface_current(t, unit_tally)
        cycle
      end if

      ! WARNING: Admittedly, the logic for moving for printing results is
      ! extremely confusing and took quite a bit of time to get correct. The
      ! logic is structured this way since it is not practical to have a do
      ! loop for each filter variable (given that only a few filters are likely
      ! to be used for a given tally.

      ! Initialize bins, filter level, and indentation
      matching_bins(1:size(t % filters)) = 0
      j = 1
      indent = 0

      print_bin: do
        find_bin: do
          ! Check for no filters
          if (size(t % filters) == 0) exit find_bin

          ! Increment bin combination
          matching_bins(j) = matching_bins(j) + 1

          ! =================================================================
          ! REACHED END OF BINS FOR THIS FILTER, MOVE TO NEXT FILTER

          if (matching_bins(j) > t % filters(j) % obj % n_bins) then
            ! If this is the first filter, then exit
            if (j == 1) exit print_bin

            matching_bins(j) = 0
            j = j - 1
            indent = indent - 2

            ! =================================================================
            ! VALID BIN -- WRITE FILTER INFORMATION OR EXIT TO WRITE RESULTS

          else
            ! Check if this is last filter
            if (j == size(t % filters)) exit find_bin

            ! Print current filter information
            write(UNIT=unit_tally, FMT='(1X,2A)') repeat(" ", indent), &
                 trim(t % filters(j) % obj % text_label(matching_bins(j)))
            indent = indent + 2
            j = j + 1
          end if

        end do find_bin

        ! Print filter information
        if (size(t % filters) > 0) then
          write(UNIT=unit_tally, FMT='(1X,2A)') repeat(" ", indent), &
               trim(t % filters(j) % obj % text_label(matching_bins(j)))
        end if

        ! Determine scoring index for this bin combination -- note that unlike
        ! in the score_tally subroutine, we have to use max(bins,1) since all
        ! bins below the lowest filter level will be zeros

        if (size(t % filters) > 0) then
          filter_index = sum((max(matching_bins(1:size(t % filters)),1) - 1) &
               * t % stride) + 1
        else
          filter_index = 1
        end if

        if (t % on_the_fly_allocation) then
          if (.not. t % filter_index_map % has_key(filter_index)) cycle
          filter_index = t % filter_index_map % get_key(filter_index)
        end if

        ! Print filter information
        if (size(t % filters) > 0) then
          write(UNIT=unit_tally, FMT='(1X,2A)') repeat(" ", indent), &
                 trim(t % filters(j) % obj % text_label(matching_bins(j)))
        end if

        ! Write results for this filter bin combination
        score_index = 0
        if (size(t % filters) > 0) indent = indent + 2
        do n = 1, t % n_nuclide_bins
          ! Write label for nuclide
          i_nuclide = t % nuclide_bins(n)
          if (i_nuclide == -1) then
            write(UNIT=unit_tally, FMT='(1X,2A,1X,A)') repeat(" ", indent), &
                 "Total Material"
          else
            write(UNIT=unit_tally, FMT='(1X,2A,1X,A)') repeat(" ", indent), &
                 trim(nuclides(i_nuclide) % name)
          end if

          indent = indent + 2
          k = 0
          do l = 1, t % n_user_score_bins
            k = k + 1
            score_index = score_index + 1
            select case(t % score_bins(k))
            case (SCORE_SCATTER_N, SCORE_NU_SCATTER_N)
              score_name = 'P' // trim(to_str(t % moment_order(k))) // " " // &
                   score_names(abs(t % score_bins(k)))
              write(UNIT=unit_tally, FMT='(1X,2A,1X,A,"+/- ",A)') &
                   repeat(" ", indent), score_name, &
                   to_str(t % results(score_index,filter_index) % sum), &
                   trim(to_str(t % results(score_index,filter_index) % sum_sq))
            case (SCORE_SCATTER_PN, SCORE_NU_SCATTER_PN)
              score_index = score_index - 1
              do n_order = 0, t % moment_order(k)
                score_index = score_index + 1
                score_name = 'P' // trim(to_str(n_order)) //  " " //&
                     score_names(abs(t % score_bins(k)))
                write(UNIT=unit_tally, FMT='(1X,2A,1X,A,"+/- ",A)') &
                     repeat(" ", indent), score_name, &
                     to_str(t % results(score_index,filter_index) % sum), &
                     trim(to_str(t % results(score_index,filter_index) &
                     % sum_sq))
              end do
              k = k + t % moment_order(k)
            case (SCORE_SCATTER_YN, SCORE_NU_SCATTER_YN, SCORE_FLUX_YN, &
                  SCORE_TOTAL_YN)
              score_index = score_index - 1
              do n_order = 0, t % moment_order(k)
                do nm_order = -n_order, n_order
                  score_index = score_index + 1
                  score_name = 'Y' // trim(to_str(n_order)) // ',' // &
                       trim(to_str(nm_order)) // " " &
                       // score_names(abs(t % score_bins(k)))
                  write(UNIT=unit_tally, FMT='(1X,2A,1X,A,"+/- ",A)') &
                       repeat(" ", indent), score_name, &
                       to_str(t % results(score_index,filter_index) % sum), &
                       trim(to_str(t % results(score_index,filter_index)&
                       % sum_sq))
                end do
              end do
              k = k + (t % moment_order(k) + 1)**2 - 1
            case default
              if (t % score_bins(k) > 0) then
                score_name = reaction_name(t % score_bins(k))
              else
                score_name = score_names(abs(t % score_bins(k)))
              end if
              write(UNIT=unit_tally, FMT='(1X,2A,1X,A,"+/- ",A)') &
                   repeat(" ", indent), score_name, &
                   to_str(t % results(score_index,filter_index) % sum), &
                   trim(to_str(t % results(score_index,filter_index) % sum_sq))
            end select
          end do
          indent = indent - 2

        end do
        indent = indent - 2

        if (size(t % filters) == 0) exit print_bin

      end do print_bin

    end do TALLY_LOOP

    close(UNIT=unit_tally)

  end subroutine write_tallies

!===============================================================================
! WRITE_SURFACE_CURRENT writes out surface current tallies over a mesh to the
! tallies.out file.
!===============================================================================

  subroutine write_surface_current(t, unit_tally)
    type(TallyObject), intent(in) :: t
    integer, intent(in) :: unit_tally

    integer :: i                    ! mesh index
    integer :: ijk(3)               ! indices of mesh cells
    integer :: n_dim                ! number of mesh dimensions
    integer :: n_cells              ! number of mesh cells
    integer :: l                    ! index for energy
    integer :: i_filter_mesh        ! index for mesh filter
    integer :: i_filter_ein         ! index for incoming energy filter
    integer :: i_filter_surf        ! index for surface filter
    integer :: n                    ! number of incoming energy bins
    integer :: filter_index         ! index in results array for filters
    logical :: print_ebin           ! should incoming energy bin be displayed?
    logical :: can_print            ! can we print this bin?
    character(MAX_LINE_LEN) :: string
    type(RegularMesh), pointer :: m

    ! Get pointer to mesh
    i_filter_mesh = t % find_filter(FILTER_MESH)
    i_filter_surf = t % find_filter(FILTER_SURFACE)
    select type(filt => t % filters(i_filter_mesh) % obj)
    type is (MeshFilter)
      m => meshes(filt % mesh)
    end select

    ! initialize bins array
    matching_bins(1:size(t % filters)) = 1

    ! determine how many energy in bins there are
    i_filter_ein = t % find_filter(FILTER_ENERGYIN)
    if (i_filter_ein > 0) then
      print_ebin = .true.
      n = t % filters(i_filter_ein) % obj % n_bins
    else
      print_ebin = .false.
      n = 1
    end if

<<<<<<< HEAD
    do i = 1, m % dimension(1)
      string = "Mesh Index (" // trim(to_str(i)) // ", "
      len1 = len_trim(string)
      do j = 1, m % dimension(2)
        string = string(1:len1+1) // trim(to_str(j)) // ", "
        len2 = len_trim(string)
        do k = 1, m % dimension(3)
          ! Write mesh cell index
          string = string(1:len2+1) // trim(to_str(k)) // ")"
          write(UNIT=unit_tally, FMT='(1X,A)') trim(string)

          do l = 1, n
            if (print_ebin) then
              ! Set incoming energy bin
              matching_bins(i_filter_ein) = l

              ! Write incoming energy bin
              write(UNIT=unit_tally, FMT='(3X,A)') &
                   trim(t % filters(i_filter_ein) % obj % text_label( &
                   matching_bins(i_filter_ein)))
            end if

            ! Get the bin for this mesh cell
            matching_bins(i_filter_mesh) = &
                 mesh_indices_to_bin(m, (/ i, j, k /))

            ! Left Surface
            matching_bins(i_filter_surf) = OUT_LEFT
            filter_index = sum((matching_bins(1:size(t % filters)) - 1) &
                 * t % stride) + 1
            can_print = .true.
            if (t % on_the_fly_allocation) then
              if (.not. t % filter_index_map % has_key(filter_index)) then
                can_print = .false.
              else
                filter_index = t % filter_index_map % get_key(filter_index)
              end if
            end if
            if (can_print) &
                 write(UNIT=unit_tally, FMT='(5X,A,T35,A,"+/- ",A)') &
                   "Outgoing Current on Left", &
                   to_str(t % results(1,filter_index) % sum), &
                   trim(to_str(t % results(1,filter_index) % sum_sq))

            matching_bins(i_filter_surf) = IN_LEFT
            filter_index = sum((matching_bins(1:size(t % filters)) - 1) &
                 * t % stride) + 1
            can_print = .true.
            if (t % on_the_fly_allocation) then
              if (.not. t % filter_index_map % has_key(filter_index)) then
                can_print = .false.
              else
                filter_index = t % filter_index_map % get_key(filter_index)
              end if
            end if
            if (can_print) &
                 write(UNIT=unit_tally, FMT='(5X,A,T35,A,"+/- ",A)') &
                   "Incoming Current on Left", &
                   to_str(t % results(1,filter_index) % sum), &
                   trim(to_str(t % results(1,filter_index) % sum_sq))

            ! Right Surface
            matching_bins(i_filter_surf) = OUT_RIGHT
            filter_index = sum((matching_bins(1:size(t % filters)) - 1) &
                 * t % stride) + 1
            can_print = .true.
            if (t % on_the_fly_allocation) then
              if (.not. t % filter_index_map % has_key(filter_index)) then
                can_print = .false.
              else
                filter_index = t % filter_index_map % get_key(filter_index)
              end if
            end if
            if (can_print) &
                 write(UNIT=unit_tally, FMT='(5X,A,T35,A,"+/- ",A)') &
                   "Outgoing Current on Right", &
                   to_str(t % results(1,filter_index) % sum), &
                   trim(to_str(t % results(1,filter_index) % sum_sq))

            matching_bins(i_filter_surf) = IN_RIGHT
            filter_index = sum((matching_bins(1:size(t % filters)) - 1) &
                 * t % stride) + 1
            can_print = .true.
            if (t % on_the_fly_allocation) then
              if (.not. t % filter_index_map % has_key(filter_index)) then
                can_print = .false.
              else
                filter_index = t % filter_index_map % get_key(filter_index)
              end if
            end if
            if (can_print) &
                 write(UNIT=unit_tally, FMT='(5X,A,T35,A,"+/- ",A)') &
                   "Incoming Current on Right", &
                   to_str(t % results(1,filter_index) % sum), &
                   trim(to_str(t % results(1,filter_index) % sum_sq))

            ! Back Surface
            matching_bins(i_filter_surf) = OUT_BACK
            filter_index = sum((matching_bins(1:size(t % filters)) - 1) &
                 * t % stride) + 1
            can_print = .true.
            if (t % on_the_fly_allocation) then
              if (.not. t % filter_index_map % has_key(filter_index)) then
                can_print = .false.
              else
                filter_index = t % filter_index_map % get_key(filter_index)
              end if
            end if
            if (can_print) &
                 write(UNIT=unit_tally, FMT='(5X,A,T35,A,"+/- ",A)') &
                   "Outgoing Current on Back", &
                   to_str(t % results(1,filter_index) % sum), &
                   trim(to_str(t % results(1,filter_index) % sum_sq))

            matching_bins(i_filter_surf) = IN_BACK
            filter_index = sum((matching_bins(1:size(t % filters)) - 1) &
                 * t % stride) + 1
            can_print = .true.
            if (t % on_the_fly_allocation) then
              if (.not. t % filter_index_map % has_key(filter_index)) then
                can_print = .false.
              else
                filter_index = t % filter_index_map % get_key(filter_index)
              end if
            end if
            if (can_print) &
                 write(UNIT=unit_tally, FMT='(5X,A,T35,A,"+/- ",A)') &
                   "Incoming Current on Back", &
                   to_str(t % results(1,filter_index) % sum), &
                   trim(to_str(t % results(1,filter_index) % sum_sq))

            ! Front Surface
            matching_bins(i_filter_surf) = OUT_FRONT
            filter_index = sum((matching_bins(1:size(t % filters)) - 1) &
                 * t % stride) + 1
            can_print = .true.
            if (t % on_the_fly_allocation) then
              if (.not. t % filter_index_map % has_key(filter_index)) then
                can_print = .false.
              else
                filter_index = t % filter_index_map % get_key(filter_index)
              end if
            end if
            if (can_print) &
                 write(UNIT=unit_tally, FMT='(5X,A,T35,A,"+/- ",A)') &
                   "Net Current on Front", &
                   to_str(t % results(1,filter_index) % sum), &
                   trim(to_str(t % results(1,filter_index) % sum_sq))

            matching_bins(i_filter_surf) = IN_FRONT
            filter_index = sum((matching_bins(1:size(t % filters)) - 1) &
                 * t % stride) + 1
            can_print = .true.
            if (t % on_the_fly_allocation) then
              if (.not. t % filter_index_map % has_key(filter_index)) then
                can_print = .false.
              else
                filter_index = t % filter_index_map % get_key(filter_index)
              end if
            end if
            if (can_print) &
                 write(UNIT=unit_tally, FMT='(5X,A,T35,A,"+/- ",A)') &
                   "Net Current on Front", &
                   to_str(t % results(1,filter_index) % sum), &
                   trim(to_str(t % results(1,filter_index) % sum_sq))

            ! Bottom Surface
            matching_bins(i_filter_surf) = OUT_BOTTOM
            filter_index = sum((matching_bins(1:size(t % filters)) - 1) &
                 * t % stride) + 1
            can_print = .true.
            if (t % on_the_fly_allocation) then
              if (.not. t % filter_index_map % has_key(filter_index)) then
                can_print = .false.
              else
                filter_index = t % filter_index_map % get_key(filter_index)
              end if
            end if
            if (can_print) &
                 write(UNIT=unit_tally, FMT='(5X,A,T35,A,"+/- ",A)') &
                   "Outgoing Current on Bottom", &
                   to_str(t % results(1,filter_index) % sum), &
                   trim(to_str(t % results(1,filter_index) % sum_sq))

            matching_bins(i_filter_surf) = IN_BOTTOM
            filter_index = sum((matching_bins(1:size(t % filters)) - 1) &
                 * t % stride) + 1
            can_print = .true.
            if (t % on_the_fly_allocation) then
              if (.not. t % filter_index_map % has_key(filter_index)) then
                can_print = .false.
              else
                filter_index = t % filter_index_map % get_key(filter_index)
              end if
            end if
            if (can_print) &
                 write(UNIT=unit_tally, FMT='(5X,A,T35,A,"+/- ",A)') &
                   "Incoming Current on Bottom", &
                   to_str(t % results(1,filter_index) % sum), &
                   trim(to_str(t % results(1,filter_index) % sum_sq))

            ! Top Surface
            matching_bins(i_filter_surf) = OUT_TOP
            filter_index = sum((matching_bins(1:size(t % filters)) - 1) &
                 * t % stride) + 1
            can_print = .true.
            if (t % on_the_fly_allocation) then
              if (.not. t % filter_index_map % has_key(filter_index)) then
                can_print = .false.
              else
                filter_index = t % filter_index_map % get_key(filter_index)
              end if
            end if
            if (can_print) &
                 write(UNIT=unit_tally, FMT='(5X,A,T35,A,"+/- ",A)') &
                   "Outgoing Current on Top", &
                   to_str(t % results(1,filter_index) % sum), &
                   trim(to_str(t % results(1,filter_index) % sum_sq))

            matching_bins(i_filter_surf) = IN_TOP
            filter_index = sum((matching_bins(1:size(t % filters)) - 1) &
                 * t % stride) + 1
            can_print = .true.
            if (t % on_the_fly_allocation) then
              if (.not. t % filter_index_map % has_key(filter_index)) then
                can_print = .false.
              else
                filter_index = t % filter_index_map % get_key(filter_index)
              end if
            end if
            if (can_print) &
                 write(UNIT=unit_tally, FMT='(5X,A,T35,A,"+/- ",A)') &
                   "Incoming Current on Top", &
                   to_str(t % results(1,filter_index) % sum), &
                   trim(to_str(t % results(1,filter_index) % sum_sq))
          end do
        end do
=======
    ! Get the dimensions and number of cells in the mesh
    n_dim = m % n_dimension
    n_cells = product(m % dimension)

    ! Loop over all the mesh cells
    do i = 1, n_cells

      ! Get the indices for this cell
      call bin_to_mesh_indices(m, i, ijk)
      matching_bins(i_filter_mesh) = i

      ! Write the header for this cell
      if (n_dim == 1) then
        string = "Mesh Index (" // trim(to_str(ijk(1))) // ")"
      else if (n_dim == 2) then
        string = "Mesh Index (" // trim(to_str(ijk(1))) // ", " &
             // trim(to_str(ijk(2))) // ")"
      else if (n_dim == 3) then
        string = "Mesh Index (" // trim(to_str(ijk(1))) // ", " &
             // trim(to_str(ijk(2))) // ", " // trim(to_str(ijk(3))) // ")"
      end if

      write(UNIT=unit_tally, FMT='(1X,A)') trim(string)

      do l = 1, n
        if (print_ebin) then
          ! Set incoming energy bin
          matching_bins(i_filter_ein) = l

          ! Write incoming energy bin
          write(UNIT=unit_tally, FMT='(3X,A)') &
               trim(t % filters(i_filter_ein) % obj % text_label( &
               matching_bins(i_filter_ein)))
        end if

        ! Left Surface
        matching_bins(i_filter_surf) = OUT_LEFT
        filter_index = sum((matching_bins(1:size(t % filters)) - 1) &
             * t % stride) + 1
        write(UNIT=unit_tally, FMT='(5X,A,T35,A,"+/- ",A)') &
             "Outgoing Current on Left", &
             to_str(t % results(1,filter_index) % sum), &
             trim(to_str(t % results(1,filter_index) % sum_sq))

        matching_bins(i_filter_surf) = IN_LEFT
        filter_index = sum((matching_bins(1:size(t % filters)) - 1) &
             * t % stride) + 1
        write(UNIT=unit_tally, FMT='(5X,A,T35,A,"+/- ",A)') &
             "Incoming Current on Left", &
             to_str(t % results(1,filter_index) % sum), &
             trim(to_str(t % results(1,filter_index) % sum_sq))

        ! Right Surface
        matching_bins(i_filter_surf) = OUT_RIGHT
        filter_index = sum((matching_bins(1:size(t % filters)) - 1) &
             * t % stride) + 1
        write(UNIT=unit_tally, FMT='(5X,A,T35,A,"+/- ",A)') &
             "Outgoing Current on Right", &
             to_str(t % results(1,filter_index) % sum), &
             trim(to_str(t % results(1,filter_index) % sum_sq))

        matching_bins(i_filter_surf) = IN_RIGHT
        filter_index = sum((matching_bins(1:size(t % filters)) - 1) &
             * t % stride) + 1
        write(UNIT=unit_tally, FMT='(5X,A,T35,A,"+/- ",A)') &
             "Incoming Current on Right", &
             to_str(t % results(1,filter_index) % sum), &
             trim(to_str(t % results(1,filter_index) % sum_sq))

        if (n_dim >= 2) then

          ! Back Surface
          matching_bins(i_filter_surf) = OUT_BACK
          filter_index = sum((matching_bins(1:size(t % filters)) - 1) &
               * t % stride) + 1
          write(UNIT=unit_tally, FMT='(5X,A,T35,A,"+/- ",A)') &
               "Outgoing Current on Back", &
               to_str(t % results(1,filter_index) % sum), &
               trim(to_str(t % results(1,filter_index) % sum_sq))

          matching_bins(i_filter_surf) = IN_BACK
          filter_index = sum((matching_bins(1:size(t % filters)) - 1) &
               * t % stride) + 1
          write(UNIT=unit_tally, FMT='(5X,A,T35,A,"+/- ",A)') &
               "Incoming Current on Back", &
               to_str(t % results(1,filter_index) % sum), &
               trim(to_str(t % results(1,filter_index) % sum_sq))

          ! Front Surface
          matching_bins(i_filter_surf) = OUT_FRONT
          filter_index = sum((matching_bins(1:size(t % filters)) - 1) &
               * t % stride) + 1
          write(UNIT=unit_tally, FMT='(5X,A,T35,A,"+/- ",A)') &
               "Net Current on Front", &
               to_str(t % results(1,filter_index) % sum), &
               trim(to_str(t % results(1,filter_index) % sum_sq))

          matching_bins(i_filter_surf) = IN_FRONT
          filter_index = sum((matching_bins(1:size(t % filters)) - 1) &
               * t % stride) + 1
          write(UNIT=unit_tally, FMT='(5X,A,T35,A,"+/- ",A)') &
               "Net Current on Front", &
               to_str(t % results(1,filter_index) % sum), &
               trim(to_str(t % results(1,filter_index) % sum_sq))
        end if

        if (n_dim == 3) then
          ! Bottom Surface
          matching_bins(i_filter_surf) = OUT_BOTTOM
          filter_index = sum((matching_bins(1:size(t % filters)) - 1) &
               * t % stride) + 1
          write(UNIT=unit_tally, FMT='(5X,A,T35,A,"+/- ",A)') &
               "Outgoing Current on Bottom", &
               to_str(t % results(1,filter_index) % sum), &
               trim(to_str(t % results(1,filter_index) % sum_sq))

          matching_bins(i_filter_surf) = IN_BOTTOM
          filter_index = sum((matching_bins(1:size(t % filters)) - 1) &
               * t % stride) + 1
          write(UNIT=unit_tally, FMT='(5X,A,T35,A,"+/- ",A)') &
               "Incoming Current on Bottom", &
               to_str(t % results(1,filter_index) % sum), &
               trim(to_str(t % results(1,filter_index) % sum_sq))

          ! Top Surface
          matching_bins(i_filter_surf) = OUT_TOP
          filter_index = sum((matching_bins(1:size(t % filters)) - 1) &
               * t % stride) + 1
          write(UNIT=unit_tally, FMT='(5X,A,T35,A,"+/- ",A)') &
               "Outgoing Current on Top", &
               to_str(t % results(1,filter_index) % sum), &
               trim(to_str(t % results(1,filter_index) % sum_sq))

          matching_bins(i_filter_surf) = IN_TOP
          filter_index = sum((matching_bins(1:size(t % filters)) - 1) &
               * t % stride) + 1
          write(UNIT=unit_tally, FMT='(5X,A,T35,A,"+/- ",A)') &
               "Incoming Current on Top", &
               to_str(t % results(1,filter_index) % sum), &
               trim(to_str(t % results(1,filter_index) % sum_sq))
        end if
>>>>>>> fe9c97c0
      end do
    end do

  end subroutine write_surface_current

end module output<|MERGE_RESOLUTION|>--- conflicted
+++ resolved
@@ -697,20 +697,31 @@
   subroutine print_domain_interactions
 
     integer                 :: bin        ! bin in domain mesh
+    integer                 :: n_dim      ! number of mesh dimensions
     integer                 :: ijk(3)     ! indices in mesh
     character(MAX_FILE_LEN) :: ijk_str    ! indices string
 
     ! display header block for geometry debugging section
     if (master) then
       call header("Domain Interaction Counts")
-      write(ou, "(1X,A,T30,A)") 'Domain Mesh I-J-K','No. Interactions'
+      write(ou, "(1X,A,T30,A)") 'Domain Mesh','No. Interactions'
+
+      n_dim = domain_decomp % mesh % n_dimension
 
       do bin= 1, domain_decomp % n_domains
 
         call bin_to_mesh_indices(domain_decomp % mesh, bin, ijk)
-        ijk_str = trim(to_str(ijk(1))) // "-" // &
-                  trim(to_str(ijk(2))) // "-" // &
-                  trim(to_str(ijk(3)))
+        if (n_dim == 1) then
+          ijk_str = trim(to_str(ijk(1)))
+        else if (n_dim == 2) then
+          ijk_str = trim(to_str(ijk(1))) // "-" // &
+                    trim(to_str(ijk(2)))
+        else if (n_dim == 3) then
+          ijk_str = trim(to_str(ijk(1))) // "-" // &
+                    trim(to_str(ijk(2))) // "-" // &
+                    trim(to_str(ijk(3)))
+        end if
+
         write(ou, "(1X,A,T30,I12)") trim(ijk_str), &
              domain_decomp % n_interactions_all(bin)
       end do
@@ -1026,245 +1037,6 @@
       n = 1
     end if
 
-<<<<<<< HEAD
-    do i = 1, m % dimension(1)
-      string = "Mesh Index (" // trim(to_str(i)) // ", "
-      len1 = len_trim(string)
-      do j = 1, m % dimension(2)
-        string = string(1:len1+1) // trim(to_str(j)) // ", "
-        len2 = len_trim(string)
-        do k = 1, m % dimension(3)
-          ! Write mesh cell index
-          string = string(1:len2+1) // trim(to_str(k)) // ")"
-          write(UNIT=unit_tally, FMT='(1X,A)') trim(string)
-
-          do l = 1, n
-            if (print_ebin) then
-              ! Set incoming energy bin
-              matching_bins(i_filter_ein) = l
-
-              ! Write incoming energy bin
-              write(UNIT=unit_tally, FMT='(3X,A)') &
-                   trim(t % filters(i_filter_ein) % obj % text_label( &
-                   matching_bins(i_filter_ein)))
-            end if
-
-            ! Get the bin for this mesh cell
-            matching_bins(i_filter_mesh) = &
-                 mesh_indices_to_bin(m, (/ i, j, k /))
-
-            ! Left Surface
-            matching_bins(i_filter_surf) = OUT_LEFT
-            filter_index = sum((matching_bins(1:size(t % filters)) - 1) &
-                 * t % stride) + 1
-            can_print = .true.
-            if (t % on_the_fly_allocation) then
-              if (.not. t % filter_index_map % has_key(filter_index)) then
-                can_print = .false.
-              else
-                filter_index = t % filter_index_map % get_key(filter_index)
-              end if
-            end if
-            if (can_print) &
-                 write(UNIT=unit_tally, FMT='(5X,A,T35,A,"+/- ",A)') &
-                   "Outgoing Current on Left", &
-                   to_str(t % results(1,filter_index) % sum), &
-                   trim(to_str(t % results(1,filter_index) % sum_sq))
-
-            matching_bins(i_filter_surf) = IN_LEFT
-            filter_index = sum((matching_bins(1:size(t % filters)) - 1) &
-                 * t % stride) + 1
-            can_print = .true.
-            if (t % on_the_fly_allocation) then
-              if (.not. t % filter_index_map % has_key(filter_index)) then
-                can_print = .false.
-              else
-                filter_index = t % filter_index_map % get_key(filter_index)
-              end if
-            end if
-            if (can_print) &
-                 write(UNIT=unit_tally, FMT='(5X,A,T35,A,"+/- ",A)') &
-                   "Incoming Current on Left", &
-                   to_str(t % results(1,filter_index) % sum), &
-                   trim(to_str(t % results(1,filter_index) % sum_sq))
-
-            ! Right Surface
-            matching_bins(i_filter_surf) = OUT_RIGHT
-            filter_index = sum((matching_bins(1:size(t % filters)) - 1) &
-                 * t % stride) + 1
-            can_print = .true.
-            if (t % on_the_fly_allocation) then
-              if (.not. t % filter_index_map % has_key(filter_index)) then
-                can_print = .false.
-              else
-                filter_index = t % filter_index_map % get_key(filter_index)
-              end if
-            end if
-            if (can_print) &
-                 write(UNIT=unit_tally, FMT='(5X,A,T35,A,"+/- ",A)') &
-                   "Outgoing Current on Right", &
-                   to_str(t % results(1,filter_index) % sum), &
-                   trim(to_str(t % results(1,filter_index) % sum_sq))
-
-            matching_bins(i_filter_surf) = IN_RIGHT
-            filter_index = sum((matching_bins(1:size(t % filters)) - 1) &
-                 * t % stride) + 1
-            can_print = .true.
-            if (t % on_the_fly_allocation) then
-              if (.not. t % filter_index_map % has_key(filter_index)) then
-                can_print = .false.
-              else
-                filter_index = t % filter_index_map % get_key(filter_index)
-              end if
-            end if
-            if (can_print) &
-                 write(UNIT=unit_tally, FMT='(5X,A,T35,A,"+/- ",A)') &
-                   "Incoming Current on Right", &
-                   to_str(t % results(1,filter_index) % sum), &
-                   trim(to_str(t % results(1,filter_index) % sum_sq))
-
-            ! Back Surface
-            matching_bins(i_filter_surf) = OUT_BACK
-            filter_index = sum((matching_bins(1:size(t % filters)) - 1) &
-                 * t % stride) + 1
-            can_print = .true.
-            if (t % on_the_fly_allocation) then
-              if (.not. t % filter_index_map % has_key(filter_index)) then
-                can_print = .false.
-              else
-                filter_index = t % filter_index_map % get_key(filter_index)
-              end if
-            end if
-            if (can_print) &
-                 write(UNIT=unit_tally, FMT='(5X,A,T35,A,"+/- ",A)') &
-                   "Outgoing Current on Back", &
-                   to_str(t % results(1,filter_index) % sum), &
-                   trim(to_str(t % results(1,filter_index) % sum_sq))
-
-            matching_bins(i_filter_surf) = IN_BACK
-            filter_index = sum((matching_bins(1:size(t % filters)) - 1) &
-                 * t % stride) + 1
-            can_print = .true.
-            if (t % on_the_fly_allocation) then
-              if (.not. t % filter_index_map % has_key(filter_index)) then
-                can_print = .false.
-              else
-                filter_index = t % filter_index_map % get_key(filter_index)
-              end if
-            end if
-            if (can_print) &
-                 write(UNIT=unit_tally, FMT='(5X,A,T35,A,"+/- ",A)') &
-                   "Incoming Current on Back", &
-                   to_str(t % results(1,filter_index) % sum), &
-                   trim(to_str(t % results(1,filter_index) % sum_sq))
-
-            ! Front Surface
-            matching_bins(i_filter_surf) = OUT_FRONT
-            filter_index = sum((matching_bins(1:size(t % filters)) - 1) &
-                 * t % stride) + 1
-            can_print = .true.
-            if (t % on_the_fly_allocation) then
-              if (.not. t % filter_index_map % has_key(filter_index)) then
-                can_print = .false.
-              else
-                filter_index = t % filter_index_map % get_key(filter_index)
-              end if
-            end if
-            if (can_print) &
-                 write(UNIT=unit_tally, FMT='(5X,A,T35,A,"+/- ",A)') &
-                   "Net Current on Front", &
-                   to_str(t % results(1,filter_index) % sum), &
-                   trim(to_str(t % results(1,filter_index) % sum_sq))
-
-            matching_bins(i_filter_surf) = IN_FRONT
-            filter_index = sum((matching_bins(1:size(t % filters)) - 1) &
-                 * t % stride) + 1
-            can_print = .true.
-            if (t % on_the_fly_allocation) then
-              if (.not. t % filter_index_map % has_key(filter_index)) then
-                can_print = .false.
-              else
-                filter_index = t % filter_index_map % get_key(filter_index)
-              end if
-            end if
-            if (can_print) &
-                 write(UNIT=unit_tally, FMT='(5X,A,T35,A,"+/- ",A)') &
-                   "Net Current on Front", &
-                   to_str(t % results(1,filter_index) % sum), &
-                   trim(to_str(t % results(1,filter_index) % sum_sq))
-
-            ! Bottom Surface
-            matching_bins(i_filter_surf) = OUT_BOTTOM
-            filter_index = sum((matching_bins(1:size(t % filters)) - 1) &
-                 * t % stride) + 1
-            can_print = .true.
-            if (t % on_the_fly_allocation) then
-              if (.not. t % filter_index_map % has_key(filter_index)) then
-                can_print = .false.
-              else
-                filter_index = t % filter_index_map % get_key(filter_index)
-              end if
-            end if
-            if (can_print) &
-                 write(UNIT=unit_tally, FMT='(5X,A,T35,A,"+/- ",A)') &
-                   "Outgoing Current on Bottom", &
-                   to_str(t % results(1,filter_index) % sum), &
-                   trim(to_str(t % results(1,filter_index) % sum_sq))
-
-            matching_bins(i_filter_surf) = IN_BOTTOM
-            filter_index = sum((matching_bins(1:size(t % filters)) - 1) &
-                 * t % stride) + 1
-            can_print = .true.
-            if (t % on_the_fly_allocation) then
-              if (.not. t % filter_index_map % has_key(filter_index)) then
-                can_print = .false.
-              else
-                filter_index = t % filter_index_map % get_key(filter_index)
-              end if
-            end if
-            if (can_print) &
-                 write(UNIT=unit_tally, FMT='(5X,A,T35,A,"+/- ",A)') &
-                   "Incoming Current on Bottom", &
-                   to_str(t % results(1,filter_index) % sum), &
-                   trim(to_str(t % results(1,filter_index) % sum_sq))
-
-            ! Top Surface
-            matching_bins(i_filter_surf) = OUT_TOP
-            filter_index = sum((matching_bins(1:size(t % filters)) - 1) &
-                 * t % stride) + 1
-            can_print = .true.
-            if (t % on_the_fly_allocation) then
-              if (.not. t % filter_index_map % has_key(filter_index)) then
-                can_print = .false.
-              else
-                filter_index = t % filter_index_map % get_key(filter_index)
-              end if
-            end if
-            if (can_print) &
-                 write(UNIT=unit_tally, FMT='(5X,A,T35,A,"+/- ",A)') &
-                   "Outgoing Current on Top", &
-                   to_str(t % results(1,filter_index) % sum), &
-                   trim(to_str(t % results(1,filter_index) % sum_sq))
-
-            matching_bins(i_filter_surf) = IN_TOP
-            filter_index = sum((matching_bins(1:size(t % filters)) - 1) &
-                 * t % stride) + 1
-            can_print = .true.
-            if (t % on_the_fly_allocation) then
-              if (.not. t % filter_index_map % has_key(filter_index)) then
-                can_print = .false.
-              else
-                filter_index = t % filter_index_map % get_key(filter_index)
-              end if
-            end if
-            if (can_print) &
-                 write(UNIT=unit_tally, FMT='(5X,A,T35,A,"+/- ",A)') &
-                   "Incoming Current on Top", &
-                   to_str(t % results(1,filter_index) % sum), &
-                   trim(to_str(t % results(1,filter_index) % sum_sq))
-          end do
-        end do
-=======
     ! Get the dimensions and number of cells in the mesh
     n_dim = m % n_dimension
     n_cells = product(m % dimension)
@@ -1304,35 +1076,68 @@
         matching_bins(i_filter_surf) = OUT_LEFT
         filter_index = sum((matching_bins(1:size(t % filters)) - 1) &
              * t % stride) + 1
-        write(UNIT=unit_tally, FMT='(5X,A,T35,A,"+/- ",A)') &
-             "Outgoing Current on Left", &
-             to_str(t % results(1,filter_index) % sum), &
-             trim(to_str(t % results(1,filter_index) % sum_sq))
+        can_print = .true.
+        if (t % on_the_fly_allocation) then
+          if (.not. t % filter_index_map % has_key(filter_index)) then
+            can_print = .false.
+          else
+            filter_index = t % filter_index_map % get_key(filter_index)
+          end if
+        end if
+        if (can_print) &
+             write(UNIT=unit_tally, FMT='(5X,A,T35,A,"+/- ",A)') &
+                  "Outgoing Current on Left", &
+                  to_str(t % results(1,filter_index) % sum), &
+                  trim(to_str(t % results(1,filter_index) % sum_sq))
 
         matching_bins(i_filter_surf) = IN_LEFT
         filter_index = sum((matching_bins(1:size(t % filters)) - 1) &
              * t % stride) + 1
-        write(UNIT=unit_tally, FMT='(5X,A,T35,A,"+/- ",A)') &
-             "Incoming Current on Left", &
-             to_str(t % results(1,filter_index) % sum), &
-             trim(to_str(t % results(1,filter_index) % sum_sq))
+        if (t % on_the_fly_allocation) then
+          if (.not. t % filter_index_map % has_key(filter_index)) then
+            can_print = .false.
+          else
+            filter_index = t % filter_index_map % get_key(filter_index)
+          end if
+        end if
+        if (can_print) &
+             write(UNIT=unit_tally, FMT='(5X,A,T35,A,"+/- ",A)') &
+                  "Incoming Current on Left", &
+                  to_str(t % results(1,filter_index) % sum), &
+                  trim(to_str(t % results(1,filter_index) % sum_sq))
 
         ! Right Surface
         matching_bins(i_filter_surf) = OUT_RIGHT
         filter_index = sum((matching_bins(1:size(t % filters)) - 1) &
              * t % stride) + 1
-        write(UNIT=unit_tally, FMT='(5X,A,T35,A,"+/- ",A)') &
-             "Outgoing Current on Right", &
-             to_str(t % results(1,filter_index) % sum), &
-             trim(to_str(t % results(1,filter_index) % sum_sq))
+        if (t % on_the_fly_allocation) then
+          if (.not. t % filter_index_map % has_key(filter_index)) then
+            can_print = .false.
+          else
+            filter_index = t % filter_index_map % get_key(filter_index)
+          end if
+        end if
+        if (can_print) &
+             write(UNIT=unit_tally, FMT='(5X,A,T35,A,"+/- ",A)') &
+                  "Outgoing Current on Right", &
+                  to_str(t % results(1,filter_index) % sum), &
+                  trim(to_str(t % results(1,filter_index) % sum_sq))
 
         matching_bins(i_filter_surf) = IN_RIGHT
         filter_index = sum((matching_bins(1:size(t % filters)) - 1) &
              * t % stride) + 1
-        write(UNIT=unit_tally, FMT='(5X,A,T35,A,"+/- ",A)') &
-             "Incoming Current on Right", &
-             to_str(t % results(1,filter_index) % sum), &
-             trim(to_str(t % results(1,filter_index) % sum_sq))
+        if (t % on_the_fly_allocation) then
+          if (.not. t % filter_index_map % has_key(filter_index)) then
+            can_print = .false.
+          else
+            filter_index = t % filter_index_map % get_key(filter_index)
+          end if
+        end if
+        if (can_print) &
+             write(UNIT=unit_tally, FMT='(5X,A,T35,A,"+/- ",A)') &
+                  "Incoming Current on Right", &
+                  to_str(t % results(1,filter_index) % sum), &
+                  trim(to_str(t % results(1,filter_index) % sum_sq))
 
         if (n_dim >= 2) then
 
@@ -1340,35 +1145,67 @@
           matching_bins(i_filter_surf) = OUT_BACK
           filter_index = sum((matching_bins(1:size(t % filters)) - 1) &
                * t % stride) + 1
-          write(UNIT=unit_tally, FMT='(5X,A,T35,A,"+/- ",A)') &
-               "Outgoing Current on Back", &
-               to_str(t % results(1,filter_index) % sum), &
-               trim(to_str(t % results(1,filter_index) % sum_sq))
+          if (t % on_the_fly_allocation) then
+            if (.not. t % filter_index_map % has_key(filter_index)) then
+              can_print = .false.
+            else
+              filter_index = t % filter_index_map % get_key(filter_index)
+            end if
+          end if
+          if (can_print) &
+               write(UNIT=unit_tally, FMT='(5X,A,T35,A,"+/- ",A)') &
+                    "Outgoing Current on Back", &
+                    to_str(t % results(1,filter_index) % sum), &
+                    trim(to_str(t % results(1,filter_index) % sum_sq))
 
           matching_bins(i_filter_surf) = IN_BACK
           filter_index = sum((matching_bins(1:size(t % filters)) - 1) &
                * t % stride) + 1
-          write(UNIT=unit_tally, FMT='(5X,A,T35,A,"+/- ",A)') &
-               "Incoming Current on Back", &
-               to_str(t % results(1,filter_index) % sum), &
-               trim(to_str(t % results(1,filter_index) % sum_sq))
+          if (t % on_the_fly_allocation) then
+            if (.not. t % filter_index_map % has_key(filter_index)) then
+              can_print = .false.
+            else
+              filter_index = t % filter_index_map % get_key(filter_index)
+            end if
+          end if
+          if (can_print) &
+               write(UNIT=unit_tally, FMT='(5X,A,T35,A,"+/- ",A)') &
+                    "Incoming Current on Back", &
+                    to_str(t % results(1,filter_index) % sum), &
+                    trim(to_str(t % results(1,filter_index) % sum_sq))
 
           ! Front Surface
           matching_bins(i_filter_surf) = OUT_FRONT
           filter_index = sum((matching_bins(1:size(t % filters)) - 1) &
                * t % stride) + 1
-          write(UNIT=unit_tally, FMT='(5X,A,T35,A,"+/- ",A)') &
-               "Net Current on Front", &
-               to_str(t % results(1,filter_index) % sum), &
-               trim(to_str(t % results(1,filter_index) % sum_sq))
+          if (t % on_the_fly_allocation) then
+            if (.not. t % filter_index_map % has_key(filter_index)) then
+              can_print = .false.
+            else
+              filter_index = t % filter_index_map % get_key(filter_index)
+            end if
+          end if
+          if (can_print) &
+               write(UNIT=unit_tally, FMT='(5X,A,T35,A,"+/- ",A)') &
+                    "Net Current on Front", &
+                    to_str(t % results(1,filter_index) % sum), &
+                    trim(to_str(t % results(1,filter_index) % sum_sq))
 
           matching_bins(i_filter_surf) = IN_FRONT
           filter_index = sum((matching_bins(1:size(t % filters)) - 1) &
                * t % stride) + 1
-          write(UNIT=unit_tally, FMT='(5X,A,T35,A,"+/- ",A)') &
-               "Net Current on Front", &
-               to_str(t % results(1,filter_index) % sum), &
-               trim(to_str(t % results(1,filter_index) % sum_sq))
+          if (t % on_the_fly_allocation) then
+            if (.not. t % filter_index_map % has_key(filter_index)) then
+              can_print = .false.
+            else
+              filter_index = t % filter_index_map % get_key(filter_index)
+            end if
+          end if
+          if (can_print) &
+               write(UNIT=unit_tally, FMT='(5X,A,T35,A,"+/- ",A)') &
+                    "Net Current on Front", &
+                    to_str(t % results(1,filter_index) % sum), &
+                    trim(to_str(t % results(1,filter_index) % sum_sq))
         end if
 
         if (n_dim == 3) then
@@ -1376,37 +1213,68 @@
           matching_bins(i_filter_surf) = OUT_BOTTOM
           filter_index = sum((matching_bins(1:size(t % filters)) - 1) &
                * t % stride) + 1
-          write(UNIT=unit_tally, FMT='(5X,A,T35,A,"+/- ",A)') &
-               "Outgoing Current on Bottom", &
-               to_str(t % results(1,filter_index) % sum), &
-               trim(to_str(t % results(1,filter_index) % sum_sq))
+          if (t % on_the_fly_allocation) then
+            if (.not. t % filter_index_map % has_key(filter_index)) then
+              can_print = .false.
+            else
+              filter_index = t % filter_index_map % get_key(filter_index)
+            end if
+          end if
+          if (can_print) &
+               write(UNIT=unit_tally, FMT='(5X,A,T35,A,"+/- ",A)') &
+                    "Outgoing Current on Bottom", &
+                    to_str(t % results(1,filter_index) % sum), &
+                    trim(to_str(t % results(1,filter_index) % sum_sq))
 
           matching_bins(i_filter_surf) = IN_BOTTOM
           filter_index = sum((matching_bins(1:size(t % filters)) - 1) &
                * t % stride) + 1
-          write(UNIT=unit_tally, FMT='(5X,A,T35,A,"+/- ",A)') &
-               "Incoming Current on Bottom", &
-               to_str(t % results(1,filter_index) % sum), &
-               trim(to_str(t % results(1,filter_index) % sum_sq))
+          if (t % on_the_fly_allocation) then
+            if (.not. t % filter_index_map % has_key(filter_index)) then
+              can_print = .false.
+            else
+              filter_index = t % filter_index_map % get_key(filter_index)
+            end if
+          end if
+          if (can_print) &
+               write(UNIT=unit_tally, FMT='(5X,A,T35,A,"+/- ",A)') &
+                    "Incoming Current on Bottom", &
+                    to_str(t % results(1,filter_index) % sum), &
+                    trim(to_str(t % results(1,filter_index) % sum_sq))
 
           ! Top Surface
           matching_bins(i_filter_surf) = OUT_TOP
           filter_index = sum((matching_bins(1:size(t % filters)) - 1) &
                * t % stride) + 1
-          write(UNIT=unit_tally, FMT='(5X,A,T35,A,"+/- ",A)') &
-               "Outgoing Current on Top", &
-               to_str(t % results(1,filter_index) % sum), &
-               trim(to_str(t % results(1,filter_index) % sum_sq))
+          if (t % on_the_fly_allocation) then
+            if (.not. t % filter_index_map % has_key(filter_index)) then
+              can_print = .false.
+            else
+              filter_index = t % filter_index_map % get_key(filter_index)
+            end if
+          end if
+          if (can_print) &
+               write(UNIT=unit_tally, FMT='(5X,A,T35,A,"+/- ",A)') &
+                    "Outgoing Current on Top", &
+                    to_str(t % results(1,filter_index) % sum), &
+                    trim(to_str(t % results(1,filter_index) % sum_sq))
 
           matching_bins(i_filter_surf) = IN_TOP
           filter_index = sum((matching_bins(1:size(t % filters)) - 1) &
                * t % stride) + 1
-          write(UNIT=unit_tally, FMT='(5X,A,T35,A,"+/- ",A)') &
-               "Incoming Current on Top", &
-               to_str(t % results(1,filter_index) % sum), &
-               trim(to_str(t % results(1,filter_index) % sum_sq))
-        end if
->>>>>>> fe9c97c0
+          if (t % on_the_fly_allocation) then
+            if (.not. t % filter_index_map % has_key(filter_index)) then
+              can_print = .false.
+            else
+              filter_index = t % filter_index_map % get_key(filter_index)
+            end if
+          end if
+          if (can_print) &
+               write(UNIT=unit_tally, FMT='(5X,A,T35,A,"+/- ",A)') &
+                    "Incoming Current on Top", &
+                    to_str(t % results(1,filter_index) % sum), &
+                    trim(to_str(t % results(1,filter_index) % sum_sq))
+        end if
       end do
     end do
 
