--- conflicted
+++ resolved
@@ -882,7 +882,6 @@
         string = trim(string) // pn_string
         do n = 1, t % moment_order(j)
           pn_string = ' nu-scatter-y' // trim(to_str(n))
-<<<<<<< HEAD
           string = trim(string) // pn_string
         end do
         j = j + n - 1
@@ -905,8 +904,6 @@
         string = trim(string) // pn_string
         do n = 1, t % moment_order(j)
           pn_string = ' ndpp-nu-scatter-' // trim(to_str(n))
-=======
->>>>>>> 29b34a56
           string = trim(string) // pn_string
         end do
         j = j + n - 1
@@ -1688,11 +1685,7 @@
     integer :: score_index  ! scoring bin index
     integer :: i_nuclide    ! index in nuclides array
     integer :: i_listing    ! index in xs_listings array
-<<<<<<< HEAD
     integer :: n_order      ! loop index for scattering orders
-=======
-    integer :: n_order      ! loop index for moment orders
->>>>>>> 29b34a56
     integer :: nm_order     ! loop index for Ynm moment orders
     real(8) :: t_value      ! t-values for confidence intervals
     real(8) :: alpha        ! significance level for CI
@@ -1717,7 +1710,6 @@
     filter_name(FILTER_ENERGYOUT) = "Outgoing Energy"
 
     ! Initialize names for scores
-<<<<<<< HEAD
     score_names(abs(SCORE_FLUX))             = "Flux"
     score_names(abs(SCORE_TOTAL))            = "Total Reaction Rate"
     score_names(abs(SCORE_SCATTER))          = "Scattering Rate"
@@ -1746,27 +1738,6 @@
     score_names(abs(SCORE_NDPP_CHI))         = "Total Fission Prod. Rate"
     score_names(abs(SCORE_NDPP_CHI_P))       = "Prompt Fission Prod. Rate"
     score_names(abs(SCORE_NDPP_CHI_D))       = "Delayed Fission Prod. Rate"
-=======
-    score_names(abs(SCORE_FLUX))          = "Flux"
-    score_names(abs(SCORE_TOTAL))         = "Total Reaction Rate"
-    score_names(abs(SCORE_SCATTER))       = "Scattering Rate"
-    score_names(abs(SCORE_NU_SCATTER))    = "Scattering Production Rate"
-    score_names(abs(SCORE_TRANSPORT))     = "Transport Rate"
-    score_names(abs(SCORE_N_1N))          = "(n,1n) Rate"
-    score_names(abs(SCORE_ABSORPTION))    = "Absorption Rate"
-    score_names(abs(SCORE_FISSION))       = "Fission Rate"
-    score_names(abs(SCORE_NU_FISSION))    = "Nu-Fission Rate"
-    score_names(abs(SCORE_KAPPA_FISSION)) = "Kappa-Fission Rate"
-    score_names(abs(SCORE_EVENTS))        = "Events"
-    score_names(abs(SCORE_FLUX_YN))       = "Flux Moment"
-    score_names(abs(SCORE_TOTAL_YN))      = "Total Reaction Rate Moment"
-    score_names(abs(SCORE_SCATTER_N))     = "Scattering Rate Moment"
-    score_names(abs(SCORE_SCATTER_PN))    = "Scattering Rate Moment"
-    score_names(abs(SCORE_SCATTER_YN))    = "Scattering Rate Moment"
-    score_names(abs(SCORE_NU_SCATTER_N))  = "Scattering Prod. Rate Moment"
-    score_names(abs(SCORE_NU_SCATTER_PN)) = "Scattering Prod. Rate Moment"
-    score_names(abs(SCORE_NU_SCATTER_YN)) = "Scattering Prod. Rate Moment"
->>>>>>> 29b34a56
 
     ! Create filename for tally output
     filename = trim(path_output) // "tallies.out"
@@ -1894,22 +1865,14 @@
             k = k + 1
             score_index = score_index + 1
             select case(t % score_bins(k))
-<<<<<<< HEAD
             case (SCORE_SCATTER_N, SCORE_NU_SCATTER_N, SCORE_NDPP_SCATT_N, SCORE_NDPP_NU_SCATT_N)
-=======
-            case (SCORE_SCATTER_N, SCORE_NU_SCATTER_N)
->>>>>>> 29b34a56
               score_name = 'P' // trim(to_str(t % moment_order(k))) // " " // &
                 score_names(abs(t % score_bins(k)))
               write(UNIT=UNIT_TALLY, FMT='(1X,2A,1X,A,"+/- ",A)') &
                 repeat(" ", indent), score_name, &
                 to_str(t % results(score_index,filter_index) % sum), &
                 trim(to_str(t % results(score_index,filter_index) % sum_sq))
-<<<<<<< HEAD
             case (SCORE_SCATTER_PN, SCORE_NU_SCATTER_PN, SCORE_NDPP_SCATT_PN, SCORE_NDPP_NU_SCATT_PN)
-=======
-            case (SCORE_SCATTER_PN, SCORE_NU_SCATTER_PN)
->>>>>>> 29b34a56
               score_index = score_index - 1
               do n_order = 0, t % moment_order(k)
                 score_index = score_index + 1
