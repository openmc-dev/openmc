--- conflicted
+++ resolved
@@ -886,23 +886,23 @@
         end do
         j = j + n - 1
       case (SCORE_NDPP_SCATT_N)
-        pn_string = ' ndpp-scatter-' // trim(to_str(t % scatt_order(j)))
+        pn_string = ' ndpp-scatter-' // trim(to_str(t % moment_order(j)))
         string = trim(string) // pn_string
       case (SCORE_NDPP_SCATT_PN)
         pn_string = ' ndpp-scatter'
         string = trim(string) // pn_string
-        do n = 1, t % scatt_order(j)
+        do n = 1, t % moment_order(j)
           pn_string = ' ndpp-scatter-' // trim(to_str(n))
           string = trim(string) // pn_string
         end do
         j = j + n - 1
       case (SCORE_NDPP_NU_SCATT_N)
-        pn_string = ' ndpp-nu-scatter-' // trim(to_str(t % scatt_order(j)))
+        pn_string = ' ndpp-nu-scatter-' // trim(to_str(t % moment_order(j)))
         string = trim(string) // pn_string
       case (SCORE_NDPP_NU_SCATT_PN)
         pn_string = ' ndpp-nu-scatter'
         string = trim(string) // pn_string
-        do n = 1, t % scatt_order(j)
+        do n = 1, t % moment_order(j)
           pn_string = ' ndpp-nu-scatter-' // trim(to_str(n))
           string = trim(string) // pn_string
         end do
@@ -1685,14 +1685,13 @@
     integer :: score_index  ! scoring bin index
     integer :: i_nuclide    ! index in nuclides array
     integer :: i_listing    ! index in xs_listings array
-    integer :: n_order      ! loop index for moment orders
-    integer :: nm_order     ! loop index for Ynm moment orders
+    integer :: n_order      ! loop index for scattering orders
     real(8) :: t_value      ! t-values for confidence intervals
     real(8) :: alpha        ! significance level for CI
     character(MAX_FILE_LEN) :: filename                    ! name of output file
     character(15)           :: filter_name(N_FILTER_TYPES) ! names of tally filters
-    character(36)           :: score_names(N_SCORE_TYPES)  ! names of scoring function
-    character(36)           :: score_name                  ! names of scoring function
+    character(27)           :: score_names(N_SCORE_TYPES)  ! names of scoring function
+    character(27)           :: score_name                  ! names of scoring function
                                                            ! to be applied at write-time
     type(TallyObject), pointer :: t
 
@@ -1714,18 +1713,6 @@
     score_names(abs(SCORE_TOTAL))         = "Total Reaction Rate"
     score_names(abs(SCORE_SCATTER))       = "Scattering Rate"
     score_names(abs(SCORE_NU_SCATTER))    = "Scattering Production Rate"
-<<<<<<< HEAD
-    score_names(abs(SCORE_SCATTER_N))     = ""
-    score_names(abs(SCORE_SCATTER_PN))    = ""
-    score_names(abs(SCORE_NDPP_SCATT_N))  = ""
-    score_names(abs(SCORE_NDPP_SCATT_PN)) = ""
-    score_names(abs(SCORE_NDPP_NU_SCATT_N))  = ""
-    score_names(abs(SCORE_NDPP_NU_SCATT_PN)) = ""
-    score_names(abs(SCORE_NDPP_CHI))      = "Total Fission Prod. Rate"
-    score_names(abs(SCORE_NDPP_CHI_P))    = "Prompt Fission Prod. Rate"
-    score_names(abs(SCORE_NDPP_CHI_D))    = "Delayed Fission Prod. Rate"
-=======
->>>>>>> c8909292
     score_names(abs(SCORE_TRANSPORT))     = "Transport Rate"
     score_names(abs(SCORE_N_1N))          = "(n,1n) Rate"
     score_names(abs(SCORE_ABSORPTION))    = "Absorption Rate"
@@ -1741,6 +1728,15 @@
     score_names(abs(SCORE_NU_SCATTER_N))  = "Scattering Prod. Rate Moment"
     score_names(abs(SCORE_NU_SCATTER_PN)) = "Scattering Prod. Rate Moment"
     score_names(abs(SCORE_NU_SCATTER_YN)) = "Scattering Prod. Rate Moment"
+    score_names(abs(SCORE_SCATTER_N))     = "Scattering Rate Moment"
+    score_names(abs(SCORE_SCATTER_PN))    = "Scattering Rate Moment"
+    score_names(abs(SCORE_NDPP_SCATT_N))  = "Scattering Rate Moment"
+    score_names(abs(SCORE_NDPP_SCATT_PN)) = "Scattering Rate Moment"
+    score_names(abs(SCORE_NDPP_NU_SCATT_N))  = "Scattering Prod. Rate Moment"
+    score_names(abs(SCORE_NDPP_NU_SCATT_PN)) = "Scattering Prod. Rate Moment"
+    score_names(abs(SCORE_NDPP_CHI))      = "Total Fission Prod. Rate"
+    score_names(abs(SCORE_NDPP_CHI_P))    = "Prompt Fission Prod. Rate"
+    score_names(abs(SCORE_NDPP_CHI_D))    = "Delayed Fission Prod. Rate"
 
     ! Create filename for tally output
     filename = trim(path_output) // "tallies.out"
@@ -1867,39 +1863,17 @@
           do l = 1, t % n_user_score_bins
             k = k + 1
             score_index = score_index + 1
-<<<<<<< HEAD
-            if ((t % score_bins(k) == SCORE_SCATTER_N) .or. &
-                (t % score_bins(k) == SCORE_NDPP_SCATT_N)) then
-              if (t % scatt_order(k) == 0) then
-                score_name = "Scattering Rate"
-              else
-                score_name = 'P' // trim(to_str(t % scatt_order(k))) // &
-                  ' Scattering Moment'
-              end if
-=======
             select case(t % score_bins(k))
-            case (SCORE_SCATTER_N, SCORE_NU_SCATTER_N)
+            case (SCORE_SCATTER_N, SCORE_NU_SCATTER_N, SCORE_NDPP_SCATT_N, SCORE_NDPP_NU_SCATT_N)
               score_name = 'P' // trim(to_str(t % moment_order(k))) // " " // &
                 score_names(abs(t % score_bins(k)))
->>>>>>> c8909292
               write(UNIT=UNIT_TALLY, FMT='(1X,2A,1X,A,"+/- ",A)') &
                 repeat(" ", indent), score_name, &
                 to_str(t % results(score_index,filter_index) % sum), &
                 trim(to_str(t % results(score_index,filter_index) % sum_sq))
-<<<<<<< HEAD
-            else if ((t % score_bins(k) == SCORE_SCATTER_PN) .or. &
-                     (t % score_bins(k) == SCORE_NDPP_SCATT_PN)) then
-              score_name = "Scattering Rate"
-              write(UNIT=UNIT_TALLY, FMT='(1X,2A,1X,A,"+/- ",A)') &
-                repeat(" ", indent), score_name, &
-                to_str(t % results(score_index,filter_index) % sum), &
-                trim(to_str(t % results(score_index,filter_index) % sum_sq))
-              do n_order = 1, t % scatt_order(k)
-=======
-            case (SCORE_SCATTER_PN, SCORE_NU_SCATTER_PN)
+            case (SCORE_SCATTER_PN, SCORE_NU_SCATTER_PN, SCORE_NDPP_SCATT_PN, SCORE_NDPP_NU_SCATT_PN)
               score_index = score_index - 1
               do n_order = 0, t % moment_order(k)
->>>>>>> c8909292
                 score_index = score_index + 1
                 score_name = 'P' // trim(to_str(n_order)) //  " " //&
                   score_names(abs(t % score_bins(k)))
@@ -1908,33 +1882,6 @@
                   to_str(t % results(score_index,filter_index) % sum), &
                   trim(to_str(t % results(score_index,filter_index) % sum_sq))
               end do
-<<<<<<< HEAD
-              k = k + n_order - 1
-            else if (t % score_bins(k) == SCORE_NDPP_NU_SCATT_N) then
-              if (t % scatt_order(k) == 0) then
-                score_name = "Scattering Production Rate"
-              else
-                score_name = 'P' // trim(to_str(t % scatt_order(k))) // &
-                  ' Scattering Production Rate'
-              end if
-            else if (t % score_bins(k) == SCORE_NDPP_NU_SCATT_PN) then
-              score_name = "Scattering Production Rate"
-              write(UNIT=UNIT_TALLY, FMT='(1X,2A,1X,A,"+/- ",A)') &
-                repeat(" ", indent), score_name, &
-                to_str(t % results(score_index,filter_index) % sum), &
-                trim(to_str(t % results(score_index,filter_index) % sum_sq))
-              do n_order = 1, t % scatt_order(k)
-                score_index = score_index + 1
-                score_name = 'P' // trim(to_str(n_order)) // &
-                  ' Scattering Production Rate'
-                write(UNIT=UNIT_TALLY, FMT='(1X,2A,1X,A,"+/- ",A)') &
-                  repeat(" ", indent), score_name, &
-                  to_str(t % results(score_index,filter_index) % sum), &
-                  trim(to_str(t % results(score_index,filter_index) % sum_sq))
-              end do
-              k = k + n_order - 1
-            else
-=======
               k = k + t % moment_order(k)
             case (SCORE_SCATTER_YN, SCORE_NU_SCATTER_YN, SCORE_FLUX_YN, &
                   SCORE_TOTAL_YN)
@@ -1952,7 +1899,6 @@
               end do
               k = k + (t % moment_order(k) + 1)**2 - 1
             case default
->>>>>>> c8909292
               if (t % score_bins(k) > 0) then
                 score_name = reaction_name(t % score_bins(k))
               else
