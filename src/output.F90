--- conflicted
+++ resolved
@@ -1567,22 +1567,13 @@
 
   recursive subroutine find_offset(map, goal, univ, final, offset, path, is_mat)
 
-<<<<<<< HEAD
     integer, intent(in) :: map                   ! Index in maps vector
-    integer, intent(in) :: goal                  ! The target cell or mat ID
-    type(Universe), pointer, intent(in) :: univ  ! Universe to begin search
+    integer, intent(in) :: goal                  ! The target cell ID
+    type(Universe), intent(in) :: univ           ! Universe to begin search
     integer, intent(in) :: final                 ! Target offset
     integer, intent(inout) :: offset             ! Current offset
-    character(100), intent(out) :: path          ! Path to offset
+    character(*), intent(inout) :: path          ! Path to offset
     logical, intent(in), optional :: is_mat      ! goal id is a material?
-=======
-    integer, intent(in) :: map          ! Index in maps vector
-    integer, intent(in) :: goal         ! The target cell ID
-    type(Universe), intent(in) :: univ  ! Universe to begin search
-    integer, intent(in) :: final        ! Target offset
-    integer, intent(inout) :: offset    ! Current offset
-    character(*), intent(inout) :: path ! Path to offset
->>>>>>> fd712f64
 
     integer :: i, j                 ! Index over cells
     integer :: k, l, m              ! Indices in lattice
@@ -1594,12 +1585,8 @@
     integer :: temp_offset          ! Looped sum of offsets
     logical :: this_cell = .false.  ! Advance in this cell?
     logical :: later_cell = .false. ! Fill cells after this one?
-<<<<<<< HEAD
+    type(Cell), pointer :: c              ! Pointer to current cell
     logical :: goal_is_material = .false. ! material instead of cell 
-    type(Cell),     pointer:: c           ! Pointer to current cell
-=======
-    type(Cell), pointer :: c           ! Pointer to current cell
->>>>>>> fd712f64
     type(Universe), pointer :: next_univ  ! Next universe to loop through
     class(Lattice), pointer :: lat        ! Pointer to current lattice
 
