--- conflicted
+++ resolved
@@ -1101,7 +1101,6 @@
             matching_bins(i_filter_surf) = OUT_LEFT
             filter_index = sum((matching_bins(1:size(t % filters)) - 1) &
                  * t % stride) + 1
-<<<<<<< HEAD
             can_print = .true.
             if (t % on_the_fly_allocation) then
               if (.not. t % filter_index_map % has_key(filter_index)) then
@@ -1112,29 +1111,13 @@
             end if
             if (can_print) &
                  write(UNIT=unit_tally, FMT='(5X,A,T35,A,"+/- ",A)') &
-                   "Outgoing Current to Left", &
+                   "Outgoing Current on Left", &
                    to_str(t % results(1,filter_index) % sum), &
                    trim(to_str(t % results(1,filter_index) % sum_sq))
-=======
-            write(UNIT=unit_tally, FMT='(5X,A,T35,A,"+/- ",A)') &
-                 "Outgoing Current on Left", &
-                 to_str(t % results(1,filter_index) % sum), &
-                 trim(to_str(t % results(1,filter_index) % sum_sq))
 
             matching_bins(i_filter_surf) = IN_LEFT
             filter_index = sum((matching_bins(1:size(t % filters)) - 1) &
                  * t % stride) + 1
-            write(UNIT=unit_tally, FMT='(5X,A,T35,A,"+/- ",A)') &
-                 "Incoming Current on Left", &
-                 to_str(t % results(1,filter_index) % sum), &
-                 trim(to_str(t % results(1,filter_index) % sum_sq))
->>>>>>> 922fa689
-
-            ! Right Surface
-            matching_bins(i_filter_surf) = OUT_RIGHT
-            filter_index = sum((matching_bins(1:size(t % filters)) - 1) &
-                 * t % stride) + 1
-<<<<<<< HEAD
             can_print = .true.
             if (t % on_the_fly_allocation) then
               if (.not. t % filter_index_map % has_key(filter_index)) then
@@ -1145,29 +1128,14 @@
             end if
             if (can_print) &
                  write(UNIT=unit_tally, FMT='(5X,A,T35,A,"+/- ",A)') &
-                   "Outgoing Current to Right", &
+                   "Incoming Current on Left", &
                    to_str(t % results(1,filter_index) % sum), &
                    trim(to_str(t % results(1,filter_index) % sum_sq))
-=======
-            write(UNIT=unit_tally, FMT='(5X,A,T35,A,"+/- ",A)') &
-                 "Outgoing Current on Right", &
-                 to_str(t % results(1,filter_index) % sum), &
-                 trim(to_str(t % results(1,filter_index) % sum_sq))
-
-            matching_bins(i_filter_surf) = IN_RIGHT
+
+            ! Right Surface
+            matching_bins(i_filter_surf) = OUT_RIGHT
             filter_index = sum((matching_bins(1:size(t % filters)) - 1) &
                  * t % stride) + 1
-            write(UNIT=unit_tally, FMT='(5X,A,T35,A,"+/- ",A)') &
-                 "Incoming Current on Right", &
-                 to_str(t % results(1,filter_index) % sum), &
-                 trim(to_str(t % results(1,filter_index) % sum_sq))
->>>>>>> 922fa689
-
-            ! Back Surface
-            matching_bins(i_filter_surf) = OUT_BACK
-            filter_index = sum((matching_bins(1:size(t % filters)) - 1) &
-                 * t % stride) + 1
-<<<<<<< HEAD
             can_print = .true.
             if (t % on_the_fly_allocation) then
               if (.not. t % filter_index_map % has_key(filter_index)) then
@@ -1178,29 +1146,13 @@
             end if
             if (can_print) &
                  write(UNIT=unit_tally, FMT='(5X,A,T35,A,"+/- ",A)') &
-                   "Outgoing Current to Back", &
+                   "Outgoing Current on Right", &
                    to_str(t % results(1,filter_index) % sum), &
                    trim(to_str(t % results(1,filter_index) % sum_sq))
-=======
-            write(UNIT=unit_tally, FMT='(5X,A,T35,A,"+/- ",A)') &
-                 "Outgoing Current on Back", &
-                 to_str(t % results(1,filter_index) % sum), &
-                 trim(to_str(t % results(1,filter_index) % sum_sq))
-
-            matching_bins(i_filter_surf) = IN_BACK
+
+            matching_bins(i_filter_surf) = IN_RIGHT
             filter_index = sum((matching_bins(1:size(t % filters)) - 1) &
                  * t % stride) + 1
-            write(UNIT=unit_tally, FMT='(5X,A,T35,A,"+/- ",A)') &
-                 "Incoming Current on Back", &
-                 to_str(t % results(1,filter_index) % sum), &
-                 trim(to_str(t % results(1,filter_index) % sum_sq))
->>>>>>> 922fa689
-
-            ! Front Surface
-            matching_bins(i_filter_surf) = OUT_FRONT
-            filter_index = sum((matching_bins(1:size(t % filters)) - 1) &
-                 * t % stride) + 1
-<<<<<<< HEAD
             can_print = .true.
             if (t % on_the_fly_allocation) then
               if (.not. t % filter_index_map % has_key(filter_index)) then
@@ -1211,29 +1163,14 @@
             end if
             if (can_print) &
                  write(UNIT=unit_tally, FMT='(5X,A,T35,A,"+/- ",A)') &
-                   "Outgoing Current to Front", &
+                   "Incoming Current on Right", &
                    to_str(t % results(1,filter_index) % sum), &
                    trim(to_str(t % results(1,filter_index) % sum_sq))
-=======
-            write(UNIT=unit_tally, FMT='(5X,A,T35,A,"+/- ",A)') &
-                 "Net Current on Front", &
-                 to_str(t % results(1,filter_index) % sum), &
-                 trim(to_str(t % results(1,filter_index) % sum_sq))
-
-            matching_bins(i_filter_surf) = IN_FRONT
+
+            ! Back Surface
+            matching_bins(i_filter_surf) = OUT_BACK
             filter_index = sum((matching_bins(1:size(t % filters)) - 1) &
                  * t % stride) + 1
-            write(UNIT=unit_tally, FMT='(5X,A,T35,A,"+/- ",A)') &
-                 "Net Current on Front", &
-                 to_str(t % results(1,filter_index) % sum), &
-                 trim(to_str(t % results(1,filter_index) % sum_sq))
->>>>>>> 922fa689
-
-            ! Bottom Surface
-            matching_bins(i_filter_surf) = OUT_BOTTOM
-            filter_index = sum((matching_bins(1:size(t % filters)) - 1) &
-                 * t % stride) + 1
-<<<<<<< HEAD
             can_print = .true.
             if (t % on_the_fly_allocation) then
               if (.not. t % filter_index_map % has_key(filter_index)) then
@@ -1244,29 +1181,13 @@
             end if
             if (can_print) &
                  write(UNIT=unit_tally, FMT='(5X,A,T35,A,"+/- ",A)') &
-                   "Outgoing Current to Bottom", &
+                   "Outgoing Current on Back", &
                    to_str(t % results(1,filter_index) % sum), &
                    trim(to_str(t % results(1,filter_index) % sum_sq))
-=======
-            write(UNIT=unit_tally, FMT='(5X,A,T35,A,"+/- ",A)') &
-                 "Outgoing Current on Bottom", &
-                 to_str(t % results(1,filter_index) % sum), &
-                 trim(to_str(t % results(1,filter_index) % sum_sq))
-
-            matching_bins(i_filter_surf) = IN_BOTTOM
+
+            matching_bins(i_filter_surf) = IN_BACK
             filter_index = sum((matching_bins(1:size(t % filters)) - 1) &
                  * t % stride) + 1
-            write(UNIT=unit_tally, FMT='(5X,A,T35,A,"+/- ",A)') &
-                 "Incoming Current on Bottom", &
-                 to_str(t % results(1,filter_index) % sum), &
-                 trim(to_str(t % results(1,filter_index) % sum_sq))
->>>>>>> 922fa689
-
-            ! Top Surface
-            matching_bins(i_filter_surf) = OUT_TOP
-            filter_index = sum((matching_bins(1:size(t % filters)) - 1) &
-                 * t % stride) + 1
-<<<<<<< HEAD
             can_print = .true.
             if (t % on_the_fly_allocation) then
               if (.not. t % filter_index_map % has_key(filter_index)) then
@@ -1277,24 +1198,114 @@
             end if
             if (can_print) &
                  write(UNIT=unit_tally, FMT='(5X,A,T35,A,"+/- ",A)') &
-                   "Outgoing Current to Top", &
+                   "Incoming Current on Back", &
                    to_str(t % results(1,filter_index) % sum), &
                    trim(to_str(t % results(1,filter_index) % sum_sq))
-          end do
-=======
-            write(UNIT=unit_tally, FMT='(5X,A,T35,A,"+/- ",A)') &
-                 "Outgoing Current on Top", &
-                 to_str(t % results(1,filter_index) % sum), &
-                 trim(to_str(t % results(1,filter_index) % sum_sq))
->>>>>>> 922fa689
+
+            ! Front Surface
+            matching_bins(i_filter_surf) = OUT_FRONT
+            filter_index = sum((matching_bins(1:size(t % filters)) - 1) &
+                 * t % stride) + 1
+            can_print = .true.
+            if (t % on_the_fly_allocation) then
+              if (.not. t % filter_index_map % has_key(filter_index)) then
+                can_print = .false.
+              else
+                filter_index = t % filter_index_map % get_key(filter_index)
+              end if
+            end if
+            if (can_print) &
+                 write(UNIT=unit_tally, FMT='(5X,A,T35,A,"+/- ",A)') &
+                   "Net Current on Front", &
+                   to_str(t % results(1,filter_index) % sum), &
+                   trim(to_str(t % results(1,filter_index) % sum_sq))
+
+            matching_bins(i_filter_surf) = IN_FRONT
+            filter_index = sum((matching_bins(1:size(t % filters)) - 1) &
+                 * t % stride) + 1
+            can_print = .true.
+            if (t % on_the_fly_allocation) then
+              if (.not. t % filter_index_map % has_key(filter_index)) then
+                can_print = .false.
+              else
+                filter_index = t % filter_index_map % get_key(filter_index)
+              end if
+            end if
+            if (can_print) &
+                 write(UNIT=unit_tally, FMT='(5X,A,T35,A,"+/- ",A)') &
+                   "Net Current on Front", &
+                   to_str(t % results(1,filter_index) % sum), &
+                   trim(to_str(t % results(1,filter_index) % sum_sq))
+
+            ! Bottom Surface
+            matching_bins(i_filter_surf) = OUT_BOTTOM
+            filter_index = sum((matching_bins(1:size(t % filters)) - 1) &
+                 * t % stride) + 1
+            can_print = .true.
+            if (t % on_the_fly_allocation) then
+              if (.not. t % filter_index_map % has_key(filter_index)) then
+                can_print = .false.
+              else
+                filter_index = t % filter_index_map % get_key(filter_index)
+              end if
+            end if
+            if (can_print) &
+                 write(UNIT=unit_tally, FMT='(5X,A,T35,A,"+/- ",A)') &
+                   "Outgoing Current on Bottom", &
+                   to_str(t % results(1,filter_index) % sum), &
+                   trim(to_str(t % results(1,filter_index) % sum_sq))
+
+            matching_bins(i_filter_surf) = IN_BOTTOM
+            filter_index = sum((matching_bins(1:size(t % filters)) - 1) &
+                 * t % stride) + 1
+            can_print = .true.
+            if (t % on_the_fly_allocation) then
+              if (.not. t % filter_index_map % has_key(filter_index)) then
+                can_print = .false.
+              else
+                filter_index = t % filter_index_map % get_key(filter_index)
+              end if
+            end if
+            if (can_print) &
+                 write(UNIT=unit_tally, FMT='(5X,A,T35,A,"+/- ",A)') &
+                   "Incoming Current on Bottom", &
+                   to_str(t % results(1,filter_index) % sum), &
+                   trim(to_str(t % results(1,filter_index) % sum_sq))
+
+            ! Top Surface
+            matching_bins(i_filter_surf) = OUT_TOP
+            filter_index = sum((matching_bins(1:size(t % filters)) - 1) &
+                 * t % stride) + 1
+            can_print = .true.
+            if (t % on_the_fly_allocation) then
+              if (.not. t % filter_index_map % has_key(filter_index)) then
+                can_print = .false.
+              else
+                filter_index = t % filter_index_map % get_key(filter_index)
+              end if
+            end if
+            if (can_print) &
+                 write(UNIT=unit_tally, FMT='(5X,A,T35,A,"+/- ",A)') &
+                   "Outgoing Current on Top", &
+                   to_str(t % results(1,filter_index) % sum), &
+                   trim(to_str(t % results(1,filter_index) % sum_sq))
 
             matching_bins(i_filter_surf) = IN_TOP
             filter_index = sum((matching_bins(1:size(t % filters)) - 1) &
                  * t % stride) + 1
-            write(UNIT=unit_tally, FMT='(5X,A,T35,A,"+/- ",A)') &
-                 "Incoming Current on Top", &
-                 to_str(t % results(1,filter_index) % sum), &
-                 trim(to_str(t % results(1,filter_index) % sum_sq))
+            can_print = .true.
+            if (t % on_the_fly_allocation) then
+              if (.not. t % filter_index_map % has_key(filter_index)) then
+                can_print = .false.
+              else
+                filter_index = t % filter_index_map % get_key(filter_index)
+              end if
+            end if
+            if (can_print) &
+                 write(UNIT=unit_tally, FMT='(5X,A,T35,A,"+/- ",A)') &
+                   "Incoming Current on Top", &
+                   to_str(t % results(1,filter_index) % sum), &
+                   trim(to_str(t % results(1,filter_index) % sum_sq))
           end do
         end do
       end do
