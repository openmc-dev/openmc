#include "openmc/output.h"

#include <algorithm> // for transform, max
#include <cstdio>    // for stdout
#include <cstring>   // for strlen
#include <ctime>     // for time, localtime
#include <fstream>
#include <iomanip> // for setw, setprecision, put_time
#include <ios>     // for fixed, scientific, left
#include <iostream>
#include <sstream>
#include <unordered_map>
#include <utility> // for pair

#include <fmt/core.h>
#include <fmt/ostream.h>
#ifdef _OPENMP
#include <omp.h>
#endif
#include "xtensor/xview.hpp"

#include "openmc/capi.h"
#include "openmc/cell.h"
#include "openmc/constants.h"
#include "openmc/eigenvalue.h"
#include "openmc/error.h"
#include "openmc/geometry.h"
#include "openmc/lattice.h"
#include "openmc/math_functions.h"
#include "openmc/message_passing.h"
#include "openmc/mgxs_interface.h"
#include "openmc/nuclide.h"
#include "openmc/plot.h"
#include "openmc/random_ray/flat_source_domain.h"
#include "openmc/reaction.h"
#include "openmc/settings.h"
#include "openmc/simulation.h"
#include "openmc/surface.h"
#include "openmc/tallies/derivative.h"
#include "openmc/tallies/filter.h"
#include "openmc/tallies/tally.h"
#include "openmc/tallies/tally_scoring.h"
#include "openmc/timer.h"

namespace openmc {

//==============================================================================

void title()
{
  fmt::print("                                %%%%%%%%%%%%%%%\n"
             "                           %%%%%%%%%%%%%%%%%%%%%%%%\n"
             "                        %%%%%%%%%%%%%%%%%%%%%%%%%%%%%%\n"
             "                      %%%%%%%%%%%%%%%%%%%%%%%%%%%%%%%%%%\n"
             "                    %%%%%%%%%%%%%%%%%%%%%%%%%%%%%%%%%%%%%%\n"
             "                   %%%%%%%%%%%%%%%%%%%%%%%%%%%%%%%%%%%%%%%%\n"
             "                                    %%%%%%%%%%%%%%%%%%%%%%%%\n"
             "                                     %%%%%%%%%%%%%%%%%%%%%%%%\n"
             "                 ###############      %%%%%%%%%%%%%%%%%%%%%%%%\n"
             "                ##################     %%%%%%%%%%%%%%%%%%%%%%%\n"
             "                ###################     %%%%%%%%%%%%%%%%%%%%%%%\n"
             "                ####################     %%%%%%%%%%%%%%%%%%%%%%\n"
             "                #####################     %%%%%%%%%%%%%%%%%%%%%\n"
             "                ######################     %%%%%%%%%%%%%%%%%%%%\n"
             "                #######################     %%%%%%%%%%%%%%%%%%\n"
             "                 #######################     %%%%%%%%%%%%%%%%%\n"
             "                 ######################     %%%%%%%%%%%%%%%%%\n"
             "                  ####################     %%%%%%%%%%%%%%%%%\n"
             "                    #################     %%%%%%%%%%%%%%%%%\n"
             "                     ###############     %%%%%%%%%%%%%%%%\n"
             "                       ############     %%%%%%%%%%%%%%%\n"
             "                          ########     %%%%%%%%%%%%%%\n"
             "                                      %%%%%%%%%%%\n\n");

  // Write version information
  fmt::print(
    "                 | The OpenMC Monte Carlo Code\n"
    "       Copyright | 2011-2024 MIT, UChicago Argonne LLC, and contributors\n"
    "         License | https://docs.openmc.org/en/latest/license.html\n"
    "         Version | {}.{}.{}{}\n",
    VERSION_MAJOR, VERSION_MINOR, VERSION_RELEASE, VERSION_DEV ? "-dev" : "");
#ifdef GIT_SHA1
  fmt::print("        Git SHA1 | {}\n", GIT_SHA1);
#endif

  // Write the date and time
  fmt::print("       Date/Time | {}\n", time_stamp());

#ifdef OPENMC_MPI
  // Write number of processors
  fmt::print("   MPI Processes | {}\n", mpi::n_procs);
#endif

#ifdef _OPENMP
  // Write number of OpenMP threads
  fmt::print("  OpenMP Threads | {}\n", omp_get_max_threads());
#endif
  fmt::print("\n");
  std::fflush(stdout);
}

//==============================================================================

std::string header(const char* msg)
{
  // Determine how many times to repeat the '=' character.
  int n_prefix = (63 - strlen(msg)) / 2;
  int n_suffix = n_prefix;
  if ((strlen(msg) % 2) == 0)
    ++n_suffix;

  // Convert to uppercase.
  std::string upper(msg);
  std::transform(upper.begin(), upper.end(), upper.begin(), ::toupper);

  // Add ===>  <=== markers.
  std::stringstream out;
  out << ' ';
  for (int i = 0; i < n_prefix; i++)
    out << '=';
  out << ">     " << upper << "     <";
  for (int i = 0; i < n_suffix; i++)
    out << '=';

  return out.str();
}

std::string header(const std::string& msg)
{
  return header(msg.c_str());
}

void header(const char* msg, int level)
{
  auto out = header(msg);

  // Print header based on verbosity level.
  if (settings::verbosity >= level) {
    fmt::print("\n{}\n\n", out);
    std::fflush(stdout);
  }
}

//==============================================================================

std::string time_stamp()
{
  std::stringstream ts;
  std::time_t t = std::time(nullptr); // get time now
  ts << std::put_time(std::localtime(&t), "%Y-%m-%d %H:%M:%S");
  return ts.str();
}

//==============================================================================

void print_particle(Particle& p)
{
  // Display particle type and ID.
  switch (p.type()) {
  case ParticleType::neutron:
    fmt::print("Neutron ");
    break;
  case ParticleType::photon:
    fmt::print("Photon ");
    break;
  case ParticleType::electron:
    fmt::print("Electron ");
    break;
  case ParticleType::positron:
    fmt::print("Positron ");
    break;
  default:
    fmt::print("Unknown Particle ");
  }
  fmt::print("{}\n", p.id());

  // Display particle geometry hierarchy.
  for (auto i = 0; i < p.n_coord(); i++) {
    fmt::print("  Level {}\n", i);

    if (p.coord(i).cell != C_NONE) {
      const Cell& c {*model::cells[p.coord(i).cell]};
      fmt::print("    Cell             = {}\n", c.id_);
    }

    if (p.coord(i).universe != C_NONE) {
      const Universe& u {*model::universes[p.coord(i).universe]};
      fmt::print("    Universe         = {}\n", u.id_);
    }

    if (p.coord(i).lattice != C_NONE) {
      const Lattice& lat {*model::lattices[p.coord(i).lattice]};
      fmt::print("    Lattice          = {}\n", lat.id_);
      fmt::print("    Lattice position = ({},{},{})\n", p.coord(i).lattice_i[0],
        p.coord(i).lattice_i[1], p.coord(i).lattice_i[2]);
    }

    fmt::print("    r = {}\n", p.coord(i).r);
    fmt::print("    u = {}\n", p.coord(i).u);
  }

  // Display miscellaneous info.
  if (p.surface() != 0) {
    // Surfaces identifiers are >= 1, but indices are >= 0 so we need -1
    const Surface& surf {*model::surfaces[std::abs(p.surface()) - 1]};
    fmt::print("  Surface = {}\n", (p.surface() > 0) ? surf.id_ : -surf.id_);
  }
  fmt::print("  Weight = {}\n", p.wgt());
  if (settings::run_CE) {
    fmt::print("  Energy = {}\n", p.E());
  } else {
    fmt::print("  Energy Group = {}\n", p.g());
  }
  fmt::print("  Delayed Group = {}\n\n", p.delayed_group());
}

//==============================================================================

void print_plot()
{
  header("PLOTTING SUMMARY", 5);
  if (settings::verbosity < 5)
    return;

  for (const auto& pl : model::plots) {
    fmt::print("Plot ID: {}\n", pl->id());
    fmt::print("Plot file: {}\n", pl->path_plot());
    fmt::print("Universe depth: {}\n", pl->level());
    pl->print_info(); // prints type-specific plot info
    fmt::print("\n");
  }
}

//==============================================================================

void print_overlap_check()
{
#ifdef OPENMC_MPI
  vector<int64_t> temp(model::overlap_check_count);
  MPI_Reduce(temp.data(), model::overlap_check_count.data(),
    model::overlap_check_count.size(), MPI_INT64_T, MPI_SUM, 0, mpi::intracomm);
#endif

  if (mpi::master) {
    header("cell overlap check summary", 1);
    fmt::print(" Cell ID      No. Overlap Checks\n");

    vector<int32_t> sparse_cell_ids;
    for (int i = 0; i < model::cells.size(); i++) {
      fmt::print(
        " {:8} {:17}\n", model::cells[i]->id_, model::overlap_check_count[i]);
      if (model::overlap_check_count[i] < 10) {
        sparse_cell_ids.push_back(model::cells[i]->id_);
      }
    }

    fmt::print("\n There were {} cells with less than 10 overlap checks\n",
      sparse_cell_ids.size());
    for (auto id : sparse_cell_ids) {
      fmt::print(" {}", id);
    }
    fmt::print("\n");
  }
}

//==============================================================================

void print_usage()
{
  if (mpi::master) {
    fmt::print(
      "Usage: openmc [options] [path]\n\n"
      "Options:\n"
      "  -c, --volume           Run in stochastic volume calculation mode\n"
      "  -g, --geometry-debug   Run with geometry debugging on\n"
      "  -n, --particles        Number of particles per generation\n"
      "  -p, --plot             Run in plotting mode\n"
      "  -r, --restart          Restart a previous run from a state point\n"
      "                         or a particle restart file\n"
      "  -s, --threads          Number of OpenMP threads\n"
      "  -t, --track            Write tracks for all particles (up to "
      "max_tracks)\n"
      "  -e, --event            Run using event-based parallelism\n"
      "  -v, --version          Show version information\n"
      "  -h, --help             Show this message\n");
  }
}

//==============================================================================

void print_version()
{
  if (mpi::master) {
    fmt::print("OpenMC version {}.{}.{}\n", VERSION_MAJOR, VERSION_MINOR,
      VERSION_RELEASE);
#ifdef GIT_SHA1
    fmt::print("Git SHA1: {}\n", GIT_SHA1);
#endif
    fmt::print("Copyright (c) 2011-2024 MIT, UChicago Argonne LLC, and "
               "contributors\nMIT/X license at "
               "<https://docs.openmc.org/en/latest/license.html>\n");
  }
}

//==============================================================================

void print_build_info()
{
  const std::string n("no");
  const std::string y("yes");

  std::string mpi(n);
  std::string phdf5(n);
  std::string dagmc(n);
  std::string libmesh(n);
  std::string png(n);
  std::string profiling(n);
  std::string coverage(n);
  std::string mcpl(n);
  std::string ncrystal(n);

#ifdef PHDF5
  phdf5 = y;
#endif
#ifdef OPENMC_MPI
  mpi = y;
#endif
#ifdef DAGMC
  dagmc = y;
#endif
#ifdef LIBMESH
  libmesh = y;
#endif
#ifdef OPENMC_MCPL
  mcpl = y;
#endif
#ifdef NCRYSTAL
  ncrystal = y;
#endif
#ifdef USE_LIBPNG
  png = y;
#endif
#ifdef PROFILINGBUILD
  profiling = y;
#endif
#ifdef COVERAGEBUILD
  coverage = y;
#endif

  // Wraps macro variables in quotes
#define STRINGIFY(x) STRINGIFY2(x)
#define STRINGIFY2(x) #x

  if (mpi::master) {
    fmt::print("Build type:            {}\n", STRINGIFY(BUILD_TYPE));
    fmt::print("Compiler ID:           {} {}\n", STRINGIFY(COMPILER_ID),
      STRINGIFY(COMPILER_VERSION));
    fmt::print("MPI enabled:           {}\n", mpi);
    fmt::print("Parallel HDF5 enabled: {}\n", phdf5);
    fmt::print("PNG support:           {}\n", png);
    fmt::print("DAGMC support:         {}\n", dagmc);
    fmt::print("libMesh support:       {}\n", libmesh);
    fmt::print("MCPL support:          {}\n", mcpl);
    fmt::print("NCrystal support:      {}\n", ncrystal);
    fmt::print("Coverage testing:      {}\n", coverage);
    fmt::print("Profiling flags:       {}\n", profiling);
  }
}

//==============================================================================

void print_columns()
{
  if (settings::entropy_on) {
    fmt::print("  Bat./Gen.      k       Entropy         Average k \n"
               "  =========   ========   ========   ====================\n");
  } else {
    fmt::print("  Bat./Gen.      k            Average k\n"
               "  =========   ========   ====================\n");
  }
}

//==============================================================================

void print_generation()
{
  // Determine overall generation index and number of active generations
  int idx = overall_generation() - 1;
  int n = simulation::current_batch > settings::n_inactive
            ? settings::gen_per_batch * simulation::n_realizations +
                simulation::current_gen
            : 0;

  // write out batch/generation and generation k-effective
  auto batch_and_gen = std::to_string(simulation::current_batch) + "/" +
                       std::to_string(simulation::current_gen);
  fmt::print("  {:>9}   {:8.5f}", batch_and_gen, simulation::k_generation[idx]);

  // write out entropy info
  if (settings::entropy_on) {
    fmt::print("   {:8.5f}", simulation::entropy[idx]);
  }

  if (n > 1) {
    fmt::print("   {:8.5f} +/-{:8.5f}", simulation::keff, simulation::keff_std);
  }
  fmt::print("\n");
  std::fflush(stdout);
}

//==============================================================================

void show_time(const char* label, double secs, int indent_level)
{
  int width = 33 - indent_level * 2;
  fmt::print("{0:{1}} {2:<{3}} = {4:>10.4e} seconds\n", "", 2 * indent_level,
    label, width, secs);
}

void show_rate(const char* label, double particles_per_sec)
{
  fmt::print(" {:<33} = {:.6} particles/second\n", label, particles_per_sec);
}

void print_runtime()
{
  using namespace simulation;

  // display header block
  header("Timing Statistics", 6);
  if (settings::verbosity < 6)
    return;

  // display time elapsed for various sections
  show_time("Total time for initialization", time_initialize.elapsed());
  show_time("Reading cross sections", time_read_xs.elapsed(), 1);
  show_time("Total time in simulation",
    time_inactive.elapsed() + time_active.elapsed());
  show_time("Time in transport only", time_transport.elapsed(), 1);
  if (settings::event_based) {
    show_time("Particle initialization", time_event_init.elapsed(), 2);
    show_time("XS lookups", time_event_calculate_xs.elapsed(), 2);
    show_time("Advancing", time_event_advance_particle.elapsed(), 2);
    show_time("Surface crossings", time_event_surface_crossing.elapsed(), 2);
    show_time("Collisions", time_event_collision.elapsed(), 2);
    show_time("Particle death", time_event_death.elapsed(), 2);
  }
  if (settings::run_mode == RunMode::EIGENVALUE) {
    show_time("Time in inactive batches", time_inactive.elapsed(), 1);
  }
  show_time("Time in active batches", time_active.elapsed(), 1);
  if (settings::run_mode == RunMode::EIGENVALUE) {
    show_time("Time synchronizing fission bank", time_bank.elapsed(), 1);
    show_time("Sampling source sites", time_bank_sample.elapsed(), 2);
    show_time("SEND/RECV source sites", time_bank_sendrecv.elapsed(), 2);
  }
  show_time("Time accumulating tallies", time_tallies.elapsed(), 1);
  show_time("Time writing statepoints", time_statepoint.elapsed(), 1);
  show_time("Total time for finalization", time_finalize.elapsed());
  show_time("Total time elapsed", time_total.elapsed());

  // Calculate particle rate in active/inactive batches
  int n_active = simulation::current_batch - settings::n_inactive;
  double speed_inactive = 0.0;
  double speed_active;
  if (settings::restart_run) {
    if (simulation::restart_batch < settings::n_inactive) {
      speed_inactive = (settings::n_particles *
                         (settings::n_inactive - simulation::restart_batch) *
                         settings::gen_per_batch) /
                       time_inactive.elapsed();
      speed_active =
        (settings::n_particles * n_active * settings::gen_per_batch) /
        time_active.elapsed();
    } else {
      speed_active = (settings::n_particles *
                       (settings::n_batches - simulation::restart_batch) *
                       settings::gen_per_batch) /
                     time_active.elapsed();
    }
  } else {
    if (settings::n_inactive > 0) {
      speed_inactive = (settings::n_particles * settings::n_inactive *
                         settings::gen_per_batch) /
                       time_inactive.elapsed();
    }
    speed_active =
      (settings::n_particles * n_active * settings::gen_per_batch) /
      time_active.elapsed();
  }

  // display calculation rate
  if (!(settings::restart_run &&
        (simulation::restart_batch >= settings::n_inactive)) &&
      settings::n_inactive > 0) {
    show_rate("Calculation Rate (inactive)", speed_inactive);
  }
  show_rate("Calculation Rate (active)", speed_active);
}

//==============================================================================

std::pair<double, double> mean_stdev(const double* x, int n)
{
  double mean = x[static_cast<int>(TallyResult::SUM)] / n;
  double stdev =
    n > 1 ? std::sqrt(std::max(0.0,
              (x[static_cast<int>(TallyResult::SUM_SQ)] / n - mean * mean) /
                (n - 1)))
          : 0.0;
  return {mean, stdev};
}

//==============================================================================

void print_results()
{
  // display header block for results
  header("Results", 4);
  if (settings::verbosity < 4)
    return;

  // Calculate t-value for confidence intervals
  int n = simulation::n_realizations;
  double alpha, t_n1, t_n3;
  if (settings::confidence_intervals) {
    alpha = 1.0 - CONFIDENCE_LEVEL;
    t_n1 = t_percentile(1.0 - alpha / 2.0, n - 1);
    t_n3 = t_percentile(1.0 - alpha / 2.0, n - 3);
  } else {
    t_n1 = 1.0;
    t_n3 = 1.0;
  }

  // write global tallies
  const auto& gt = simulation::global_tallies;
  double mean, stdev;
  if (n > 1) {
    if (settings::run_mode == RunMode::EIGENVALUE) {
      std::tie(mean, stdev) = mean_stdev(&gt(GlobalTally::K_COLLISION, 0), n);
      fmt::print(" k-effective (Collision)     = {:.5f} +/- {:.5f}\n", mean,
        t_n1 * stdev);
      std::tie(mean, stdev) = mean_stdev(&gt(GlobalTally::K_TRACKLENGTH, 0), n);
      fmt::print(" k-effective (Track-length)  = {:.5f} +/- {:.5f}\n", mean,
        t_n1 * stdev);
      std::tie(mean, stdev) = mean_stdev(&gt(GlobalTally::K_ABSORPTION, 0), n);
      fmt::print(" k-effective (Absorption)    = {:.5f} +/- {:.5f}\n", mean,
        t_n1 * stdev);
      if (n > 3) {
        double k_combined[2];
        openmc_get_keff(k_combined);
        fmt::print(" Combined k-effective        = {:.5f} +/- {:.5f}\n",
          k_combined[0], k_combined[1]);
      }
    }
    std::tie(mean, stdev) = mean_stdev(&gt(GlobalTally::LEAKAGE, 0), n);
    fmt::print(
      " Leakage Fraction            = {:.5f} +/- {:.5f}\n", mean, t_n1 * stdev);
  } else {
    if (mpi::master)
      warning("Could not compute uncertainties -- only one "
              "active batch simulated!");

    if (settings::run_mode == RunMode::EIGENVALUE) {
      fmt::print(" k-effective (Collision)    = {:.5f}\n",
        gt(GlobalTally::K_COLLISION, TallyResult::SUM) / n);
      fmt::print(" k-effective (Track-length) = {:.5f}\n",
        gt(GlobalTally::K_TRACKLENGTH, TallyResult::SUM) / n);
      fmt::print(" k-effective (Absorption)   = {:.5f}\n",
        gt(GlobalTally::K_ABSORPTION, TallyResult::SUM) / n);
    }
    fmt::print(" Leakage Fraction           = {:.5f}\n",
      gt(GlobalTally::LEAKAGE, TallyResult::SUM) / n);
  }
  fmt::print("\n");
  std::fflush(stdout);
}

//==============================================================================

<<<<<<< HEAD
void print_results_random_ray(uint64_t total_geometric_intersections,
  double avg_miss_rate, int negroups, int64_t n_source_regions,
  int64_t n_fixed_source_regions)
{
  using namespace simulation;

  if (settings::verbosity >= 6) {
    double total_integrations = total_geometric_intersections * negroups;
    double TPI = simulation::time_transport.elapsed() / total_integrations;
    double misc_time = time_total.elapsed() - time_update_src.elapsed() -
                       time_transport.elapsed() - time_tallies.elapsed() -
                       time_bank_sendrecv.elapsed();

    header("Simulation Statistics", 4);
    fmt::print(
      " Total Iterations                  = {}\n", settings::n_batches);
    fmt::print(" Flat Source Regions (FSRs)        = {}\n", n_source_regions);
    fmt::print(
      " FSRs with Fixed Source Terms      = {}\n", n_fixed_source_regions);
    fmt::print(" Total Geometric Intersections     = {:.4e}\n",
      static_cast<double>(total_geometric_intersections));
    fmt::print("   Avg per Iteration               = {:.4e}\n",
      static_cast<double>(total_geometric_intersections) / settings::n_batches);
    fmt::print("   Avg per Iteration per FSR       = {:.2f}\n",
      static_cast<double>(total_geometric_intersections) /
        static_cast<double>(settings::n_batches) / n_source_regions);
    fmt::print(" Avg FSR Miss Rate per Iteration   = {:.4f}%\n", avg_miss_rate);
    fmt::print(" Energy Groups                     = {}\n", negroups);
    fmt::print(
      " Total Integrations                = {:.4e}\n", total_integrations);
    fmt::print("   Avg per Iteration               = {:.4e}\n",
      total_integrations / settings::n_batches);

    header("Timing Statistics", 4);
    show_time("Total time for initialization", time_initialize.elapsed());
    show_time("Reading cross sections", time_read_xs.elapsed(), 1);
    show_time("Total simulation time", time_total.elapsed());
    show_time("Transport sweep only", time_transport.elapsed(), 1);
    show_time("Source update only", time_update_src.elapsed(), 1);
    show_time("Tally conversion only", time_tallies.elapsed(), 1);
    show_time("MPI source reductions only", time_bank_sendrecv.elapsed(), 1);
    show_time("Other iteration routines", misc_time, 1);
    if (settings::run_mode == RunMode::EIGENVALUE) {
      show_time("Time in inactive batches", time_inactive.elapsed());
    }
    show_time("Time in active batches", time_active.elapsed());
    show_time("Time writing statepoints", time_statepoint.elapsed());
    show_time("Total time for finalization", time_finalize.elapsed());
    show_time("Time per integration", TPI);
  }

  if (settings::verbosity >= 4 && settings::run_mode == RunMode::EIGENVALUE) {
    header("Results", 4);
    fmt::print(" k-effective                       = {:.5f} +/- {:.5f}\n",
      simulation::keff, simulation::keff_std);
  }
}

//==============================================================================

=======
>>>>>>> 93bb5b2a
const std::unordered_map<int, const char*> score_names = {
  {SCORE_FLUX, "Flux"},
  {SCORE_TOTAL, "Total Reaction Rate"},
  {SCORE_SCATTER, "Scattering Rate"},
  {SCORE_NU_SCATTER, "Scattering Production Rate"},
  {SCORE_ABSORPTION, "Absorption Rate"},
  {SCORE_FISSION, "Fission Rate"},
  {SCORE_NU_FISSION, "Nu-Fission Rate"},
  {SCORE_KAPPA_FISSION, "Kappa-Fission Rate"},
  {SCORE_EVENTS, "Events"},
  {SCORE_DECAY_RATE, "Decay Rate"},
  {SCORE_DELAYED_NU_FISSION, "Delayed-Nu-Fission Rate"},
  {SCORE_PROMPT_NU_FISSION, "Prompt-Nu-Fission Rate"},
  {SCORE_INVERSE_VELOCITY, "Flux-Weighted Inverse Velocity"},
  {SCORE_FISS_Q_PROMPT, "Prompt fission power"},
  {SCORE_FISS_Q_RECOV, "Recoverable fission power"},
  {SCORE_CURRENT, "Current"},
  {SCORE_PULSE_HEIGHT, "pulse-height"},
};

//! Create an ASCII output file showing all tally results.

void write_tallies()
{
  if (model::tallies.empty())
    return;

  // Set filename for tallies_out
  std::string filename = fmt::format("{}tallies.out", settings::path_output);

  // Open the tallies.out file.
  std::ofstream tallies_out;
  tallies_out.open(filename, std::ios::out | std::ios::trunc);

  // Loop over each tally.
  for (auto i_tally = 0; i_tally < model::tallies.size(); ++i_tally) {
    const auto& tally {*model::tallies[i_tally]};

    // Write header block.
    std::string tally_header("TALLY " + std::to_string(tally.id_));
    if (!tally.name_.empty())
      tally_header += ": " + tally.name_;
    fmt::print(tallies_out, "{}\n\n", header(tally_header));

    if (!tally.writable_) {
      fmt::print(tallies_out, " Internal\n\n");
      continue;
    }

    // Calculate t-value for confidence intervals
    double t_value = 1;
    if (settings::confidence_intervals) {
      auto alpha = 1 - CONFIDENCE_LEVEL;
      t_value = t_percentile(1 - alpha * 0.5, tally.n_realizations_ - 1);
    }

    // Write derivative information.
    if (tally.deriv_ != C_NONE) {
      const auto& deriv {model::tally_derivs[tally.deriv_]};
      switch (deriv.variable) {
      case DerivativeVariable::DENSITY:
        fmt::print(tallies_out, " Density derivative Material {}\n",
          deriv.diff_material);
        break;
      case DerivativeVariable::NUCLIDE_DENSITY:
        fmt::print(tallies_out,
          " Nuclide density derivative Material {} Nuclide {}\n",
          deriv.diff_material, data::nuclides[deriv.diff_nuclide]->name_);
        break;
      case DerivativeVariable::TEMPERATURE:
        fmt::print(tallies_out, " Temperature derivative Material {}\n",
          deriv.diff_material);
        break;
      default:
        fatal_error(fmt::format("Differential tally dependent variable for "
                                "tally {} not defined in output.cpp",
          tally.id_));
      }
    }

    // Initialize Filter Matches Object
    vector<FilterMatch> filter_matches;
    // Allocate space for tally filter matches
    filter_matches.resize(model::tally_filters.size());

    // Loop over all filter bin combinations.
    auto filter_iter = FilterBinIter(tally, false, &filter_matches);
    auto end = FilterBinIter(tally, true, &filter_matches);
    for (; filter_iter != end; ++filter_iter) {
      auto filter_index = filter_iter.index_;

      // Print info about this combination of filter bins.  The stride check
      // prevents redundant output.
      int indent = 0;
      for (auto i = 0; i < tally.filters().size(); ++i) {
        if (filter_index % tally.strides(i) == 0) {
          auto i_filt = tally.filters(i);
          const auto& filt {*model::tally_filters[i_filt]};
          auto& match {filter_matches[i_filt]};
          fmt::print(tallies_out, "{0:{1}}{2}\n", "", indent + 1,
            filt.text_label(match.i_bin_));
        }
        indent += 2;
      }

      // Loop over all nuclide and score combinations.
      int score_index = 0;
      for (auto i_nuclide : tally.nuclides_) {
        // Write label for this nuclide bin.
        if (i_nuclide == -1) {
          fmt::print(tallies_out, "{0:{1}}Total Material\n", "", indent + 1);
        } else {
          if (settings::run_CE) {
            fmt::print(tallies_out, "{0:{1}}{2}\n", "", indent + 1,
              data::nuclides[i_nuclide]->name_);
          } else {
            fmt::print(tallies_out, "{0:{1}}{2}\n", "", indent + 1,
              data::mg.nuclides_[i_nuclide].name);
          }
        }

        // Write the score, mean, and uncertainty.
        indent += 2;
        for (auto score : tally.scores_) {
          std::string score_name =
            score > 0 ? reaction_name(score) : score_names.at(score);
          double mean, stdev;
          std::tie(mean, stdev) =
            mean_stdev(&tally.results_(filter_index, score_index, 0),
              tally.n_realizations_);
          fmt::print(tallies_out, "{0:{1}}{2:<36} {3:.6} +/- {4:.6}\n", "",
            indent + 1, score_name, mean, t_value * stdev);
          score_index += 1;
        }
        indent -= 2;
      }
    }
  }
}

} // namespace openmc<|MERGE_RESOLUTION|>--- conflicted
+++ resolved
@@ -578,69 +578,6 @@
 
 //==============================================================================
 
-<<<<<<< HEAD
-void print_results_random_ray(uint64_t total_geometric_intersections,
-  double avg_miss_rate, int negroups, int64_t n_source_regions,
-  int64_t n_fixed_source_regions)
-{
-  using namespace simulation;
-
-  if (settings::verbosity >= 6) {
-    double total_integrations = total_geometric_intersections * negroups;
-    double TPI = simulation::time_transport.elapsed() / total_integrations;
-    double misc_time = time_total.elapsed() - time_update_src.elapsed() -
-                       time_transport.elapsed() - time_tallies.elapsed() -
-                       time_bank_sendrecv.elapsed();
-
-    header("Simulation Statistics", 4);
-    fmt::print(
-      " Total Iterations                  = {}\n", settings::n_batches);
-    fmt::print(" Flat Source Regions (FSRs)        = {}\n", n_source_regions);
-    fmt::print(
-      " FSRs with Fixed Source Terms      = {}\n", n_fixed_source_regions);
-    fmt::print(" Total Geometric Intersections     = {:.4e}\n",
-      static_cast<double>(total_geometric_intersections));
-    fmt::print("   Avg per Iteration               = {:.4e}\n",
-      static_cast<double>(total_geometric_intersections) / settings::n_batches);
-    fmt::print("   Avg per Iteration per FSR       = {:.2f}\n",
-      static_cast<double>(total_geometric_intersections) /
-        static_cast<double>(settings::n_batches) / n_source_regions);
-    fmt::print(" Avg FSR Miss Rate per Iteration   = {:.4f}%\n", avg_miss_rate);
-    fmt::print(" Energy Groups                     = {}\n", negroups);
-    fmt::print(
-      " Total Integrations                = {:.4e}\n", total_integrations);
-    fmt::print("   Avg per Iteration               = {:.4e}\n",
-      total_integrations / settings::n_batches);
-
-    header("Timing Statistics", 4);
-    show_time("Total time for initialization", time_initialize.elapsed());
-    show_time("Reading cross sections", time_read_xs.elapsed(), 1);
-    show_time("Total simulation time", time_total.elapsed());
-    show_time("Transport sweep only", time_transport.elapsed(), 1);
-    show_time("Source update only", time_update_src.elapsed(), 1);
-    show_time("Tally conversion only", time_tallies.elapsed(), 1);
-    show_time("MPI source reductions only", time_bank_sendrecv.elapsed(), 1);
-    show_time("Other iteration routines", misc_time, 1);
-    if (settings::run_mode == RunMode::EIGENVALUE) {
-      show_time("Time in inactive batches", time_inactive.elapsed());
-    }
-    show_time("Time in active batches", time_active.elapsed());
-    show_time("Time writing statepoints", time_statepoint.elapsed());
-    show_time("Total time for finalization", time_finalize.elapsed());
-    show_time("Time per integration", TPI);
-  }
-
-  if (settings::verbosity >= 4 && settings::run_mode == RunMode::EIGENVALUE) {
-    header("Results", 4);
-    fmt::print(" k-effective                       = {:.5f} +/- {:.5f}\n",
-      simulation::keff, simulation::keff_std);
-  }
-}
-
-//==============================================================================
-
-=======
->>>>>>> 93bb5b2a
 const std::unordered_map<int, const char*> score_names = {
   {SCORE_FLUX, "Flux"},
   {SCORE_TOTAL, "Total Reaction Rate"},
