--- conflicted
+++ resolved
@@ -75,18 +75,7 @@
   }
 }
 
-<<<<<<< HEAD
-void Particle::move_distance(double length)
-{
-  for (int j = 0; j < n_coord(); ++j) {
-    coord(j).r += length * coord(j).u;
-  }
-}
-
 bool Particle::create_secondary(
-=======
-void Particle::create_secondary(
->>>>>>> 2b788ea6
   double wgt, Direction u, double E, ParticleType type)
 {
   // If energy is below cutoff for this particle, don't create secondary
@@ -103,12 +92,9 @@
   bank.E = settings::run_CE ? E : g();
   bank.time = time();
   bank_second_E() += bank.E;
-}
-
-<<<<<<< HEAD
-  n_bank_second() += 1;
   return true;
-=======
+}
+
 void Particle::split(double wgt)
 {
   auto& bank = secondary_bank().emplace_back();
@@ -118,7 +104,6 @@
   bank.u = u();
   bank.E = settings::run_CE ? E() : g();
   bank.time = time();
->>>>>>> 2b788ea6
 }
 
 void Particle::from_source(const SourceSite* src)
