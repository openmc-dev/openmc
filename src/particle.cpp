--- conflicted
+++ resolved
@@ -319,17 +319,15 @@
     score_track_derivative(*this, distance);
   }
 
-<<<<<<< HEAD
   // Assign the actual weight at the end of track since we are done with 
   // track-length tally scoring
   if (settings::alpha_mode) {
     wgt_last() = weight_time; // Also assign to the pre-collision weight
     wgt() = weight_time;
-=======
+
   // Set particle weight to zero if it hit the time boundary
   if (hit_time_boundary) {
     wgt() = 0.0;
->>>>>>> 53363da3
   }
 }
 
@@ -528,7 +526,6 @@
   keff_tally_tracklength() = 0.0;
   keff_tally_leakage() = 0.0;
 
-<<<<<<< HEAD
   // Now for alpha-eigenvalue mode tallies
   if (settings::alpha_mode) {
     #pragma omp atomic
@@ -544,10 +541,9 @@
         alpha_tally_Cd(i,j) = 0.0;
       }
     }
-=======
+
   if (!model::active_pulse_height_tallies.empty()) {
     score_pulse_height_tally(*this, model::active_pulse_height_tallies);
->>>>>>> 53363da3
   }
 
   // Record the number of progeny created by this particle.
