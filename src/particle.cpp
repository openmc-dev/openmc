--- conflicted
+++ resolved
@@ -44,39 +44,6 @@
 
 double Particle::speed() const
 {
-<<<<<<< HEAD
-  // Multigroup speed?
-  if (!settings::run_CE) {
-    auto& macro_xs = data::mg.macro_xs_[this->material()];
-    int macro_t = this->mg_xs_cache().t;
-    int macro_a = macro_xs.get_angle_index(this->u());
-    return 1.0 / macro_xs.get_xs(MgxsType::INVERSE_VELOCITY, this->g(), nullptr,
-                   nullptr, nullptr, macro_t, macro_a);
-  }
-
-  // Determine mass in eV/c^2
-  double mass;
-  switch (this->type()) {
-  case ParticleType::neutron:
-    mass = MASS_NEUTRON_EV;
-    break;
-  case ParticleType::photon:
-    mass = 0.0;
-    break;
-  case ParticleType::electron:
-  case ParticleType::positron:
-    mass = MASS_ELECTRON_EV;
-    break;
-  }
-
-  if (this->E() < 1.0e-9 * mass) {
-    // If the energy is much smaller than the mass, revert to non-relativistic
-    // formula. The 1e-9 criterion is specifically chosen as the point below
-    // which the error from using the non-relativistic formula is less than the
-    // round-off eror when using the relativistic formula (see analysis at
-    // https://gist.github.com/paulromano/da3b473fe3df33de94b265bdff0c7817)
-    return C_LIGHT * std::sqrt(2 * this->E() / mass);
-=======
   if (settings::run_CE) {
     // Determine mass in eV/c^2
     double mass;
@@ -95,7 +62,6 @@
     // Equivalent to C * sqrt(1-(m/(m+E))^2) without problem at E<<m:
     return C_LIGHT * std::sqrt(this->E() * (this->E() + 2 * mass)) /
            (this->E() + mass);
->>>>>>> c7175289
   } else {
     auto& macro_xs = data::mg.macro_xs_[this->material()];
     int macro_t = this->mg_xs_cache().t;
@@ -286,25 +252,6 @@
   this->time() += dt;
   this->lifetime() += dt;
 
-<<<<<<< HEAD
-  // Kill particle if its time exceeds the cutoff
-  bool hit_time_boundary = false;
-  double time_cutoff = settings::time_cutoff[static_cast<int>(type())];
-  if (time() > time_cutoff) {
-    double dt = time() - time_cutoff;
-    time() = time_cutoff;
-    lifetime() = time_cutoff;
-
-    double push_back_distance = speed() * dt;
-    this->move_distance(-push_back_distance);
-    hit_time_boundary = true;
-
-    // Reduce the distance traveled for tallying
-    distance -= push_back_distance;
-  }
-
-=======
->>>>>>> c7175289
   // Score track-length tallies
   if (!model::active_tracklength_tallies.empty()) {
     score_tracklength_tally(*this, distance);
