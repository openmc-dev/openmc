--- conflicted
+++ resolved
@@ -2,11 +2,8 @@
 
   use bank_header,     only: Bank
   use constants,       only: NEUTRON, ONE, NONE, ZERO, MAX_SECONDARY, &
-<<<<<<< HEAD
-                             MAX_DELAYED_GROUPS, NO_OUTSCATTER, N_STREAMS
-=======
-                             MAX_DELAYED_GROUPS, ERROR_REAL
->>>>>>> ef6b6001
+                             MAX_DELAYED_GROUPS, ERROR_REAL, NO_OUTSCATTER, &
+                             N_STREAMS
   use error,           only: fatal_error
   use geometry_header, only: BASE_UNIVERSE
 
@@ -315,12 +312,8 @@
       this % last_g         = int(src % E)
       this % E              = energy_bin_avg(this % g)
     end if
-<<<<<<< HEAD
-    this % last_E         = src % E
-    this % prn_seed       = src % prn_seed
-=======
     this % last_E           = this % E
->>>>>>> ef6b6001
+    this % prn_seed         = src % prn_seed
 
   end subroutine initialize_from_source
 
