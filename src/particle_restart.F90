--- conflicted
+++ resolved
@@ -17,12 +17,6 @@
   private
   public ::  run_particle_restart
 
-<<<<<<< HEAD
-  ! Binary file
-  type(BinaryOutput) :: pr
-
-=======
->>>>>>> 24cd12cf
 contains
 
 !===============================================================================
@@ -78,14 +72,8 @@
     character(MAX_WORD_LEN) :: tempstr
 
     ! Write meessage
-<<<<<<< HEAD
-    message = "Loading particle restart file " // trim(path_particle_restart) &
-              // "..."
-    call write_message(1)
-=======
     call write_message("Loading particle restart file " &
          // trim(path_particle_restart) // "...", 5)
->>>>>>> 24cd12cf
 
     ! Open file
     file_id = file_open(path_particle_restart, 'r')
