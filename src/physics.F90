--- conflicted
+++ resolved
@@ -357,7 +357,6 @@
       ! =======================================================================
       ! INELASTIC SCATTERING
 
-<<<<<<< HEAD
       if (nuc % otf_urr_xs) then
         if (p % E > nuc % EL(nuc % i_urr) / 1.0E6_8 .and. &
           & p % E < nuc % EH(nuc % i_urr) / 1.0E6_8) then
@@ -373,9 +372,8 @@
             ! Check to make sure inelastic scattering reaction sampled
             if (i > nuc % n_reaction) then
               call write_particle_restart(p)
-              message = "Did not sample any reaction for nuclide " // &
-                trim(nuc % name)
-              call fatal_error()
+              call fatal_error("Did not sample any reaction for nuclide " // &
+                trim(nuc % name))
             end if
 
             rxn => nuc % reactions(i)
@@ -397,19 +395,6 @@
               + f*(rxn%sigma(i_grid - rxn%threshold + 2)))
 
           end do
-=======
-      ! note that indexing starts from 2 since nuc % reactions(1) is elastic
-      ! scattering
-      i = 1
-      do while (prob < cutoff)
-        i = i + 1
-
-        ! Check to make sure inelastic scattering reaction sampled
-        if (i > nuc % n_reaction) then
-          call write_particle_restart(p)
-          call fatal_error("Did not sample any reaction for nuclide " &
-               &// trim(nuc % name))
->>>>>>> dc898744
         end if
       else
         ! note that indexing starts from 2 since nuc % reactions(1) is elastic
@@ -422,9 +407,8 @@
           ! Check to make sure inelastic scattering reaction sampled
           if (i > nuc % n_reaction) then
             call write_particle_restart(p)
-            message = "Did not sample any reaction for nuclide " // &
-              trim(nuc % name)
-            call fatal_error()
+            call fatal_error("Did not sample any reaction for nuclide " // &
+              trim(nuc % name))
           end if
 
           rxn => nuc % reactions(i)
