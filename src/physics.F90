--- conflicted
+++ resolved
@@ -1326,29 +1326,19 @@
     ! change direction of particle
     p % coord(1) % uvw = rotate_angle(p % coord(1) % uvw, mu)
 
-<<<<<<< HEAD
-    ! change weight of particle based on yield
-    if (rxn % multiplicity_with_E) then
-      yield = interpolate_tab1(rxn % multiplicity_E, E_in)
-      p % wgt = yield * p % wgt
-    else
-      do i = 1, rxn % multiplicity - 1
-        call p % create_secondary(p % coord(1) % uvw, NEUTRON, run_CE=.True.)
-
-        ! Store a new random number seed for dd runs
-        if (dd_run) then
-          p % secondary_bank(p % n_secondary) % prn_seed = &
-               int(9220000000000000000_8*prn(), 8)
-        end if
-
-=======
     ! evaluate yield
     yield = rxn % products(1) % yield % evaluate(E_in)
     if (mod(yield, ONE) == ZERO) then
       ! If yield is integral, create exactly that many secondary particles
       do i = 1, nint(yield) - 1
         call p % create_secondary(p % coord(1) % uvw, NEUTRON, run_CE=.true.)
->>>>>>> ef6b6001
+
+        ! Store a new random number seed for dd runs
+        if (dd_run) then
+          p % secondary_bank(p % n_secondary) % prn_seed = &
+               int(9220000000000000000_8*prn(), 8)
+        end if
+
       end do
     else
       ! Otherwise, change weight of particle based on yield
