--- conflicted
+++ resolved
@@ -46,16 +46,9 @@
 
     ! Display information about collision
     if (verbosity >= 10 .or. trace) then
-<<<<<<< HEAD
-      message = "    " // trim(reaction_name(p % event_MT)) // " with " // &
-           trim(adjustl(nuclides(p % event_nuclide) % name)) // &
-           ". Energy = " // trim(to_str(p % E * 1e6_8)) // " eV."
-      call write_message()
-=======
       call write_message("    " // trim(reaction_name(p % event_MT)) &
            &// " with " // trim(adjustl(nuclides(p % event_nuclide) % name)) &
            &// ". Energy = " // trim(to_str(p % E)) // " eV.")
->>>>>>> 24cd12cf
     end if
 
     ! check for very low energy
@@ -231,12 +224,8 @@
     ! If we're in the URR, by default use the first fission reaction. We also
     ! default to the first reaction if we know that there are no partial fission
     ! reactions
-<<<<<<< HEAD
 
     if (micro_xs(i_nuclide) % in_urr .or. &
-=======
-    if (micro_xs(i_nuclide) % use_ptable .or. &
->>>>>>> 24cd12cf
          .not. nuc % has_partial_fission) then
       i_reaction = nuc % index_fission(1)
       return
@@ -335,21 +324,17 @@
     real(8) :: f
     real(8) :: prob
     real(8) :: cutoff
-<<<<<<< HEAD
     type(Nuclide),  pointer, save :: nuc => null()
     type(Reaction), pointer, save :: rxn => null()
     real(8) :: competitive_xs_ssf ! competitive xs self-shielding factor in URR
-!$omp threadprivate(nuc, rxn, tope)
-=======
     real(8) :: uvw_new(3) ! outgoing uvw for iso-in-lab scattering
     real(8) :: uvw_old(3) ! incoming uvw for iso-in-lab scattering
     real(8) :: phi        ! azimuthal angle for iso-in-lab scattering
     real(8) :: kT         ! temperature in eV
-    type(Nuclide),  pointer :: nuc
+!$omp threadprivate(nuc, rxn, tope)
 
     ! copy incoming direction
     uvw_old(:) = p % coord(1) % uvw
->>>>>>> 24cd12cf
 
     ! Get pointer to nuclide and grid index/interpolation factor
     nuc    => nuclides(i_nuclide)
@@ -388,13 +373,8 @@
         end if
 
         ! Perform collision physics for elastic scattering
-<<<<<<< HEAD
-        call elastic_scatter(&
-             i_nuclide, rxn, p % E, p % coord0 % uvw, p % mu, p % wgt)
-=======
         call elastic_scatter(i_nuclide, nuc % reactions(1), kT, &
              p % E, p % coord(1) % uvw, p % mu, p % wgt)
->>>>>>> 24cd12cf
       end if
 
       p % event_MT = ELASTIC
@@ -431,7 +411,6 @@
           call fatal_error()
         end if
 
-<<<<<<< HEAD
         rxn => nuc % reactions(i)
 
         ! Skip fission reactions
@@ -443,47 +422,22 @@
         ! should be skipped
         if (rxn % MT >= 200 .or. rxn % MT == N_LEVEL) cycle
 
-        ! if energy is below threshold for this reaction, skip it
-        if (i_grid < rxn % threshold) cycle
-
-        ! add to cumulative probability
-        prob = prob&
-             + ((ONE - f)*rxn%sigma(i_grid - rxn%threshold + 1)&
-             + f*(rxn%sigma(i_grid - rxn%threshold + 2)))&
-             * competitive_xs_ssf
-
-      end do
-
-      ! Perform collision physics for inelastic scattering
-      call inelastic_scatter(&
-           nuc, rxn, p % E, p % coord0 % uvw, p % mu, p % wgt)
-      p % event_MT = rxn % MT
-=======
-        associate (rx => nuc % reactions(i))
-          ! Skip fission reactions
-          if (rx % MT == N_FISSION .or. rx % MT == N_F .or. rx % MT == N_NF &
-               .or. rx % MT == N_2NF .or. rx % MT == N_3NF) cycle
-
-          ! some materials have gas production cross sections with MT > 200 that
-          ! are duplicates. Also MT=4 is total level inelastic scattering which
-          ! should be skipped
-          if (rx % MT >= 200 .or. rx % MT == N_LEVEL) cycle
-
-          associate (xs => rx % xs(i_temp))
-            ! if energy is below threshold for this reaction, skip it
-            if (i_grid < xs % threshold) cycle
-
-            ! add to cumulative probability
-            prob = prob + ((ONE - f)*xs % value(i_grid - xs % threshold + 1) &
-                 + f*(xs % value(i_grid - xs % threshold + 2)))
-          end associate
+        associate (xs => rxn % xs(i_temp))
+          ! if energy is below threshold for this reaction, skip it
+          if (i_grid < xs % threshold) cycle
+
+          ! add to cumulative probability
+          prob = prob&
+               + ((ONE - f) * xs % value(i_grid - xs % threshold + 1)&
+               + f * (xs % value(i_grid - xs % threshold + 2)))&
+               * competitive_xs_ssf
         end associate
+
       end do
 
       ! Perform collision physics for inelastic scattering
       call inelastic_scatter(nuc, nuc%reactions(i), p)
       p % event_MT = nuc%reactions(i)%MT
->>>>>>> 24cd12cf
 
     end if
 
@@ -538,15 +492,9 @@
     v_n = vel * uvw
 
     ! Sample velocity of target nucleus
-<<<<<<< HEAD
     if (.not. micro_xs(i_nuclide) % in_urr) then
       call sample_target_velocity(nuc, v_t, E, uvw, v_n, wgt,&
-           micro_xs(i_nuclide) % elastic)
-=======
-    if (.not. micro_xs(i_nuclide) % use_ptable) then
-      call sample_target_velocity(nuc, v_t, E, uvw, v_n, wgt, &
            micro_xs(i_nuclide) % elastic, kT)
->>>>>>> 24cd12cf
     else
       v_t = ZERO
     end if
@@ -858,22 +806,7 @@
     ! Because of floating-point roundoff, it may be possible for mu to be
     ! outside of the range [-1,1). In these cases, we just set mu to exactly
     ! -1 or 1
-
-<<<<<<< HEAD
-        ! Will use mu from the randomly chosen incoming and closest outgoing
-        ! energy bins
-        mu = sab % inelastic_data(l) % mu(k, j)
-
-      else
-
-        message = "Invalid secondary energy mode on S(a,b) table " // &
-             trim(sab % name)
-
-      end if  ! (inelastic secondary energy treatment)
-    end if  ! (elastic or inelastic)
-=======
     if (abs(mu) > ONE) mu = sign(ONE,mu)
->>>>>>> 24cd12cf
 
     ! change direction of particle
     uvw = rotate_angle(uvw, mu)
@@ -1259,14 +1192,6 @@
       nu = int(nu_t) + 1
     end if
 
-<<<<<<< HEAD
-    ! Check for fission bank size getting hit
-    if (n_bank + nu > size(fission_bank)) then
-      message = "Maximum number of sites in fission bank reached. This can &
-           &result in irreproducible results using different numbers of &
-           &processes/threads."
-      call warning()
-=======
     ! Check for bank size getting hit. For fixed source calculations, this is a
     ! fatal error. For eigenvalue calculations, it just means that k-effective
     ! was too high for a single batch.
@@ -1280,7 +1205,6 @@
              &reached. This can result in irreproducible results using different &
              &numbers of processes/threads.")
       end if
->>>>>>> 24cd12cf
     end if
 
     ! Bank source neutrons
@@ -1397,14 +1321,8 @@
         n_sample = n_sample + 1
         if (n_sample == MAX_SAMPLE) then
           ! call write_particle_restart(p)
-<<<<<<< HEAD
-          message = "Resampled energy distribution maximum number of " // &
-               "times for nuclide " // nuc % name
-          call fatal_error()
-=======
           call fatal_error("Resampled energy distribution maximum number of " &
                // "times for nuclide " // nuc % name)
->>>>>>> 24cd12cf
         end if
       end do
 
@@ -1427,14 +1345,8 @@
         n_sample = n_sample + 1
         if (n_sample == MAX_SAMPLE) then
           ! call write_particle_restart(p)
-<<<<<<< HEAD
-          message = "Resampled energy distribution maximum number of " // &
-               "times for nuclide " // nuc % name
-          call fatal_error()
-=======
           call fatal_error("Resampled energy distribution maximum number of " &
                // "times for nuclide " // nuc % name)
->>>>>>> 24cd12cf
         end if
       end do
     end if
@@ -1447,9 +1359,9 @@
 !===============================================================================
 
   subroutine inelastic_scatter(nuc, rxn, p)
-    type(Nuclide), intent(in)    :: nuc
-    type(Reaction),   intent(in)    :: rxn
-    type(Particle),   intent(inout) :: p
+    type(Nuclide),  intent(in)    :: nuc
+    type(Reaction), intent(in)    :: rxn
+    type(Particle), intent(inout) :: p
 
     integer :: i      ! loop index
     real(8) :: E      ! energy in lab (incoming/outgoing)
@@ -1498,878 +1410,11 @@
       do i = 1, nint(yield) - 1
         call p % create_secondary(p % coord(1) % uvw, NEUTRON, run_CE=.true.)
       end do
-<<<<<<< HEAD
-
-      ! check to make sure k is <= NP - 1
-      k = min(k, NP - 1)
-
-      p0  = rxn % adist % data(lc + NP + k)
-      mu0 = rxn % adist % data(lc + k)
-      if (interp == HISTOGRAM) then
-        ! Histogram interpolation
-        if (p0 > ZERO) then
-          mu = mu0 + (xi - c_k)/p0
-        else
-          mu = mu0
-        end if
-
-      elseif (interp == LINEAR_LINEAR) then
-        ! Linear-linear interpolation
-        p1  = rxn % adist % data(lc + NP + k+1)
-        mu1 = rxn % adist % data(lc + k+1)
-
-        frac = (p1 - p0)/(mu1 - mu0)
-        if (frac == ZERO) then
-          mu = mu0 + (xi - c_k)/p0
-        else
-          mu = mu0 + (sqrt(max(ZERO, p0*p0 + 2*frac*(xi - c_k))) - p0)/frac
-        end if
-      else
-        ! call write_particle_restart(p)
-        message = "Unknown interpolation type: " // trim(to_str(interp))
-        call fatal_error()
-      end if
-
-      ! Because of floating-point roundoff, it may be possible for mu to be
-      ! outside of the range [-1,1). In these cases, we just set mu to exactly
-      ! -1 or 1
-
-      if (abs(mu) > ONE) mu = sign(ONE,mu)
-
-    else
-      ! call write_particle_restart(p)
-      message = "Unknown angular distribution type: " // trim(to_str(type))
-      call fatal_error()
-    end if
-
-  end function sample_angle
-
-!===============================================================================
-! ROTATE_ANGLE rotates direction cosines through a polar angle whose cosine is
-! mu and through an azimuthal angle sampled uniformly. Note that this is done
-! with direct sampling rather than rejection as is done in MCNP and SERPENT.
-!===============================================================================
-
-  function rotate_angle(uvw0, mu) result(uvw)
-
-    real(8), intent(in) :: uvw0(3) ! directional cosine
-    real(8), intent(in) :: mu      ! cosine of angle in lab or CM
-    real(8)             :: uvw(3)  ! rotated directional cosine
-
-    real(8) :: phi    ! azimuthal angle
-    real(8) :: sinphi ! sine of azimuthal angle
-    real(8) :: cosphi ! cosine of azimuthal angle
-    real(8) :: a      ! sqrt(1 - mu^2)
-    real(8) :: b      ! sqrt(1 - w^2)
-    real(8) :: u0     ! original cosine in x direction
-    real(8) :: v0     ! original cosine in y direction
-    real(8) :: w0     ! original cosine in z direction
-
-    ! Copy original directional cosines
-    u0 = uvw0(1)
-    v0 = uvw0(2)
-    w0 = uvw0(3)
-
-    ! Sample azimuthal angle in [0,2pi)
-    phi = TWO * PI * prn()
-
-    ! Precompute factors to save flops
-    sinphi = sin(phi)
-    cosphi = cos(phi)
-    a = sqrt(max(ZERO, ONE - mu*mu))
-    b = sqrt(max(ZERO, ONE - w0*w0))
-
-    ! Need to treat special case where sqrt(1 - w**2) is close to zero by
-    ! expanding about the v component rather than the w component
-    if (b > 1e-10) then
-      uvw(1) = mu*u0 + a*(u0*w0*cosphi - v0*sinphi)/b
-      uvw(2) = mu*v0 + a*(v0*w0*cosphi + u0*sinphi)/b
-      uvw(3) = mu*w0 - a*b*cosphi
-    else
-      b = sqrt(ONE - v0*v0)
-      uvw(1) = mu*u0 + a*(u0*v0*cosphi + w0*sinphi)/b
-      uvw(2) = mu*v0 - a*b*cosphi
-      uvw(3) = mu*w0 + a*(v0*w0*cosphi - u0*sinphi)/b
-    end if
-
-  end function rotate_angle
-
-!===============================================================================
-! SAMPLE_ENERGY samples an outgoing energy distribution, either for a secondary
-! neutron from a collision or for a prompt/delayed fission neutron
-!===============================================================================
-
-  recursive subroutine sample_energy(edist, E_in, E_out, mu_out, A, Q)
-
-    type(DistEnergy),  pointer       :: edist
-    real(8), intent(in)              :: E_in   ! incoming energy of neutron
-    real(8), intent(out)             :: E_out  ! outgoing energy
-    real(8), intent(inout), optional :: mu_out ! outgoing cosine of angle
-    real(8), intent(in),    optional :: A      ! mass number of nuclide
-    real(8), intent(in),    optional :: Q      ! Q-value of reaction
-
-    integer :: i           ! index on incoming energy grid
-    integer :: k           ! sampled index on outgoing grid
-    integer :: l           ! sampled index on incoming grid
-    integer :: n_sample    ! number of rejections
-    integer :: lc          ! dummy index
-    integer :: NR          ! number of interpolation regions
-    integer :: NE          ! number of energies
-    integer :: NET         ! number of outgoing energies
-    integer :: INTTp       ! combination of INTT and ND
-    integer :: INTT        ! 1 = histogram, 2 = linear-linear
-    integer :: JJ          ! 1 = histogram, 2 = linear-linear
-    integer :: ND          ! number of discrete lines
-    integer :: NP          ! number of points in distribution
-
-    real(8) :: p_valid     ! probability of law validity
-
-    real(8) :: E_i_1, E_i_K   ! endpoints on outgoing grid i
-    real(8) :: E_i1_1, E_i1_K ! endpoints on outgoing grid i+1
-    real(8) :: E_1, E_K       ! endpoints interpolated between i and i+1
-
-    real(8) :: E_l_k, E_l_k1  ! adjacent E on outgoing grid l
-    real(8) :: p_l_k, p_l_k1  ! adjacent p on outgoing grid l
-    real(8) :: c_k, c_k1      ! cumulative probability
-
-    real(8) :: KM_A           ! Kalbach-Mann parameter R
-    real(8) :: KM_R           ! Kalbach-Mann parameter R
-    real(8) :: A_k, A_k1      ! Kalbach-Mann A on outgoing grid l
-    real(8) :: R_k, R_k1      ! Kalbach-Mann R on outgoing grid l
-
-    real(8) :: Watt_a, Watt_b ! Watt spectrum parameters
-
-    real(8) :: mu_k    ! angular cosine in bin k
-    real(8) :: mu_k1   ! angular cosine in bin k+1
-    real(8) :: p_k     ! angular pdf in bin k
-    real(8) :: p_k1    ! angular pdf in bin k+1
-
-    real(8) :: r           ! interpolation factor on incoming energy
-    real(8) :: frac        ! interpolation factor on outgoing energy
-    real(8) :: U           ! restriction energy
-    real(8) :: T           ! nuclear temperature
-
-    real(8) :: Ap          ! total mass ratio for n-body dist
-    integer :: n_bodies    ! number of bodies for n-body dist
-    real(8) :: E_max       ! parameter for n-body dist
-    real(8) :: x, y, v     ! intermediate variables for n-body dist
-    real(8) :: r1, r2, r3, r4, r5, r6
-
-    ! ==========================================================================
-    ! SAMPLE ENERGY DISTRIBUTION IF THERE ARE MULTIPLE
-
-    if (associated(edist % next)) then
-      p_valid = interpolate_tab1(edist % p_valid, E_in)
-
-      if (prn() > p_valid) then
-        if (edist % law == 44 .or. edist % law == 61) then
-          call sample_energy(edist%next, E_in, E_out, mu_out)
-        elseif (edist % law == 66) then
-          call sample_energy(edist%next, E_in, E_out, A=A, Q=Q)
-        else
-          call sample_energy(edist%next, E_in, E_out)
-        end if
-        return
-      end if
-    end if
-
-    ! Determine which secondary energy distribution law to use
-    select case (edist % law)
-    case (1)
-      ! =======================================================================
-      ! TABULAR EQUIPROBABLE ENERGY BINS
-
-      ! read number of interpolation regions, incoming energies, and outgoing
-      ! energies
-      NR  = int(edist % data(1))
-      NE  = int(edist % data(2 + 2*NR))
-      NET = int(edist % data(3 + 2*NR + NE))
-      if (NR > 0) then
-        ! call write_particle_restart(p)
-        message = "Multiple interpolation regions not supported while &
-             &attempting to sample equiprobable energy bins."
-        call fatal_error()
-      end if
-
-      ! determine index on incoming energy grid and interpolation factor
-      lc = 2 + 2*NR
-      i = binary_search(edist % data(lc+1:lc+NE), NE, E_in)
-      r = (E_in - edist%data(lc+i)) / &
-           (edist%data(lc+i+1) - edist%data(lc+i))
-
-      ! Sample outgoing energy bin
-      r1 = prn()
-      k = 1 + int(NET * r1)
-
-      ! Determine E_1 and E_K
-      lc    = 3 + 3*NR + NE + (i-1)*NET
-      E_i_1 = edist % data(lc + 1)
-      E_i_K = edist % data(lc + NET)
-
-      lc     = 3 + 3*NR + NE + i*NET
-      E_i1_1 = edist % data(lc + 1)
-      E_i1_K = edist % data(lc + NET)
-
-      E_1 = E_i_1 + r*(E_i1_1 - E_i_1)
-      E_K = E_i_K + r*(E_i1_K - E_i_K)
-
-      ! Randomly select between the outgoing table for incoming energy E_i and
-      ! E_(i+1)
-      if (prn() < r) then
-        l = i + 1
-      else
-        l = i
-      end if
-
-      ! Determine E_l_k and E_l_k+1
-      lc     = 3 + 2*NR + NE + (l-1)*NET
-      E_l_k  = edist % data(lc+k)
-      E_l_k1 = edist % data(lc+k+1)
-
-      ! Determine E' (denoted here as E_out)
-      r2 = prn()
-      E_out  = E_l_k + r2*(E_l_k1 - E_l_k)
-
-      ! Now interpolate between incident energy bins i and i + 1
-      if (l == i) then
-        E_out = E_1 + (E_out - E_i_1)*(E_K - E_1)/(E_i_K - E_i_1)
-      else
-        E_out = E_1 + (E_out - E_i1_1)*(E_K - E_1)/(E_i1_K - E_i1_1)
-      end if
-
-    case (3)
-      ! =======================================================================
-      ! INELASTIC LEVEL SCATTERING
-
-      E_out = edist%data(2) * (E_in - edist%data(1))
-
-    case (4)
-      ! =======================================================================
-      ! CONTINUOUS TABULAR DISTRIBUTION
-
-      ! read number of interpolation regions and incoming energies
-      NR  = int(edist % data(1))
-      NE  = int(edist % data(2 + 2*NR))
-      if (NR == 1) then
-        message = "Assuming linear-linear interpolation when sampling &
-             &continuous tabular distribution"
-        call warning()
-      else if (NR > 1) then
-        ! call write_particle_restart(p)
-        message = "Multiple interpolation regions not supported while &
-             &attempting to sample continuous tabular distribution."
-        call fatal_error()
-      end if
-
-      ! find energy bin and calculate interpolation factor -- if the energy is
-      ! outside the range of the tabulated energies, choose the first or last
-      ! bins
-      lc = 2 + 2*NR
-      if (E_in < edist % data(lc+1)) then
-        i = 1
-        r = ZERO
-      elseif (E_in > edist % data(lc+NE)) then
-        i = NE - 1
-        r = ONE
-      else
-        i = binary_search(edist % data(lc+1:lc+NE), NE, E_in)
-        r = (E_in - edist%data(lc+i)) / &
-             (edist%data(lc+i+1) - edist%data(lc+i))
-      end if
-
-      ! Sample between the ith and (i+1)th bin
-      r2 = prn()
-      if (r > r2) then
-        l = i + 1
-      else
-        l = i
-      end if
-
-      ! interpolation for energy E1 and EK
-      lc    = int(edist%data(2 + 2*NR + NE + i))
-      NP    = int(edist%data(lc + 2))
-      E_i_1 = edist%data(lc + 2 + 1)
-      E_i_K = edist%data(lc + 2 + NP)
-
-      lc     = int(edist%data(2 + 2*NR + NE + i + 1))
-      NP     = int(edist%data(lc + 2))
-      E_i1_1 = edist%data(lc + 2 + 1)
-      E_i1_K = edist%data(lc + 2 + NP)
-
-      E_1 = E_i_1 + r*(E_i1_1 - E_i_1)
-      E_K = E_i_K + r*(E_i1_K - E_i_K)
-
-      ! determine location of outgoing energies, pdf, cdf for E(l)
-      lc = int(edist % data(2 + 2*NR + NE + l))
-
-      ! determine type of interpolation and number of discrete lines
-      INTTp = int(edist % data(lc + 1))
-      NP    = int(edist % data(lc + 2))
-      if (INTTp > 10) then
-        INTT = mod(INTTp,10)
-        ND = (INTTp - INTT)/10
-      else
-        INTT = INTTp
-        ND = 0
-      end if
-
-      if (ND > 0) then
-        ! discrete lines present
-        ! call write_particle_restart(p)
-        message = "Discrete lines in continuous tabular distributed not &
-             &yet supported"
-        call fatal_error()
-      end if
-
-      ! determine outgoing energy bin
-      r1 = prn()
-      lc = lc + 2 ! start of EOUT
-      c_k = edist % data(lc + 2*NP + 1)
-      do k = 1, NP - 1
-        c_k1 = edist % data(lc + 2*NP + k+1)
-        if (r1 < c_k1) exit
-        c_k = c_k1
-      end do
-
-      ! check to make sure k is <= NP - 1
-      k = min(k, NP - 1)
-
-      E_l_k = edist % data(lc+k)
-      p_l_k = edist % data(lc+NP+k)
-      if (INTT == HISTOGRAM) then
-        ! Histogram interpolation
-        if (p_l_k > ZERO) then
-          E_out = E_l_k + (r1 - c_k)/p_l_k
-        else
-          E_out = E_l_k
-        end if
-
-      elseif (INTT == LINEAR_LINEAR) then
-        ! Linear-linear interpolation
-        E_l_k1 = edist % data(lc+k+1)
-        p_l_k1 = edist % data(lc+NP+k+1)
-
-        frac = (p_l_k1 - p_l_k)/(E_l_k1 - E_l_k)
-        if (frac == ZERO) then
-          E_out = E_l_k + (r1 - c_k)/p_l_k
-        else
-          E_out = E_l_k + (sqrt(max(ZERO, p_l_k*p_l_k + &
-               2*frac*(r1 - c_k))) - p_l_k)/frac
-        end if
-      else
-        ! call write_particle_restart(p)
-        message = "Unknown interpolation type: " // trim(to_str(INTT))
-        call fatal_error()
-      end if
-
-      ! Now interpolate between incident energy bins i and i + 1
-      if (l == i) then
-        E_out = E_1 + (E_out - E_i_1)*(E_K - E_1)/(E_i_K - E_i_1)
-      else
-        E_out = E_1 + (E_out - E_i1_1)*(E_K - E_1)/(E_i1_K - E_i1_1)
-      end if
-
-    case (5)
-      ! =======================================================================
-      ! GENERAL EVAPORATION SPECTRUM
-
-    case (7)
-      ! =======================================================================
-      ! MAXWELL FISSION SPECTRUM
-
-      ! read number of interpolation regions and incoming energies
-      NR = int(edist % data(1))
-      NE = int(edist % data(2 + 2*NR))
-
-      ! determine nuclear temperature from tabulated function
-      T = interpolate_tab1(edist % data, E_in)
-
-      ! determine restriction energy
-      lc = 2 + 2*NR + 2*NE
-      U = edist % data(lc + 1)
-
-      n_sample = 0
-      do
-        ! sample maxwell fission spectrum
-        E_out = maxwell_spectrum(T)
-
-        ! accept energy based on restriction energy
-        if (E_out <= E_in - U) exit
-
-        ! check for large number of rejections
-        n_sample = n_sample + 1
-        if (n_sample == MAX_SAMPLE) then
-          ! call write_particle_restart(p)
-          message = "Too many rejections on Maxwell fission spectrum."
-          call fatal_error()
-        end if
-      end do
-
-    case (9)
-      ! =======================================================================
-      ! EVAPORATION SPECTRUM
-
-      ! read number of interpolation regions and incoming energies
-      NR = int(edist % data(1))
-      NE = int(edist % data(2 + 2*NR))
-
-      ! determine nuclear temperature from tabulated function
-      T = interpolate_tab1(edist % data, E_in)
-
-      ! determine restriction energy
-      lc = 2 + 2*NR + 2*NE
-      U = edist % data(lc + 1)
-
-      ! sample outgoing energy based on evaporation spectrum probability
-      ! density function
-      n_sample = 0
-      do
-        r1 = prn()
-        r2 = prn()
-        E_out = -T * log(r1*r2)
-        if (E_out <= E_in - U) exit
-
-        ! check for large number of rejections
-        n_sample = n_sample + 1
-        if (n_sample == MAX_SAMPLE) then
-          ! call write_particle_restart(p)
-          message = "Too many rejections on evaporation spectrum."
-          call fatal_error()
-        end if
-      end do
-
-    case (11)
-      ! =======================================================================
-      ! ENERGY-DEPENDENT WATT SPECTRUM
-
-      ! read number of interpolation regions and incoming energies for
-      ! parameter 'a'
-      NR = int(edist % data(1))
-      NE = int(edist % data(2 + 2*NR))
-
-      ! determine Watt parameter 'a' from tabulated function
-      Watt_a = interpolate_tab1(edist % data, E_in)
-
-      ! determine Watt parameter 'b' from tabulated function
-      lc = 2 + 2*(NR + NE)
-      Watt_b = interpolate_tab1(edist % data, E_in, lc + 1)
-
-      ! read number of interpolation regions and incoming energies for
-      ! parameter 'a'
-      NR = int(edist % data(lc + 1))
-      NE = int(edist % data(lc + 2 + 2*NR))
-
-      ! determine restriction energy
-      lc = lc + 2 + 2*(NR + NE)
-      U = edist % data(lc + 1)
-
-      n_sample = 0
-      do
-        ! Sample energy-dependent Watt fission spectrum
-        E_out = watt_spectrum(Watt_a, Watt_b)
-
-        ! accept energy based on restriction energy
-        if (E_out <= E_in - U) exit
-
-        ! check for large number of rejections
-        n_sample = n_sample + 1
-        if (n_sample == MAX_SAMPLE) then
-          ! call write_particle_restart(p)
-          message = "Too many rejections on Watt spectrum."
-          call fatal_error()
-        end if
-      end do
-
-    case (44)
-      ! =======================================================================
-      ! KALBACH-MANN CORRELATED SCATTERING
-
-      if (.not. present(mu_out)) then
-        ! call write_particle_restart(p)
-        message = "Law 44 called without giving mu_out as argument."
-        call fatal_error()
-      end if
-
-      ! read number of interpolation regions and incoming energies
-      NR = int(edist % data(1))
-      NE = int(edist % data(2 + 2*NR))
-      if (NR > 0) then
-        ! call write_particle_restart(p)
-        message = "Multiple interpolation regions not supported while &
-             &attempting to sample Kalbach-Mann distribution."
-        call fatal_error()
-      end if
-
-      ! find energy bin and calculate interpolation factor -- if the energy is
-      ! outside the range of the tabulated energies, choose the first or last
-      ! bins
-      lc = 2 + 2*NR
-      if (E_in < edist % data(lc+1)) then
-        i = 1
-        r = ZERO
-      elseif (E_in > edist % data(lc+NE)) then
-        i = NE - 1
-        r = ONE
-      else
-        i = binary_search(edist % data(lc+1:lc+NE), NE, E_in)
-        r = (E_in - edist%data(lc+i)) / &
-             (edist%data(lc+i+1) - edist%data(lc+i))
-      end if
-
-      ! Sample between the ith and (i+1)th bin
-      r2 = prn()
-      if (r > r2) then
-        l = i + 1
-      else
-        l = i
-      end if
-
-      ! determine endpoints on grid i
-      lc    = int(edist%data(2+2*NR+NE + i)) ! start of LDAT for i
-      NP    = int(edist%data(lc + 2))
-      E_i_1 = edist%data(lc + 2 + 1)
-      E_i_K = edist%data(lc + 2 + NP)
-
-      ! determine endpoints on grid i+1
-      lc     = int(edist%data(2+2*NR+NE + i+1)) ! start of LDAT for i+1
-      NP     = int(edist%data(lc + 2))
-      E_i1_1 = edist%data(lc + 2 + 1)
-      E_i1_K = edist%data(lc + 2 + NP)
-
-      E_1 = E_i_1 + r*(E_i1_1 - E_i_1)
-      E_K = E_i_K + r*(E_i1_K - E_i_K)
-
-      ! determine location of outgoing energies, pdf, cdf for E(l)
-      lc = int(edist % data(2 + 2*NR + NE + l))
-
-      ! determine type of interpolation and number of discrete lines
-      INTTp = int(edist % data(lc + 1))
-      NP    = int(edist % data(lc + 2))
-      if (INTTp > 10) then
-        INTT = mod(INTTp,10)
-        ND = (INTTp - INTT)/10
-      else
-        INTT = INTTp
-        ND = 0
-      end if
-
-      if (ND > 0) then
-        ! discrete lines present
-        ! call write_particle_restart(p)
-        message = "Discrete lines in continuous tabular distributed not &
-             &yet supported"
-        call fatal_error()
-      end if
-
-      ! determine outgoing energy bin
-      r1 = prn()
-      lc = lc + 2 ! start of EOUT
-      c_k = edist % data(lc + 2*NP + 1)
-      do k = 1, NP - 1
-        c_k1 = edist % data(lc + 2*NP + k+1)
-        if (r1 < c_k1) exit
-        c_k = c_k1
-      end do
-
-      ! check to make sure k is <= NP - 1
-      k = min(k, NP - 1)
-
-      E_l_k = edist % data(lc+k)
-      p_l_k = edist % data(lc+NP+k)
-      if (INTT == HISTOGRAM) then
-        ! Histogram interpolation
-        if (p_l_k > ZERO) then
-          E_out = E_l_k + (r1 - c_k)/p_l_k
-        else
-          E_out = E_l_k
-        end if
-
-        ! Determine Kalbach-Mann parameters
-        KM_R = edist % data(lc + 3*NP + k)
-        KM_A = edist % data(lc + 4*NP + k)
-
-      elseif (INTT == LINEAR_LINEAR) then
-        ! Linear-linear interpolation
-        E_l_k1 = edist % data(lc+k+1)
-        p_l_k1 = edist % data(lc+NP+k+1)
-
-        ! Find E prime
-        frac = (p_l_k1 - p_l_k)/(E_l_k1 - E_l_k)
-        if (frac == ZERO) then
-          E_out = E_l_k + (r1 - c_k)/p_l_k
-        else
-          E_out = E_l_k + (sqrt(max(ZERO, p_l_k*p_l_k + &
-               2*frac*(r1 - c_k))) - p_l_k)/frac
-        end if
-
-        ! Determine Kalbach-Mann parameters
-        R_k  = edist % data(lc + 3*NP + k)
-        R_k1 = edist % data(lc + 3*NP + k+1)
-        A_k  = edist % data(lc + 4*NP + k)
-        A_k1 = edist % data(lc + 4*NP + k+1)
-
-        KM_R = R_k + (R_k1 - R_k)*(E_out - E_l_k)/(E_l_k1 - E_l_k)
-        KM_A = A_k + (A_k1 - A_k)*(E_out - E_l_k)/(E_l_k1 - E_l_k)
-      else
-        ! call write_particle_restart()
-        message = "Unknown interpolation type: " // trim(to_str(INTT))
-        call fatal_error()
-      end if
-
-      ! Now interpolate between incident energy bins i and i + 1
-      if (l == i) then
-        E_out = E_1 + (E_out - E_i_1)*(E_K - E_1)/(E_i_K - E_i_1)
-      else
-        E_out = E_1 + (E_out - E_i1_1)*(E_K - E_1)/(E_i1_K - E_i1_1)
-      end if
-
-      ! Sampled correlated angle from Kalbach-Mann parameters
-      r3 = prn()
-      r4 = prn()
-      if (r3 > KM_R) then
-        T = (TWO*r4 - ONE) * sinh(KM_A)
-        mu_out = log(T + sqrt(T*T + ONE))/KM_A
-      else
-        mu_out = log(r4*exp(KM_A) + (ONE - r4)*exp(-KM_A))/KM_A
-      end if
-
-    case (61)
-      ! =======================================================================
-      ! CORRELATED ENERGY AND ANGLE DISTRIBUTION
-
-      if (.not. present(mu_out)) then
-        ! call write_particle_restart()
-        message = "Law 61 called without giving mu_out as argument."
-        call fatal_error()
-      end if
-
-      ! read number of interpolation regions and incoming energies
-      NR = int(edist % data(1))
-      NE = int(edist % data(2 + 2*NR))
-      if (NR > 0) then
-        ! call write_particle_restart()
-        message = "Multiple interpolation regions not supported while &
-             &attempting to sample correlated energy-angle distribution."
-        call fatal_error()
-      end if
-
-      ! find energy bin and calculate interpolation factor -- if the energy is
-      ! outside the range of the tabulated energies, choose the first or last
-      ! bins
-      lc = 2 + 2*NR
-      if (E_in < edist % data(lc+1)) then
-        i = 1
-        r = ZERO
-      elseif (E_in > edist % data(lc+NE)) then
-        i = NE - 1
-        r = ONE
-      else
-        i = binary_search(edist % data(lc+1:lc+NE), NE, E_in)
-        r = (E_in - edist%data(lc+i)) / &
-             (edist%data(lc+i+1) - edist%data(lc+i))
-      end if
-
-      ! Sample between the ith and (i+1)th bin
-      r2 = prn()
-      if (r > r2) then
-        l = i + 1
-      else
-        l = i
-      end if
-
-      ! determine endpoints on grid i
-      lc    = int(edist%data(2+2*NR+NE + i)) ! start of LDAT for i
-      NP    = int(edist%data(lc + 2))
-      E_i_1 = edist%data(lc + 2 + 1)
-      E_i_K = edist%data(lc + 2 + NP)
-
-      ! determine endpoints on grid i+1
-      lc     = int(edist%data(2+2*NR+NE + i+1)) ! start of LDAT for i+1
-      NP     = int(edist%data(lc + 2))
-      E_i1_1 = edist%data(lc + 2 + 1)
-      E_i1_K = edist%data(lc + 2 + NP)
-
-      E_1 = E_i_1 + r*(E_i1_1 - E_i_1)
-      E_K = E_i_K + r*(E_i1_K - E_i_K)
-
-      ! determine location of outgoing energies, pdf, cdf for E(l)
-      lc = int(edist % data(2 + 2*NR + NE + l))
-
-      ! determine type of interpolation and number of discrete lines
-      INTTp = int(edist % data(lc + 1))
-      NP    = int(edist % data(lc + 2))
-      if (INTTp > 10) then
-        INTT = mod(INTTp,10)
-        ND = (INTTp - INTT)/10
-      else
-        INTT = INTTp
-        ND = 0
-      end if
-
-      if (ND > 0) then
-        ! discrete lines present
-        ! call write_particle_restart()
-        message = "Discrete lines in continuous tabular distributed not &
-             &yet supported"
-        call fatal_error()
-      end if
-
-      ! determine outgoing energy bin
-      r1 = prn()
-      lc = lc + 2 ! start of EOUT
-      c_k = edist % data(lc + 2*NP + 1)
-      do k = 1, NP - 1
-        c_k1 = edist % data(lc + 2*NP + k+1)
-        if (r1 < c_k1) exit
-        c_k = c_k1
-      end do
-
-      ! check to make sure k is <= NP - 1
-      k = min(k, NP - 1)
-
-      E_l_k = edist % data(lc+k)
-      p_l_k = edist % data(lc+NP+k)
-      if (INTT == HISTOGRAM) then
-        ! Histogram interpolation
-        if (p_l_k > ZERO) then
-          E_out = E_l_k + (r1 - c_k)/p_l_k
-        else
-          E_out = E_l_k
-        end if
-
-      elseif (INTT == LINEAR_LINEAR) then
-        ! Linear-linear interpolation
-        E_l_k1 = edist % data(lc+k+1)
-        p_l_k1 = edist % data(lc+NP+k+1)
-
-        ! Find E prime
-        frac = (p_l_k1 - p_l_k)/(E_l_k1 - E_l_k)
-        if (frac == ZERO) then
-          E_out = E_l_k + (r1 - c_k)/p_l_k
-        else
-          E_out = E_l_k + (sqrt(max(ZERO, p_l_k*p_l_k + &
-               2*frac*(r1 - c_k))) - p_l_k)/frac
-        end if
-      else
-        ! call write_particle_restart()
-        message = "Unknown interpolation type: " // trim(to_str(INTT))
-        call fatal_error()
-      end if
-
-      ! Now interpolate between incident energy bins i and i + 1
-      if (l == i) then
-        E_out = E_1 + (E_out - E_i_1)*(E_K - E_1)/(E_i_K - E_i_1)
-      else
-        E_out = E_1 + (E_out - E_i1_1)*(E_K - E_1)/(E_i1_K - E_i1_1)
-      end if
-
-      ! Find correlated angular distribution for closest outgoing energy bin
-      if (r1 - c_k < c_k1 - r1) then
-        lc = int(edist % data(lc + 3*NP + k))
-      else
-        lc = int(edist % data(lc + 3*NP + k + 1))
-      end if
-
-      ! Check if angular distribution is isotropic
-      if (lc == 0) then
-        mu_out = TWO * prn() - ONE
-        return
-      end if
-
-      ! interpolation type and number of points in angular distribution
-      JJ = int(edist % data(lc + 1))
-      NP = int(edist % data(lc + 2))
-
-      ! determine outgoing cosine bin
-      r3 = prn()
-      lc = lc + 2
-      c_k = edist % data(lc + 2*NP + 1)
-      do k = 1, NP - 1
-        c_k1 = edist % data(lc + 2*NP + k+1)
-        if (r3 < c_k1) exit
-        c_k = c_k1
-      end do
-
-      ! check to make sure k is <= NP - 1
-      k = min(k, NP - 1)
-
-      p_k  = edist % data(lc + NP + k)
-      mu_k = edist % data(lc + k)
-      if (JJ == HISTOGRAM) then
-        ! Histogram interpolation
-        if (p_k > ZERO) then
-          mu_out = mu_k + (r3 - c_k)/p_k
-        else
-          mu_out = mu_k
-        end if
-
-      elseif (JJ == LINEAR_LINEAR) then
-        ! Linear-linear interpolation
-        p_k1  = edist % data(lc + NP + k+1)
-        mu_k1 = edist % data(lc + k+1)
-
-        frac = (p_k1 - p_k)/(mu_k1 - mu_k)
-        if (frac == ZERO) then
-          mu_out = mu_k + (r3 - c_k)/p_k
-        else
-          mu_out = mu_k + (sqrt(p_k*p_k + 2*frac*(r3 - c_k))-p_k)/frac
-        end if
-      else
-        ! call write_particle_restart()
-        message = "Unknown interpolation type: " // trim(to_str(JJ))
-        call fatal_error()
-      end if
-
-    case (66)
-      ! =======================================================================
-      ! N-BODY PHASE SPACE DISTRIBUTION
-
-      ! read number of bodies in phase space and total mass ratio
-      n_bodies = int(edist % data(1))
-      Ap       = edist % data(2)
-
-      ! determine E_max parameter
-      E_max = (Ap - ONE)/Ap * (A/(A+ONE)*E_in + Q)
-
-      ! x is essentially a Maxwellian distribution
-      x = maxwell_spectrum(ONE)
-
-      select case (n_bodies)
-      case (3)
-        y = maxwell_spectrum(ONE)
-      case (4)
-        r1 = prn()
-        r2 = prn()
-        r3 = prn()
-        y = -log(r1*r2*r3)
-      case (5)
-        r1 = prn()
-        r2 = prn()
-        r3 = prn()
-        r4 = prn()
-        r5 = prn()
-        r6 = prn()
-        y = -log(r1*r2*r3*r4) - log(r5) * cos(PI/TWO*r6)**2
-      end select
-
-      ! now determine v and E_out
-      v = x/(x+y)
-      E_out = E_max * v
-
-    case (67)
-      ! =======================================================================
-      ! LABORATORY ENERGY-ANGLE LAW
-
-    end select
-
-  end subroutine sample_energy
-=======
     else
       ! Otherwise, change weight of particle based on yield
       p % wgt = yield * p % wgt
     end if
 
   end subroutine inelastic_scatter
->>>>>>> 24cd12cf
 
 end module physics