--- conflicted
+++ resolved
@@ -22,7 +22,41 @@
 ! TODO: Figure out how to write particle restart files in sample_angle,
 ! sample_energy, etc.
 
-<<<<<<< HEAD
+contains
+
+!===============================================================================
+! TRANSPORT encompasses the main logic for moving a particle through geometry.
+!===============================================================================
+
+  subroutine transport()
+
+    integer :: surface_crossed ! surface which particle is on
+    integer :: lattice_crossed ! lattice boundary which particle crossed
+    integer :: last_cell       ! most recent cell particle was in
+    integer :: n_event         ! number of collisions/crossings
+    real(8) :: d_boundary      ! distance to nearest boundary
+    real(8) :: d_collision     ! sampled distance to collision
+    real(8) :: distance        ! distance particle travels
+    logical :: found_cell      ! found cell which particle is in?
+    type(LocalCoord), pointer :: coord => null()
+
+    ! Display message if high verbosity or trace is on
+    if (verbosity >= 9 .or. trace) then
+      message = "Simulating Particle " // trim(to_str(p % id))
+      call write_message()
+    end if
+
+    ! If the cell hasn't been determined based on the particle's location,
+    ! initiate a search for the current cell
+    if (p % coord % cell == NONE) then
+      call find_cell(found_cell)
+
+      ! Particle couldn't be located
+      if (.not. found_cell) then
+        message = "Could not locate particle " // trim(to_str(p % id))
+        call fatal_error()
+      end if
+
       ! set birth cell attribute
       p % cell_born = p % coord % cell
     end if
@@ -33,7 +67,7 @@
     ! Add paricle's starting weight to count for normalizing tallies later
     total_weight = total_weight + p % wgt
 
-    ! Force calculation of cross-sections by setting last energy to zero
+    ! Force calculation of cross-sections by setting last energy to zero 
     micro_xs % last_E = ZERO
 
     do while (p % alive)
@@ -141,9 +175,6 @@
     end do
 
   end subroutine transport
-=======
-contains
->>>>>>> 9a0e5057
 
 !===============================================================================
 ! COLLISION samples a nuclide and reaction and then calls the appropriate
@@ -173,7 +204,7 @@
     end if
 
     ! check for very low energy
-    if (p % E < MIN_ENERGY) then
+    if (p % E < 1.0e-100_8) then
       p % alive = .false.
       message = "Killing neutron with extremely low energy"
       call warning()
@@ -413,65 +444,24 @@
         p % wgt = weight_survive
         p % last_wgt = p % wgt
       else
-<<<<<<< HEAD
-        ! With no probability tables, we need to loop through each fission
-        ! reaction type -- note that this loop still works even if there is
-        ! only one fission reaction
-
-        FISSION_REACTION_LOOP: do i = 1, nuc % n_fission
-          rxn => nuc % reactions(nuc % index_fission(i))
-
-          ! if energy is below threshold for this reaction, skip it
-          if (i_grid < rxn % threshold) cycle
+        p % wgt = ZERO
+        p % alive = .false.
+      end if
+    end if
+
+  end subroutine russian_roulette
+
+!===============================================================================
+! SCATTER
+!===============================================================================
 
           ! add to cumulative probability
           if (nuc % has_partial_fission) then
-            prob = prob + ((ONE - f)*rxn%sigma(i_grid - rxn%threshold + 1) &
+            prob = prob + ((ONE - f)*rxn%sigma(i_grid - rxn%threshold + 1) & 
                  + f*(rxn%sigma(i_grid - rxn%threshold + 2)))
           else
             prob = prob + micro_xs(i_nuclide) % fission
           end if
-
-          ! Create fission bank sites if fission occus
-          if (prob > cutoff) then
-            call create_fission_sites(i_nuclide, rxn)
-
-            if (survival_biasing) then
-              ! Since a fission reaction has been sampled, we can exit this
-              ! loop
-              exit FISSION_REACTION_LOOP
-            else
-              ! Score absorption estimate of keff. Note that this appears in
-              ! three places -- absorption reactions, total fission reactions,
-              ! and first/second/etc chance fission reactions
-              global_tallies(K_ABSORPTION) % value = &
-                   global_tallies(K_ABSORPTION) % value + p % wgt * &
-                   material_xs % nu_fission / material_xs % absorption
-
-              ! With no survival biasing, the particle is absorbed and so
-              ! its life is over
-              p % alive = .false.
-              p % event = EVENT_FISSION
-              p % event_MT = rxn % MT
-              return
-            end if
-          end if
-        end do FISSION_REACTION_LOOP
-
-=======
-        p % wgt = ZERO
-        p % alive = .false.
->>>>>>> 9a0e5057
-      end if
-    end if
-
-  end subroutine russian_roulette
-
-!===============================================================================
-! SCATTER
-!===============================================================================
-
-  subroutine scatter(p, i_nuclide)
 
     type(Particle), intent(inout) :: p
     integer,        intent(in)    :: i_nuclide
@@ -599,19 +589,11 @@
     v_n = vel * uvw
 
     ! Sample velocity of target nucleus
-<<<<<<< HEAD
-     if (.not. micro_xs(i_nuclide) % use_ptable) then
-       call sample_target_velocity(nuc, v_t)
-     else
-       v_t = ZERO
-     end if
-=======
     if (.not. micro_xs(i_nuclide) % use_ptable) then
-      call sample_target_velocity(nuc, v_t, E, uvw)
+      call sample_target_velocity(nuc, v_t)
     else
       v_t = ZERO
     end if
->>>>>>> 9a0e5057
 
     ! Velocity of center-of-mass
     v_cm = (v_n + awr*v_t)/(awr + ONE)
@@ -666,36 +648,15 @@
     integer :: k            ! outgoing cosine bin
     integer :: n_energy_out ! number of outgoing energy bins
     real(8) :: f            ! interpolation factor
-    real(8) :: r            ! used for skewed sampling & continuous
-<<<<<<< HEAD
+    real(8) :: r            ! used for skewed sampling
     real(8) :: E            ! outgoing energy
-=======
->>>>>>> 9a0e5057
     real(8) :: E_ij         ! outgoing energy j for E_in(i)
     real(8) :: E_i1j        ! outgoing energy j for E_in(i+1)
     real(8) :: mu_ijk       ! outgoing cosine k for E_in(i) and E_out(j)
     real(8) :: mu_i1jk      ! outgoing cosine k for E_in(i+1) and E_out(j)
     real(8) :: prob         ! probability for sampling Bragg edge
-<<<<<<< HEAD
     real(8) :: u, v, w      ! directional cosines
-=======
->>>>>>> 9a0e5057
-    type(SAlphaBeta), pointer, save :: sab => null()
-    ! Following are needed only for SAB_SECONDARY_CONT scattering
-    integer :: l              ! sampled incoming E bin (is i or i + 1)
-    real(8) :: E_i_1, E_i_J   ! endpoints on outgoing grid i
-    real(8) :: E_i1_1, E_i1_J ! endpoints on outgoing grid i+1
-    real(8) :: E_1, E_J       ! endpoints interpolated between i and i+1
-    real(8) :: E_l_j, E_l_j1  ! adjacent E on outgoing grid l
-    real(8) :: p_l_j, p_l_j1  ! adjacent p on outgoing grid l
-    real(8) :: c_j, c_j1      ! cumulative probability
-    real(8) :: frac           ! interpolation factor on outgoing energy
-    real(8) :: r1             ! RNG for outgoing energy
-<<<<<<< HEAD
-=======
-
-!$omp threadprivate(sab)
->>>>>>> 9a0e5057
+    type(SAlphaBeta), pointer :: sab => null()
 
     ! Get pointer to S(a,b) table
     sab => sab_tables(i_sab)
@@ -710,13 +671,8 @@
         i = 1
         f = ZERO
       else
-<<<<<<< HEAD
         i = binary_search(sab % elastic_e_in, sab % n_elastic_e_in, p%E)
-        f = (p%E - sab%elastic_e_in(i)) / &
-=======
-        i = binary_search(sab % elastic_e_in, sab % n_elastic_e_in, E)
-        f = (E - sab%elastic_e_in(i)) / &
->>>>>>> 9a0e5057
+        f = (p%E - sab%elastic_e_in(i)) / & 
              (sab%elastic_e_in(i+1) - sab%elastic_e_in(i))
       end if
 
@@ -764,13 +720,8 @@
         i = 1
         f = ZERO
       else
-<<<<<<< HEAD
         i = binary_search(sab % inelastic_e_in, sab % n_inelastic_e_in, p%E)
-        f = (p%E - sab%inelastic_e_in(i)) / &
-=======
-        i = binary_search(sab % inelastic_e_in, sab % n_inelastic_e_in, E)
-        f = (E - sab%inelastic_e_in(i)) / &
->>>>>>> 9a0e5057
+        f = (p%E - sab%inelastic_e_in(i)) / & 
              (sab%inelastic_e_in(i+1) - sab%inelastic_e_in(i))
       end if
 
@@ -848,7 +799,6 @@
         n_energy_out = sab % inelastic_data(i) % n_e_out
         E_i_1 = sab % inelastic_data(i) % e_out(1)
         E_i_J = sab % inelastic_data(i) % e_out(n_energy_out)
-<<<<<<< HEAD
 
         ! Determine endpoints on grid i + 1
         n_energy_out = sab % inelastic_data(i + 1) % n_e_out
@@ -915,74 +865,6 @@
              trim(sab % name)
       end if  ! (inelastic secondary energy treatment)
     end if  ! (elastic or inelastic)
-=======
-
-        ! Determine endpoints on grid i + 1
-        n_energy_out = sab % inelastic_data(i + 1) % n_e_out
-        E_i1_1 = sab % inelastic_data(i + 1) % e_out(1)
-        E_i1_J = sab % inelastic_data(i + 1) % e_out(n_energy_out)
-
-        E_1 = E_i_1 + f * (E_i1_1 - E_i_1)
-        E_J = E_i_J + f * (E_i1_J - E_i_J)
-
-        ! Determine outgoing energy bin
-        ! (First reset n_energy_out to the right value)
-        n_energy_out = sab % inelastic_data(l) % n_e_out
-        r1 = prn()
-        c_j = sab % inelastic_data(l) % e_out_cdf(1)
-        do j = 1, n_energy_out - 1
-          c_j1 = sab % inelastic_data(l) % e_out_cdf(j + 1)
-          if (r1 < c_j1) exit
-          c_j = c_j1
-        end do
-
-        ! check to make sure k is <= n_energy_out - 1
-        j = min(j, n_energy_out - 1)
->>>>>>> 9a0e5057
-
-        ! Get the data to interpolate between
-        E_l_j = sab % inelastic_data(l) % e_out(j)
-        p_l_j = sab % inelastic_data(l) % e_out_pdf(j)
-
-        ! Next part assumes linear-linear interpolation in standard
-        E_l_j1 = sab % inelastic_data(l) % e_out(j + 1)
-        p_l_j1 = sab % inelastic_data(l) % e_out_pdf(j + 1)
-
-        ! Find secondary energy (variable E)
-        frac = (p_l_j1 - p_l_j) / (E_l_j1 - E_l_j)
-        if (frac == ZERO) then
-          E = E_l_j + (r1 - c_j) / p_l_j
-        else
-          E = E_l_j + (sqrt(max(ZERO, p_l_j * p_l_j + &
-                       TWO * frac * (r1 - c_j))) - p_l_j) / frac
-        end if
-
-        ! Now interpolate between incident energy bins i and i + 1
-        if (l == i) then
-          E = E_1 + (E - E_i_1) * (E_J - E_1) / (E_i_J - E_i_1)
-        else
-          E = E_1 + (E - E_i1_1) * (E_J - E_1) / (E_i1_J - E_i1_1)
-        end if
-
-        ! Find angular distribution for closest outgoing energy bin
-        if (r1 - c_j < c_j1 - r1) then
-          j = j
-        else
-          j = j + 1
-        end if
-
-        ! Sample outgoing cosine bin
-        k = 1 + int(prn() * sab % n_inelastic_mu)
-
-        ! Will use mu from the randomly chosen incoming and closest outgoing
-        ! energy bins
-        mu = sab % inelastic_data(l) % mu(k, j)
-
-      else
-        message = "Invalid secondary energy mode on S(a,b) table " // &
-             trim(sab % name)
-      end if  ! (inelastic secondary energy treatment)
-    end if  ! (elastic or inelastic)
 
     ! change direction of particle
     uvw = rotate_angle(uvw, mu)
@@ -1002,10 +884,7 @@
     real(8), intent(in)     :: E
     real(8), intent(in)     :: uvw(3)
 
-<<<<<<< HEAD
-    real(8) :: u, v, w     ! direction of target
-=======
->>>>>>> 9a0e5057
+    real(8) :: u, v, w     ! direction of target 
     real(8) :: kT          ! equilibrium temperature of target in MeV
     real(8) :: alpha       ! probability of sampling f2 over f1
     real(8) :: mu          ! cosine of angle between neutron and target vel
@@ -1130,16 +1009,13 @@
          micro_xs(i_nuclide) % total
 
     ! Sample number of neutrons produced
-<<<<<<< HEAD
     if (survival_biasing) then
       ! Need to use the weight before survival biasing
       nu_t = (p % wgt + p % absorb_wgt) * micro_xs(i_nuclide) % fission / &
            (keff * micro_xs(i_nuclide) % total) * nu_t * weight
-    else
+    else 
       nu_t = p % wgt / keff * nu_t * weight
     end if
-=======
->>>>>>> 9a0e5057
     if (prn() > nu_t - int(nu_t)) then
       nu = int(nu_t)
     else
@@ -1544,12 +1420,8 @@
       uvw(3) = mu*w0 + a*(v0*w0*cosphi - u0*sinphi)/b
     end if
 
-<<<<<<< HEAD
   end subroutine rotate_angle
-=======
-  end function rotate_angle
->>>>>>> 9a0e5057
-
+    
 !===============================================================================
 ! SAMPLE_ENERGY samples an outgoing energy distribution, either for a secondary
 ! neutron from a collision or for a prompt/delayed fission neutron
