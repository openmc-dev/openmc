#include "openmc/physics.h"

#include "openmc/bank.h"
#include "openmc/bremsstrahlung.h"
#include "openmc/constants.h"
#include "openmc/eigenvalue.h"
#include "openmc/endf.h"
#include "openmc/error.h"
#include "openmc/material.h"
#include "openmc/math_functions.h"
#include "openmc/message_passing.h"
#include "openmc/nuclide.h"
#include "openmc/photon.h"
#include "openmc/physics_common.h"
#include "openmc/random_lcg.h"
#include "openmc/reaction.h"
#include "openmc/secondary_uncorrelated.h"
#include "openmc/search.h"
#include "openmc/settings.h"
#include "openmc/simulation.h"
#include "openmc/string_utils.h"
#include "openmc/thermal.h"
#include "openmc/tallies/tally.h"

#include <fmt/core.h>

#include <algorithm> // for max, min, max_element
#include <cmath> // for sqrt, exp, log, abs, copysign

namespace openmc {

//==============================================================================
// Non-member functions
//==============================================================================

void collision(Particle& p)
{
  // Add to collision counter for particle
  ++(p.n_collision_);

  // Sample reaction for the material the particle is in
  switch (p.type_) {
  case Particle::Type::neutron:
    sample_neutron_reaction(p);
    if ( settings::weightwindow ) { if ( settings::ww_fine_mesh->n_ww )  split_particle(p); }    // weight window  add by Yuan
    break;
  case Particle::Type::photon:
    sample_photon_reaction(p);
    if ( settings::weightwindow ) { if ( settings::ww_fine_mesh->p_ww )  split_particle(p); }    // weight window  add by Yuan
    break;
  case Particle::Type::electron:
    sample_electron_reaction(p);
    break;
  case Particle::Type::positron:
    sample_positron_reaction(p);
    break;
  }

  // Kill particle if energy falls below cutoff
  int type = static_cast<int>(p.type_);
  if (p.E_ < settings::energy_cutoff[type]) {
    p.alive_ = false;
    p.wgt_ = 0.0;
  }

  // Display information about collision
  if (settings::verbosity >= 10 || p.trace_) {
    std::string msg;
    if (p.event_ == TallyEvent::KILL) {
      msg = fmt::format("    Killed. Energy = {} eV.", p.E_);
    } else if (p.type_ == Particle::Type::neutron) {
      msg = fmt::format("    {} with {}. Energy = {} eV.",
        reaction_name(p.event_mt_), data::nuclides[p.event_nuclide_]->name_,
        p.E_);
    } else if (p.type_ == Particle::Type::photon) {
      msg = fmt::format("    {} with {}. Energy = {} eV.",
        reaction_name(p.event_mt_),
        to_element(data::nuclides[p.event_nuclide_]->name_), p.E_);
    } else {
      msg = fmt::format("    Disappeared. Energy = {} eV.", p.E_);
    }
    write_message(msg, 1);
  }
}

void sample_neutron_reaction(Particle& p)
{
  // Sample a nuclide within the material
  int i_nuclide = sample_nuclide(p);

  // Save which nuclide particle had collision with
  p.event_nuclide_ = i_nuclide;

  // Create fission bank sites. Note that while a fission reaction is sampled,
  // it never actually "happens", i.e. the weight of the particle does not
  // change when sampling fission sites. The following block handles all
  // absorption (including fission)

  const auto& nuc {data::nuclides[i_nuclide]};

  if (nuc->fissionable_) {
    auto& rx = sample_fission(i_nuclide, p);
    if (settings::run_mode == RunMode::EIGENVALUE) {
      create_fission_sites(p, i_nuclide, rx);
    } else if (settings::run_mode == RunMode::FIXED_SOURCE &&
      settings::create_fission_neutrons) {
      create_fission_sites(p, i_nuclide, rx);

      // Make sure particle population doesn't grow out of control for
      // subcritical multiplication problems.
      if (p.secondary_bank_.size() >= 10000) {
        fatal_error("The secondary particle bank appears to be growing without "
        "bound. You are likely running a subcritical multiplication problem "
        "with k-effective close to or greater than one.");
      }
    }
  }

  // Create secondary photons
  if (settings::photon_transport) {
    p.stream_ = STREAM_PHOTON;
    sample_secondary_photons(p, i_nuclide);
	  p.stream_ = STREAM_TRACKING;
  }

  // If survival biasing is being used, the following subroutine adjusts the
  // weight of the particle. Otherwise, it checks to see if absorption occurs

  if (p.neutron_xs_[i_nuclide].absorption > 0.0) {
    absorption(p, i_nuclide);
  } else {
    p.wgt_absorb_ = 0.0;
  }
  if (!p.alive_) return;

  // Sample a scattering reaction and determine the secondary energy of the
  // exiting neutron
  scatter(p, i_nuclide);

  // Advance URR seed stream 'N' times after energy changes
  if (p.E_ != p.E_last_) {
    p.stream_ = STREAM_URR_PTABLE;
    advance_prn_seed(data::nuclides.size(), p.current_seed());
    p.stream_ = STREAM_TRACKING;
  }

  // Play russian roulette if survival biasing is turned on
  if (settings::survival_biasing) {
    russian_roulette(p);
    if (!p.alive_) return;
  }  

}

void
create_fission_sites(Particle& p, int i_nuclide, const Reaction& rx)
{
  // If uniform fission source weighting is turned on, we increase or decrease
  // the expected number of fission sites produced
  double weight = settings::ufs_on ? ufs_get_weight(p) : 1.0;

  // Determine the expected number of neutrons produced
  double nu_t = p.wgt_ / simulation::keff * weight * p.neutron_xs_[
    i_nuclide].nu_fission / p.neutron_xs_[i_nuclide].total;

  // Sample the number of neutrons produced
  int nu = static_cast<int>(nu_t);
  if (prn(p.current_seed()) <= (nu_t - nu)) ++nu;

  // Begin banking the source neutrons
  // First, if our bank is full then don't continue
  if (nu == 0) return;

  // Initialize the counter of delayed neutrons encountered for each delayed
  // group.
  double nu_d[MAX_DELAYED_GROUPS] = {0.};

  // Clear out particle's nu fission bank
  p.nu_bank_.clear();

  p.fission_ = true;
  int skipped = 0;

  // Determine whether to place fission sites into the shared fission bank
  // or the secondary particle bank.
  bool use_fission_bank = (settings::run_mode == RunMode::EIGENVALUE);

  for (int i = 0; i < nu; ++i) {
    // Initialize fission site object with particle data
    Particle::Bank site;
    site.r = p.r();
    site.particle = Particle::Type::neutron;
    site.wgt = 1. / weight;
    site.parent_id = p.id_;
    site.progeny_id = p.n_progeny_++;

    // Sample delayed group and angle/energy for fission reaction
    sample_fission_neutron(i_nuclide, rx, p.E_, &site, p.current_seed());

    // Store fission site in bank
    if (use_fission_bank) {
      int64_t idx = simulation::fission_bank.thread_safe_append(site);
      if (idx == -1) {
        warning("The shared fission bank is full. Additional fission sites created "
            "in this generation will not be banked.");
        skipped++;
        break;
      }
    } else {
      p.secondary_bank_.push_back(site);
    }

    // Set the delayed group on the particle as well
    p.delayed_group_ = site.delayed_group;

    // Increment the number of neutrons born delayed
    if (p.delayed_group_ > 0) {
      nu_d[p.delayed_group_-1]++;
    }

    // Write fission particles to nuBank
    if (use_fission_bank) {
      p.nu_bank_.emplace_back();
      Particle::NuBank* nu_bank_entry = &p.nu_bank_.back();
      nu_bank_entry->wgt              = site.wgt;
      nu_bank_entry->E                = site.E;
      nu_bank_entry->delayed_group    = site.delayed_group;
    }
  }

  // If shared fission bank was full, and no fissions could be added,
  // set the particle fission flag to false.
  if (nu == skipped) {
    p.fission_ = false;
    return;
  }

  // If shared fission bank was full, but some fissions could be added,
  // reduce nu accordingly
  nu -= skipped;

  // Store the total weight banked for analog fission tallies
  p.n_bank_ = nu;
  p.wgt_bank_ = nu / weight;
  for (size_t d = 0; d < MAX_DELAYED_GROUPS; d++) {
    p.n_delayed_bank_[d] = nu_d[d];
  }
}

void sample_photon_reaction(Particle& p)
{
  // Kill photon if below energy cutoff -- an extra check is made here because
  // photons with energy below the cutoff may have been produced by neutrons
  // reactions or atomic relaxation
  int photon = static_cast<int>(Particle::Type::photon);
  if (p.E_ < settings::energy_cutoff[photon]) {
    p.E_ = 0.0;
    p.alive_ = false;
    return;
  }

  // Sample element within material
  int i_element = sample_element(p);
  const auto& micro {p.photon_xs_[i_element]};
  const auto& element {*data::elements[i_element]};

  // Calculate photon energy over electron rest mass equivalent
  double alpha = p.E_/MASS_ELECTRON_EV;

  // For tallying purposes, this routine might be called directly. In that
  // case, we need to sample a reaction via the cutoff variable
  double prob = 0.0;
  double cutoff = prn(p.current_seed()) * micro.total;

  // Coherent (Rayleigh) scattering
  prob += micro.coherent;
  if (prob > cutoff) {
    double mu = element.rayleigh_scatter(alpha, p.current_seed());
    p.u() = rotate_angle(p.u(), mu, nullptr, p.current_seed());
    p.event_ = TallyEvent::SCATTER;
    p.event_mt_ = COHERENT;
    return;
  }

  // Incoherent (Compton) scattering
  prob += micro.incoherent;
  if (prob > cutoff) {
    double alpha_out, mu;
    int i_shell;
    element.compton_scatter(alpha, true, &alpha_out, &mu, &i_shell, p.current_seed());

    // Determine binding energy of shell. The binding energy is 0.0 if
    // doppler broadening is not used.
    double e_b;
    if (i_shell == -1) {
      e_b = 0.0;
    } else {
      e_b = element.binding_energy_[i_shell];
    }

    // Create Compton electron
    double phi = 2.0*PI*prn(p.current_seed());
    double E_electron = (alpha - alpha_out)*MASS_ELECTRON_EV - e_b;
    int electron = static_cast<int>(Particle::Type::electron);
    if (E_electron >= settings::energy_cutoff[electron]) {
      double mu_electron = (alpha - alpha_out*mu)
        / std::sqrt(alpha*alpha + alpha_out*alpha_out - 2.0*alpha*alpha_out*mu);
      Direction u = rotate_angle(p.u(), mu_electron, &phi, p.current_seed());
      p.create_secondary(p.wgt_, u, E_electron, Particle::Type::electron);
    }

    // TODO: Compton subshell data does not match atomic relaxation data
    // Allow electrons to fill orbital and produce auger electrons
    // and fluorescent photons
    if (i_shell >= 0) {
      const auto& shell = element.shells_[i_shell];
      element.atomic_relaxation(shell, p);
    }

    phi += PI;
    p.E_ = alpha_out*MASS_ELECTRON_EV;
    p.u() = rotate_angle(p.u(), mu, &phi, p.current_seed());
    p.event_ = TallyEvent::SCATTER;
    p.event_mt_ = INCOHERENT;
    return;
  }

  // Photoelectric effect
  double prob_after = prob + micro.photoelectric;
  if (prob_after > cutoff) {
    for (const auto& shell : element.shells_) {
      // Get grid index and interpolation factor
      int i_grid = micro.index_grid;
      double f = micro.interp_factor;

      // Check threshold of reaction
      int i_start = shell.threshold;
      if (i_grid < i_start) continue;

      // Evaluation subshell photoionization cross section
      double xs = std::exp(shell.cross_section(i_grid - i_start) +
        f*(shell.cross_section(i_grid + 1 - i_start) -
        shell.cross_section(i_grid - i_start)));

      prob += xs;
      if (prob > cutoff) {
        double E_electron = p.E_ - shell.binding_energy;

        // Sample mu using non-relativistic Sauter distribution.
        // See Eqns 3.19 and 3.20 in "Implementing a photon physics
        // model in Serpent 2" by Toni Kaltiaisenaho
        double mu;
        while (true) {
          double r = prn(p.current_seed());
          if (4.0*(1.0 - r)*r >= prn(p.current_seed())) {
            double rel_vel = std::sqrt(E_electron * (E_electron +
              2.0*MASS_ELECTRON_EV)) / (E_electron + MASS_ELECTRON_EV);
            mu = (2.0*r + rel_vel - 1.0) / (2.0*rel_vel*r - rel_vel + 1.0);
            break;
          }
        }

        double phi = 2.0*PI*prn(p.current_seed());
        Direction u;
        u.x = mu;
        u.y = std::sqrt(1.0 - mu*mu)*std::cos(phi);
        u.z = std::sqrt(1.0 - mu*mu)*std::sin(phi);

        // Create secondary electron
        p.create_secondary(p.wgt_, u, E_electron, Particle::Type::electron);

        // Allow electrons to fill orbital and produce auger electrons
        // and fluorescent photons
        element.atomic_relaxation(shell, p);
        p.event_ = TallyEvent::ABSORB;
        p.event_mt_ = 533 + shell.index_subshell;
        p.alive_ = false;
        p.E_ = 0.0;
        return;
      }
    }
  }
  prob = prob_after;

  // Pair production
  prob += micro.pair_production;
  if (prob > cutoff) {
    double E_electron, E_positron;
    double mu_electron, mu_positron;
    element.pair_production(alpha, &E_electron, &E_positron,
      &mu_electron, &mu_positron, p.current_seed());

    // Create secondary electron
    Direction u = rotate_angle(p.u(), mu_electron, nullptr, p.current_seed());
    p.create_secondary(p.wgt_, u, E_electron, Particle::Type::electron);

    // Create secondary positron
    u = rotate_angle(p.u(), mu_positron, nullptr, p.current_seed());
    p.create_secondary(p.wgt_, u, E_positron, Particle::Type::positron);

    p.event_ = TallyEvent::ABSORB;
    p.event_mt_ = PAIR_PROD;
    p.alive_ = false;
    p.E_ = 0.0;
  }
}

void sample_electron_reaction(Particle& p)
{
  // TODO: create reaction types

  if (settings::electron_treatment == ElectronTreatment::TTB) {
    double E_lost;
    thick_target_bremsstrahlung(p, &E_lost);
  }

  p.E_ = 0.0;
  p.alive_ = false;
  p.event_ = TallyEvent::ABSORB;
}

void sample_positron_reaction(Particle& p)
{
  // TODO: create reaction types

  if (settings::electron_treatment == ElectronTreatment::TTB) {
    double E_lost;
    thick_target_bremsstrahlung(p, &E_lost);
  }

  // Sample angle isotropically
  double mu = 2.0*prn(p.current_seed()) - 1.0;
  double phi = 2.0*PI*prn(p.current_seed());
  Direction u;
  u.x = mu;
  u.y = std::sqrt(1.0 - mu*mu)*std::cos(phi);
  u.z = std::sqrt(1.0 - mu*mu)*std::sin(phi);

  // Create annihilation photon pair traveling in opposite directions
  p.create_secondary(p.wgt_, u, MASS_ELECTRON_EV, Particle::Type::photon);
  p.create_secondary(p.wgt_, -u, MASS_ELECTRON_EV, Particle::Type::photon);

  p.E_ = 0.0;
  p.alive_ = false;
  p.event_ = TallyEvent::ABSORB;
}

int sample_nuclide(Particle& p)
{
  // Sample cumulative distribution function
  double cutoff = prn(p.current_seed()) * p.macro_xs_.total;

  // Get pointers to nuclide/density arrays
  const auto& mat {model::materials[p.material_]};
  int n = mat->nuclide_.size();

  double prob = 0.0;
  for (int i = 0; i < n; ++i) {
    // Get atom density
    int i_nuclide = mat->nuclide_[i];
    double atom_density = mat->atom_density_[i];

    // Increment probability to compare to cutoff
    prob += atom_density * p.neutron_xs_[i_nuclide].total;
    if (prob >= cutoff) return i_nuclide;
  }

  // If we reach here, no nuclide was sampled
  p.write_restart();
  throw std::runtime_error{"Did not sample any nuclide during collision."};
}

int sample_element(Particle& p)
{
  // Sample cumulative distribution function
  double cutoff = prn(p.current_seed()) * p.macro_xs_.total;

  // Get pointers to elements, densities
  const auto& mat {model::materials[p.material_]};

  double prob = 0.0;
  for (int i = 0; i < mat->element_.size(); ++i) {
    // Find atom density
    int i_element = mat->element_[i];
    double atom_density = mat->atom_density_[i];

    // Determine microscopic cross section
    double sigma = atom_density * p.photon_xs_[i_element].total;

    // Increment probability to compare to cutoff
    prob += sigma;
    if (prob > cutoff) {
      // Save which nuclide particle had collision with for tally purpose
      p.event_nuclide_ = mat->nuclide_[i];

      return i_element;
    }
  }

  // If we made it here, no element was sampled
  p.write_restart();
  fatal_error("Did not sample any element during collision.");
}

Reaction& sample_fission(int i_nuclide, Particle& p)
{
  // Get pointer to nuclide
  const auto& nuc {data::nuclides[i_nuclide]};

  // If we're in the URR, by default use the first fission reaction. We also
  // default to the first reaction if we know that there are no partial fission
  // reactions
  if (p.neutron_xs_[i_nuclide].use_ptable || !nuc->has_partial_fission_) {
    return *nuc->fission_rx_[0];
  }

  // Check to see if we are in a windowed multipole range.  WMP only supports
  // the first fission reaction.
  if (nuc->multipole_) {
    if (p.E_ >= nuc->multipole_->E_min_ && p.E_ <= nuc->multipole_->E_max_) {
      return *nuc->fission_rx_[0];
    }
  }

  // Get grid index and interpolatoin factor and sample fission cdf
  int i_temp = p.neutron_xs_[i_nuclide].index_temp;
  int i_grid = p.neutron_xs_[i_nuclide].index_grid;
  double f = p.neutron_xs_[i_nuclide].interp_factor;
  double cutoff = prn(p.current_seed()) * p.neutron_xs_[i_nuclide].fission;
  double prob = 0.0;

  // Loop through each partial fission reaction type
  for (auto& rx : nuc->fission_rx_) {
    // if energy is below threshold for this reaction, skip it
    int threshold = rx->xs_[i_temp].threshold;
    if (i_grid < threshold) continue;

    // add to cumulative probability
    prob += (1.0 - f) * rx->xs_[i_temp].value[i_grid - threshold]
            + f*rx->xs_[i_temp].value[i_grid - threshold + 1];

    // Create fission bank sites if fission occurs
    if (prob > cutoff) return *rx;
  }

  // If we reached here, no reaction was sampled
  throw std::runtime_error{"No fission reaction was sampled for " + nuc->name_};
}

void sample_photon_product(int i_nuclide, Particle& p, int* i_rx, int* i_product)
{
  // Get grid index and interpolation factor and sample photon production cdf
  int i_temp = p.neutron_xs_[i_nuclide].index_temp;
  int i_grid = p.neutron_xs_[i_nuclide].index_grid;
  double f = p.neutron_xs_[i_nuclide].interp_factor;
  double cutoff = prn(p.current_seed()) * p.neutron_xs_[i_nuclide].photon_prod;
  double prob = 0.0;

  // Loop through each reaction type
  const auto& nuc {data::nuclides[i_nuclide]};
  for (int i = 0; i < nuc->reactions_.size(); ++i) {
    const auto& rx = nuc->reactions_[i];
    int threshold = rx->xs_[i_temp].threshold;

    // if energy is below threshold for this reaction, skip it
    if (i_grid < threshold) continue;

    // Evaluate neutron cross section
    double xs = ((1.0 - f) * rx->xs_[i_temp].value[i_grid - threshold]
      + f*(rx->xs_[i_temp].value[i_grid - threshold + 1]));

    for (int j = 0; j < rx->products_.size(); ++j) {
      if (rx->products_[j].particle_ == Particle::Type::photon) {
        // For fission, artificially increase the photon yield to account
        // for delayed photons
        double f = 1.0;
        if (settings::delayed_photon_scaling) {
          if (is_fission(rx->mt_)) {
            if (nuc->prompt_photons_ && nuc->delayed_photons_) {
              double energy_prompt = (*nuc->prompt_photons_)(p.E_);
              double energy_delayed = (*nuc->delayed_photons_)(p.E_);
              f = (energy_prompt + energy_delayed)/(energy_prompt);
            }
          }
        }

        // add to cumulative probability
        prob += f * (*rx->products_[j].yield_)(p.E_) * xs;

        *i_rx = i;
        *i_product = j;
        if (prob > cutoff) return;
      }
    }
  }
}

void absorption(Particle& p, int i_nuclide)
{
  if (settings::survival_biasing) {
    // Determine weight absorbed in survival biasing
    p.wgt_absorb_ = p.wgt_ * p.neutron_xs_[i_nuclide].absorption /
          p.neutron_xs_[i_nuclide].total;

    // Adjust weight of particle by probability of absorption
    p.wgt_ -= p.wgt_absorb_;
    p.wgt_last_ = p.wgt_;

    // Score implicit absorption estimate of keff
    if (settings::run_mode == RunMode::EIGENVALUE) {
      p.keff_tally_absorption_ += p.wgt_absorb_ * p.neutron_xs_[
        i_nuclide].nu_fission / p.neutron_xs_[i_nuclide].absorption;
    }
  } else {
    // See if disappearance reaction happens
    if (p.neutron_xs_[i_nuclide].absorption >
        prn(p.current_seed()) * p.neutron_xs_[i_nuclide].total) {
      // Score absorption estimate of keff
      if (settings::run_mode == RunMode::EIGENVALUE) {
        p.keff_tally_absorption_ += p.wgt_ * p.neutron_xs_[
          i_nuclide].nu_fission / p.neutron_xs_[i_nuclide].absorption;
      }

      p.alive_ = false;
      p.event_ = TallyEvent::ABSORB;
      p.event_mt_ = N_DISAPPEAR;
    }
  }
}

void scatter(Particle& p, int i_nuclide)
{
  // copy incoming direction
  Direction u_old {p.u()};

  // Get pointer to nuclide and grid index/interpolation factor
  const auto& nuc {data::nuclides[i_nuclide]};
  const auto& micro {p.neutron_xs_[i_nuclide]};
  int i_temp =  micro.index_temp;
  int i_grid =  micro.index_grid;
  double f = micro.interp_factor;

  // For tallying purposes, this routine might be called directly. In that
  // case, we need to sample a reaction via the cutoff variable
  double cutoff = prn(p.current_seed()) * (micro.total - micro.absorption);
  bool sampled = false;

  // Calculate elastic cross section if it wasn't precalculated
  if (micro.elastic == CACHE_INVALID) {
    nuc->calculate_elastic_xs(p);
  }

  double prob = micro.elastic - micro.thermal;
  if (prob > cutoff) {
    // =======================================================================
    // NON-S(A,B) ELASTIC SCATTERING

    // Determine temperature
    double kT = nuc->multipole_ ? p.sqrtkT_*p.sqrtkT_ : nuc->kTs_[i_temp];

    // Perform collision physics for elastic scattering
    elastic_scatter(i_nuclide, *nuc->reactions_[0], kT, p);

    p.event_mt_ = ELASTIC;
    sampled = true;
  }

  prob = micro.elastic;
  if (prob > cutoff && !sampled) {
    // =======================================================================
    // S(A,B) SCATTERING

    sab_scatter(i_nuclide, micro.index_sab, p);

    p.event_mt_ = ELASTIC;
    sampled = true;
  }

  if (!sampled) {
    // =======================================================================
    // INELASTIC SCATTERING

    int j = 0;
    int i = 0;
    while (prob < cutoff) {
      i = nuc->index_inelastic_scatter_[j];
      ++j;

      // Check to make sure inelastic scattering reaction sampled
      if (i >= nuc->reactions_.size()) {
        p.write_restart();
        fatal_error("Did not sample any reaction for nuclide " + nuc->name_);
      }

      // if energy is below threshold for this reaction, skip it
      const auto& xs {nuc->reactions_[i]->xs_[i_temp]};
      if (i_grid < xs.threshold) continue;

      // add to cumulative probability
      prob += (1.0 - f)*xs.value[i_grid - xs.threshold] +
        f*xs.value[i_grid - xs.threshold + 1];
    }

    // Perform collision physics for inelastic scattering
    const auto& rx {nuc->reactions_[i]};
    inelastic_scatter(*nuc, *rx, p);
    p.event_mt_ = rx->mt_;
  }

  // Set event component
  p.event_ = TallyEvent::SCATTER;

  // Sample new outgoing angle for isotropic-in-lab scattering
  const auto& mat {model::materials[p.material_]};
  if (!mat->p0_.empty()) {
    int i_nuc_mat = mat->mat_nuclide_index_[i_nuclide];
    if (mat->p0_[i_nuc_mat]) {
      // Sample isotropic-in-lab outgoing direction
      double mu = 2.0*prn(p.current_seed()) - 1.0;
      double phi = 2.0*PI*prn(p.current_seed());

      // Change direction of particle
      p.u().x = mu;
      p.u().y = std::sqrt(1.0 - mu*mu)*std::cos(phi);
      p.u().z = std::sqrt(1.0 - mu*mu)*std::sin(phi);
      p.mu_ = u_old.dot(p.u());
    }
  }
}

void elastic_scatter(int i_nuclide, const Reaction& rx, double kT,
  Particle& p)
{
  // get pointer to nuclide
  const auto& nuc {data::nuclides[i_nuclide]};

  double vel = std::sqrt(p.E_);
  double awr = nuc->awr_;

  // Neutron velocity in LAB
  Direction v_n = vel*p.u();

  // Sample velocity of target nucleus
  Direction v_t {};
  if (!p.neutron_xs_[i_nuclide].use_ptable) {
    v_t = sample_target_velocity(*nuc, p.E_, p.u(), v_n,
      p.neutron_xs_[i_nuclide].elastic, kT, p.current_seed());
  }

  // Velocity of center-of-mass
  Direction v_cm = (v_n + awr*v_t)/(awr + 1.0);

  // Transform to CM frame
  v_n -= v_cm;

  // Find speed of neutron in CM
  vel = v_n.norm();

  // Sample scattering angle, checking if angle distribution is present (assume
  // isotropic otherwise)
  double mu_cm;
  auto& d = rx.products_[0].distribution_[0];
  auto d_ = dynamic_cast<UncorrelatedAngleEnergy*>(d.get());
  if (!d_->angle().empty()) {
    mu_cm = d_->angle().sample(p.E_, p.current_seed());
  } else {
    mu_cm = 2.0*prn(p.current_seed()) - 1.0;
  }

  // Determine direction cosines in CM
  Direction u_cm = v_n/vel;

  // Rotate neutron velocity vector to new angle -- note that the speed of the
  // neutron in CM does not change in elastic scattering. However, the speed
  // will change when we convert back to LAB
  v_n = vel * rotate_angle(u_cm, mu_cm, nullptr, p.current_seed());

  // Transform back to LAB frame
  v_n += v_cm;

  p.E_ = v_n.dot(v_n);
  vel = std::sqrt(p.E_);

  // compute cosine of scattering angle in LAB frame by taking dot product of
  // neutron's pre- and post-collision angle
  p.mu_ = p.u().dot(v_n) / vel;

  // Set energy and direction of particle in LAB frame
  p.u() = v_n / vel;

  // Because of floating-point roundoff, it may be possible for mu_lab to be
  // outside of the range [-1,1). In these cases, we just set mu_lab to exactly
  // -1 or 1
  if (std::abs(p.mu_) > 1.0) p.mu_ = std::copysign(1.0, p.mu_);
}

void sab_scatter(int i_nuclide, int i_sab, Particle& p)
{
  // Determine temperature index
  const auto& micro {p.neutron_xs_[i_nuclide]};
  int i_temp = micro.index_temp_sab;

  // Sample energy and angle
  double E_out;
  data::thermal_scatt[i_sab]->data_[i_temp].sample(micro, p.E_, &E_out, &p.mu_, p.current_seed());

  // Set energy to outgoing, change direction of particle
  p.E_ = E_out;
  p.u() = rotate_angle(p.u(), p.mu_, nullptr, p.current_seed());
}

Direction sample_target_velocity(const Nuclide& nuc, double E, Direction u,
  Direction v_neut, double xs_eff, double kT, uint64_t* seed)
{
  // check if nuclide is a resonant scatterer
  ResScatMethod sampling_method;
  if (nuc.resonant_) {

    // sampling method to use
    sampling_method = settings::res_scat_method;

    // upper resonance scattering energy bound (target is at rest above this E)
    if (E > settings::res_scat_energy_max) {
      return {};

    // lower resonance scattering energy bound (should be no resonances below)
    } else if (E < settings::res_scat_energy_min) {
      sampling_method = ResScatMethod::cxs;
    }

  // otherwise, use free gas model
  } else {
    if (E >= FREE_GAS_THRESHOLD * kT && nuc.awr_ > 1.0) {
      return {};
    } else {
      sampling_method = ResScatMethod::cxs;
    }
  }

  // use appropriate target velocity sampling method
  switch (sampling_method) {
  case ResScatMethod::cxs:

    // sample target velocity with the constant cross section (cxs) approx.
    return sample_cxs_target_velocity(nuc.awr_, E, u, kT, seed);

  case ResScatMethod::dbrc:
  case ResScatMethod::rvs: {
    double E_red = std::sqrt(nuc.awr_ * E / kT);
    double E_low = std::pow(std::max(0.0, E_red - 4.0), 2) * kT / nuc.awr_;
    double E_up = (E_red + 4.0)*(E_red + 4.0) * kT / nuc.awr_;

    // find lower and upper energy bound indices
    // lower index
    int i_E_low;
    if (E_low < nuc.energy_0K_.front()) {
      i_E_low = 0;
    } else if (E_low > nuc.energy_0K_.back()) {
      i_E_low = nuc.energy_0K_.size() - 2;
    } else {
      i_E_low = lower_bound_index(nuc.energy_0K_.begin(),
        nuc.energy_0K_.end(), E_low);
    }

    // upper index
    int i_E_up;
    if (E_up < nuc.energy_0K_.front()) {
      i_E_up = 0;
    } else if (E_up > nuc.energy_0K_.back()) {
      i_E_up = nuc.energy_0K_.size() - 2;
    } else {
      i_E_up = lower_bound_index(nuc.energy_0K_.begin(),
        nuc.energy_0K_.end(), E_up);
    }

    if (i_E_up == i_E_low) {
      // Handle degenerate case -- if the upper/lower bounds occur for the same
      // index, then using cxs is probably a good approximation
      return sample_cxs_target_velocity(nuc.awr_, E, u, kT, seed);
    }

    if (sampling_method == ResScatMethod::dbrc) {
      // interpolate xs since we're not exactly at the energy indices
      double xs_low = nuc.elastic_0K_[i_E_low];
      double m = (nuc.elastic_0K_[i_E_low + 1] - xs_low)
        / (nuc.energy_0K_[i_E_low + 1] - nuc.energy_0K_[i_E_low]);
      xs_low += m * (E_low - nuc.energy_0K_[i_E_low]);
      double xs_up = nuc.elastic_0K_[i_E_up];
      m = (nuc.elastic_0K_[i_E_up + 1] - xs_up)
        / (nuc.energy_0K_[i_E_up + 1] - nuc.energy_0K_[i_E_up]);
      xs_up += m * (E_up - nuc.energy_0K_[i_E_up]);

      // get max 0K xs value over range of practical relative energies
      double xs_max = *std::max_element(&nuc.elastic_0K_[i_E_low + 1],
        &nuc.elastic_0K_[i_E_up + 1]);
      xs_max = std::max({xs_low, xs_max, xs_up});

      while (true) {
        double E_rel;
        Direction v_target;
        while (true) {
          // sample target velocity with the constant cross section (cxs) approx.
          v_target = sample_cxs_target_velocity(nuc.awr_, E, u, kT, seed);
          Direction v_rel = v_neut - v_target;
          E_rel = v_rel.dot(v_rel);
          if (E_rel < E_up) break;
        }

        // perform Doppler broadening rejection correction (dbrc)
        double xs_0K = nuc.elastic_xs_0K(E_rel);
        double R = xs_0K / xs_max;
        if (prn(seed) < R) return v_target;
      }

    } else if (sampling_method == ResScatMethod::rvs) {
      // interpolate xs CDF since we're not exactly at the energy indices
      // cdf value at lower bound attainable energy
      double m = (nuc.xs_cdf_[i_E_low] - nuc.xs_cdf_[i_E_low - 1])
        / (nuc.energy_0K_[i_E_low + 1] - nuc.energy_0K_[i_E_low]);
      double cdf_low = nuc.xs_cdf_[i_E_low - 1]
            + m * (E_low - nuc.energy_0K_[i_E_low]);
      if (E_low <= nuc.energy_0K_.front()) cdf_low = 0.0;

      // cdf value at upper bound attainable energy
      m = (nuc.xs_cdf_[i_E_up] - nuc.xs_cdf_[i_E_up - 1])
        / (nuc.energy_0K_[i_E_up + 1] - nuc.energy_0K_[i_E_up]);
      double cdf_up = nuc.xs_cdf_[i_E_up - 1]
        + m*(E_up - nuc.energy_0K_[i_E_up]);

      while (true) {
        // directly sample Maxwellian
        double E_t = -kT * std::log(prn(seed));

        // sample a relative energy using the xs cdf
        double cdf_rel = cdf_low + prn(seed)*(cdf_up - cdf_low);
        int i_E_rel = lower_bound_index(&nuc.xs_cdf_[i_E_low-1],
          &nuc.xs_cdf_[i_E_up+1], cdf_rel);
        double E_rel = nuc.energy_0K_[i_E_low + i_E_rel];
        double m = (nuc.xs_cdf_[i_E_low + i_E_rel]
              - nuc.xs_cdf_[i_E_low + i_E_rel - 1])
              / (nuc.energy_0K_[i_E_low + i_E_rel + 1]
              -  nuc.energy_0K_[i_E_low + i_E_rel]);
        E_rel += (cdf_rel - nuc.xs_cdf_[i_E_low + i_E_rel - 1]) / m;

        // perform rejection sampling on cosine between
        // neutron and target velocities
        double mu = (E_t + nuc.awr_ * (E - E_rel)) /
          (2.0 * std::sqrt(nuc.awr_ * E * E_t));

        if (std::abs(mu) < 1.0) {
          // set and accept target velocity
          E_t /= nuc.awr_;
          return std::sqrt(E_t) * rotate_angle(u, mu, nullptr, seed);
        }
      }
    }
    } // case RVS, DBRC
  } // switch (sampling_method)

  UNREACHABLE();
}

Direction
sample_cxs_target_velocity(double awr, double E, Direction u, double kT, uint64_t* seed)
{
  double beta_vn = std::sqrt(awr * E / kT);
  double alpha = 1.0/(1.0 + std::sqrt(PI)*beta_vn/2.0);

  double beta_vt_sq;
  double mu;
  while (true) {
    // Sample two random numbers
    double r1 = prn(seed);
    double r2 = prn(seed);

    if (prn(seed) < alpha) {
      // With probability alpha, we sample the distribution p(y) =
      // y*e^(-y). This can be done with sampling scheme C45 frmo the Monte
      // Carlo sampler

      beta_vt_sq = -std::log(r1*r2);

    } else {
      // With probability 1-alpha, we sample the distribution p(y) = y^2 *
      // e^(-y^2). This can be done with sampling scheme C61 from the Monte
      // Carlo sampler

      double c = std::cos(PI/2.0 * prn(seed));
      beta_vt_sq = -std::log(r1) - std::log(r2)*c*c;
    }

    // Determine beta * vt
    double beta_vt = std::sqrt(beta_vt_sq);

    // Sample cosine of angle between neutron and target velocity
    mu = 2.0*prn(seed) - 1.0;

    // Determine rejection probability
    double accept_prob = std::sqrt(beta_vn*beta_vn + beta_vt_sq -
      2*beta_vn*beta_vt*mu) / (beta_vn + beta_vt);

    // Perform rejection sampling on vt and mu
    if (prn(seed) < accept_prob) break;
  }

  // Determine speed of target nucleus
  double vt = std::sqrt(beta_vt_sq*kT/awr);

  // Determine velocity vector of target nucleus based on neutron's velocity
  // and the sampled angle between them
  return vt * rotate_angle(u, mu, nullptr, seed);
}

void sample_fission_neutron(int i_nuclide, const Reaction& rx, double E_in, Particle::Bank* site, uint64_t* seed)
{
  // Sample cosine of angle -- fission neutrons are always emitted
  // isotropically. Sometimes in ACE data, fission reactions actually have
  // an angular distribution listed, but for those that do, it's simply just
  // a uniform distribution in mu
  double mu = 2.0 * prn(seed) - 1.0;

  // Sample azimuthal angle uniformly in [0,2*pi)
  double phi = 2.0*PI*prn(seed);
  site->u.x = mu;
  site->u.y = std::sqrt(1.0 - mu*mu) * std::cos(phi);
  site->u.z = std::sqrt(1.0 - mu*mu) * std::sin(phi);

  // Determine total nu, delayed nu, and delayed neutron fraction
  const auto& nuc {data::nuclides[i_nuclide]};
  double nu_t = nuc->nu(E_in, Nuclide::EmissionMode::total);
  double nu_d = nuc->nu(E_in, Nuclide::EmissionMode::delayed);
  double beta = nu_d / nu_t;

  if (prn(seed) < beta) {
    // ====================================================================
    // DELAYED NEUTRON SAMPLED

    // sampled delayed precursor group
    double xi = prn(seed)*nu_d;
    double prob = 0.0;
    int group;
    for (group = 1; group < nuc->n_precursor_; ++group) {
      // determine delayed neutron precursor yield for group j
      double yield = (*rx.products_[group].yield_)(E_in);

      // Check if this group is sampled
      prob += yield;
      if (xi < prob) break;
    }

    // if the sum of the probabilities is slightly less than one and the
    // random number is greater, j will be greater than nuc %
    // n_precursor -- check for this condition
    group = std::min(group, nuc->n_precursor_);

    // set the delayed group for the particle born from fission
    site->delayed_group = group;

    int n_sample = 0;
    while (true) {
      // sample from energy/angle distribution -- note that mu has already been
      // sampled above and doesn't need to be resampled
      rx.products_[group].sample(E_in, site->E, mu, seed);

      // resample if energy is greater than maximum neutron energy
      constexpr int neutron = static_cast<int>(Particle::Type::neutron);
      if (site->E < data::energy_max[neutron]) break;

      // check for large number of resamples
      ++n_sample;
      if (n_sample == MAX_SAMPLE) {
        // particle_write_restart(p)
        fatal_error("Resampled energy distribution maximum number of times "
          "for nuclide " + nuc->name_);
      }
    }

  } else {
    // ====================================================================
    // PROMPT NEUTRON SAMPLED

    // set the delayed group for the particle born from fission to 0
    site->delayed_group = 0;

    // sample from prompt neutron energy distribution
    int n_sample = 0;
    while (true) {
      rx.products_[0].sample(E_in, site->E, mu, seed);

      // resample if energy is greater than maximum neutron energy
      constexpr int neutron = static_cast<int>(Particle::Type::neutron);
      if (site->E < data::energy_max[neutron]) break;

      // check for large number of resamples
      ++n_sample;
      if (n_sample == MAX_SAMPLE) {
        // particle_write_restart(p)
        fatal_error("Resampled energy distribution maximum number of times "
          "for nuclide " + nuc->name_);
      }
    }
  }
}

void inelastic_scatter(const Nuclide& nuc, const Reaction& rx, Particle& p)
{
  // copy energy of neutron
  double E_in = p.E_;

  // sample outgoing energy and scattering cosine
  double E;
  double mu;
  rx.products_[0].sample(E_in, E, mu, p.current_seed());

  // if scattering system is in center-of-mass, transfer cosine of scattering
  // angle and outgoing energy from CM to LAB
  if (rx.scatter_in_cm_) {
    double E_cm = E;

    // determine outgoing energy in lab
    double A = nuc.awr_;
    E = E_cm + (E_in + 2.0*mu*(A + 1.0) * std::sqrt(E_in*E_cm))
          / ((A + 1.0)*(A + 1.0));

    // determine outgoing angle in lab
    mu = mu*std::sqrt(E_cm/E) + 1.0/(A+1.0) * std::sqrt(E_in/E);
  }

  // Because of floating-point roundoff, it may be possible for mu to be
  // outside of the range [-1,1). In these cases, we just set mu to exactly -1
  // or 1
  if (std::abs(mu) > 1.0) mu = std::copysign(1.0, mu);

  // Set outgoing energy and scattering angle
  p.E_ = E;
  p.mu_ = mu;

  // change direction of particle
  p.u() = rotate_angle(p.u(), mu, nullptr, p.current_seed());

  // evaluate yield
  double yield = (*rx.products_[0].yield_)(E_in);
  if (std::floor(yield) == yield) {
    // If yield is integral, create exactly that many secondary particles
    for (int i = 0; i < static_cast<int>(std::round(yield)) - 1; ++i) {
      p.create_secondary(p.wgt_, p.u(), p.E_, Particle::Type::neutron);
    }
  } else {
    // Otherwise, change weight of particle based on yield
    p.wgt_ *= yield;
  }
}

void sample_secondary_photons(Particle& p, int i_nuclide)
{
  // Sample the number of photons produced
  double y_t = p.neutron_xs_[i_nuclide].photon_prod /
    p.neutron_xs_[i_nuclide].total;
  int y = static_cast<int>(y_t);
  if (prn(p.current_seed()) <= y_t - y) ++y;

  // Sample each secondary photon
  for (int i = 0; i < y; ++i) {
    // Sample the reaction and product
    int i_rx;
    int i_product;
    sample_photon_product(i_nuclide, p, &i_rx, &i_product);

    // Sample the outgoing energy and angle
    auto& rx = data::nuclides[i_nuclide]->reactions_[i_rx];
    double E;
    double mu;
    rx->products_[i_product].sample(p.E_, E, mu, p.current_seed());

    // Sample the new direction
    Direction u = rotate_angle(p.u(), mu, nullptr, p.current_seed());

    // In a k-eigenvalue simulation, it's necessary to provide higher weight to
    // secondary photons from non-fission reactions to properly balance energy
    // release and deposition. See D. P. Griesheimer, S. J. Douglass, and M. H.
    // Stedry, "Self-consistent energy normalization for quasistatic reactor
    // calculations", Proc. PHYSOR, Cambridge, UK, Mar 29-Apr 2, 2020.
    double wgt;
    if (settings::run_mode == RunMode::EIGENVALUE && !is_fission(rx->mt_)) {
      wgt = simulation::keff * p.wgt_;
    } else {
      wgt = p.wgt_;
    }

    // Create the secondary photon
    p.create_secondary(wgt, u, E, Particle::Type::photon);

<<<<<<< HEAD
  }
}

	
void split_particle(Particle& p)
{
  // weight window  add by Yuan
  if (p.E_ <=0 ) return;
	
  // Particle's position, weight and energy
  Position pos  = p.r();
  double weight = p.wgt_;
  double Energy = p.E_;	

  // index for position and energy
  int ijk[3]     = {0}; // mesh bin in each direction
  int energy_bin = 0;   // energy bin
  int indices    = 0;   // indices in weight window vector
  bool in_mesh;         

  // Check if this particle is in the weight weindow mesh and get the mesh bins in each direction
  settings::ww_fine_mesh->mesh_->get_indices(pos, ijk, &in_mesh);
	
  if (!in_mesh) return;
	
  std::vector<double> energy_group;
  std::vector<double> ww_lower;
  double lower_ww;       
  double upper_ww;
  double survival_ww;
  int    max_split;
	
  // Determine which set of weight window values to be used based on particle type
  if (p.type_==Particle::Type::neutron) {
    energy_group = settings::ww_fine_mesh->n_energy_group;
    ww_lower     = settings::ww_fine_mesh->n_ww_lower;
    lower_ww     = settings::ww_fine_mesh->n_multiplier;       
    upper_ww     = settings::ww_fine_mesh->n_upper_ratio;
    survival_ww  = settings::ww_fine_mesh->n_survival_ratio;
    max_split    = settings::ww_fine_mesh->n_max_split;
  } else if (p.type_==Particle::Type::photon) {
    energy_group = settings::ww_fine_mesh->p_energy_group;
    ww_lower     = settings::ww_fine_mesh->p_ww_lower;
    lower_ww     = settings::ww_fine_mesh->p_multiplier;       
    upper_ww     = settings::ww_fine_mesh->p_upper_ratio;
    survival_ww  = settings::ww_fine_mesh->p_survival_ratio;
    max_split    = settings::ww_fine_mesh->p_max_split;
  }

  // get the mesh bin in energy group
  energy_bin = lower_bound_index(energy_group.begin(), energy_group.end(), Energy);

  indices = settings::ww_fine_mesh->mesh_->get_bin(pos);
  indices += energy_bin * settings::ww_fine_mesh->mesh_->n_bins();                   // get the indices

  lower_ww = lower_ww*ww_lower[indices];  // equal to multiplier * lower weight window bound (from input file)
  upper_ww = lower_ww*upper_ww;           // equal to multiplied lower weight window bound * upper/lower ratio
  survival_ww = lower_ww*survival_ww;     // equal to multiplied lower weight window bound * survival/lower ratio
      
  if (weight >= upper_ww) {
    double number = weight/upper_ww;  
    double num = std::min(std::ceil(number), double(max_split));

    for (int l=0; l < num-1; ++l)  { p.create_secondary(weight/num, p.u(), p.E_, p.type_); }
    p.wgt_ = weight/num; 
    p.wgt_last_ = p.wgt_;
	  
  } else if (weight <= lower_ww) {  
    double number = weight/survival_ww;
    if (number < 1.0/double(max_split) ) {
      number = 1.0/double(max_split);
      survival_ww = weight/number;
    }

    if (prn(p.current_seed())<=number)  { p.wgt_ = survival_ww;  p.wgt_last_ = p.wgt_; }   
    else  {       
      p.alive_ = false;
      p.wgt_ = 0.0;
      p.wgt_last_ = p.wgt_;
    }
=======
>>>>>>> e9d4b9a9
  }
  // weight window   add by Yuan	
}

	
} // namespace openmc<|MERGE_RESOLUTION|>--- conflicted
+++ resolved
@@ -1190,7 +1190,6 @@
     // Create the secondary photon
     p.create_secondary(wgt, u, E, Particle::Type::photon);
 
-<<<<<<< HEAD
   }
 }
 
@@ -1271,8 +1270,6 @@
       p.wgt_ = 0.0;
       p.wgt_last_ = p.wgt_;
     }
-=======
->>>>>>> e9d4b9a9
   }
   // weight window   add by Yuan	
 }
