--- conflicted
+++ resolved
@@ -225,29 +225,20 @@
 
     // Score implicit absorpion estimate of keff
     // Get the effective, time-corrected nu_fission if alpha_mode
-    double nu_fission_eff = (settings::alpha_mode) ? 
-                            p.macro_xs().nu_fission_alpha :
-                            p.macro_xs().nu_fission;
+    double nu_fission = (settings::alpha_mode) ? 
+                        p.macro_xs().nu_fission_alpha :
+                        p.macro_xs().nu_fission;
     p.keff_tally_absorption() +=
-<<<<<<< HEAD
-      p.wgt_absorb() * nu_fission_eff / p.macro_xs().absorption;
-=======
-      wgt_absorb * p.macro_xs().nu_fission / p.macro_xs().absorption;
->>>>>>> 53363da3
+      wgt_absorb * nu_fission / p.macro_xs().absorption;
   } else {
     if (p.macro_xs().absorption > prn(p.current_seed()) * p.macro_xs().total) {
     // Get the effective, time-corrected nu_fission if alpha_mode
-      double nu_fission_eff = (settings::alpha_mode) ? 
-                              p.macro_xs().nu_fission_alpha :
-                              p.macro_xs().nu_fission;
+      double nu_fission = (settings::alpha_mode) ? 
+                          p.macro_xs().nu_fission_alpha :
+                          p.macro_xs().nu_fission;
       p.keff_tally_absorption() +=
-<<<<<<< HEAD
-        p.wgt() * nu_fission_eff / p.macro_xs().absorption;
-      p.alive() = false;
-=======
-        p.wgt() * p.macro_xs().nu_fission / p.macro_xs().absorption;
+        p.wgt() * nu_fission / p.macro_xs().absorption;
       p.wgt() = 0.0;
->>>>>>> 53363da3
       p.event() = TallyEvent::ABSORB;
     }
   }
