module plot

  use constants
  use error,           only: fatal_error
  use geometry,        only: find_cell, check_cell_overlap
  use geometry_header, only: Cell, root_universe
  use global
  use hdf5_interface
  use mesh,            only: get_mesh_indices
  use mesh_header,     only: RegularMesh
  use output,          only: write_message, time_stamp
  use particle_header, only: LocalCoord, Particle
  use plot_header
  use progress_header, only: ProgressBar
  use string,          only: to_str

  use hdf5

  implicit none
  private

  public :: run_plot

  integer, parameter :: RED = 1
  integer, parameter :: GREEN = 2
  integer, parameter :: BLUE = 3

contains

!===============================================================================
! RUN_PLOT controls the logic for making one or many plots
!===============================================================================

  subroutine run_plot()

    integer :: i ! loop index for plots

    do i = 1, n_plots
<<<<<<< HEAD
      pl => plots(i)

      ! Display output message
      message = "Processing plot " // trim(to_str(pl % id)) // "..."
      call write_message(5)

      if (pl % type == PLOT_TYPE_SLICE) then
        ! create 2d image
        call create_ppm(pl)
      else if (pl % type == PLOT_TYPE_VOXEL) then
        ! create dump for 3D silomesh utility script
        call create_3d_dump(pl)
      end if
=======
      associate (pl => plots(i))
        ! Display output message
        call write_message("Processing plot " // trim(to_str(pl % id)) &
             // ": " // trim(pl % path_plot) // " ...", 5)

        if (pl % type == PLOT_TYPE_SLICE) then
          ! create 2d image
          call create_ppm(pl)
        else if (pl % type == PLOT_TYPE_VOXEL) then
          ! create dump for 3D silomesh utility script
          call create_voxel(pl)
        end if
      end associate
>>>>>>> 24cd12cf
    end do

  end subroutine run_plot

!===============================================================================
! POSITION_RGB computes the red/green/blue values for a given plot with the
! current particle's position
!===============================================================================

  subroutine position_rgb(p, pl, rgb, id)
    type(Particle), intent(inout) :: p
    type(ObjectPlot), intent(in)  :: pl
    integer, intent(out)          :: rgb(3)
    integer, intent(out)          :: id

    integer :: j
    logical :: found_cell

    p % n_coord = 1

    call find_cell(p, found_cell)
    j = p % n_coord
    if (check_overlaps) call check_cell_overlap(p)

    ! Set coordinate level if specified
    if (pl % level >= 0) j = pl % level + 1

    if (.not. found_cell) then
      ! If no cell, revert to default color
      rgb = pl % not_found % rgb
      id = -1
    else
      if (pl % color_by == PLOT_COLOR_MATS) then
        ! Assign color based on material
        associate (c => cells(p % coord(j) % cell))
          if (c % type == FILL_UNIVERSE) then
            ! If we stopped on a middle universe level, treat as if not found
            rgb = pl % not_found % rgb
            id = -1
          else if (p % material == MATERIAL_VOID) then
            ! By default, color void cells white
            rgb = 255
            id = -1
          else
            rgb = pl % colors(p % material) % rgb
            id = materials(p % material) % id
          end if
        end associate
      else if (pl % color_by == PLOT_COLOR_CELLS) then
        ! Assign color based on cell
        rgb = pl % colors(p % coord(j) % cell) % rgb
        id = cells(p % coord(j) % cell) % id
      else
        rgb = 0
        id = -1
      end if
    end if

  end subroutine position_rgb

!===============================================================================
! CREATE_PPM creates an image based on user input from a plots.xml <plot>
! specification in the portable pixmap format (PPM)
!===============================================================================

  subroutine create_ppm(pl)
    type(ObjectPlot), intent(in) :: pl

    integer :: in_i
    integer :: out_i
    integer :: x, y      ! pixel location
    integer :: rgb(3)    ! colors (red, green, blue) from 0-255
    integer :: id
    integer :: height, width
    real(8) :: in_pixel
    real(8) :: out_pixel
    real(8) :: xyz(3)
    integer, allocatable :: data(:,:,:)
    type(Particle)    :: p

    width = pl % pixels(1)
    height = pl % pixels(2)

<<<<<<< HEAD
=======
    in_pixel  = pl % width(1)/dble(width)
    out_pixel = pl % width(2)/dble(height)

    ! Allocate and initialize results array
    allocate(data(3, width, height))
    data(:,:,:) = 0
>>>>>>> 24cd12cf

    if (pl % basis == PLOT_BASIS_XY) then
      in_i  = 1
      out_i = 2
<<<<<<< HEAD
      in_pixel  = pl % width(1)/dble(pl % pixels(1))
      out_pixel = pl % width(2)/dble(pl % pixels(2))
      xyz(1) = pl % origin(1) - pl % width(1) / 2.0
      xyz(2) = pl % origin(2) + pl % width(2) / 2.0
=======
      xyz(1) = pl % origin(1) - pl % width(1) / TWO
      xyz(2) = pl % origin(2) + pl % width(2) / TWO
>>>>>>> 24cd12cf
      xyz(3) = pl % origin(3)
    else if (pl % basis == PLOT_BASIS_XZ) then
      in_i  = 1
      out_i = 3
<<<<<<< HEAD
      in_pixel  = pl % width(1)/dble(pl % pixels(1))
      out_pixel = pl % width(2)/dble(pl % pixels(2))
      xyz(1) = pl % origin(1) - pl % width(1) / 2.0
=======
      xyz(1) = pl % origin(1) - pl % width(1) / TWO
>>>>>>> 24cd12cf
      xyz(2) = pl % origin(2)
      xyz(3) = pl % origin(3) + pl % width(2) / TWO
    else if (pl % basis == PLOT_BASIS_YZ) then
      in_i  = 2
      out_i = 3
      in_pixel  = pl % width(1)/dble(pl % pixels(1))
      out_pixel = pl % width(2)/dble(pl % pixels(2))
      xyz(1) = pl % origin(1)
      xyz(2) = pl % origin(2) - pl % width(1) / TWO
      xyz(3) = pl % origin(3) + pl % width(2) / TWO
    end if

    ! allocate and initialize particle
    call p % initialize()
    p % coord(1) % xyz = xyz
    p % coord(1) % uvw = [ HALF, HALF, HALF ]
    p % coord(1) % universe = root_universe

!$omp parallel do firstprivate(p) private(x, rgb, id) reduction(+ : data)
    do y = 1, height
      ! Set y coordinate
      p % coord(1) % xyz(out_i) = xyz(out_i) - out_pixel*(y - 1)
      do x = 1, width
        ! Set x coordinate
        p % coord(1) % xyz(in_i) = xyz(in_i) + in_pixel*(x - 1)

        ! get pixel color
        call position_rgb(p, pl, rgb, id)

        ! Create a pixel at (x,y) with color (r,g,b)
        data(:, x, y) = rgb
      end do
    end do
!$omp end parallel do

    ! Draw tally mesh boundaries on the image if requested
    if (associated(pl % meshlines_mesh)) call draw_mesh_lines(pl, data)

    ! Write out the ppm to a file
    call output_ppm(pl, data)

  end subroutine create_ppm

!===============================================================================
! DRAW_MESH_LINES draws mesh line boundaries on an image
!===============================================================================

  subroutine draw_mesh_lines(pl, data)
    type(ObjectPlot), intent(in)    :: pl
    integer,          intent(inout) :: data(:,:,:)

    logical :: in_mesh
    integer :: out_, in_  ! pixel location
    integer :: rgb(3)     ! RGB color for meshlines pixels
    integer :: outrange(2), inrange(2) ! range of pixel locations
    integer :: i, j       ! loop indices
    integer :: plus
    integer :: ijk_ll(3)  ! mesh bin ijk indicies of plot lower left
    integer :: ijk_ur(3)  ! mesh bin ijk indicies of plot upper right
    integer :: outer, inner
    real(8) :: frac
    real(8) :: width(3)   ! real widths of the plot
    real(8) :: xyz_ll_plot(3)  ! lower left xyz of plot image
    real(8) :: xyz_ur_plot(3)  ! upper right xyz of plot image
    real(8) :: xyz_ll(3)  ! lower left xyz
    real(8) :: xyz_ur(3)  ! upper right xyz

    rgb(:) = pl % meshlines_color % rgb

    select case (pl % basis)
      case(PLOT_BASIS_XY)
        outer = 1
        inner = 2
      case(PLOT_BASIS_XZ)
        outer = 1
        inner = 3
      case(PLOT_BASIS_YZ)
        outer = 2
        inner = 3
    end select

    xyz_ll_plot = pl % origin
    xyz_ur_plot = pl % origin

    xyz_ll_plot(outer) = pl % origin(outer) - pl % width(1) / TWO
    xyz_ll_plot(inner) = pl % origin(inner) - pl % width(2) / TWO
    xyz_ur_plot(outer) = pl % origin(outer) + pl % width(1) / TWO
    xyz_ur_plot(inner) = pl % origin(inner) + pl % width(2) / TWO

    width = xyz_ur_plot - xyz_ll_plot

    associate (m => pl % meshlines_mesh)
      call get_mesh_indices(m, xyz_ll_plot, ijk_ll(:m % n_dimension), in_mesh)
      call get_mesh_indices(m, xyz_ur_plot, ijk_ur(:m % n_dimension), in_mesh)

      ! sweep through all meshbins on this plane and draw borders
      do i = ijk_ll(outer), ijk_ur(outer)
        do j = ijk_ll(inner), ijk_ur(inner)
          ! check if we're in the mesh for this ijk
          if (i > 0 .and. i <= m % dimension(outer) .and. &
               j > 0 .and. j <= m % dimension(inner)) then

            ! get xyz's of lower left and upper right of this mesh cell
            xyz_ll(outer) = m % lower_left(outer) + m % width(outer) * (i - 1)
            xyz_ll(inner) = m % lower_left(inner) + m % width(inner) * (j - 1)
            xyz_ur(outer) = m % lower_left(outer) + m % width(outer) * i
            xyz_ur(inner) = m % lower_left(inner) + m % width(inner) * j

            ! map the xyz ranges to pixel ranges

            frac = (xyz_ll(outer) - xyz_ll_plot(outer)) / width(outer)
            outrange(1) = int(frac * real(pl % pixels(1), 8))
            frac = (xyz_ur(outer) - xyz_ll_plot(outer)) / width(outer)
            outrange(2) = int(frac * real(pl % pixels(1), 8))

            frac = (xyz_ur(inner) - xyz_ll_plot(inner)) / width(inner)
            inrange(1) = int((ONE - frac) * real(pl % pixels(2), 8))
            frac = (xyz_ll(inner) - xyz_ll_plot(inner)) / width(inner)
            inrange(2) = int((ONE - frac) * real(pl % pixels(2), 8))

            ! draw lines
            do out_ = outrange(1), outrange(2)
              do plus = 0, pl % meshlines_width
                data(:, out_ + 1, inrange(1) + plus + 1) = rgb
                data(:, out_ + 1, inrange(2) + plus + 1) = rgb
                data(:, out_ + 1, inrange(1) - plus + 1) = rgb
                data(:, out_ + 1, inrange(2) - plus + 1) = rgb
              end do
            end do
            do in_ = inrange(1), inrange(2)
              do plus = 0, pl % meshlines_width
                data(:, outrange(1) + plus + 1, in_ + 1) = rgb
                data(:, outrange(2) + plus + 1, in_ + 1) = rgb
                data(:, outrange(1) - plus + 1, in_ + 1) = rgb
                data(:, outrange(2) - plus + 1, in_ + 1) = rgb
              end do
            end do

          end if
        end do
      end do
    end associate

  end subroutine draw_mesh_lines

!===============================================================================
! OUTPUT_PPM writes out a previously generated image to a PPM file
!===============================================================================

  subroutine output_ppm(pl, data)
    type(ObjectPlot), intent(in) :: pl
    integer,          intent(in) :: data(:,:,:)

    integer :: y ! loop index for height
    integer :: x ! loop index for width
    integer :: unit_plot

    ! Open PPM file for writing
    open(NEWUNIT=unit_plot, FILE=pl % path_plot)

    ! Write header
    write(unit_plot, '(A2)') 'P6'
    write(unit_plot, '(I0,'' '',I0)') pl % pixels(1), pl % pixels(2)
    write(unit_plot, '(A)') '255'

    ! Write color for each pixel
    do y = 1, pl % pixels(2)
      do x = 1, pl % pixels(1)
        write(unit_plot, '(3A1)', advance='no') achar(data(RED, x, y)), &
             achar(data(GREEN, x, y)), achar(data(BLUE, x, y))
      end do
    end do

    ! Close plot file
    close(UNIT=unit_plot)
  end subroutine output_ppm

!===============================================================================
! CREATE_VOXEL outputs a binary file that can be input into silomesh for 3D
! geometry visualization.  It works the same way as create_ppm by dragging a
! particle across the geometry for the specified number of voxels. The first
! 3 int(4)'s in the binary are the number of x, y, and z voxels.  The next 3
! real(8)'s are the widths of the voxels in the x, y, and z directions. The next
! 3 real(8)'s are the x, y, and z coordinates of the lower left point. Finally
! the binary is filled with entries of four int(4)'s each. Each 'row' in the
! binary contains four int(4)'s: 3 for x,y,z position and 1 for cell or material
! id.  For 1 million voxels this produces a file of approximately 15MB.
!===============================================================================

  subroutine create_voxel(pl)
    type(ObjectPlot), intent(in) :: pl

    integer :: x, y, z      ! voxel location indices
    integer :: rgb(3)       ! colors (red, green, blue) from 0-255
    integer :: id           ! id of cell or material
    integer :: hdf5_err
    integer, target :: data(pl%pixels(3),pl%pixels(2))
    integer(HID_T) :: file_id
    integer(HID_T) :: dspace
    integer(HID_T) :: memspace
    integer(HID_T) :: dset
    integer(HSIZE_T) :: dims(3)
    integer(HSIZE_T) :: dims_slab(3)
    integer(HSIZE_T) :: offset(3)
    real(8) :: vox(3)       ! x, y, and z voxel widths
    real(8) :: ll(3)        ! lower left starting point for each sweep direction
    type(Particle)    :: p
    type(ProgressBar) :: progress
    type(c_ptr)       :: f_ptr

    ! compute voxel widths in each direction
    vox = pl % width/dble(pl % pixels)

    ! initial particle position
    ll = pl % origin - pl % width / TWO

    ! allocate and initialize particle
    call p % initialize()
    p % coord(1) % xyz = ll
    p % coord(1) % uvw = [ HALF, HALF, HALF ]
    p % coord(1) % universe = root_universe

    ! Open binary plot file for writing
    file_id = file_create(pl%path_plot)

    ! write header info
    call write_attribute(file_id, "filetype", 'voxel')
    call write_attribute(file_id, "version", VERSION_VOXEL)
    call write_attribute(file_id, "openmc_version", VERSION)
#ifdef GIT_SHA1
    call write_attribute(file_id, "git_sha1", GIT_SHA1)
#endif

    ! Write current date and time
    call write_attribute(file_id, "date_and_time", time_stamp())

    call write_attribute(file_id, "num_voxels", pl%pixels)
    call write_attribute(file_id, "voxel_width", vox)
    call write_attribute(file_id, "lower_left", ll)

    ! Create dataset for voxel data -- note that the dimensions are reversed
    ! since we want the order in the file to be z, y, x
    dims(:) = [pl%pixels(3), pl%pixels(2), pl%pixels(1)]
    call h5screate_simple_f(3, dims, dspace, hdf5_err)
    call h5dcreate_f(file_id, "data", H5T_NATIVE_INTEGER, dspace, dset, hdf5_err)

    ! Create another dataspace for 2D array in memory
    dims_slab(1) = pl%pixels(3)
    dims_slab(2) = pl%pixels(2)
    dims_slab(3) = 1
    call h5screate_simple_f(2, dims_slab(1:2), memspace, hdf5_err)

    ! Initialize offset and get pointer to data
    offset(:) = 0
    call h5sselect_hyperslab_f(dspace, H5S_SELECT_SET_F, offset, dims_slab, hdf5_err)
    f_ptr = c_loc(data)

    ! move to center of voxels
    ll = ll + vox / TWO

    do x = 1, pl % pixels(1)
      call progress % set_value(dble(x)/dble(pl % pixels(1))*100)
      do y = 1, pl % pixels(2)
        do z = 1, pl % pixels(3)
          ! get voxel color
          call position_rgb(p, pl, rgb, id)

          ! write to plot file
          data(z,y) = id

          ! advance particle in z direction
          p % coord(1) % xyz(3) = p % coord(1) % xyz(3) + vox(3)
        end do

        ! advance particle in y direction
        p % coord(1) % xyz(2) = p % coord(1) % xyz(2) + vox(2)
        p % coord(1) % xyz(3) = ll(3)
      end do

      ! advance particle in y direction
      p % coord(1) % xyz(1) = p % coord(1) % xyz(1) + vox(1)
      p % coord(1) % xyz(2) = ll(2)
      p % coord(1) % xyz(3) = ll(3)

      ! Write to HDF5 dataset
      offset(3) = x - 1
      call h5soffset_simple_f(dspace, offset, hdf5_err)
      call h5dwrite_f(dset, H5T_NATIVE_INTEGER, f_ptr, hdf5_err, &
           mem_space_id=memspace, file_space_id=dspace)
    end do

    call h5dclose_f(dset, hdf5_err)
    call h5sclose_f(dspace, hdf5_err)
    call h5sclose_f(memspace, hdf5_err)
    call file_close(file_id)

  end subroutine create_voxel

end module plot<|MERGE_RESOLUTION|>--- conflicted
+++ resolved
@@ -36,21 +36,6 @@
     integer :: i ! loop index for plots
 
     do i = 1, n_plots
-<<<<<<< HEAD
-      pl => plots(i)
-
-      ! Display output message
-      message = "Processing plot " // trim(to_str(pl % id)) // "..."
-      call write_message(5)
-
-      if (pl % type == PLOT_TYPE_SLICE) then
-        ! create 2d image
-        call create_ppm(pl)
-      else if (pl % type == PLOT_TYPE_VOXEL) then
-        ! create dump for 3D silomesh utility script
-        call create_3d_dump(pl)
-      end if
-=======
       associate (pl => plots(i))
         ! Display output message
         call write_message("Processing plot " // trim(to_str(pl % id)) &
@@ -64,7 +49,6 @@
           call create_voxel(pl)
         end if
       end associate
->>>>>>> 24cd12cf
     end do
 
   end subroutine run_plot
@@ -148,39 +132,23 @@
     width = pl % pixels(1)
     height = pl % pixels(2)
 
-<<<<<<< HEAD
-=======
     in_pixel  = pl % width(1)/dble(width)
     out_pixel = pl % width(2)/dble(height)
 
     ! Allocate and initialize results array
     allocate(data(3, width, height))
     data(:,:,:) = 0
->>>>>>> 24cd12cf
 
     if (pl % basis == PLOT_BASIS_XY) then
       in_i  = 1
       out_i = 2
-<<<<<<< HEAD
-      in_pixel  = pl % width(1)/dble(pl % pixels(1))
-      out_pixel = pl % width(2)/dble(pl % pixels(2))
-      xyz(1) = pl % origin(1) - pl % width(1) / 2.0
-      xyz(2) = pl % origin(2) + pl % width(2) / 2.0
-=======
       xyz(1) = pl % origin(1) - pl % width(1) / TWO
       xyz(2) = pl % origin(2) + pl % width(2) / TWO
->>>>>>> 24cd12cf
       xyz(3) = pl % origin(3)
     else if (pl % basis == PLOT_BASIS_XZ) then
       in_i  = 1
       out_i = 3
-<<<<<<< HEAD
-      in_pixel  = pl % width(1)/dble(pl % pixels(1))
-      out_pixel = pl % width(2)/dble(pl % pixels(2))
-      xyz(1) = pl % origin(1) - pl % width(1) / 2.0
-=======
       xyz(1) = pl % origin(1) - pl % width(1) / TWO
->>>>>>> 24cd12cf
       xyz(2) = pl % origin(2)
       xyz(3) = pl % origin(3) + pl % width(2) / TWO
     else if (pl % basis == PLOT_BASIS_YZ) then
