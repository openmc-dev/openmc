#include "openmc/plot.h"

#include <algorithm>
#define _USE_MATH_DEFINES // to make M_PI declared in Intel and MSVC compilers
#include <cmath>
#include <cstdio>
#include <fstream>
#include <sstream>

#include "xtensor/xmanipulation.hpp"
#include "xtensor/xview.hpp"
#include <fmt/core.h>
#include <fmt/ostream.h>
#ifdef USE_LIBPNG
#include <png.h>
#endif

#include "openmc/constants.h"
#include "openmc/container_util.h"
#include "openmc/dagmc.h"
#include "openmc/error.h"
#include "openmc/file_utils.h"
#include "openmc/geometry.h"
#include "openmc/hdf5_interface.h"
#include "openmc/material.h"
#include "openmc/mesh.h"
#include "openmc/message_passing.h"
#include "openmc/openmp_interface.h"
#include "openmc/output.h"
#include "openmc/particle.h"
#include "openmc/progress_bar.h"
#include "openmc/random_lcg.h"
#include "openmc/settings.h"
#include "openmc/simulation.h"
#include "openmc/string_utils.h"

namespace openmc {

//==============================================================================
// Constants
//==============================================================================

constexpr int PLOT_LEVEL_LOWEST {-1}; //!< lower bound on plot universe level
constexpr int32_t NOT_FOUND {-2};
constexpr int32_t OVERLAP {-3};

IdData::IdData(size_t h_res, size_t v_res) : data_({v_res, h_res, 3}, NOT_FOUND)
{}

void IdData::set_value(size_t y, size_t x, const GeometryState& p, int level)
{
  // set cell data
  if (p.n_coord() <= level) {
    data_(y, x, 0) = NOT_FOUND;
    data_(y, x, 1) = NOT_FOUND;
  } else {
    data_(y, x, 0) = model::cells.at(p.coord(level).cell())->id_;
    data_(y, x, 1) = level == p.n_coord() - 1
                       ? p.cell_instance()
                       : cell_instance_at_level(p, level);
  }

  // set material data
  Cell* c = model::cells.at(p.lowest_coord().cell()).get();
  if (p.material() == MATERIAL_VOID) {
    data_(y, x, 2) = MATERIAL_VOID;
    return;
  } else if (c->type_ == Fill::MATERIAL) {
    Material* m = model::materials.at(p.material()).get();
    data_(y, x, 2) = m->id_;
  }
}

void IdData::set_overlap(size_t y, size_t x)
{
  xt::view(data_, y, x, xt::all()) = OVERLAP;
}

PropertyData::PropertyData(size_t h_res, size_t v_res)
  : data_({v_res, h_res, 2}, NOT_FOUND)
{}

void PropertyData::set_value(
  size_t y, size_t x, const GeometryState& p, int level)
{
  Cell* c = model::cells.at(p.lowest_coord().cell()).get();
  data_(y, x, 0) = (p.sqrtkT() * p.sqrtkT()) / K_BOLTZMANN;
  if (c->type_ != Fill::UNIVERSE && p.material() != MATERIAL_VOID) {
    Material* m = model::materials.at(p.material()).get();
    data_(y, x, 1) = m->density_gpcc_;
  }
}

void PropertyData::set_overlap(size_t y, size_t x)
{
  data_(y, x) = OVERLAP;
}

//==============================================================================
// Global variables
//==============================================================================

namespace model {

std::unordered_map<int, int> plot_map;
vector<std::unique_ptr<PlottableInterface>> plots;
uint64_t plotter_seed = 1;

} // namespace model

//==============================================================================
// RUN_PLOT controls the logic for making one or many plots
//==============================================================================

extern "C" int openmc_plot_geometry()
{

  for (auto& pl : model::plots) {
    write_message(5, "Processing plot {}: {}...", pl->id(), pl->path_plot());
    pl->create_output();
  }

  return 0;
}

void Plot::create_output() const
{
  if (PlotType::slice == type_) {
    // create 2D image
    create_image();
  } else if (PlotType::voxel == type_) {
    // create voxel file for 3D viewing
    create_voxel();
  }
}

void Plot::print_info() const
{
  // Plot type
  if (PlotType::slice == type_) {
    fmt::print("Plot Type: Slice\n");
  } else if (PlotType::voxel == type_) {
    fmt::print("Plot Type: Voxel\n");
  }

  // Plot parameters
  fmt::print("Origin: {} {} {}\n", origin_[0], origin_[1], origin_[2]);

  if (PlotType::slice == type_) {
    fmt::print("Width: {:4} {:4}\n", width_[0], width_[1]);
  } else if (PlotType::voxel == type_) {
    fmt::print("Width: {:4} {:4} {:4}\n", width_[0], width_[1], width_[2]);
  }

  if (PlotColorBy::cells == color_by_) {
    fmt::print("Coloring: Cells\n");
  } else if (PlotColorBy::mats == color_by_) {
    fmt::print("Coloring: Materials\n");
  }

  if (PlotType::slice == type_) {
    switch (basis_) {
    case PlotBasis::xy:
      fmt::print("Basis: XY\n");
      break;
    case PlotBasis::xz:
      fmt::print("Basis: XZ\n");
      break;
    case PlotBasis::yz:
      fmt::print("Basis: YZ\n");
      break;
    }
    fmt::print("Pixels: {} {}\n", pixels_[0], pixels_[1]);
  } else if (PlotType::voxel == type_) {
    fmt::print("Voxels: {} {} {}\n", pixels_[0], pixels_[1], pixels_[2]);
  }
}

void read_plots_xml()
{
  // Check if plots.xml exists; this is only necessary when the plot runmode is
  // initiated. Otherwise, we want to read plots.xml because it may be called
  // later via the API. In that case, its ok for a plots.xml to not exist
  std::string filename = settings::path_input + "plots.xml";
  if (!file_exists(filename) && settings::run_mode == RunMode::PLOTTING) {
    fatal_error(fmt::format("Plots XML file '{}' does not exist!", filename));
  }

  write_message("Reading plot XML file...", 5);

  // Parse plots.xml file
  pugi::xml_document doc;
  doc.load_file(filename.c_str());

  pugi::xml_node root = doc.document_element();

  read_plots_xml(root);
}

void read_plots_xml(pugi::xml_node root)
{
  for (auto node : root.children("plot")) {
    std::string id_string = get_node_value(node, "id", true);
    int id = std::stoi(id_string);
    if (check_for_node(node, "type")) {
      std::string type_str = get_node_value(node, "type", true);
      if (type_str == "slice") {
        model::plots.emplace_back(
          std::make_unique<Plot>(node, Plot::PlotType::slice));
      } else if (type_str == "voxel") {
        model::plots.emplace_back(
          std::make_unique<Plot>(node, Plot::PlotType::voxel));
      } else if (type_str == "wireframe_raytrace") {
        model::plots.emplace_back(
          std::make_unique<WireframeRayTracePlot>(node));
      } else if (type_str == "solid_raytrace") {
        model::plots.emplace_back(std::make_unique<SolidRayTracePlot>(node));
      } else {
        fatal_error(
          fmt::format("Unsupported plot type '{}' in plot {}", type_str, id));
      }
      model::plot_map[model::plots.back()->id()] = model::plots.size() - 1;
    } else {
      fatal_error(fmt::format("Must specify plot type in plot {}", id));
    }
  }
}

void free_memory_plot()
{
  model::plots.clear();
  model::plot_map.clear();
}

// creates an image based on user input from a plots.xml <plot>
// specification in the PNG/PPM format
void Plot::create_image() const
{

  size_t width = pixels_[0];
  size_t height = pixels_[1];

  ImageData data({width, height}, not_found_);

  // generate ids for the plot
  auto ids = get_map<IdData>();

  // assign colors
  for (size_t y = 0; y < height; y++) {
    for (size_t x = 0; x < width; x++) {
      int idx = color_by_ == PlotColorBy::cells ? 0 : 2;
      auto id = ids.data_(y, x, idx);
      // no setting needed if not found
      if (id == NOT_FOUND) {
        continue;
      }
      if (id == OVERLAP) {
        data(x, y) = overlap_color_;
        continue;
      }
      if (PlotColorBy::cells == color_by_) {
        data(x, y) = colors_[model::cell_map[id]];
      } else if (PlotColorBy::mats == color_by_) {
        if (id == MATERIAL_VOID) {
          data(x, y) = WHITE;
          continue;
        }
        data(x, y) = colors_[model::material_map[id]];
      } // color_by if-else
    }
  }

  // draw mesh lines if present
  if (index_meshlines_mesh_ >= 0) {
    draw_mesh_lines(data);
  }

// create image file
#ifdef USE_LIBPNG
  output_png(path_plot(), data);
#else
  output_ppm(path_plot(), data);
#endif
}

void PlottableInterface::set_id(pugi::xml_node plot_node)
{
  // Copy data into plots
  if (check_for_node(plot_node, "id")) {
    id_ = std::stoi(get_node_value(plot_node, "id"));
  } else {
    fatal_error("Must specify plot id in plots XML file.");
  }

  // Check to make sure 'id' hasn't been used
  if (model::plot_map.find(id_) != model::plot_map.end()) {
    fatal_error(
      fmt::format("Two or more plots use the same unique ID: {}", id_));
  }
}

// Checks if png or ppm is already present
bool file_extension_present(
  const std::string& filename, const std::string& extension)
{
  std::string file_extension_if_present =
    filename.substr(filename.find_last_of(".") + 1);
  if (file_extension_if_present == extension)
    return true;
  return false;
}

void Plot::set_output_path(pugi::xml_node plot_node)
{
  // Set output file path
  std::string filename;

  if (check_for_node(plot_node, "filename")) {
    filename = get_node_value(plot_node, "filename");
  } else {
    filename = fmt::format("plot_{}", id());
  }
  const std::string dir_if_present =
    filename.substr(0, filename.find_last_of("/") + 1);
  if (dir_if_present.size() > 0 && !dir_exists(dir_if_present)) {
    fatal_error(fmt::format("Directory '{}' does not exist!", dir_if_present));
  }
  // add appropriate file extension to name
  switch (type_) {
  case PlotType::slice:
#ifdef USE_LIBPNG
    if (!file_extension_present(filename, "png"))
      filename.append(".png");
#else
    if (!file_extension_present(filename, "ppm"))
      filename.append(".ppm");
#endif
    break;
  case PlotType::voxel:
    if (!file_extension_present(filename, "h5"))
      filename.append(".h5");
    break;
  }

  path_plot_ = filename;

  // Copy plot pixel size
  vector<int> pxls = get_node_array<int>(plot_node, "pixels");
  if (PlotType::slice == type_) {
    if (pxls.size() == 2) {
      pixels_[0] = pxls[0];
      pixels_[1] = pxls[1];
    } else {
      fatal_error(
        fmt::format("<pixels> must be length 2 in slice plot {}", id()));
    }
  } else if (PlotType::voxel == type_) {
    if (pxls.size() == 3) {
      pixels_[0] = pxls[0];
      pixels_[1] = pxls[1];
      pixels_[2] = pxls[2];
    } else {
      fatal_error(
        fmt::format("<pixels> must be length 3 in voxel plot {}", id()));
    }
  }
}

void PlottableInterface::set_bg_color(pugi::xml_node plot_node)
{
  // Copy plot background color
  if (check_for_node(plot_node, "background")) {
    vector<int> bg_rgb = get_node_array<int>(plot_node, "background");
    if (bg_rgb.size() == 3) {
      not_found_ = bg_rgb;
    } else {
      fatal_error(fmt::format("Bad background RGB in plot {}", id()));
    }
  }
}

void Plot::set_basis(pugi::xml_node plot_node)
{
  // Copy plot basis
  if (PlotType::slice == type_) {
    std::string pl_basis = "xy";
    if (check_for_node(plot_node, "basis")) {
      pl_basis = get_node_value(plot_node, "basis", true);
    }
    if ("xy" == pl_basis) {
      basis_ = PlotBasis::xy;
    } else if ("xz" == pl_basis) {
      basis_ = PlotBasis::xz;
    } else if ("yz" == pl_basis) {
      basis_ = PlotBasis::yz;
    } else {
      fatal_error(
        fmt::format("Unsupported plot basis '{}' in plot {}", pl_basis, id()));
    }
  }
}

void Plot::set_origin(pugi::xml_node plot_node)
{
  // Copy plotting origin
  auto pl_origin = get_node_array<double>(plot_node, "origin");
  if (pl_origin.size() == 3) {
    origin_ = pl_origin;
  } else {
    fatal_error(fmt::format("Origin must be length 3 in plot {}", id()));
  }
}

void Plot::set_width(pugi::xml_node plot_node)
{
  // Copy plotting width
  vector<double> pl_width = get_node_array<double>(plot_node, "width");
  if (PlotType::slice == type_) {
    if (pl_width.size() == 2) {
      width_.x = pl_width[0];
      width_.y = pl_width[1];
    } else {
      fatal_error(
        fmt::format("<width> must be length 2 in slice plot {}", id()));
    }
  } else if (PlotType::voxel == type_) {
    if (pl_width.size() == 3) {
      pl_width = get_node_array<double>(plot_node, "width");
      width_ = pl_width;
    } else {
      fatal_error(
        fmt::format("<width> must be length 3 in voxel plot {}", id()));
    }
  }
}

void PlottableInterface::set_universe(pugi::xml_node plot_node)
{
  // Copy plot universe level
  if (check_for_node(plot_node, "level")) {
    level_ = std::stoi(get_node_value(plot_node, "level"));
    if (level_ < 0) {
      fatal_error(fmt::format("Bad universe level in plot {}", id()));
    }
  } else {
    level_ = PLOT_LEVEL_LOWEST;
  }
}

void PlottableInterface::set_default_colors(pugi::xml_node plot_node)
{
  // Copy plot color type and initialize all colors randomly
  std::string pl_color_by = "cell";
  if (check_for_node(plot_node, "color_by")) {
    pl_color_by = get_node_value(plot_node, "color_by", true);
  }
  if ("cell" == pl_color_by) {
    color_by_ = PlotColorBy::cells;
    colors_.resize(model::cells.size());
  } else if ("material" == pl_color_by) {
    color_by_ = PlotColorBy::mats;
    colors_.resize(model::materials.size());
  } else {
    fatal_error(fmt::format(
      "Unsupported plot color type '{}' in plot {}", pl_color_by, id()));
  }

  for (auto& c : colors_) {
    c = random_color();
    // make sure we don't interfere with some default colors
    while (c == RED || c == WHITE) {
      c = random_color();
    }
  }
}

void PlottableInterface::set_user_colors(pugi::xml_node plot_node)
{
  for (auto cn : plot_node.children("color")) {
    // Make sure 3 values are specified for RGB
    vector<int> user_rgb = get_node_array<int>(cn, "rgb");
    if (user_rgb.size() != 3) {
      fatal_error(fmt::format("Bad RGB in plot {}", id()));
    }
    // Ensure that there is an id for this color specification
    int col_id;
    if (check_for_node(cn, "id")) {
      col_id = std::stoi(get_node_value(cn, "id"));
    } else {
      fatal_error(fmt::format(
        "Must specify id for color specification in plot {}", id()));
    }
    // Add RGB
    if (PlotColorBy::cells == color_by_) {
      if (model::cell_map.find(col_id) != model::cell_map.end()) {
        col_id = model::cell_map[col_id];
        colors_[col_id] = user_rgb;
      } else {
        warning(fmt::format(
          "Could not find cell {} specified in plot {}", col_id, id()));
      }
    } else if (PlotColorBy::mats == color_by_) {
      if (model::material_map.find(col_id) != model::material_map.end()) {
        col_id = model::material_map[col_id];
        colors_[col_id] = user_rgb;
      } else {
        warning(fmt::format(
          "Could not find material {} specified in plot {}", col_id, id()));
      }
    }
  } // color node loop
}

void Plot::set_meshlines(pugi::xml_node plot_node)
{
  // Deal with meshlines
  pugi::xpath_node_set mesh_line_nodes = plot_node.select_nodes("meshlines");

  if (!mesh_line_nodes.empty()) {
    if (PlotType::voxel == type_) {
      warning(fmt::format("Meshlines ignored in voxel plot {}", id()));
    }

    if (mesh_line_nodes.size() == 1) {
      // Get first meshline node
      pugi::xml_node meshlines_node = mesh_line_nodes[0].node();

      // Check mesh type
      std::string meshtype;
      if (check_for_node(meshlines_node, "meshtype")) {
        meshtype = get_node_value(meshlines_node, "meshtype");
      } else {
        fatal_error(fmt::format(
          "Must specify a meshtype for meshlines specification in plot {}",
          id()));
      }

      // Ensure that there is a linewidth for this meshlines specification
      std::string meshline_width;
      if (check_for_node(meshlines_node, "linewidth")) {
        meshline_width = get_node_value(meshlines_node, "linewidth");
        meshlines_width_ = std::stoi(meshline_width);
      } else {
        fatal_error(fmt::format(
          "Must specify a linewidth for meshlines specification in plot {}",
          id()));
      }

      // Check for color
      if (check_for_node(meshlines_node, "color")) {
        // Check and make sure 3 values are specified for RGB
        vector<int> ml_rgb = get_node_array<int>(meshlines_node, "color");
        if (ml_rgb.size() != 3) {
          fatal_error(
            fmt::format("Bad RGB for meshlines color in plot {}", id()));
        }
        meshlines_color_ = ml_rgb;
      }

      // Set mesh based on type
      if ("ufs" == meshtype) {
        if (!simulation::ufs_mesh) {
          fatal_error(
            fmt::format("No UFS mesh for meshlines on plot {}", id()));
        } else {
          for (int i = 0; i < model::meshes.size(); ++i) {
            if (const auto* m =
                  dynamic_cast<const RegularMesh*>(model::meshes[i].get())) {
              if (m == simulation::ufs_mesh) {
                index_meshlines_mesh_ = i;
              }
            }
          }
          if (index_meshlines_mesh_ == -1)
            fatal_error("Could not find the UFS mesh for meshlines plot");
        }
      } else if ("entropy" == meshtype) {
        if (!simulation::entropy_mesh) {
          fatal_error(
            fmt::format("No entropy mesh for meshlines on plot {}", id()));
        } else {
          for (int i = 0; i < model::meshes.size(); ++i) {
            if (const auto* m =
                  dynamic_cast<const RegularMesh*>(model::meshes[i].get())) {
              if (m == simulation::entropy_mesh) {
                index_meshlines_mesh_ = i;
              }
            }
          }
          if (index_meshlines_mesh_ == -1)
            fatal_error("Could not find the entropy mesh for meshlines plot");
        }
      } else if ("tally" == meshtype) {
        // Ensure that there is a mesh id if the type is tally
        int tally_mesh_id;
        if (check_for_node(meshlines_node, "id")) {
          tally_mesh_id = std::stoi(get_node_value(meshlines_node, "id"));
        } else {
          std::stringstream err_msg;
          fatal_error(fmt::format("Must specify a mesh id for meshlines tally "
                                  "mesh specification in plot {}",
            id()));
        }
        // find the tally index
        int idx;
        int err = openmc_get_mesh_index(tally_mesh_id, &idx);
        if (err != 0) {
          fatal_error(fmt::format("Could not find mesh {} specified in "
                                  "meshlines for plot {}",
            tally_mesh_id, id()));
        }
        index_meshlines_mesh_ = idx;
      } else {
        fatal_error(fmt::format("Invalid type for meshlines on plot {}", id()));
      }
    } else {
      fatal_error(fmt::format("Mutliple meshlines specified in plot {}", id()));
    }
  }
}

void PlottableInterface::set_mask(pugi::xml_node plot_node)
{
  // Deal with masks
  pugi::xpath_node_set mask_nodes = plot_node.select_nodes("mask");

  if (!mask_nodes.empty()) {
    if (mask_nodes.size() == 1) {
      // Get pointer to mask
      pugi::xml_node mask_node = mask_nodes[0].node();

      // Determine how many components there are and allocate
      vector<int> iarray = get_node_array<int>(mask_node, "components");
      if (iarray.size() == 0) {
        fatal_error(
          fmt::format("Missing <components> in mask of plot {}", id()));
      }

      // First we need to change the user-specified identifiers to indices
      // in the cell and material arrays
      for (auto& col_id : iarray) {
        if (PlotColorBy::cells == color_by_) {
          if (model::cell_map.find(col_id) != model::cell_map.end()) {
            col_id = model::cell_map[col_id];
          } else {
            fatal_error(fmt::format("Could not find cell {} specified in the "
                                    "mask in plot {}",
              col_id, id()));
          }
        } else if (PlotColorBy::mats == color_by_) {
          if (model::material_map.find(col_id) != model::material_map.end()) {
            col_id = model::material_map[col_id];
          } else {
            fatal_error(fmt::format("Could not find material {} specified in "
                                    "the mask in plot {}",
              col_id, id()));
          }
        }
      }

      // Alter colors based on mask information
      for (int j = 0; j < colors_.size(); j++) {
        if (contains(iarray, j)) {
          if (check_for_node(mask_node, "background")) {
            vector<int> bg_rgb = get_node_array<int>(mask_node, "background");
            colors_[j] = bg_rgb;
          } else {
            colors_[j] = WHITE;
          }
        }
      }

    } else {
      fatal_error(fmt::format("Mutliple masks specified in plot {}", id()));
    }
  }
}

void PlottableInterface::set_overlap_color(pugi::xml_node plot_node)
{
  color_overlaps_ = false;
  if (check_for_node(plot_node, "show_overlaps")) {
    color_overlaps_ = get_node_value_bool(plot_node, "show_overlaps");
    // check for custom overlap color
    if (check_for_node(plot_node, "overlap_color")) {
      if (!color_overlaps_) {
        warning(fmt::format(
          "Overlap color specified in plot {} but overlaps won't be shown.",
          id()));
      }
      vector<int> olap_clr = get_node_array<int>(plot_node, "overlap_color");
      if (olap_clr.size() == 3) {
        overlap_color_ = olap_clr;
      } else {
        fatal_error(fmt::format("Bad overlap RGB in plot {}", id()));
      }
    }
  }

  // make sure we allocate the vector for counting overlap checks if
  // they're going to be plotted
  if (color_overlaps_ && settings::run_mode == RunMode::PLOTTING) {
    settings::check_overlaps = true;
    model::overlap_check_count.resize(model::cells.size(), 0);
  }
}

PlottableInterface::PlottableInterface(pugi::xml_node plot_node)
{
  set_id(plot_node);
  set_bg_color(plot_node);
  set_universe(plot_node);
  set_default_colors(plot_node);
  set_user_colors(plot_node);
  set_mask(plot_node);
  set_overlap_color(plot_node);
}

Plot::Plot(pugi::xml_node plot_node, PlotType type)
  : PlottableInterface(plot_node), type_(type), index_meshlines_mesh_ {-1}
{
  set_output_path(plot_node);
  set_basis(plot_node);
  set_origin(plot_node);
  set_width(plot_node);
  set_meshlines(plot_node);
  slice_level_ = level_; // Copy level employed in SlicePlotBase::get_map
  slice_color_overlaps_ = color_overlaps_;
}

//==============================================================================
// OUTPUT_PPM writes out a previously generated image to a PPM file
//==============================================================================

void output_ppm(const std::string& filename, const ImageData& data)
{
  // Open PPM file for writing
  std::string fname = filename;
  fname = strtrim(fname);
  std::ofstream of;

  of.open(fname);

  // Write header
  of << "P6\n";
  of << data.shape()[0] << " " << data.shape()[1] << "\n";
  of << "255\n";
  of.close();

  of.open(fname, std::ios::binary | std::ios::app);
  // Write color for each pixel
  for (int y = 0; y < data.shape()[1]; y++) {
    for (int x = 0; x < data.shape()[0]; x++) {
      RGBColor rgb = data(x, y);
      of << rgb.red << rgb.green << rgb.blue;
    }
  }
  of << "\n";
}

//==============================================================================
// OUTPUT_PNG writes out a previously generated image to a PNG file
//==============================================================================

#ifdef USE_LIBPNG
void output_png(const std::string& filename, const ImageData& data)
{
  // Open PNG file for writing
  std::string fname = filename;
  fname = strtrim(fname);
  auto fp = std::fopen(fname.c_str(), "wb");

  // Initialize write and info structures
  auto png_ptr =
    png_create_write_struct(PNG_LIBPNG_VER_STRING, nullptr, nullptr, nullptr);
  auto info_ptr = png_create_info_struct(png_ptr);

  // Setup exception handling
  if (setjmp(png_jmpbuf(png_ptr)))
    fatal_error("Error during png creation");

  png_init_io(png_ptr, fp);

  // Write header (8 bit colour depth)
  int width = data.shape()[0];
  int height = data.shape()[1];
  png_set_IHDR(png_ptr, info_ptr, width, height, 8, PNG_COLOR_TYPE_RGB,
    PNG_INTERLACE_NONE, PNG_COMPRESSION_TYPE_BASE, PNG_FILTER_TYPE_BASE);
  png_write_info(png_ptr, info_ptr);

  // Allocate memory for one row (3 bytes per pixel - RGB)
  std::vector<png_byte> row(3 * width);

  // Write color for each pixel
  for (int y = 0; y < height; y++) {
    for (int x = 0; x < width; x++) {
      RGBColor rgb = data(x, y);
      row[3 * x] = rgb.red;
      row[3 * x + 1] = rgb.green;
      row[3 * x + 2] = rgb.blue;
    }
    png_write_row(png_ptr, row.data());
  }

  // End write
  png_write_end(png_ptr, nullptr);

  // Clean up data structures
  std::fclose(fp);
  png_free_data(png_ptr, info_ptr, PNG_FREE_ALL, -1);
  png_destroy_write_struct(&png_ptr, &info_ptr);
}
#endif

//==============================================================================
// DRAW_MESH_LINES draws mesh line boundaries on an image
//==============================================================================

void Plot::draw_mesh_lines(ImageData& data) const
{
  RGBColor rgb;
  rgb = meshlines_color_;

  int ax1, ax2;
  switch (basis_) {
  case PlotBasis::xy:
    ax1 = 0;
    ax2 = 1;
    break;
  case PlotBasis::xz:
    ax1 = 0;
    ax2 = 2;
    break;
  case PlotBasis::yz:
    ax1 = 1;
    ax2 = 2;
    break;
  default:
    UNREACHABLE();
  }

  Position ll_plot {origin_};
  Position ur_plot {origin_};

  ll_plot[ax1] -= width_[0] / 2.;
  ll_plot[ax2] -= width_[1] / 2.;
  ur_plot[ax1] += width_[0] / 2.;
  ur_plot[ax2] += width_[1] / 2.;

  Position width = ur_plot - ll_plot;

  // Find the (axis-aligned) lines of the mesh that intersect this plot.
  auto axis_lines =
    model::meshes[index_meshlines_mesh_]->plot(ll_plot, ur_plot);

  // Find the bounds along the second axis (accounting for low-D meshes).
  int ax2_min, ax2_max;
  if (axis_lines.second.size() > 0) {
    double frac = (axis_lines.second.back() - ll_plot[ax2]) / width[ax2];
    ax2_min = (1.0 - frac) * pixels_[1];
    if (ax2_min < 0)
      ax2_min = 0;
    frac = (axis_lines.second.front() - ll_plot[ax2]) / width[ax2];
    ax2_max = (1.0 - frac) * pixels_[1];
    if (ax2_max > pixels_[1])
      ax2_max = pixels_[1];
  } else {
    ax2_min = 0;
    ax2_max = pixels_[1];
  }

  // Iterate across the first axis and draw lines.
  for (auto ax1_val : axis_lines.first) {
    double frac = (ax1_val - ll_plot[ax1]) / width[ax1];
    int ax1_ind = frac * pixels_[0];
    for (int ax2_ind = ax2_min; ax2_ind < ax2_max; ++ax2_ind) {
      for (int plus = 0; plus <= meshlines_width_; plus++) {
        if (ax1_ind + plus >= 0 && ax1_ind + plus < pixels_[0])
          data(ax1_ind + plus, ax2_ind) = rgb;
        if (ax1_ind - plus >= 0 && ax1_ind - plus < pixels_[0])
          data(ax1_ind - plus, ax2_ind) = rgb;
      }
    }
  }

  // Find the bounds along the first axis.
  int ax1_min, ax1_max;
  if (axis_lines.first.size() > 0) {
    double frac = (axis_lines.first.front() - ll_plot[ax1]) / width[ax1];
    ax1_min = frac * pixels_[0];
    if (ax1_min < 0)
      ax1_min = 0;
    frac = (axis_lines.first.back() - ll_plot[ax1]) / width[ax1];
    ax1_max = frac * pixels_[0];
    if (ax1_max > pixels_[0])
      ax1_max = pixels_[0];
  } else {
    ax1_min = 0;
    ax1_max = pixels_[0];
  }

  // Iterate across the second axis and draw lines.
  for (auto ax2_val : axis_lines.second) {
    double frac = (ax2_val - ll_plot[ax2]) / width[ax2];
    int ax2_ind = (1.0 - frac) * pixels_[1];
    for (int ax1_ind = ax1_min; ax1_ind < ax1_max; ++ax1_ind) {
      for (int plus = 0; plus <= meshlines_width_; plus++) {
        if (ax2_ind + plus >= 0 && ax2_ind + plus < pixels_[1])
          data(ax1_ind, ax2_ind + plus) = rgb;
        if (ax2_ind - plus >= 0 && ax2_ind - plus < pixels_[1])
          data(ax1_ind, ax2_ind - plus) = rgb;
      }
    }
  }
}

/* outputs a binary file that can be input into silomesh for 3D geometry
 * visualization.  It works the same way as create_image by dragging a particle
 * across the geometry for the specified number of voxels. The first 3 int's in
 * the binary are the number of x, y, and z voxels.  The next 3 double's are
 * the widths of the voxels in the x, y, and z directions. The next 3 double's
 * are the x, y, and z coordinates of the lower left point. Finally the binary
 * is filled with entries of four int's each. Each 'row' in the binary contains
 * four int's: 3 for x,y,z position and 1 for cell or material id.  For 1
 * million voxels this produces a file of approximately 15MB.
 */
void Plot::create_voxel() const
{
  // compute voxel widths in each direction
  array<double, 3> vox;
  vox[0] = width_[0] / static_cast<double>(pixels_[0]);
  vox[1] = width_[1] / static_cast<double>(pixels_[1]);
  vox[2] = width_[2] / static_cast<double>(pixels_[2]);

  // initial particle position
  Position ll = origin_ - width_ / 2.;

  // Open binary plot file for writing
  std::ofstream of;
  std::string fname = std::string(path_plot_);
  fname = strtrim(fname);
  hid_t file_id = file_open(fname, 'w');

  // write header info
  write_attribute(file_id, "filetype", "voxel");
  write_attribute(file_id, "version", VERSION_VOXEL);
  write_attribute(file_id, "openmc_version", VERSION);

#ifdef GIT_SHA1
  write_attribute(file_id, "git_sha1", GIT_SHA1);
#endif

  // Write current date and time
  write_attribute(file_id, "date_and_time", time_stamp().c_str());
  array<int, 3> pixels;
  std::copy(pixels_.begin(), pixels_.end(), pixels.begin());
  write_attribute(file_id, "num_voxels", pixels);
  write_attribute(file_id, "voxel_width", vox);
  write_attribute(file_id, "lower_left", ll);

  // Create dataset for voxel data -- note that the dimensions are reversed
  // since we want the order in the file to be z, y, x
  hsize_t dims[3];
  dims[0] = pixels_[2];
  dims[1] = pixels_[1];
  dims[2] = pixels_[0];
  hid_t dspace, dset, memspace;
  voxel_init(file_id, &(dims[0]), &dspace, &dset, &memspace);

  SlicePlotBase pltbase;
  pltbase.width_ = width_;
  pltbase.origin_ = origin_;
  pltbase.basis_ = PlotBasis::xy;
  pltbase.pixels_ = pixels_;
  pltbase.slice_color_overlaps_ = color_overlaps_;

  ProgressBar pb;
  for (int z = 0; z < pixels_[2]; z++) {
    // update z coordinate
    pltbase.origin_.z = ll.z + z * vox[2];

    // generate ids using plotbase
    IdData ids = pltbase.get_map<IdData>();

    // select only cell/material ID data and flip the y-axis
    int idx = color_by_ == PlotColorBy::cells ? 0 : 2;
    xt::xtensor<int32_t, 2> data_slice =
      xt::view(ids.data_, xt::all(), xt::all(), idx);
    xt::xtensor<int32_t, 2> data_flipped = xt::flip(data_slice, 0);

    // Write to HDF5 dataset
    voxel_write_slice(z, dspace, dset, memspace, data_flipped.data());

    // update progress bar
    pb.set_value(
      100. * static_cast<double>(z + 1) / static_cast<double>((pixels_[2])));
  }

  voxel_finalize(dspace, dset, memspace);
  file_close(file_id);
}

void voxel_init(hid_t file_id, const hsize_t* dims, hid_t* dspace, hid_t* dset,
  hid_t* memspace)
{
  // Create dataspace/dataset for voxel data
  *dspace = H5Screate_simple(3, dims, nullptr);
  *dset = H5Dcreate(file_id, "data", H5T_NATIVE_INT, *dspace, H5P_DEFAULT,
    H5P_DEFAULT, H5P_DEFAULT);

  // Create dataspace for a slice of the voxel
  hsize_t dims_slice[2] {dims[1], dims[2]};
  *memspace = H5Screate_simple(2, dims_slice, nullptr);

  // Select hyperslab in dataspace
  hsize_t start[3] {0, 0, 0};
  hsize_t count[3] {1, dims[1], dims[2]};
  H5Sselect_hyperslab(*dspace, H5S_SELECT_SET, start, nullptr, count, nullptr);
}

void voxel_write_slice(
  int x, hid_t dspace, hid_t dset, hid_t memspace, void* buf)
{
  hssize_t offset[3] {x, 0, 0};
  H5Soffset_simple(dspace, offset);
  H5Dwrite(dset, H5T_NATIVE_INT, memspace, dspace, H5P_DEFAULT, buf);
}

void voxel_finalize(hid_t dspace, hid_t dset, hid_t memspace)
{
  H5Dclose(dset);
  H5Sclose(dspace);
  H5Sclose(memspace);
}

RGBColor random_color(void)
{
  return {int(prn(&model::plotter_seed) * 255),
    int(prn(&model::plotter_seed) * 255), int(prn(&model::plotter_seed) * 255)};
}

RayTracePlot::RayTracePlot(pugi::xml_node node) : PlottableInterface(node)
{
  set_look_at(node);
  set_camera_position(node);
  set_field_of_view(node);
  set_pixels(node);
  set_orthographic_width(node);
  set_output_path(node);

  if (check_for_node(node, "orthographic_width") &&
      check_for_node(node, "field_of_view"))
    fatal_error("orthographic_width and field_of_view are mutually exclusive "
                "parameters.");

  // Get centerline vector for camera-to-model. We create vectors around this
  // that form a pixel array, and then trace rays along that.
  auto up = up_ / up_.norm();
  Direction looking_direction = look_at_ - camera_position_;
  looking_direction /= looking_direction.norm();
  if (std::abs(std::abs(looking_direction.dot(up)) - 1.0) < 1e-9)
    fatal_error("Up vector cannot align with vector between camera position "
                "and look_at!");
  Direction cam_yaxis = looking_direction.cross(up);
  cam_yaxis /= cam_yaxis.norm();
  Direction cam_zaxis = cam_yaxis.cross(looking_direction);
  cam_zaxis /= cam_zaxis.norm();

  // Cache the camera-to-model matrix
  camera_to_model_ = {looking_direction.x, cam_yaxis.x, cam_zaxis.x,
    looking_direction.y, cam_yaxis.y, cam_zaxis.y, looking_direction.z,
    cam_yaxis.z, cam_zaxis.z};
}

WireframeRayTracePlot::WireframeRayTracePlot(pugi::xml_node node)
  : RayTracePlot(node)
{
  set_opacities(node);
  set_wireframe_thickness(node);
  set_wireframe_ids(node);
  set_wireframe_color(node);
}

void WireframeRayTracePlot::set_wireframe_color(pugi::xml_node plot_node)
{
  // Copy plot wireframe color
  if (check_for_node(plot_node, "wireframe_color")) {
    vector<int> w_rgb = get_node_array<int>(plot_node, "wireframe_color");
    if (w_rgb.size() == 3) {
      wireframe_color_ = w_rgb;
    } else {
      fatal_error(fmt::format("Bad wireframe RGB in plot {}", id()));
    }
  }
}

void RayTracePlot::set_output_path(pugi::xml_node node)
{
  // Set output file path
  std::string filename;

  if (check_for_node(node, "filename")) {
    filename = get_node_value(node, "filename");
  } else {
    filename = fmt::format("plot_{}", id());
  }

#ifdef USE_LIBPNG
  if (!file_extension_present(filename, "png"))
    filename.append(".png");
#else
  if (!file_extension_present(filename, "ppm"))
    filename.append(".ppm");
#endif
  path_plot_ = filename;
}

bool WireframeRayTracePlot::trackstack_equivalent(
  const std::vector<TrackSegment>& track1,
  const std::vector<TrackSegment>& track2) const
{
  if (wireframe_ids_.empty()) {
    // Draw wireframe for all surfaces/cells/materials
    if (track1.size() != track2.size())
      return false;
    for (int i = 0; i < track1.size(); ++i) {
      if (track1[i].id != track2[i].id ||
          track1[i].surface_index != track2[i].surface_index) {
        return false;
      }
    }
    return true;
  } else {
    // This runs in O(nm) where n is the intersection stack size
    // and m is the number of IDs we are wireframing. A simpler
    // algorithm can likely be found.
    for (const int id : wireframe_ids_) {
      int t1_i = 0;
      int t2_i = 0;

      // Advance to first instance of the ID
      while (t1_i < track1.size() && t2_i < track2.size()) {
        while (t1_i < track1.size() && track1[t1_i].id != id)
          t1_i++;
        while (t2_i < track2.size() && track2[t2_i].id != id)
          t2_i++;

        // This one is really important!
        if ((t1_i == track1.size() && t2_i != track2.size()) ||
            (t1_i != track1.size() && t2_i == track2.size()))
          return false;
        if (t1_i == track1.size() && t2_i == track2.size())
          break;
        // Check if surface different
        if (track1[t1_i].surface_index != track2[t2_i].surface_index)
          return false;

        // Pretty sure this should not be used:
        // if (t2_i != track2.size() - 1 &&
        //     t1_i != track1.size() - 1 &&
        //     track1[t1_i+1].id != track2[t2_i+1].id) return false;
        if (t2_i != 0 && t1_i != 0 &&
            track1[t1_i - 1].surface_index != track2[t2_i - 1].surface_index)
          return false;

        // Check if neighboring cells are different
        // if (track1[t1_i ? t1_i - 1 : 0].id != track2[t2_i ? t2_i - 1 : 0].id)
        // return false; if (track1[t1_i < track1.size() - 1 ? t1_i + 1 : t1_i
        // ].id !=
        //    track2[t2_i < track2.size() - 1 ? t2_i + 1 : t2_i].id) return
        //    false;
        t1_i++, t2_i++;
      }
    }
    return true;
  }
}

std::pair<Position, Direction> RayTracePlot::get_pixel_ray(
  int horiz, int vert) const
{
  // Compute field of view in radians
  constexpr double DEGREE_TO_RADIAN = M_PI / 180.0;
  double horiz_fov_radians = horizontal_field_of_view_ * DEGREE_TO_RADIAN;
  double p0 = static_cast<double>(pixels_[0]);
  double p1 = static_cast<double>(pixels_[1]);
  double vert_fov_radians = horiz_fov_radians * p1 / p0;

  // focal_plane_dist can be changed to alter the perspective distortion
  // effect. This is in units of cm. This seems to look good most of the
  // time. TODO let this variable be set through XML.
  constexpr double focal_plane_dist = 10.0;
  const double dx = 2.0 * focal_plane_dist * std::tan(0.5 * horiz_fov_radians);
  const double dy = p1 / p0 * dx;

  std::pair<Position, Direction> result;

  // Generate the starting position/direction of the ray
  if (orthographic_width_ == C_NONE) { // perspective projection
    Direction camera_local_vec;
    camera_local_vec.x = focal_plane_dist;
    camera_local_vec.y = -0.5 * dx + horiz * dx / p0;
    camera_local_vec.z = 0.5 * dy - vert * dy / p1;
    camera_local_vec /= camera_local_vec.norm();

    result.first = camera_position_;
    result.second = camera_local_vec.rotate(camera_to_model_);
  } else { // orthographic projection

    double x_pix_coord = (static_cast<double>(horiz) - p0 / 2.0) / p0;
    double y_pix_coord = (static_cast<double>(vert) - p1 / 2.0) / p1;

    result.first = camera_position_ +
                   camera_y_axis() * x_pix_coord * orthographic_width_ +
                   camera_z_axis() * y_pix_coord * orthographic_width_;
    result.second = camera_x_axis();
  }

  return result;
}

void WireframeRayTracePlot::create_output() const
{
  size_t width = pixels_[0];
  size_t height = pixels_[1];
  ImageData data({width, height}, not_found_);

  // This array marks where the initial wireframe was drawn. We convolve it with
  // a filter that gets adjusted with the wireframe thickness in order to
  // thicken the lines.
  xt::xtensor<int, 2> wireframe_initial({width, height}, 0);

  /* Holds all of the track segments for the current rendered line of pixels.
   * old_segments holds a copy of this_line_segments from the previous line.
   * By holding both we can check if the cell/material intersection stack
   * differs from the left or upper neighbor. This allows a robustly drawn
   * wireframe. If only checking the left pixel (which requires substantially
   * less memory), the wireframe tends to be spotty and be disconnected for
   * surface edges oriented horizontally in the rendering.
   *
   * Note that a vector of vectors is required rather than a 2-tensor,
   * since the stack size varies within each column.
   */
  const int n_threads = num_threads();
  std::vector<std::vector<std::vector<TrackSegment>>> this_line_segments(
    n_threads);
  for (int t = 0; t < n_threads; ++t) {
    this_line_segments[t].resize(pixels_[0]);
  }

  // The last thread writes to this, and the first thread reads from it.
  std::vector<std::vector<TrackSegment>> old_segments(pixels_[0]);

#pragma omp parallel
  {
    const int n_threads = num_threads();
    const int tid = thread_num();

    int vert = tid;
    for (int iter = 0; iter <= pixels_[1] / n_threads; iter++) {

      // Save bottom line of current work chunk to compare against later. This
      // used to be inside the below if block, but it causes a spurious line to
      // be drawn at the bottom of the image. Not sure why, but moving it here
      // fixes things.
      if (tid == n_threads - 1)
        old_segments = this_line_segments[n_threads - 1];

      if (vert < pixels_[1]) {

        for (int horiz = 0; horiz < pixels_[0]; ++horiz) {

          // RayTracePlot implements camera ray generation
          std::pair<Position, Direction> ru = get_pixel_ray(horiz, vert);

          this_line_segments[tid][horiz].clear();
          ProjectionRay ray(
            ru.first, ru.second, *this, this_line_segments[tid][horiz]);

          ray.trace();

          // Now color the pixel based on what we have intersected...
          // Loops backwards over intersections.
          Position current_color(
            not_found_.red, not_found_.green, not_found_.blue);
          const auto& segments = this_line_segments[tid][horiz];

          // There must be at least two cell intersections to color, front and
          // back of the cell. Maybe an infinitely thick cell could be present
          // with no back, but why would you want to color that? It's easier to
          // just skip that edge case and not even color it.
          if (segments.size() <= 1)
            continue;

          for (int i = segments.size() - 2; i >= 0; --i) {
            int colormap_idx = segments[i].id;
            RGBColor seg_color = colors_[colormap_idx];
            Position seg_color_vec(
              seg_color.red, seg_color.green, seg_color.blue);
            double mixing =
              std::exp(-xs_[colormap_idx] *
                       (segments[i + 1].length - segments[i].length));
            current_color =
              current_color * mixing + (1.0 - mixing) * seg_color_vec;
          }

          // save result converting from double-precision color coordinates to
          // byte-sized
          RGBColor result;
          result.red = static_cast<uint8_t>(current_color.x);
          result.green = static_cast<uint8_t>(current_color.y);
          result.blue = static_cast<uint8_t>(current_color.z);
          data(horiz, vert) = result;

          // Check to draw wireframe in horizontal direction. No inter-thread
          // comm.
          if (horiz > 0) {
            if (!trackstack_equivalent(this_line_segments[tid][horiz],
                  this_line_segments[tid][horiz - 1])) {
              wireframe_initial(horiz, vert) = 1;
            }
          }
        }
      } // end "if" vert in correct range

      // We require a barrier before comparing vertical neighbors' intersection
      // stacks. i.e. all threads must be done with their line.
#pragma omp barrier

      // Now that the horizontal line has finished rendering, we can fill in
      // wireframe entries that require comparison among all the threads. Hence
      // the omp barrier being used. It has to be OUTSIDE any if blocks!
      if (vert < pixels_[1]) {
        // Loop over horizontal pixels, checking intersection stack of upper
        // neighbor

        const std::vector<std::vector<TrackSegment>>* top_cmp = nullptr;
        if (tid == 0)
          top_cmp = &old_segments;
        else
          top_cmp = &this_line_segments[tid - 1];

        for (int horiz = 0; horiz < pixels_[0]; ++horiz) {
          if (!trackstack_equivalent(
                this_line_segments[tid][horiz], (*top_cmp)[horiz])) {
            wireframe_initial(horiz, vert) = 1;
          }
        }
      }

      // We need another barrier to ensure threads don't proceed to modify their
      // intersection stacks on that horizontal line while others are
      // potentially still working on the above.
#pragma omp barrier
      vert += n_threads;
    }
  } // end omp parallel

  // Now thicken the wireframe lines and apply them to our image
  for (int vert = 0; vert < pixels_[1]; ++vert) {
    for (int horiz = 0; horiz < pixels_[0]; ++horiz) {
      if (wireframe_initial(horiz, vert)) {
        if (wireframe_thickness_ == 1)
          data(horiz, vert) = wireframe_color_;
        for (int i = -wireframe_thickness_ / 2; i < wireframe_thickness_ / 2;
             ++i)
          for (int j = -wireframe_thickness_ / 2; j < wireframe_thickness_ / 2;
               ++j)
            if (i * i + j * j < wireframe_thickness_ * wireframe_thickness_) {

              // Check if wireframe pixel is out of bounds
              int w_i = std::max(std::min(horiz + i, pixels_[0] - 1), 0);
              int w_j = std::max(std::min(vert + j, pixels_[1] - 1), 0);
              data(w_i, w_j) = wireframe_color_;
            }
      }
    }
  }

#ifdef USE_LIBPNG
  output_png(path_plot(), data);
#else
  output_ppm(path_plot(), data);
#endif
}

void RayTracePlot::print_info() const
{
  fmt::print("Camera position: {} {} {}\n", camera_position_.x,
    camera_position_.y, camera_position_.z);
  fmt::print("Look at: {} {} {}\n", look_at_.x, look_at_.y, look_at_.z);
  fmt::print(
    "Horizontal field of view: {} degrees\n", horizontal_field_of_view_);
  fmt::print("Pixels: {} {}\n", pixels_[0], pixels_[1]);
}

void WireframeRayTracePlot::print_info() const
{
  fmt::print("Plot Type: Wireframe ray-traced\n");
  RayTracePlot::print_info();
}

void WireframeRayTracePlot::set_opacities(pugi::xml_node node)
{
  xs_.resize(colors_.size(), 1e6); // set to large value for opaque by default

  for (auto cn : node.children("color")) {
    // Make sure 3 values are specified for RGB
    double user_xs = std::stod(get_node_value(cn, "xs"));
    int col_id = std::stoi(get_node_value(cn, "id"));

    // Add RGB
    if (PlotColorBy::cells == color_by_) {
      if (model::cell_map.find(col_id) != model::cell_map.end()) {
        col_id = model::cell_map[col_id];
        xs_[col_id] = user_xs;
      } else {
        warning(fmt::format(
          "Could not find cell {} specified in plot {}", col_id, id()));
      }
    } else if (PlotColorBy::mats == color_by_) {
      if (model::material_map.find(col_id) != model::material_map.end()) {
        col_id = model::material_map[col_id];
        xs_[col_id] = user_xs;
      } else {
        warning(fmt::format(
          "Could not find material {} specified in plot {}", col_id, id()));
      }
    }
  }
}

void RayTracePlot::set_orthographic_width(pugi::xml_node node)
{
  if (check_for_node(node, "orthographic_width")) {
    double orthographic_width =
      std::stod(get_node_value(node, "orthographic_width", true));
    if (orthographic_width < 0.0)
      fatal_error("Requires positive orthographic_width");
    orthographic_width_ = orthographic_width;
  }
}

void WireframeRayTracePlot::set_wireframe_thickness(pugi::xml_node node)
{
  if (check_for_node(node, "wireframe_thickness")) {
    int wireframe_thickness =
      std::stoi(get_node_value(node, "wireframe_thickness", true));
    if (wireframe_thickness < 0)
      fatal_error("Requires non-negative wireframe thickness");
    wireframe_thickness_ = wireframe_thickness;
  }
}

void WireframeRayTracePlot::set_wireframe_ids(pugi::xml_node node)
{
  if (check_for_node(node, "wireframe_ids")) {
    wireframe_ids_ = get_node_array<int>(node, "wireframe_ids");
    // It is read in as actual ID values, but we have to convert to indices in
    // mat/cell array
    for (auto& x : wireframe_ids_)
      x = color_by_ == PlotColorBy::mats ? model::material_map[x]
                                         : model::cell_map[x];
  }
  // We make sure the list is sorted in order to later use
  // std::binary_search.
  std::sort(wireframe_ids_.begin(), wireframe_ids_.end());
}

void RayTracePlot::set_pixels(pugi::xml_node node)
{
  vector<int> pxls = get_node_array<int>(node, "pixels");
  if (pxls.size() != 2)
    fatal_error(
      fmt::format("<pixels> must be length 2 in projection plot {}", id()));
  pixels_[0] = pxls[0];
  pixels_[1] = pxls[1];
}

void RayTracePlot::set_camera_position(pugi::xml_node node)
{
  vector<double> camera_pos = get_node_array<double>(node, "camera_position");
  if (camera_pos.size() != 3) {
    fatal_error(fmt::format(
      "camera_position element must have three floating point values"));
  }
  camera_position_.x = camera_pos[0];
  camera_position_.y = camera_pos[1];
  camera_position_.z = camera_pos[2];
}

void RayTracePlot::set_look_at(pugi::xml_node node)
{
  vector<double> look_at = get_node_array<double>(node, "look_at");
  if (look_at.size() != 3) {
    fatal_error("look_at element must have three floating point values");
  }
  look_at_.x = look_at[0];
  look_at_.y = look_at[1];
  look_at_.z = look_at[2];
}

void RayTracePlot::set_field_of_view(pugi::xml_node node)
{
  // Defaults to 70 degree horizontal field of view (see .h file)
  if (check_for_node(node, "horizontal_field_of_view")) {
    double fov =
      std::stod(get_node_value(node, "horizontal_field_of_view", true));
    if (fov < 180.0 && fov > 0.0) {
      horizontal_field_of_view_ = fov;
    } else {
      fatal_error(fmt::format("Horizontal field of view for plot {} "
                              "out-of-range. Must be in (0, 180) degrees.",
        id()));
    }
  }
}

SolidRayTracePlot::SolidRayTracePlot(pugi::xml_node node) : RayTracePlot(node)
{
  set_opaque_ids(node);
  set_diffuse_fraction(node);
  set_light_position(node);
}

void SolidRayTracePlot::print_info() const
{
  fmt::print("Plot Type: Solid ray-traced\n");
  RayTracePlot::print_info();
}

void SolidRayTracePlot::create_output() const
{
  size_t width = pixels_[0];
  size_t height = pixels_[1];
  ImageData data({width, height}, not_found_);

#pragma omp parallel for schedule(dynamic) collapse(2)
  for (int horiz = 0; horiz < pixels_[0]; ++horiz) {
    for (int vert = 0; vert < pixels_[1]; ++vert) {
      // RayTracePlot implements camera ray generation
      std::pair<Position, Direction> ru = get_pixel_ray(horiz, vert);
      PhongRay ray(ru.first, ru.second, *this);
      ray.trace();
      data(horiz, vert) = ray.result_color();
    }
  }

#ifdef USE_LIBPNG
  output_png(path_plot(), data);
#else
  output_ppm(path_plot(), data);
#endif
}

void SolidRayTracePlot::set_opaque_ids(pugi::xml_node node)
{
  if (check_for_node(node, "opaque_ids")) {
    auto opaque_ids_tmp = get_node_array<int>(node, "opaque_ids");

    // It is read in as actual ID values, but we have to convert to indices in
    // mat/cell array
    for (auto& x : opaque_ids_tmp)
      x = color_by_ == PlotColorBy::mats ? model::material_map[x]
                                         : model::cell_map[x];

    opaque_ids_.insert(opaque_ids_tmp.begin(), opaque_ids_tmp.end());
  }
}

void SolidRayTracePlot::set_light_position(pugi::xml_node node)
{
  if (check_for_node(node, "light_position")) {
    auto light_pos_tmp = get_node_array<double>(node, "light_position");

    if (light_pos_tmp.size() != 3)
      fatal_error("Light position must be given as 3D coordinates");

    light_location_.x = light_pos_tmp[0];
    light_location_.y = light_pos_tmp[1];
    light_location_.z = light_pos_tmp[2];
  } else {
    light_location_ = camera_position();
  }
}

void SolidRayTracePlot::set_diffuse_fraction(pugi::xml_node node)
{
  if (check_for_node(node, "diffuse_fraction")) {
    diffuse_fraction_ = std::stod(get_node_value(node, "diffuse_fraction"));
    if (diffuse_fraction_ < 0.0 || diffuse_fraction_ > 1.0) {
      fatal_error("Must have 0 <= diffuse fraction <= 1");
    }
  }
}

void Ray::compute_distance()
{
  boundary() = distance_to_boundary(*this);
}

void Ray::trace()
{
  // To trace the ray from its origin all the way through the model, we have
  // to proceed in two phases. In the first, the ray may or may not be found
  // inside the model. If the ray is already in the model, phase one can be
  // skipped. Otherwise, the ray has to be advanced to the boundary of the
  // model where all the cells are defined. Importantly, this is assuming that
  // the model is convex, which is a very reasonable assumption for any
  // radiation transport model.
  //
  // After phase one is done, we can starting tracing from cell to cell within
  // the model. This step can use neighbor lists to accelerate the ray tracing.

  // Attempt to initialize the particle. We may have to enter a loop to move
  // it up to the edge of the model.
  bool inside_cell = exhaustive_find_cell(*this, settings::verbosity >= 10);

  // Advance to the boundary of the model
  while (!inside_cell) {
    advance_to_boundary_from_void();
    inside_cell = exhaustive_find_cell(*this, settings::verbosity >= 10);

    // If true this means no surface was intersected. See cell.cpp and search
    // for numeric_limits to see where we return it.
    if (surface() == std::numeric_limits<int>::max()) {
      warning(fmt::format("Lost a ray, r = {}, u = {}", r(), u()));
      return;
    }

    // Exit this loop and enter into cell-to-cell ray tracing (which uses
    // neighbor lists)
    if (inside_cell)
      break;

    // if there is no intersection with the model, we're done
    if (boundary().surface() == SURFACE_NONE)
      return;

    event_counter_++;
    if (event_counter_ > MAX_INTERSECTIONS) {
      warning("Likely infinite loop in ray traced plot");
      return;
    }
  }

  // Call the specialized logic for this type of ray. This is for the
  // intersection for the first intersection if we had one.
  if (boundary().surface() != SURFACE_NONE) {
    // set the geometry state's surface attribute to be used for
    // surface normal computation
    surface() = boundary().surface();
    on_intersection();
    if (stop_)
      return;
  }

  // reset surface attribute to zero after the first intersection so that it
  // doesn't perturb surface crossing logic from here on out
  surface() = 0;

  // This is the ray tracing loop within the model. It exits after exiting
  // the model, which is equivalent to assuming that the model is convex.
  // It would be nice to factor out the on_intersection at the end of this
  // loop and then do "while (inside_cell)", but we can't guarantee it's
  // on a surface in that case. There might be some other way to set it
  // up that is perhaps a little more elegant, but this is what works just
  // fine.
  while (true) {

    compute_distance();

    // There are no more intersections to process
    // if we hit the edge of the model, so stop
    // the particle in that case. Also, just exit
    // if a negative distance was somehow computed.
    if (boundary().distance() == INFTY || boundary().distance() == INFINITY ||
        boundary().distance() < 0) {
      return;
    }

    // See below comment where call_on_intersection is checked in an
    // if statement for an explanation of this.
    bool call_on_intersection {true};
    if (boundary().distance() < 10 * TINY_BIT) {
      call_on_intersection = false;
    }

    // DAGMC surfaces expect us to go a little bit further than the advance
    // distance to properly check cell inclusion.
    boundary().distance() += TINY_BIT;

    // Advance particle, prepare for next intersection
    for (int lev = 0; lev < n_coord(); ++lev) {
<<<<<<< HEAD
      coord(lev).r += boundary().distance() * coord(lev).u;
=======
      coord(lev).r() += boundary().distance * coord(lev).u();
>>>>>>> bca818ce
    }
    surface() = boundary().surface();
    n_coord_last() = n_coord();
    n_coord() = boundary().coord_level();
    if (boundary().lattice_translation()[0] != 0 ||
        boundary().lattice_translation()[1] != 0 ||
        boundary().lattice_translation()[2] != 0) {
      cross_lattice(*this, boundary(), settings::verbosity >= 10);
    }

    // Record how far the ray has traveled
    traversal_distance_ += boundary().distance();
    inside_cell = neighbor_list_find_cell(*this, settings::verbosity >= 10);

    // Call the specialized logic for this type of ray. Note that we do not
    // call this if the advance distance is very small. Unfortunately, it seems
    // darn near impossible to get the particle advanced to the model boundary
    // and through it without sometimes accidentally calling on_intersection
    // twice. This incorrectly shades the region as occluded when it might not
    // actually be. By screening out intersection distances smaller than a
    // threshold 10x larger than the scoot distance used to advance up to the
    // model boundary, we can avoid that situation.
    if (call_on_intersection) {
      on_intersection();
      if (stop_)
        return;
    }

    if (!inside_cell)
      return;

    event_counter_++;
    if (event_counter_ > MAX_INTERSECTIONS) {
      warning("Likely infinite loop in ray traced plot");
      return;
    }
  }
}

void ProjectionRay::on_intersection()
{
  // This records a tuple with the following info
  //
  // 1) ID (material or cell depending on color_by_)
  // 2) Distance traveled by the ray through that ID
  // 3) Index of the intersected surface (starting from 1)

  line_segments_.emplace_back(
    plot_.color_by_ == PlottableInterface::PlotColorBy::mats
      ? material()
      : lowest_coord().cell(),
    traversal_distance_, boundary().surface_index());
}

void PhongRay::on_intersection()
{
  // Check if we hit an opaque material or cell
  int hit_id = plot_.color_by_ == PlottableInterface::PlotColorBy::mats
                 ? material()
                 : lowest_coord().cell();

  // If we are reflected and have advanced beyond the camera,
  // the ray is done. This is checked here because we should
  // kill the ray even if the material is not opaque.
  if (reflected_ && (r() - plot_.camera_position()).dot(u()) >= 0.0) {
    stop();
    return;
  }

  // Anything that's not opaque has zero impact on the plot.
  if (plot_.opaque_ids_.find(hit_id) == plot_.opaque_ids_.end())
    return;

  if (!reflected_) {
    // reflect the particle and set the color to be colored by
    // the normal or the diffuse lighting contribution
    reflected_ = true;
    result_color_ = plot_.colors_[hit_id];
    Direction to_light = plot_.light_location_ - r();
    to_light /= to_light.norm();

    // TODO
    // Not sure what can cause a surface token to be invalid here, although it
    // sometimes happens for a few pixels. It's very very rare, so proceed by
    // coloring the pixel with the overlap color. It seems to happen only for a
    // few pixels on the outer boundary of a hex lattice.
    //
    // We cannot detect it in the outer loop, and it only matters here, so
    // that's why the error handling is a little different than for a lost
    // ray.
    if (surface() == 0) {
      result_color_ = plot_.overlap_color_;
      stop();
      return;
    }

    // Get surface pointer
    const auto& surf = model::surfaces.at(surface_index());

    Direction normal = surf->normal(r_local());
    normal /= normal.norm();

    // Need to apply translations to find the normal vector in
    // the base level universe's coordinate system.
    for (int lev = n_coord() - 2; lev >= 0; --lev) {
      if (coord(lev + 1).rotated()) {
        const Cell& c {*model::cells[coord(lev).cell()]};
        normal = normal.inverse_rotate(c.rotation_);
      }
    }

    // use the normal opposed to the ray direction
    if (normal.dot(u()) > 0.0) {
      normal *= -1.0;
    }

    // Facing away from the light means no lighting
    double dotprod = normal.dot(to_light);
    dotprod = std::max(0.0, dotprod);

    double modulation =
      plot_.diffuse_fraction_ + (1.0 - plot_.diffuse_fraction_) * dotprod;
    result_color_ *= modulation;

    // Now point the particle to the camera. We now begin
    // checking to see if it's occluded by another surface
    u() = to_light;

    orig_hit_id_ = hit_id;

    // OpenMC native CSG and DAGMC surfaces have some slight differences
    // in how they interpret particles that are sitting on a surface.
    // I don't know exactly why, but this makes everything work beautifully.
    if (surf->geom_type() == GeometryType::DAG) {
      surface() = 0;
    } else {
      surface() = -surface(); // go to other side
    }

    // Must fully restart coordinate search. Why? Not sure.
    clear();

    // Note this could likely be faster if we cached the previous
    // cell we were in before the reflection. This is the easiest
    // way to fully initialize all the sub-universe coordinates and
    // directions though.
    bool found = exhaustive_find_cell(*this);
    if (!found) {
      fatal_error("Lost particle after reflection.");
    }

    // Must recalculate distance to boundary due to the
    // direction change
    compute_distance();

  } else {
    // If it's not facing the light, we color with the diffuse contribution, so
    // next we check if we're going to occlude the last reflected surface. if
    // so, color by the diffuse contribution instead

    if (orig_hit_id_ == -1)
      fatal_error("somehow a ray got reflected but not original ID set?");

    result_color_ = plot_.colors_[orig_hit_id_];
    result_color_ *= plot_.diffuse_fraction_;
    stop();
  }
}

extern "C" int openmc_id_map(const void* plot, int32_t* data_out)
{

  auto plt = reinterpret_cast<const SlicePlotBase*>(plot);
  if (!plt) {
    set_errmsg("Invalid slice pointer passed to openmc_id_map");
    return OPENMC_E_INVALID_ARGUMENT;
  }

  if (plt->slice_color_overlaps_ && model::overlap_check_count.size() == 0) {
    model::overlap_check_count.resize(model::cells.size());
  }

  auto ids = plt->get_map<IdData>();

  // write id data to array
  std::copy(ids.data_.begin(), ids.data_.end(), data_out);

  return 0;
}

extern "C" int openmc_property_map(const void* plot, double* data_out)
{

  auto plt = reinterpret_cast<const SlicePlotBase*>(plot);
  if (!plt) {
    set_errmsg("Invalid slice pointer passed to openmc_id_map");
    return OPENMC_E_INVALID_ARGUMENT;
  }

  if (plt->slice_color_overlaps_ && model::overlap_check_count.size() == 0) {
    model::overlap_check_count.resize(model::cells.size());
  }

  auto props = plt->get_map<PropertyData>();

  // write id data to array
  std::copy(props.data_.begin(), props.data_.end(), data_out);

  return 0;
}

} // namespace openmc<|MERGE_RESOLUTION|>--- conflicted
+++ resolved
@@ -1692,11 +1692,7 @@
 
     // Advance particle, prepare for next intersection
     for (int lev = 0; lev < n_coord(); ++lev) {
-<<<<<<< HEAD
-      coord(lev).r += boundary().distance() * coord(lev).u;
-=======
-      coord(lev).r() += boundary().distance * coord(lev).u();
->>>>>>> bca818ce
+      coord(lev).r() += boundary().distance() * coord(lev).u();
     }
     surface() = boundary().surface();
     n_coord_last() = n_coord();
