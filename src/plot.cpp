--- conflicted
+++ resolved
@@ -1115,37 +1115,7 @@
   path_plot_ = filename;
 }
 
-<<<<<<< HEAD
-// Advances to the next boundary from outside the geometry
-// Returns -1 if no intersection found, and the surface index
-// if an intersection was found.
-int ProjectionPlot::advance_to_boundary_from_void(GeometryState& p)
-{
-  constexpr double scoot = 1e-5;
-  double min_dist = {INFINITY};
-  auto coord = p.coord(0);
-  Universe* uni = model::universes[model::root_universe].get();
-  int intersected_surface = -1;
-  for (auto c_i : uni->cells_) {
-    auto dist = model::cells.at(c_i)->distance(coord.r, coord.u, p.time(), p.speed(), 0, &p);
-    if (dist.first < min_dist) {
-      min_dist = dist.first;
-      intersected_surface = dist.second;
-    }
-  }
-  if (min_dist > 1e300)
-    return -1;
-  else { // advance the particle
-    for (int j = 0; j < p.n_coord(); ++j)
-      p.coord(j).r += (min_dist + scoot) * p.coord(j).u;
-    return std::abs(intersected_surface);
-  }
-}
-
-bool ProjectionPlot::trackstack_equivalent(
-=======
 bool WireframeRayTracePlot::trackstack_equivalent(
->>>>>>> cb95c784
   const std::vector<TrackSegment>& track1,
   const std::vector<TrackSegment>& track2) const
 {
