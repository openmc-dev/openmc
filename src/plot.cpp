--- conflicted
+++ resolved
@@ -1,7 +1,6 @@
 #include "openmc/plot.h"
 
 #include <algorithm>
-#define _USE_MATH_DEFINES // to make M_PI declared in Intel and MSVC compilers
 #include <cmath>
 #include <cstdio>
 #include <fstream>
@@ -1179,33 +1178,8 @@
 std::pair<Position, Direction> RayTracePlot::get_pixel_ray(
   int horiz, int vert) const
 {
-<<<<<<< HEAD
-  // Get centerline vector for camera-to-model. We create vectors around this
-  // that form a pixel array, and then trace rays along that.
-  auto up = up_ / up_.norm();
-  Direction looking_direction = look_at_ - camera_position_;
-  looking_direction /= looking_direction.norm();
-  if (std::abs(std::abs(looking_direction.dot(up)) - 1.0) < 1e-9)
-    fatal_error("Up vector cannot align with vector between camera position "
-                "and look_at!");
-  Direction cam_yaxis = looking_direction.cross(up);
-  cam_yaxis /= cam_yaxis.norm();
-  Direction cam_zaxis = cam_yaxis.cross(looking_direction);
-  cam_zaxis /= cam_zaxis.norm();
-
-  // Transformation matrix for directions
-  std::vector<double> camera_to_model = {looking_direction.x, cam_yaxis.x,
-    cam_zaxis.x, looking_direction.y, cam_yaxis.y, cam_zaxis.y,
-    looking_direction.z, cam_yaxis.z, cam_zaxis.z};
-
-  // Now we convert to the polar coordinate system with the polar angle
-  // measuring the angle from the vector up_. Phi is the rotation about up_. For
-  // now, up_ is hard-coded to be +z.
+  // Compute field of view in radians
   constexpr double DEGREE_TO_RADIAN = PI / 180.0;
-=======
-  // Compute field of view in radians
-  constexpr double DEGREE_TO_RADIAN = M_PI / 180.0;
->>>>>>> 820648da
   double horiz_fov_radians = horizontal_field_of_view_ * DEGREE_TO_RADIAN;
   double p0 = static_cast<double>(pixels_[0]);
   double p1 = static_cast<double>(pixels_[1]);
@@ -1295,44 +1269,8 @@
 
         for (int horiz = 0; horiz < pixels_[0]; ++horiz) {
 
-<<<<<<< HEAD
-          // Projection mode below decides ray starting conditions
-          Position init_r;
-          Direction init_u;
-
-          // Generate the starting position/direction of the ray
-          if (orthographic_width_ == 0.0) { // perspective projection
-            double this_phi =
-              -horiz_fov_radians / 2.0 + dphi * horiz + 0.5 * dphi;
-            double this_mu =
-              -vert_fov_radians / 2.0 + dmu * vert + PI / 2.0 + 0.5 * dmu;
-            Direction camera_local_vec;
-            camera_local_vec.x = std::cos(this_phi) * std::sin(this_mu);
-            camera_local_vec.y = std::sin(this_phi) * std::sin(this_mu);
-            camera_local_vec.z = std::cos(this_mu);
-            init_u = camera_local_vec.rotate(camera_to_model);
-            init_r = camera_position_;
-          } else { // orthographic projection
-            init_u = looking_direction;
-
-            double x_pix_coord = (static_cast<double>(horiz) - p0 / 2.0) / p0;
-            double y_pix_coord = (static_cast<double>(vert) - p1 / 2.0) / p0;
-
-            init_r = camera_position_;
-            init_r += cam_yaxis * x_pix_coord * orthographic_width_;
-            init_r += cam_zaxis * y_pix_coord * orthographic_width_;
-          }
-
-          // Resets internal geometry state of particle
-          p.init_from_r_u(init_r, init_u);
-
-          bool hitsomething = false;
-          bool intersection_found = true;
-          int loop_counter = 0;
-=======
           // RayTracePlot implements camera ray generation
           std::pair<Position, Direction> ru = get_pixel_ray(horiz, vert);
->>>>>>> 820648da
 
           this_line_segments[tid][horiz].clear();
           ProjectionRay ray(
@@ -1596,9 +1534,12 @@
   size_t height = pixels_[1];
   ImageData data({width, height}, not_found_);
 
+  const auto pixels_0 = pixels_[0];
+  const auto pixels_1 = pixels_[1];
+
 #pragma omp parallel for schedule(dynamic) collapse(2)
-  for (int horiz = 0; horiz < pixels_[0]; ++horiz) {
-    for (int vert = 0; vert < pixels_[1]; ++vert) {
+  for (int horiz = 0; horiz < pixels_0; ++horiz) {
+    for (int vert = 0; vert < pixels_1; ++vert) {
       // RayTracePlot implements camera ray generation
       std::pair<Position, Direction> ru = get_pixel_ray(horiz, vert);
       PhongRay ray(ru.first, ru.second, *this);
