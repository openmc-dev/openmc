#include "openmc/random_ray/flat_source_domain.h"

#include "openmc/cell.h"
#include "openmc/eigenvalue.h"
#include "openmc/geometry.h"
#include "openmc/material.h"
#include "openmc/message_passing.h"
#include "openmc/mgxs_interface.h"
#include "openmc/output.h"
#include "openmc/plot.h"
#include "openmc/random_ray/random_ray.h"
#include "openmc/simulation.h"
#include "openmc/tallies/filter.h"
#include "openmc/tallies/tally.h"
#include "openmc/tallies/tally_scoring.h"
#include "openmc/timer.h"

#include <cstdio>

namespace openmc {

//==============================================================================
// FlatSourceDomain implementation
//==============================================================================

// Static Variable Declarations
RandomRayVolumeEstimator FlatSourceDomain::volume_estimator_ {
  RandomRayVolumeEstimator::HYBRID};
bool FlatSourceDomain::volume_normalized_flux_tallies_ {false};
bool FlatSourceDomain::adjoint_ {false};

FlatSourceDomain::FlatSourceDomain() : negroups_(data::mg.num_energy_groups_)
{
  // Count the number of source regions, compute the cell offset
  // indices, and store the material type The reason for the offsets is that
  // some cell types may not have material fills, and therefore do not
  // produce FSRs. Thus, we cannot index into the global arrays directly
  for (const auto& c : model::cells) {
    if (c->type_ != Fill::MATERIAL) {
      source_region_offsets_.push_back(-1);
    } else {
      source_region_offsets_.push_back(n_source_regions_);
      n_source_regions_ += c->n_instances_;
      n_source_elements_ += c->n_instances_ * negroups_;
    }
  }

  // Initialize cell-wise arrays
  bool is_linear = RandomRay::source_shape_ != RandomRaySourceShape::FLAT;
  source_regions_ = SourceRegionContainer(negroups_, is_linear);
  source_regions_.assign(n_source_regions_, SourceRegion(negroups_, is_linear));

  // Initialize materials
  int64_t source_region_id = 0;
  for (int i = 0; i < model::cells.size(); i++) {
    Cell& cell = *model::cells[i];
    if (cell.type_ == Fill::MATERIAL) {
      for (int j = 0; j < cell.n_instances_; j++) {
        source_regions_.material(source_region_id++) = cell.material(j);
      }
    }
  }

  // Sanity check
  if (source_region_id != n_source_regions_) {
    fatal_error("Unexpected number of source regions");
  }

  // Initialize tally volumes
  if (volume_normalized_flux_tallies_) {
    tally_volumes_.resize(model::tallies.size());
    for (int i = 0; i < model::tallies.size(); i++) {
      //  Get the shape of the 3D result tensor
      auto shape = model::tallies[i]->results().shape();

      // Create a new 2D tensor with the same size as the first
      // two dimensions of the 3D tensor
      tally_volumes_[i] =
        xt::xtensor<double, 2>::from_shape({shape[0], shape[1]});
    }
  }

  // Compute simulation domain volume based on ray source
  auto* is = dynamic_cast<IndependentSource*>(RandomRay::ray_source_.get());
  SpatialDistribution* space_dist = is->space();
  SpatialBox* sb = dynamic_cast<SpatialBox*>(space_dist);
  Position dims = sb->upper_right() - sb->lower_left();
  simulation_volume_ = dims.x * dims.y * dims.z;
}

void FlatSourceDomain::batch_reset()
{
// Reset scalar fluxes and iteration volume tallies to zero
#pragma omp parallel for
  for (int64_t sr = 0; sr < n_source_regions_; sr++) {
    source_regions_.volume(sr) = 0.0;
    source_regions_.volume_sq(sr) = 0.0;
  }
#pragma omp parallel for
  for (int64_t se = 0; se < n_source_elements_; se++) {
    source_regions_.scalar_flux_new(se) = 0.0;
  }
}

void FlatSourceDomain::accumulate_iteration_flux()
{
#pragma omp parallel for
  for (int64_t se = 0; se < n_source_elements_; se++) {
    source_regions_.scalar_flux_final(se) +=
      source_regions_.scalar_flux_new(se);
  }
}

// Compute new estimate of scattering + fission sources in each source region
// based on the flux estimate from the previous iteration.
void FlatSourceDomain::update_neutron_source(double k_eff)
{
  simulation::time_update_src.start();

  double inverse_k_eff = 1.0 / k_eff;

<<<<<<< HEAD
// Reset all source regions to zero (important for void regions)
#pragma omp parallel for
  for (int64_t se = 0; se < n_source_elements_; se++) {
    source_regions_.source(se) = 0.0;
  }

  // Add scattering source
=======
  // Add scattering + fission source
>>>>>>> a5b26de0
#pragma omp parallel for
  for (int64_t sr = 0; sr < n_source_regions_; sr++) {
    int material = source_regions_.material(sr);
    if (material == MATERIAL_VOID) {
      continue;
    }
    for (int g_out = 0; g_out < negroups_; g_out++) {
      double sigma_t = sigma_t_[material * negroups_ + g_out];
      double scatter_source = 0.0;
      double fission_source = 0.0;

      for (int g_in = 0; g_in < negroups_; g_in++) {
        double scalar_flux = source_regions_.scalar_flux_old(sr, g_in);
        double sigma_s =
          sigma_s_[material * negroups_ * negroups_ + g_out * negroups_ + g_in];
<<<<<<< HEAD
        scatter_source += sigma_s * scalar_flux;
      }

      source_regions_.source(sr, g_out) = scatter_source / sigma_t;
    }
  }

  // Add fission source
#pragma omp parallel for
  for (int64_t sr = 0; sr < n_source_regions_; sr++) {
    int material = source_regions_.material(sr);
    if (material == MATERIAL_VOID) {
      continue;
    }
    for (int g_out = 0; g_out < negroups_; g_out++) {
      double sigma_t = sigma_t_[material * negroups_ + g_out];
      double fission_source = 0.0;

      for (int g_in = 0; g_in < negroups_; g_in++) {
        double scalar_flux = source_regions_.scalar_flux_old(sr, g_in);
=======
>>>>>>> a5b26de0
        double nu_sigma_f = nu_sigma_f_[material * negroups_ + g_in];
        double chi = chi_[material * negroups_ + g_out];

        scatter_source += sigma_s * scalar_flux;
        fission_source += nu_sigma_f * scalar_flux * chi;
      }
      source_regions_.source(sr, g_out) =
        (scatter_source + fission_source * inverse_k_eff) / sigma_t;
    }
  }

  // Add external source if in fixed source mode
  if (settings::run_mode == RunMode::FIXED_SOURCE) {
#pragma omp parallel for
    for (int64_t se = 0; se < n_source_elements_; se++) {
      source_regions_.source(se) += source_regions_.external_source(se);
    }
  }

  simulation::time_update_src.stop();
}

// Normalizes flux and updates simulation-averaged volume estimate
void FlatSourceDomain::normalize_scalar_flux_and_volumes(
  double total_active_distance_per_iteration)
{
  double normalization_factor = 1.0 / total_active_distance_per_iteration;
  double volume_normalization_factor =
    1.0 / (total_active_distance_per_iteration * simulation::current_batch);

// Normalize scalar flux to total distance travelled by all rays this
// iteration
#pragma omp parallel for
  for (int64_t se = 0; se < n_source_elements_; se++) {
    source_regions_.scalar_flux_new(se) *= normalization_factor;
  }

// Accumulate cell-wise ray length tallies collected this iteration, then
// update the simulation-averaged cell-wise volume estimates
#pragma omp parallel for
  for (int64_t sr = 0; sr < n_source_regions_; sr++) {
    source_regions_.volume_t(sr) += source_regions_.volume(sr);
    source_regions_.volume_sq_t(sr) += source_regions_.volume_sq(sr);
    source_regions_.volume_naive(sr) =
      source_regions_.volume(sr) * normalization_factor;
    source_regions_.volume_sq(sr) =
      (source_regions_.volume_sq_t(sr) / source_regions_.volume_t(sr)) *
      volume_normalization_factor;
    source_regions_.volume(sr) =
      source_regions_.volume_t(sr) * volume_normalization_factor;
  }
}

void FlatSourceDomain::set_flux_to_flux_plus_source(
  int64_t sr, double volume, int g)
{
  int material = source_regions_.material(sr);
  if (material == MATERIAL_VOID) {
    source_regions_.scalar_flux_new(sr, g) /= volume;
    source_regions_.scalar_flux_new(sr, g) +=
      0.5f * source_regions_.external_source(sr, g) *
      source_regions_.volume_sq(sr);
  } else {
    double sigma_t = sigma_t_[source_regions_.material(sr) * negroups_ + g];
    source_regions_.scalar_flux_new(sr, g) /= (sigma_t * volume);
    source_regions_.scalar_flux_new(sr, g) += source_regions_.source(sr, g);
  }
}

void FlatSourceDomain::set_flux_to_old_flux(int64_t sr, int g)
{
  source_regions_.scalar_flux_new(sr, g) =
    source_regions_.scalar_flux_old(sr, g);
}

void FlatSourceDomain::set_flux_to_source(int64_t sr, int g)
{
  source_regions_.scalar_flux_new(sr, g) = source_regions_.source(sr, g);
}

// Combine transport flux contributions and flat source contributions from the
// previous iteration to generate this iteration's estimate of scalar flux.
int64_t FlatSourceDomain::add_source_to_scalar_flux()
{
  int64_t n_hits = 0;

#pragma omp parallel for reduction(+ : n_hits)
  for (int64_t sr = 0; sr < n_source_regions_; sr++) {

    double volume_simulation_avg = source_regions_.volume(sr);
    double volume_iteration = source_regions_.volume_naive(sr);

    // Increment the number of hits if cell was hit this iteration
    if (volume_iteration) {
      n_hits++;
    }

    // The volume treatment depends on the volume estimator type
    // and whether or not an external source is present in the cell.
    double volume;
    switch (volume_estimator_) {
    case RandomRayVolumeEstimator::NAIVE:
      volume = volume_iteration;
      break;
    case RandomRayVolumeEstimator::SIMULATION_AVERAGED:
      volume = volume_simulation_avg;
      break;
    case RandomRayVolumeEstimator::HYBRID:
      if (source_regions_.external_source_present(sr)) {
        volume = volume_iteration;
      } else {
        volume = volume_simulation_avg;
      }
      break;
    default:
      fatal_error("Invalid volume estimator type");
    }

    for (int g = 0; g < negroups_; g++) {
      // There are three scenarios we need to consider:
      if (volume_iteration > 0.0) {
        // 1. If the FSR was hit this iteration, then the new flux is equal to
        // the flat source from the previous iteration plus the contributions
        // from rays passing through the source region (computed during the
        // transport sweep)
        set_flux_to_flux_plus_source(sr, volume, g);
      } else if (volume_simulation_avg > 0.0) {
        // 2. If the FSR was not hit this iteration, but has been hit some
        // previous iteration, then we need to make a choice about what
        // to do. Naively we will usually want to set the flux to be equal
        // to the reduced source. However, in fixed source problems where
        // there is a strong external source present in the cell, and where
        // the cell has a very low cross section, this approximation will
        // cause a huge upward bias in the flux estimate of the cell (in these
        // conditions, the flux estimate can be orders of magnitude too large).
        // Thus, to avoid this bias, if any external source is present
        // in the cell we will use the previous iteration's flux estimate. This
        // injects a small degree of correlation into the simulation, but this
        // is going to be trivial when the miss rate is a few percent or less.
        if (source_regions_.external_source_present(sr)) {
          set_flux_to_old_flux(sr, g);
        } else {
          set_flux_to_source(sr, g);
        }
      }
      // If the FSR was not hit this iteration, and it has never been hit in
      // any iteration (i.e., volume is zero), then we want to set this to 0
      // to avoid dividing anything by a zero volume. This happens implicitly
      // given that the new scalar flux arrays are set to zero each iteration.
    }
  }

  // Return the number of source regions that were hit this iteration
  return n_hits;
}

// Generates new estimate of k_eff based on the differences between this
// iteration's estimate of the scalar flux and the last iteration's estimate.
double FlatSourceDomain::compute_k_eff(double k_eff_old) const
{
  double fission_rate_old = 0;
  double fission_rate_new = 0;

  // Vector for gathering fission source terms for Shannon entropy calculation
  vector<float> p(n_source_regions_, 0.0f);

#pragma omp parallel for reduction(+ : fission_rate_old, fission_rate_new)
  for (int64_t sr = 0; sr < n_source_regions_; sr++) {

    // If simulation averaged volume is zero, don't include this cell
    double volume = source_regions_.volume(sr);
    if (volume == 0.0) {
      continue;
    }

    int material = source_regions_.material(sr);
    if (material == MATERIAL_VOID) {
      continue;
    }

    double sr_fission_source_old = 0;
    double sr_fission_source_new = 0;

    for (int g = 0; g < negroups_; g++) {
      double nu_sigma_f = nu_sigma_f_[material * negroups_ + g];
      sr_fission_source_old +=
        nu_sigma_f * source_regions_.scalar_flux_old(sr, g);
      sr_fission_source_new +=
        nu_sigma_f * source_regions_.scalar_flux_new(sr, g);
    }

    // Compute total fission rates in FSR
    sr_fission_source_old *= volume;
    sr_fission_source_new *= volume;

    // Accumulate totals
    fission_rate_old += sr_fission_source_old;
    fission_rate_new += sr_fission_source_new;

    // Store total fission rate in the FSR for Shannon calculation
    p[sr] = sr_fission_source_new;
  }

  double k_eff_new = k_eff_old * (fission_rate_new / fission_rate_old);

  double H = 0.0;
  // defining an inverse sum for better performance
  double inverse_sum = 1 / fission_rate_new;

#pragma omp parallel for reduction(+ : H)
  for (int64_t sr = 0; sr < n_source_regions_; sr++) {
    // Only if FSR has non-negative and non-zero fission source
    if (p[sr] > 0.0f) {
      // Normalize to total weight of bank sites. p_i for better performance
      float p_i = p[sr] * inverse_sum;
      // Sum values to obtain Shannon entropy.
      H -= p_i * std::log2(p_i);
    }
  }

  // Adds entropy value to shared entropy vector in openmc namespace.
  simulation::entropy.push_back(H);

  return k_eff_new;
}

// This function is responsible for generating a mapping between random
// ray flat source regions (cell instances) and tally bins. The mapping
// takes the form of a "TallyTask" object, which accounts for one single
// score being applied to a single tally. Thus, a single source region
// may have anywhere from zero to many tally tasks associated with it ---
// meaning that the global "tally_task" data structure is in 2D. The outer
// dimension corresponds to the source element (i.e., each entry corresponds
// to a specific energy group within a specific source region), and the
// inner dimension corresponds to the tallying task itself. Mechanically,
// the mapping between FSRs and spatial filters is done by considering
// the location of a single known ray midpoint that passed through the
// FSR. I.e., during transport, the first ray to pass through a given FSR
// will write down its midpoint for use with this function. This is a cheap
// and easy way of mapping FSRs to spatial tally filters, but comes with
// the downside of adding the restriction that spatial tally filters must
// share boundaries with the physical geometry of the simulation (so as
// not to subdivide any FSR). It is acceptable for a spatial tally region
// to contain multiple FSRs, but not the other way around.

// TODO: In future work, it would be preferable to offer a more general
// (but perhaps slightly more expensive) option for handling arbitrary
// spatial tallies that would be allowed to subdivide FSRs.

// Besides generating the mapping structure, this function also keeps track
// of whether or not all flat source regions have been hit yet. This is
// required, as there is no guarantee that all flat source regions will
// be hit every iteration, such that in the first few iterations some FSRs
// may not have a known position within them yet to facilitate mapping to
// spatial tally filters. However, after several iterations, if all FSRs
// have been hit and have had a tally map generated, then this status will
// be passed back to the caller to alert them that this function doesn't
// need to be called for the remainder of the simulation.

void FlatSourceDomain::convert_source_regions_to_tallies()
{
  openmc::simulation::time_tallies.start();

  // Tracks if we've generated a mapping yet for all source regions.
  bool all_source_regions_mapped = true;

// Attempt to generate mapping for all source regions
#pragma omp parallel for
  for (int64_t sr = 0; sr < n_source_regions_; sr++) {

    // If this source region has not been hit by a ray yet, then
    // we aren't going to be able to map it, so skip it.
    if (!source_regions_.position_recorded(sr)) {
      all_source_regions_mapped = false;
      continue;
    }

    // A particle located at the recorded midpoint of a ray
    // crossing through this source region is used to estabilish
    // the spatial location of the source region
    Particle p;
    p.r() = source_regions_.position(sr);
    p.r_last() = source_regions_.position(sr);
    bool found = exhaustive_find_cell(p);

    // Loop over energy groups (so as to support energy filters)
    for (int g = 0; g < negroups_; g++) {

      // Set particle to the current energy
      p.g() = g;
      p.g_last() = g;
      p.E() = data::mg.energy_bin_avg_[p.g()];
      p.E_last() = p.E();

      int64_t source_element = sr * negroups_ + g;

      // If this task has already been populated, we don't need to do
      // it again.
      if (source_regions_.tally_task(sr, g).size() > 0) {
        continue;
      }

      // Loop over all active tallies. This logic is essentially identical
      // to what happens when scanning for applicable tallies during
      // MC transport.
      for (auto i_tally : model::active_tallies) {
        Tally& tally {*model::tallies[i_tally]};

        // Initialize an iterator over valid filter bin combinations.
        // If there are no valid combinations, use a continue statement
        // to ensure we skip the assume_separate break below.
        auto filter_iter = FilterBinIter(tally, p);
        auto end = FilterBinIter(tally, true, &p.filter_matches());
        if (filter_iter == end)
          continue;

        // Loop over filter bins.
        for (; filter_iter != end; ++filter_iter) {
          auto filter_index = filter_iter.index_;
          auto filter_weight = filter_iter.weight_;

          // Loop over scores
          for (auto score_index = 0; score_index < tally.scores_.size();
               score_index++) {
            auto score_bin = tally.scores_[score_index];
            // If a valid tally, filter, and score combination has been found,
            // then add it to the list of tally tasks for this source element.
            TallyTask task(i_tally, filter_index, score_index, score_bin);
            source_regions_.tally_task(sr, g).push_back(task);

            // Also add this task to the list of volume tasks for this source
            // region.
            source_regions_.volume_task(sr).insert(task);
          }
        }
      }
      // Reset all the filter matches for the next tally event.
      for (auto& match : p.filter_matches())
        match.bins_present_ = false;
    }
  }
  openmc::simulation::time_tallies.stop();

  mapped_all_tallies_ = all_source_regions_mapped;
}

// Set the volume accumulators to zero for all tallies
void FlatSourceDomain::reset_tally_volumes()
{
  if (volume_normalized_flux_tallies_) {
#pragma omp parallel for
    for (int i = 0; i < tally_volumes_.size(); i++) {
      auto& tensor = tally_volumes_[i];
      tensor.fill(0.0); // Set all elements of the tensor to 0.0
    }
  }
}

// In fixed source mode, due to the way that volumetric fixed sources are
// converted and applied as volumetric sources in one or more source regions,
// we need to perform an additional normalization step to ensure that the
// reported scalar fluxes are in units per source neutron. This allows for
// direct comparison of reported tallies to Monte Carlo flux results.
// This factor needs to be computed at each iteration, as it is based on the
// volume estimate of each FSR, which improves over the course of the
// simulation
double FlatSourceDomain::compute_fixed_source_normalization_factor() const
{
  // If we are not in fixed source mode, then there are no external sources
  // so no normalization is needed.
  if (settings::run_mode != RunMode::FIXED_SOURCE || adjoint_) {
    return 1.0;
  }

  // Step 1 is to sum over all source regions and energy groups to get the
  // total external source strength in the simulation.
  double simulation_external_source_strength = 0.0;
#pragma omp parallel for reduction(+ : simulation_external_source_strength)
  for (int64_t sr = 0; sr < n_source_regions_; sr++) {
    int material = source_regions_.material(sr);
    double volume = source_regions_.volume(sr) * simulation_volume_;
    for (int g = 0; g < negroups_; g++) {
      // For non-void regions, we store the external source pre-divided by
      // sigma_t. We need to multiply non-void regions back up by sigma_t
      // to get the total source strength in the expected units.
      double sigma_t = 1.0;
      if (material != MATERIAL_VOID) {
        sigma_t = sigma_t_[material * negroups_ + g];
      }
      simulation_external_source_strength +=
        source_regions_.external_source(sr, g) * sigma_t * volume;
    }
  }

  // Step 2 is to determine the total user-specified external source strength
  double user_external_source_strength = 0.0;
  for (auto& ext_source : model::external_sources) {
    user_external_source_strength += ext_source->strength();
  }

  // The correction factor is the ratio of the user-specified external source
  // strength to the simulation external source strength.
  double source_normalization_factor =
    user_external_source_strength / simulation_external_source_strength;

  return source_normalization_factor;
}

// Tallying in random ray is not done directly during transport, rather,
// it is done only once after each power iteration. This is made possible
// by way of a mapping data structure that relates spatial source regions
// (FSRs) to tally/filter/score combinations. The mechanism by which the
// mapping is done (and the limitations incurred) is documented in the
// "convert_source_regions_to_tallies()" function comments above. The present
// tally function simply traverses the mapping data structure and executes
// the scoring operations to OpenMC's native tally result arrays.

void FlatSourceDomain::random_ray_tally()
{
  openmc::simulation::time_tallies.start();

  // Reset our tally volumes to zero
  reset_tally_volumes();

  double source_normalization_factor =
    compute_fixed_source_normalization_factor();

// We loop over all source regions and energy groups. For each
// element, we check if there are any scores needed and apply
// them.
#pragma omp parallel for
  for (int64_t sr = 0; sr < n_source_regions_; sr++) {
    // The fsr.volume_ is the unitless fractional simulation averaged volume
    // (i.e., it is the FSR's fraction of the overall simulation volume). The
    // simulation_volume_ is the total 3D physical volume in cm^3 of the
    // entire global simulation domain (as defined by the ray source box).
    // Thus, the FSR's true 3D spatial volume in cm^3 is found by multiplying
    // its fraction of the total volume by the total volume. Not important in
    // eigenvalue solves, but useful in fixed source solves for returning the
    // flux shape with a magnitude that makes sense relative to the fixed
    // source strength.
    double volume = source_regions_.volume(sr) * simulation_volume_;

    double material = source_regions_.material(sr);
    for (int g = 0; g < negroups_; g++) {
      double flux =
        source_regions_.scalar_flux_new(sr, g) * source_normalization_factor;

      // Determine numerical score value
      for (auto& task : source_regions_.tally_task(sr, g)) {
        double score = 0.0;
        switch (task.score_type) {

        case SCORE_FLUX:
          score = flux * volume;
          break;

        case SCORE_TOTAL:
          if (material != MATERIAL_VOID) {
            score = flux * volume * sigma_t_[material * negroups_ + g];
          }
          break;

        case SCORE_FISSION:
          if (material != MATERIAL_VOID) {
            score = flux * volume * sigma_f_[material * negroups_ + g];
          }
          break;

        case SCORE_NU_FISSION:
          if (material != MATERIAL_VOID) {
            score = flux * volume * nu_sigma_f_[material * negroups_ + g];
          }
          break;

        case SCORE_EVENTS:
          score = 1.0;
          break;

        default:
          fatal_error("Invalid score specified in tallies.xml. Only flux, "
                      "total, fission, nu-fission, and events are supported in "
                      "random ray mode.");
          break;
        }

        // Apply score to the appropriate tally bin
        Tally& tally {*model::tallies[task.tally_idx]};
#pragma omp atomic
        tally.results_(task.filter_idx, task.score_idx, TallyResult::VALUE) +=
          score;
      }
    }

    // For flux tallies, the total volume of the spatial region is needed
    // for normalizing the flux. We store this volume in a separate tensor.
    // We only contribute to each volume tally bin once per FSR.
    if (volume_normalized_flux_tallies_) {
      for (const auto& task : source_regions_.volume_task(sr)) {
        if (task.score_type == SCORE_FLUX) {
#pragma omp atomic
          tally_volumes_[task.tally_idx](task.filter_idx, task.score_idx) +=
            volume;
        }
      }
    }
  } // end FSR loop

  // Normalize any flux scores by the total volume of the FSRs scoring to that
  // bin. To do this, we loop over all tallies, and then all filter bins,
  // and then scores. For each score, we check the tally data structure to
  // see what index that score corresponds to. If that score is a flux score,
  // then we divide it by volume.
  if (volume_normalized_flux_tallies_) {
    for (int i = 0; i < model::tallies.size(); i++) {
      Tally& tally {*model::tallies[i]};
#pragma omp parallel for
      for (int bin = 0; bin < tally.n_filter_bins(); bin++) {
        for (int score_idx = 0; score_idx < tally.n_scores(); score_idx++) {
          auto score_type = tally.scores_[score_idx];
          if (score_type == SCORE_FLUX) {
            double vol = tally_volumes_[i](bin, score_idx);
            if (vol > 0.0) {
              tally.results_(bin, score_idx, TallyResult::VALUE) /= vol;
            }
          }
        }
      }
    }
  }

  openmc::simulation::time_tallies.stop();
}

void FlatSourceDomain::all_reduce_replicated_source_regions()
{
#ifdef OPENMC_MPI
  // If we only have 1 MPI rank, no need
  // to reduce anything.
  if (mpi::n_procs <= 1)
    return;

  simulation::time_bank_sendrecv.start();

  // First, we broadcast the fully mapped tally status variable so that
  // all ranks are on the same page
  int mapped_all_tallies_i = static_cast<int>(mapped_all_tallies_);
  MPI_Bcast(&mapped_all_tallies_i, 1, MPI_INT, 0, mpi::intracomm);

  bool reduce_position =
    simulation::current_batch > settings::n_inactive && !mapped_all_tallies_i;

  source_regions_.mpi_sync_ranks(reduce_position);

  simulation::time_bank_sendrecv.stop();
#endif
}

double FlatSourceDomain::evaluate_flux_at_point(
  Position r, int64_t sr, int g) const
{
  return source_regions_.scalar_flux_final(sr, g) /
         (settings::n_batches - settings::n_inactive);
}

// Outputs all basic material, FSR ID, multigroup flux, and
// fission source data to .vtk file that can be directly
// loaded and displayed by Paraview. Note that .vtk binary
// files require big endian byte ordering, so endianness
// is checked and flipped if necessary.
void FlatSourceDomain::output_to_vtk() const
{
  // Rename .h5 plot filename(s) to .vtk filenames
  for (int p = 0; p < model::plots.size(); p++) {
    PlottableInterface* plot = model::plots[p].get();
    plot->path_plot() =
      plot->path_plot().substr(0, plot->path_plot().find_last_of('.')) + ".vtk";
  }

  // Print header information
  print_plot();

  // Outer loop over plots
  for (int p = 0; p < model::plots.size(); p++) {

    // Get handle to OpenMC plot object and extract params
    Plot* openmc_plot = dynamic_cast<Plot*>(model::plots[p].get());

    // Random ray plots only support voxel plots
    if (!openmc_plot) {
      warning(fmt::format("Plot {} is invalid plot type -- only voxel plotting "
                          "is allowed in random ray mode.",
        p));
      continue;
    } else if (openmc_plot->type_ != Plot::PlotType::voxel) {
      warning(fmt::format("Plot {} is invalid plot type -- only voxel plotting "
                          "is allowed in random ray mode.",
        p));
      continue;
    }

    int Nx = openmc_plot->pixels_[0];
    int Ny = openmc_plot->pixels_[1];
    int Nz = openmc_plot->pixels_[2];
    Position origin = openmc_plot->origin_;
    Position width = openmc_plot->width_;
    Position ll = origin - width / 2.0;
    double x_delta = width.x / Nx;
    double y_delta = width.y / Ny;
    double z_delta = width.z / Nz;
    std::string filename = openmc_plot->path_plot();

    // Perform sanity checks on file size
    uint64_t bytes = Nx * Ny * Nz * (negroups_ + 1 + 1 + 1) * sizeof(float);
    write_message(5, "Processing plot {}: {}... (Estimated size is {} MB)",
      openmc_plot->id(), filename, bytes / 1.0e6);
    if (bytes / 1.0e9 > 1.0) {
      warning("Voxel plot specification is very large (>1 GB). Plotting may be "
              "slow.");
    } else if (bytes / 1.0e9 > 100.0) {
      fatal_error("Voxel plot specification is too large (>100 GB). Exiting.");
    }

    // Relate voxel spatial locations to random ray source regions
    vector<int> voxel_indices(Nx * Ny * Nz);
    vector<Position> voxel_positions(Nx * Ny * Nz);

#pragma omp parallel for collapse(3)
    for (int z = 0; z < Nz; z++) {
      for (int y = 0; y < Ny; y++) {
        for (int x = 0; x < Nx; x++) {
          Position sample;
          sample.z = ll.z + z_delta / 2.0 + z * z_delta;
          sample.y = ll.y + y_delta / 2.0 + y * y_delta;
          sample.x = ll.x + x_delta / 2.0 + x * x_delta;
          Particle p;
          p.r() = sample;
          bool found = exhaustive_find_cell(p);
          int i_cell = p.lowest_coord().cell;
          int64_t source_region_idx =
            source_region_offsets_[i_cell] + p.cell_instance();
          voxel_indices[z * Ny * Nx + y * Nx + x] = source_region_idx;
          voxel_positions[z * Ny * Nx + y * Nx + x] = sample;
        }
      }
    }

    double source_normalization_factor =
      compute_fixed_source_normalization_factor();

    // Open file for writing
    std::FILE* plot = std::fopen(filename.c_str(), "wb");

    // Write vtk metadata
    std::fprintf(plot, "# vtk DataFile Version 2.0\n");
    std::fprintf(plot, "Dataset File\n");
    std::fprintf(plot, "BINARY\n");
    std::fprintf(plot, "DATASET STRUCTURED_POINTS\n");
    std::fprintf(plot, "DIMENSIONS %d %d %d\n", Nx, Ny, Nz);
    std::fprintf(plot, "ORIGIN 0 0 0\n");
    std::fprintf(plot, "SPACING %lf %lf %lf\n", x_delta, y_delta, z_delta);
    std::fprintf(plot, "POINT_DATA %d\n", Nx * Ny * Nz);

    // Plot multigroup flux data
    for (int g = 0; g < negroups_; g++) {
      std::fprintf(plot, "SCALARS flux_group_%d float\n", g);
      std::fprintf(plot, "LOOKUP_TABLE default\n");
      for (int i = 0; i < Nx * Ny * Nz; i++) {
        int64_t fsr = voxel_indices[i];
        int64_t source_element = fsr * negroups_ + g;
        float flux = evaluate_flux_at_point(voxel_positions[i], fsr, g);
        flux = convert_to_big_endian<float>(flux);
        std::fwrite(&flux, sizeof(float), 1, plot);
      }
    }

    // Plot FSRs
    std::fprintf(plot, "SCALARS FSRs float\n");
    std::fprintf(plot, "LOOKUP_TABLE default\n");
    for (int fsr : voxel_indices) {
      float value = future_prn(10, fsr);
      value = convert_to_big_endian<float>(value);
      std::fwrite(&value, sizeof(float), 1, plot);
    }

    // Plot Materials
    std::fprintf(plot, "SCALARS Materials int\n");
    std::fprintf(plot, "LOOKUP_TABLE default\n");
    for (int fsr : voxel_indices) {
      int mat = source_regions_.material(fsr);
      mat = convert_to_big_endian<int>(mat);
      std::fwrite(&mat, sizeof(int), 1, plot);
    }

    // Plot fission source
    if (settings::run_mode == RunMode::EIGENVALUE) {
      std::fprintf(plot, "SCALARS total_fission_source float\n");
      std::fprintf(plot, "LOOKUP_TABLE default\n");
      for (int i = 0; i < Nx * Ny * Nz; i++) {
        int64_t fsr = voxel_indices[i];

        float total_fission = 0.0;
        int mat = source_regions_.material(fsr);
        if (mat != MATERIAL_VOID) {
          for (int g = 0; g < negroups_; g++) {
            int64_t source_element = fsr * negroups_ + g;
            float flux = evaluate_flux_at_point(voxel_positions[i], fsr, g);
            double sigma_f = sigma_f_[mat * negroups_ + g];
            total_fission += sigma_f * flux;
          }
        }
        total_fission = convert_to_big_endian<float>(total_fission);
        std::fwrite(&total_fission, sizeof(float), 1, plot);
      }
    } else {
      std::fprintf(plot, "SCALARS external_source float\n");
      std::fprintf(plot, "LOOKUP_TABLE default\n");
      for (int i = 0; i < Nx * Ny * Nz; i++) {
        int64_t fsr = voxel_indices[i];
        float total_external = 0.0f;
        for (int g = 0; g < negroups_; g++) {
          total_external += source_regions_.external_source(fsr, g);
        }
        total_external = convert_to_big_endian<float>(total_external);
        std::fwrite(&total_external, sizeof(float), 1, plot);
      }
    }

    std::fclose(plot);
  }
}

void FlatSourceDomain::apply_external_source_to_source_region(
  Discrete* discrete, double strength_factor, int64_t sr)
{
  source_regions_.external_source_present(sr) = 1;

  const auto& discrete_energies = discrete->x();
  const auto& discrete_probs = discrete->prob();

  for (int i = 0; i < discrete_energies.size(); i++) {
    int g = data::mg.get_group_index(discrete_energies[i]);
    source_regions_.external_source(sr, g) +=
      discrete_probs[i] * strength_factor;
  }
}

void FlatSourceDomain::apply_external_source_to_cell_instances(int32_t i_cell,
  Discrete* discrete, double strength_factor, int target_material_id,
  const vector<int32_t>& instances)
{
  Cell& cell = *model::cells[i_cell];

  if (cell.type_ != Fill::MATERIAL)
    return;

  for (int j : instances) {
    int cell_material_idx = cell.material(j);
    int cell_material_id;
    if (cell_material_idx == MATERIAL_VOID) {
      cell_material_id = MATERIAL_VOID;
    } else {
      cell_material_id = model::materials[cell_material_idx]->id();
    }
    if (target_material_id == C_NONE ||
        cell_material_id == target_material_id) {
      int64_t source_region = source_region_offsets_[i_cell] + j;
      apply_external_source_to_source_region(
        discrete, strength_factor, source_region);
    }
  }
}

void FlatSourceDomain::apply_external_source_to_cell_and_children(
  int32_t i_cell, Discrete* discrete, double strength_factor,
  int32_t target_material_id)
{
  Cell& cell = *model::cells[i_cell];

  if (cell.type_ == Fill::MATERIAL) {
    vector<int> instances(cell.n_instances_);
    std::iota(instances.begin(), instances.end(), 0);
    apply_external_source_to_cell_instances(
      i_cell, discrete, strength_factor, target_material_id, instances);
  } else if (target_material_id == C_NONE) {
    std::unordered_map<int32_t, vector<int32_t>> cell_instance_list =
      cell.get_contained_cells(0, nullptr);
    for (const auto& pair : cell_instance_list) {
      int32_t i_child_cell = pair.first;
      apply_external_source_to_cell_instances(i_child_cell, discrete,
        strength_factor, target_material_id, pair.second);
    }
  }
}

void FlatSourceDomain::count_external_source_regions()
{
  n_external_source_regions_ = 0;
#pragma omp parallel for reduction(+ : n_external_source_regions_)
  for (int64_t sr = 0; sr < n_source_regions_; sr++) {
    if (source_regions_.external_source_present(sr)) {
      n_external_source_regions_++;
    }
  }
}

void FlatSourceDomain::convert_external_sources()
{
  // Loop over external sources
  for (int es = 0; es < model::external_sources.size(); es++) {
    Source* s = model::external_sources[es].get();
    IndependentSource* is = dynamic_cast<IndependentSource*>(s);
    Discrete* energy = dynamic_cast<Discrete*>(is->energy());
    const std::unordered_set<int32_t>& domain_ids = is->domain_ids();

    double strength_factor = is->strength();

    if (is->domain_type() == Source::DomainType::MATERIAL) {
      for (int32_t material_id : domain_ids) {
        for (int i_cell = 0; i_cell < model::cells.size(); i_cell++) {
          apply_external_source_to_cell_and_children(
            i_cell, energy, strength_factor, material_id);
        }
      }
    } else if (is->domain_type() == Source::DomainType::CELL) {
      for (int32_t cell_id : domain_ids) {
        int32_t i_cell = model::cell_map[cell_id];
        apply_external_source_to_cell_and_children(
          i_cell, energy, strength_factor, C_NONE);
      }
    } else if (is->domain_type() == Source::DomainType::UNIVERSE) {
      for (int32_t universe_id : domain_ids) {
        int32_t i_universe = model::universe_map[universe_id];
        Universe& universe = *model::universes[i_universe];
        for (int32_t i_cell : universe.cells_) {
          apply_external_source_to_cell_and_children(
            i_cell, energy, strength_factor, C_NONE);
        }
      }
    }
  } // End loop over external sources

// Divide the fixed source term by sigma t (to save time when applying each
// iteration)
#pragma omp parallel for
  for (int64_t sr = 0; sr < n_source_regions_; sr++) {
    int material = source_regions_.material(sr);
    if (material == MATERIAL_VOID) {
      continue;
    }
    for (int g = 0; g < negroups_; g++) {
      double sigma_t = sigma_t_[material * negroups_ + g];
      source_regions_.external_source(sr, g) /= sigma_t;
    }
  }
}

void FlatSourceDomain::flux_swap()
{
  source_regions_.flux_swap();
}

void FlatSourceDomain::flatten_xs()
{
  // Temperature and angle indices, if using multiple temperature
  // data sets and/or anisotropic data sets.
  // TODO: Currently assumes we are only using single temp/single angle data.
  const int t = 0;
  const int a = 0;

  n_materials_ = data::mg.macro_xs_.size();
  for (auto& m : data::mg.macro_xs_) {
    for (int g_out = 0; g_out < negroups_; g_out++) {
      if (m.exists_in_model) {
        double sigma_t =
          m.get_xs(MgxsType::TOTAL, g_out, NULL, NULL, NULL, t, a);
        sigma_t_.push_back(sigma_t);

        double nu_Sigma_f =
          m.get_xs(MgxsType::NU_FISSION, g_out, NULL, NULL, NULL, t, a);
        nu_sigma_f_.push_back(nu_Sigma_f);

        double sigma_f =
          m.get_xs(MgxsType::FISSION, g_out, NULL, NULL, NULL, t, a);
        sigma_f_.push_back(sigma_f);

        double chi =
          m.get_xs(MgxsType::CHI_PROMPT, g_out, &g_out, NULL, NULL, t, a);
        chi_.push_back(chi);

        for (int g_in = 0; g_in < negroups_; g_in++) {
          double sigma_s =
            m.get_xs(MgxsType::NU_SCATTER, g_in, &g_out, NULL, NULL, t, a);
          sigma_s_.push_back(sigma_s);
        }
      } else {
        sigma_t_.push_back(0);
        nu_sigma_f_.push_back(0);
        sigma_f_.push_back(0);
        chi_.push_back(0);
        for (int g_in = 0; g_in < negroups_; g_in++) {
          sigma_s_.push_back(0);
        }
      }
    }
  }
}

void FlatSourceDomain::set_adjoint_sources(const vector<double>& forward_flux)
{
  // Set the external source to 1/forward_flux
  // The forward flux is given in terms of total for the forward simulation
  // so we must convert it to a "per batch" quantity
#pragma omp parallel for
  for (int64_t sr = 0; sr < n_source_regions_; sr++) {
    for (int g = 0; g < negroups_; g++) {
      source_regions_.external_source(sr, g) =
        1.0 / forward_flux[sr * negroups_ + g];
    }
  }

  // Divide the fixed source term by sigma t (to save time when applying each
  // iteration)
#pragma omp parallel for
  for (int64_t sr = 0; sr < n_source_regions_; sr++) {
    for (int g = 0; g < negroups_; g++) {
      int material = source_regions_.material(sr);
      if (material == MATERIAL_VOID) {
        continue;
      }
      double sigma_t = sigma_t_[source_regions_.material(sr) * negroups_ + g];
      source_regions_.external_source(sr, g) /= sigma_t;
    }
  }
}

void FlatSourceDomain::transpose_scattering_matrix()
{
  // Transpose the inner two dimensions for each material
  for (int m = 0; m < n_materials_; ++m) {
    int material_offset = m * negroups_ * negroups_;
    for (int i = 0; i < negroups_; ++i) {
      for (int j = i + 1; j < negroups_; ++j) {
        // Calculate indices of the elements to swap
        int idx1 = material_offset + i * negroups_ + j;
        int idx2 = material_offset + j * negroups_ + i;

        // Swap the elements to transpose the matrix
        std::swap(sigma_s_[idx1], sigma_s_[idx2]);
      }
    }
  }
}

void FlatSourceDomain::serialize_final_fluxes(vector<double>& flux)
{
  // Ensure array is correct size
  flux.resize(n_source_regions_ * negroups_);
// Serialize the final fluxes for output
#pragma omp parallel for
  for (int64_t se = 0; se < n_source_elements_; se++) {
    flux[se] = source_regions_.scalar_flux_final(se);
  }
}

} // namespace openmc<|MERGE_RESOLUTION|>--- conflicted
+++ resolved
@@ -119,17 +119,13 @@
 
   double inverse_k_eff = 1.0 / k_eff;
 
-<<<<<<< HEAD
 // Reset all source regions to zero (important for void regions)
 #pragma omp parallel for
   for (int64_t se = 0; se < n_source_elements_; se++) {
     source_regions_.source(se) = 0.0;
   }
 
-  // Add scattering source
-=======
   // Add scattering + fission source
->>>>>>> a5b26de0
 #pragma omp parallel for
   for (int64_t sr = 0; sr < n_source_regions_; sr++) {
     int material = source_regions_.material(sr);
@@ -145,29 +141,6 @@
         double scalar_flux = source_regions_.scalar_flux_old(sr, g_in);
         double sigma_s =
           sigma_s_[material * negroups_ * negroups_ + g_out * negroups_ + g_in];
-<<<<<<< HEAD
-        scatter_source += sigma_s * scalar_flux;
-      }
-
-      source_regions_.source(sr, g_out) = scatter_source / sigma_t;
-    }
-  }
-
-  // Add fission source
-#pragma omp parallel for
-  for (int64_t sr = 0; sr < n_source_regions_; sr++) {
-    int material = source_regions_.material(sr);
-    if (material == MATERIAL_VOID) {
-      continue;
-    }
-    for (int g_out = 0; g_out < negroups_; g_out++) {
-      double sigma_t = sigma_t_[material * negroups_ + g_out];
-      double fission_source = 0.0;
-
-      for (int g_in = 0; g_in < negroups_; g_in++) {
-        double scalar_flux = source_regions_.scalar_flux_old(sr, g_in);
-=======
->>>>>>> a5b26de0
         double nu_sigma_f = nu_sigma_f_[material * negroups_ + g_in];
         double chi = chi_[material * negroups_ + g_out];
 
