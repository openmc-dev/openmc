--- conflicted
+++ resolved
@@ -1153,38 +1153,23 @@
 
 void FlatSourceDomain::set_adjoint_sources(const vector<double>& forward_flux)
 {
-<<<<<<< HEAD
-  // Set the external source to 1/forward_flux
-  // The forward flux is given in terms of total for the forward simulation
-  // so we must convert it to a "per batch" quantity
-
-=======
   // Set the external source to 1/forward_flux. If the forward flux is negative
   // or zero, set the adjoint source to zero, as this is likely a very small
   // source region that we don't need to bother trying to vector particles
   // towards. Flux negativity in random ray is not related to the flux being
   // small in magnitude, but rather due to the source region being physically
   // small in volume and thus having a noisy flux estimate.
->>>>>>> 8fb48f12
 #pragma omp parallel for
   for (int64_t sr = 0; sr < n_source_regions(); sr++) {
     for (int g = 0; g < negroups_; g++) {
-<<<<<<< HEAD
-      float flux = forward_flux[sr * negroups_ + g];
-      if (flux > 0.0) {
-        source_regions_.external_source(sr, g) = 1.0 / flux;
-      } else {
-        source_regions_.external_source(sr, g) = 0.0;
-      }
-      if (flux > 0.0) {
-        source_regions_.external_source_present(sr) = 1;
-=======
       double flux = forward_flux[sr * negroups_ + g];
       if (flux <= 0.0) {
         source_regions_.external_source(sr, g) = 0.0;
       } else {
         source_regions_.external_source(sr, g) = 1.0 / flux;
->>>>>>> 8fb48f12
+      }
+      if (flux > 0.0) {
+        source_regions_.external_source_present(sr) = 1;
       }
     }
   }
@@ -1192,21 +1177,12 @@
   // Divide the fixed source term by sigma t (to save time when applying each
   // iteration)
 #pragma omp parallel for
-<<<<<<< HEAD
   for (int64_t sr = 0; sr < n_source_regions(); sr++) {
-    for (int g = 0; g < negroups_; g++) {
-      int material = source_regions_.material(sr);
-      if (material == MATERIAL_VOID) {
-        continue;
-      }
-=======
-  for (int64_t sr = 0; sr < n_source_regions_; sr++) {
     int material = source_regions_.material(sr);
     if (material == MATERIAL_VOID) {
       continue;
     }
     for (int g = 0; g < negroups_; g++) {
->>>>>>> 8fb48f12
       double sigma_t = sigma_t_[material * negroups_ + g];
       source_regions_.external_source(sr, g) /= sigma_t;
     }
