#include "openmc/random_ray/flat_source_domain.h"

#include "openmc/cell.h"
#include "openmc/constants.h"
#include "openmc/eigenvalue.h"
#include "openmc/geometry.h"
#include "openmc/material.h"
#include "openmc/message_passing.h"
#include "openmc/mgxs_interface.h"
#include "openmc/output.h"
#include "openmc/plot.h"
#include "openmc/random_ray/random_ray.h"
#include "openmc/simulation.h"
#include "openmc/tallies/filter.h"
#include "openmc/tallies/tally.h"
#include "openmc/tallies/tally_scoring.h"
#include "openmc/timer.h"
#include "openmc/weight_windows.h"

#include <cstdio>

namespace openmc {

//==============================================================================
// FlatSourceDomain implementation
//==============================================================================

// Static Variable Declarations
RandomRayVolumeEstimator FlatSourceDomain::volume_estimator_ {
  RandomRayVolumeEstimator::HYBRID};
bool FlatSourceDomain::volume_normalized_flux_tallies_ {false};
bool FlatSourceDomain::adjoint_ {false};
double FlatSourceDomain::diagonal_stabilization_rho_ {1.0};
std::unordered_map<int, vector<std::pair<Source::DomainType, int>>>
  FlatSourceDomain::mesh_domain_map_;

FlatSourceDomain::FlatSourceDomain() : negroups_(data::mg.num_energy_groups_)
{
  // Count the number of source regions, compute the cell offset
  // indices, and store the material type The reason for the offsets is that
  // some cell types may not have material fills, and therefore do not
  // produce FSRs. Thus, we cannot index into the global arrays directly
  int base_source_regions = 0;
  for (const auto& c : model::cells) {
    if (c->type_ != Fill::MATERIAL) {
      source_region_offsets_.push_back(-1);
    } else {
      source_region_offsets_.push_back(base_source_regions);
      base_source_regions += c->n_instances_;
    }
  }

  // Initialize source regions.
  bool is_linear = RandomRay::source_shape_ != RandomRaySourceShape::FLAT;
  source_regions_ = SourceRegionContainer(negroups_, is_linear);
  source_regions_.assign(
    base_source_regions, SourceRegion(negroups_, is_linear));

  // Initialize materials
  int64_t source_region_id = 0;
  for (int i = 0; i < model::cells.size(); i++) {
    Cell& cell = *model::cells[i];
    if (cell.type_ == Fill::MATERIAL) {
      for (int j = 0; j < cell.n_instances_; j++) {
        source_regions_.material(source_region_id++) = cell.material(j);
      }
    }
  }

  // Sanity check
  if (source_region_id != base_source_regions) {
    fatal_error("Unexpected number of source regions");
  }

  // Initialize tally volumes
  if (volume_normalized_flux_tallies_) {
    tally_volumes_.resize(model::tallies.size());
    for (int i = 0; i < model::tallies.size(); i++) {
      //  Get the shape of the 3D result tensor
      auto shape = model::tallies[i]->results().shape();

      // Create a new 2D tensor with the same size as the first
      // two dimensions of the 3D tensor
      tally_volumes_[i] =
        xt::xtensor<double, 2>::from_shape({shape[0], shape[1]});
    }
  }

  // Compute simulation domain volume based on ray source
  auto* is = dynamic_cast<IndependentSource*>(RandomRay::ray_source_.get());
  SpatialDistribution* space_dist = is->space();
  SpatialBox* sb = dynamic_cast<SpatialBox*>(space_dist);
  Position dims = sb->upper_right() - sb->lower_left();
  simulation_volume_ = dims.x * dims.y * dims.z;
}

void FlatSourceDomain::batch_reset()
{
// Reset scalar fluxes and iteration volume tallies to zero
#pragma omp parallel for
  for (int64_t sr = 0; sr < n_source_regions(); sr++) {
    source_regions_.volume(sr) = 0.0;
    source_regions_.volume_sq(sr) = 0.0;
  }

#pragma omp parallel for
  for (int64_t se = 0; se < n_source_elements(); se++) {
    source_regions_.scalar_flux_new(se) = 0.0;
  }
}

void FlatSourceDomain::accumulate_iteration_flux()
{
#pragma omp parallel for
  for (int64_t se = 0; se < n_source_elements(); se++) {
    source_regions_.scalar_flux_final(se) +=
      source_regions_.scalar_flux_new(se);
  }
}

// Compute new estimate of scattering + fission sources in each source region
// based on the flux estimate from the previous iteration.
void FlatSourceDomain::update_neutron_source(double k_eff)
{
  simulation::time_update_src.start();

  double inverse_k_eff = 1.0 / k_eff;

// Reset all source regions to zero (important for void regions)
#pragma omp parallel for
  for (int64_t se = 0; se < n_source_elements(); se++) {
    source_regions_.source(se) = 0.0;
  }

  // Add scattering + fission source
#pragma omp parallel for
  for (int64_t sr = 0; sr < n_source_regions(); sr++) {
    int material = source_regions_.material(sr);
    if (material == MATERIAL_VOID) {
      continue;
    }
    for (int g_out = 0; g_out < negroups_; g_out++) {
      double sigma_t = sigma_t_[material * negroups_ + g_out];
      double scatter_source = 0.0;
      double fission_source = 0.0;

      for (int g_in = 0; g_in < negroups_; g_in++) {
        double scalar_flux = source_regions_.scalar_flux_old(sr, g_in);
        double sigma_s =
          sigma_s_[material * negroups_ * negroups_ + g_out * negroups_ + g_in];
        double nu_sigma_f = nu_sigma_f_[material * negroups_ + g_in];
        double chi = chi_[material * negroups_ + g_out];

        scatter_source += sigma_s * scalar_flux;
        fission_source += nu_sigma_f * scalar_flux * chi;
      }
      source_regions_.source(sr, g_out) =
        (scatter_source + fission_source * inverse_k_eff) / sigma_t;
    }
  }

  // Add external source if in fixed source mode
  if (settings::run_mode == RunMode::FIXED_SOURCE) {
#pragma omp parallel for
    for (int64_t se = 0; se < n_source_elements(); se++) {
      source_regions_.source(se) += source_regions_.external_source(se);
    }
  }

  simulation::time_update_src.stop();
}

// Normalizes flux and updates simulation-averaged volume estimate
void FlatSourceDomain::normalize_scalar_flux_and_volumes(
  double total_active_distance_per_iteration)
{
  double normalization_factor = 1.0 / total_active_distance_per_iteration;
  double volume_normalization_factor =
    1.0 / (total_active_distance_per_iteration * simulation::current_batch);

// Normalize scalar flux to total distance travelled by all rays this
// iteration
#pragma omp parallel for
  for (int64_t se = 0; se < n_source_elements(); se++) {
    source_regions_.scalar_flux_new(se) *= normalization_factor;
  }

// Accumulate cell-wise ray length tallies collected this iteration, then
// update the simulation-averaged cell-wise volume estimates
#pragma omp parallel for
  for (int64_t sr = 0; sr < n_source_regions(); sr++) {
    source_regions_.volume_t(sr) += source_regions_.volume(sr);
    source_regions_.volume_sq_t(sr) += source_regions_.volume_sq(sr);
    source_regions_.volume_naive(sr) =
      source_regions_.volume(sr) * normalization_factor;
    source_regions_.volume_sq(sr) =
      source_regions_.volume_sq_t(sr) / source_regions_.volume_t(sr);
    source_regions_.volume(sr) =
      source_regions_.volume_t(sr) * volume_normalization_factor;
  }
}

void FlatSourceDomain::set_flux_to_flux_plus_source(
  int64_t sr, double volume, int g)
{
  int material = source_regions_.material(sr);
  if (material == MATERIAL_VOID) {
    source_regions_.scalar_flux_new(sr, g) /= volume;
    source_regions_.scalar_flux_new(sr, g) +=
      0.5f * source_regions_.external_source(sr, g) *
      source_regions_.volume_sq(sr);
  } else {
    double sigma_t = sigma_t_[source_regions_.material(sr) * negroups_ + g];
    source_regions_.scalar_flux_new(sr, g) /= (sigma_t * volume);
    source_regions_.scalar_flux_new(sr, g) += source_regions_.source(sr, g);
  }
}

void FlatSourceDomain::set_flux_to_old_flux(int64_t sr, int g)
{
  source_regions_.scalar_flux_new(sr, g) =
    source_regions_.scalar_flux_old(sr, g);
}

void FlatSourceDomain::set_flux_to_source(int64_t sr, int g)
{
  source_regions_.scalar_flux_new(sr, g) = source_regions_.source(sr, g);
}

// Combine transport flux contributions and flat source contributions from the
// previous iteration to generate this iteration's estimate of scalar flux.
int64_t FlatSourceDomain::add_source_to_scalar_flux()
{
  int64_t n_hits = 0;
  double inverse_batch = 1.0 / simulation::current_batch;

#pragma omp parallel for reduction(+ : n_hits)
  for (int64_t sr = 0; sr < n_source_regions(); sr++) {

    double volume_simulation_avg = source_regions_.volume(sr);
    double volume_iteration = source_regions_.volume_naive(sr);

    // Increment the number of hits if cell was hit this iteration
    if (volume_iteration) {
      n_hits++;
    }

    // Set the SR to small status if its expected number of hits
    // per iteration is less than 1.5
    if (source_regions_.n_hits(sr) * inverse_batch < MIN_HITS_PER_BATCH) {
      source_regions_.is_small(sr) = 1;
    } else {
      source_regions_.is_small(sr) = 0;
    }

    // The volume treatment depends on the volume estimator type
    // and whether or not an external source is present in the cell.
    double volume;
    switch (volume_estimator_) {
    case RandomRayVolumeEstimator::NAIVE:
      volume = volume_iteration;
      break;
    case RandomRayVolumeEstimator::SIMULATION_AVERAGED:
      volume = volume_simulation_avg;
      break;
    case RandomRayVolumeEstimator::HYBRID:
      if (source_regions_.external_source_present(sr) ||
          source_regions_.is_small(sr)) {
        volume = volume_iteration;
      } else {
        volume = volume_simulation_avg;
      }
      break;
    default:
      fatal_error("Invalid volume estimator type");
    }

    for (int g = 0; g < negroups_; g++) {
      // There are three scenarios we need to consider:
      if (volume_iteration > 0.0) {
        // 1. If the FSR was hit this iteration, then the new flux is equal to
        // the flat source from the previous iteration plus the contributions
        // from rays passing through the source region (computed during the
        // transport sweep)
        set_flux_to_flux_plus_source(sr, volume, g);
      } else if (volume_simulation_avg > 0.0) {
        // 2. If the FSR was not hit this iteration, but has been hit some
        // previous iteration, then we need to make a choice about what
        // to do. Naively we will usually want to set the flux to be equal
        // to the reduced source. However, in fixed source problems where
        // there is a strong external source present in the cell, and where
        // the cell has a very low cross section, this approximation will
        // cause a huge upward bias in the flux estimate of the cell (in these
        // conditions, the flux estimate can be orders of magnitude too large).
        // Thus, to avoid this bias, if any external source is present
        // in the cell we will use the previous iteration's flux estimate. This
        // injects a small degree of correlation into the simulation, but this
        // is going to be trivial when the miss rate is a few percent or less.
        if (source_regions_.external_source_present(sr) && !adjoint_) {
          set_flux_to_old_flux(sr, g);
        } else {
          set_flux_to_source(sr, g);
        }
      }
    }
  }

  // Return the number of source regions that were hit this iteration
  return n_hits;
}

// Generates new estimate of k_eff based on the differences between this
// iteration's estimate of the scalar flux and the last iteration's estimate.
double FlatSourceDomain::compute_k_eff(double k_eff_old) const
{
  double fission_rate_old = 0;
  double fission_rate_new = 0;

  // Vector for gathering fission source terms for Shannon entropy calculation
  vector<float> p(n_source_regions(), 0.0f);

#pragma omp parallel for reduction(+ : fission_rate_old, fission_rate_new)
  for (int64_t sr = 0; sr < n_source_regions(); sr++) {

    // If simulation averaged volume is zero, don't include this cell
    double volume = source_regions_.volume(sr);
    if (volume == 0.0) {
      continue;
    }

    int material = source_regions_.material(sr);
    if (material == MATERIAL_VOID) {
      continue;
    }

    double sr_fission_source_old = 0;
    double sr_fission_source_new = 0;

    for (int g = 0; g < negroups_; g++) {
      double nu_sigma_f = nu_sigma_f_[material * negroups_ + g];
      sr_fission_source_old +=
        nu_sigma_f * source_regions_.scalar_flux_old(sr, g);
      sr_fission_source_new +=
        nu_sigma_f * source_regions_.scalar_flux_new(sr, g);
    }

    // Compute total fission rates in FSR
    sr_fission_source_old *= volume;
    sr_fission_source_new *= volume;

    // Accumulate totals
    fission_rate_old += sr_fission_source_old;
    fission_rate_new += sr_fission_source_new;

    // Store total fission rate in the FSR for Shannon calculation
    p[sr] = sr_fission_source_new;
  }

  double k_eff_new = k_eff_old * (fission_rate_new / fission_rate_old);

  double H = 0.0;
  // defining an inverse sum for better performance
  double inverse_sum = 1 / fission_rate_new;

#pragma omp parallel for reduction(+ : H)
  for (int64_t sr = 0; sr < n_source_regions(); sr++) {
    // Only if FSR has non-negative and non-zero fission source
    if (p[sr] > 0.0f) {
      // Normalize to total weight of bank sites. p_i for better performance
      float p_i = p[sr] * inverse_sum;
      // Sum values to obtain Shannon entropy.
      H -= p_i * std::log2(p_i);
    }
  }

  // Adds entropy value to shared entropy vector in openmc namespace.
  simulation::entropy.push_back(H);

  return k_eff_new;
}

// This function is responsible for generating a mapping between random
// ray flat source regions (cell instances) and tally bins. The mapping
// takes the form of a "TallyTask" object, which accounts for one single
// score being applied to a single tally. Thus, a single source region
// may have anywhere from zero to many tally tasks associated with it ---
// meaning that the global "tally_task" data structure is in 2D. The outer
// dimension corresponds to the source element (i.e., each entry corresponds
// to a specific energy group within a specific source region), and the
// inner dimension corresponds to the tallying task itself. Mechanically,
// the mapping between FSRs and spatial filters is done by considering
// the location of a single known ray midpoint that passed through the
// FSR. I.e., during transport, the first ray to pass through a given FSR
// will write down its midpoint for use with this function. This is a cheap
// and easy way of mapping FSRs to spatial tally filters, but comes with
// the downside of adding the restriction that spatial tally filters must
// share boundaries with the physical geometry of the simulation (so as
// not to subdivide any FSR). It is acceptable for a spatial tally region
// to contain multiple FSRs, but not the other way around.

// TODO: In future work, it would be preferable to offer a more general
// (but perhaps slightly more expensive) option for handling arbitrary
// spatial tallies that would be allowed to subdivide FSRs.

// Besides generating the mapping structure, this function also keeps track
// of whether or not all flat source regions have been hit yet. This is
// required, as there is no guarantee that all flat source regions will
// be hit every iteration, such that in the first few iterations some FSRs
// may not have a known position within them yet to facilitate mapping to
// spatial tally filters. However, after several iterations, if all FSRs
// have been hit and have had a tally map generated, then this status will
// be passed back to the caller to alert them that this function doesn't
// need to be called for the remainder of the simulation.

void FlatSourceDomain::convert_source_regions_to_tallies()
{
  openmc::simulation::time_tallies.start();

  // Tracks if we've generated a mapping yet for all source regions.
  bool all_source_regions_mapped = true;

// Attempt to generate mapping for all source regions
#pragma omp parallel for
  for (int64_t sr = 0; sr < n_source_regions(); sr++) {

    // If this source region has not been hit by a ray yet, then
    // we aren't going to be able to map it, so skip it.
    if (!source_regions_.position_recorded(sr)) {
      all_source_regions_mapped = false;
      continue;
    }

    // A particle located at the recorded midpoint of a ray
    // crossing through this source region is used to estabilish
    // the spatial location of the source region
    Particle p;
    p.r() = source_regions_.position(sr);
    p.r_last() = source_regions_.position(sr);
    p.u() = {1.0, 0.0, 0.0};
    bool found = exhaustive_find_cell(p);

    // Loop over energy groups (so as to support energy filters)
    for (int g = 0; g < negroups_; g++) {

      // Set particle to the current energy
      p.g() = g;
      p.g_last() = g;
      p.E() = data::mg.energy_bin_avg_[p.g()];
      p.E_last() = p.E();

      int64_t source_element = sr * negroups_ + g;

      // If this task has already been populated, we don't need to do
      // it again.
      if (source_regions_.tally_task(sr, g).size() > 0) {
        continue;
      }

      // Loop over all active tallies. This logic is essentially identical
      // to what happens when scanning for applicable tallies during
      // MC transport.
      for (auto i_tally : model::active_tallies) {
        Tally& tally {*model::tallies[i_tally]};

        // Initialize an iterator over valid filter bin combinations.
        // If there are no valid combinations, use a continue statement
        // to ensure we skip the assume_separate break below.
        auto filter_iter = FilterBinIter(tally, p);
        auto end = FilterBinIter(tally, true, &p.filter_matches());
        if (filter_iter == end)
          continue;

        // Loop over filter bins.
        for (; filter_iter != end; ++filter_iter) {
          auto filter_index = filter_iter.index_;
          auto filter_weight = filter_iter.weight_;

          // Loop over scores
          for (int score = 0; score < tally.scores_.size(); score++) {
            auto score_bin = tally.scores_[score];
            // If a valid tally, filter, and score combination has been found,
            // then add it to the list of tally tasks for this source element.
            TallyTask task(i_tally, filter_index, score, score_bin);
            source_regions_.tally_task(sr, g).push_back(task);

            // Also add this task to the list of volume tasks for this source
            // region.
            source_regions_.volume_task(sr).insert(task);
          }
        }
      }
      // Reset all the filter matches for the next tally event.
      for (auto& match : p.filter_matches())
        match.bins_present_ = false;
    }
  }
  openmc::simulation::time_tallies.stop();

  mapped_all_tallies_ = all_source_regions_mapped;
}

// Set the volume accumulators to zero for all tallies
void FlatSourceDomain::reset_tally_volumes()
{
  if (volume_normalized_flux_tallies_) {
#pragma omp parallel for
    for (int i = 0; i < tally_volumes_.size(); i++) {
      auto& tensor = tally_volumes_[i];
      tensor.fill(0.0); // Set all elements of the tensor to 0.0
    }
  }
}

// In fixed source mode, due to the way that volumetric fixed sources are
// converted and applied as volumetric sources in one or more source regions,
// we need to perform an additional normalization step to ensure that the
// reported scalar fluxes are in units per source neutron. This allows for
// direct comparison of reported tallies to Monte Carlo flux results.
// This factor needs to be computed at each iteration, as it is based on the
// volume estimate of each FSR, which improves over the course of the
// simulation
double FlatSourceDomain::compute_fixed_source_normalization_factor() const
{
  // If we are not in fixed source mode, then there are no external sources
  // so no normalization is needed.
  if (settings::run_mode != RunMode::FIXED_SOURCE || adjoint_) {
    return 1.0;
  }

  // Step 1 is to sum over all source regions and energy groups to get the
  // total external source strength in the simulation.
  double simulation_external_source_strength = 0.0;
#pragma omp parallel for reduction(+ : simulation_external_source_strength)
  for (int64_t sr = 0; sr < n_source_regions(); sr++) {
    int material = source_regions_.material(sr);
    double volume = source_regions_.volume(sr) * simulation_volume_;
    for (int g = 0; g < negroups_; g++) {
      // For non-void regions, we store the external source pre-divided by
      // sigma_t. We need to multiply non-void regions back up by sigma_t
      // to get the total source strength in the expected units.
      double sigma_t = 1.0;
      if (material != MATERIAL_VOID) {
        sigma_t = sigma_t_[material * negroups_ + g];
      }
      simulation_external_source_strength +=
        source_regions_.external_source(sr, g) * sigma_t * volume;
    }
  }

  // Step 2 is to determine the total user-specified external source strength
  double user_external_source_strength = 0.0;
  for (auto& ext_source : model::external_sources) {
    user_external_source_strength += ext_source->strength();
  }

  // The correction factor is the ratio of the user-specified external source
  // strength to the simulation external source strength.
  double source_normalization_factor =
    user_external_source_strength / simulation_external_source_strength;

  return source_normalization_factor;
}

// Tallying in random ray is not done directly during transport, rather,
// it is done only once after each power iteration. This is made possible
// by way of a mapping data structure that relates spatial source regions
// (FSRs) to tally/filter/score combinations. The mechanism by which the
// mapping is done (and the limitations incurred) is documented in the
// "convert_source_regions_to_tallies()" function comments above. The present
// tally function simply traverses the mapping data structure and executes
// the scoring operations to OpenMC's native tally result arrays.

void FlatSourceDomain::random_ray_tally()
{
  openmc::simulation::time_tallies.start();

  // Reset our tally volumes to zero
  reset_tally_volumes();

  double source_normalization_factor =
    compute_fixed_source_normalization_factor();

// We loop over all source regions and energy groups. For each
// element, we check if there are any scores needed and apply
// them.
#pragma omp parallel for
  for (int64_t sr = 0; sr < n_source_regions(); sr++) {
    // The fsr.volume_ is the unitless fractional simulation averaged volume
    // (i.e., it is the FSR's fraction of the overall simulation volume). The
    // simulation_volume_ is the total 3D physical volume in cm^3 of the
    // entire global simulation domain (as defined by the ray source box).
    // Thus, the FSR's true 3D spatial volume in cm^3 is found by multiplying
    // its fraction of the total volume by the total volume. Not important in
    // eigenvalue solves, but useful in fixed source solves for returning the
    // flux shape with a magnitude that makes sense relative to the fixed
    // source strength.
    double volume = source_regions_.volume(sr) * simulation_volume_;

    double material = source_regions_.material(sr);
    for (int g = 0; g < negroups_; g++) {
      double flux =
        source_regions_.scalar_flux_new(sr, g) * source_normalization_factor;

      // Determine numerical score value
      for (auto& task : source_regions_.tally_task(sr, g)) {
        double score = 0.0;
        switch (task.score_type) {

        case SCORE_FLUX:
          score = flux * volume;
          break;

        case SCORE_TOTAL:
          if (material != MATERIAL_VOID) {
            score = flux * volume * sigma_t_[material * negroups_ + g];
          }
          break;

        case SCORE_FISSION:
          if (material != MATERIAL_VOID) {
            score = flux * volume * sigma_f_[material * negroups_ + g];
          }
          break;

        case SCORE_NU_FISSION:
          if (material != MATERIAL_VOID) {
            score = flux * volume * nu_sigma_f_[material * negroups_ + g];
          }
          break;

        case SCORE_EVENTS:
          score = 1.0;
          break;

        default:
          fatal_error("Invalid score specified in tallies.xml. Only flux, "
                      "total, fission, nu-fission, and events are supported in "
                      "random ray mode.");
          break;
        }

        // Apply score to the appropriate tally bin
        Tally& tally {*model::tallies[task.tally_idx]};
#pragma omp atomic
        tally.results_(task.filter_idx, task.score_idx, TallyResult::VALUE) +=
          score;
      }
    }

    // For flux tallies, the total volume of the spatial region is needed
    // for normalizing the flux. We store this volume in a separate tensor.
    // We only contribute to each volume tally bin once per FSR.
    if (volume_normalized_flux_tallies_) {
      for (const auto& task : source_regions_.volume_task(sr)) {
        if (task.score_type == SCORE_FLUX) {
#pragma omp atomic
          tally_volumes_[task.tally_idx](task.filter_idx, task.score_idx) +=
            volume;
        }
      }
    }
  } // end FSR loop

  // Normalize any flux scores by the total volume of the FSRs scoring to that
  // bin. To do this, we loop over all tallies, and then all filter bins,
  // and then scores. For each score, we check the tally data structure to
  // see what index that score corresponds to. If that score is a flux score,
  // then we divide it by volume.
  if (volume_normalized_flux_tallies_) {
    for (int i = 0; i < model::tallies.size(); i++) {
      Tally& tally {*model::tallies[i]};
#pragma omp parallel for
      for (int bin = 0; bin < tally.n_filter_bins(); bin++) {
        for (int score_idx = 0; score_idx < tally.n_scores(); score_idx++) {
          auto score_type = tally.scores_[score_idx];
          if (score_type == SCORE_FLUX) {
            double vol = tally_volumes_[i](bin, score_idx);
            if (vol > 0.0) {
              tally.results_(bin, score_idx, TallyResult::VALUE) /= vol;
            }
          }
        }
      }
    }
  }

  openmc::simulation::time_tallies.stop();
}

double FlatSourceDomain::evaluate_flux_at_point(
  Position r, int64_t sr, int g) const
{
  return source_regions_.scalar_flux_final(sr, g) /
         (settings::n_batches - settings::n_inactive);
}

// Outputs all basic material, FSR ID, multigroup flux, and
// fission source data to .vtk file that can be directly
// loaded and displayed by Paraview. Note that .vtk binary
// files require big endian byte ordering, so endianness
// is checked and flipped if necessary.
void FlatSourceDomain::output_to_vtk() const
{
  // Rename .h5 plot filename(s) to .vtk filenames
  for (int p = 0; p < model::plots.size(); p++) {
    PlottableInterface* plot = model::plots[p].get();
    plot->path_plot() =
      plot->path_plot().substr(0, plot->path_plot().find_last_of('.')) + ".vtk";
  }

  // Print header information
  print_plot();

  // Outer loop over plots
  for (int p = 0; p < model::plots.size(); p++) {

    // Get handle to OpenMC plot object and extract params
    Plot* openmc_plot = dynamic_cast<Plot*>(model::plots[p].get());

    // Random ray plots only support voxel plots
    if (!openmc_plot) {
      warning(fmt::format("Plot {} is invalid plot type -- only voxel plotting "
                          "is allowed in random ray mode.",
        p));
      continue;
    } else if (openmc_plot->type_ != Plot::PlotType::voxel) {
      warning(fmt::format("Plot {} is invalid plot type -- only voxel plotting "
                          "is allowed in random ray mode.",
        p));
      continue;
    }

    int Nx = openmc_plot->pixels_[0];
    int Ny = openmc_plot->pixels_[1];
    int Nz = openmc_plot->pixels_[2];
    Position origin = openmc_plot->origin_;
    Position width = openmc_plot->width_;
    Position ll = origin - width / 2.0;
    double x_delta = width.x / Nx;
    double y_delta = width.y / Ny;
    double z_delta = width.z / Nz;
    std::string filename = openmc_plot->path_plot();

    // Perform sanity checks on file size
    uint64_t bytes = Nx * Ny * Nz * (negroups_ + 1 + 1 + 1) * sizeof(float);
    write_message(5, "Processing plot {}: {}... (Estimated size is {} MB)",
      openmc_plot->id(), filename, bytes / 1.0e6);
    if (bytes / 1.0e9 > 1.0) {
      warning("Voxel plot specification is very large (>1 GB). Plotting may be "
              "slow.");
    } else if (bytes / 1.0e9 > 100.0) {
      fatal_error("Voxel plot specification is too large (>100 GB). Exiting.");
    }

    // Relate voxel spatial locations to random ray source regions
    vector<int> voxel_indices(Nx * Ny * Nz);
    vector<Position> voxel_positions(Nx * Ny * Nz);
    vector<double> weight_windows(Nx * Ny * Nz);
    float min_weight = 1e20;
#pragma omp parallel for collapse(3) reduction(min : min_weight)
    for (int z = 0; z < Nz; z++) {
      for (int y = 0; y < Ny; y++) {
        for (int x = 0; x < Nx; x++) {
          Position sample;
          sample.z = ll.z + z_delta / 2.0 + z * z_delta;
          sample.y = ll.y + y_delta / 2.0 + y * y_delta;
          sample.x = ll.x + x_delta / 2.0 + x * x_delta;
          Particle p;
          p.r() = sample;
          p.r_last() = sample;
          p.E() = 1.0;
          p.E_last() = 1.0;
          p.u() = {1.0, 0.0, 0.0};

          bool found = exhaustive_find_cell(p);
          if (!found) {
            voxel_indices[z * Ny * Nx + y * Nx + x] = -1;
            voxel_positions[z * Ny * Nx + y * Nx + x] = sample;
            weight_windows[z * Ny * Nx + y * Nx + x] = 0.0;
            continue;
          }

          int i_cell = p.lowest_coord().cell;
          int64_t sr = source_region_offsets_[i_cell] + p.cell_instance();
          if (RandomRay::mesh_subdivision_enabled_) {
            int mesh_idx = base_source_regions_.mesh(sr);
            int mesh_bin;
            if (mesh_idx == C_NONE) {
              mesh_bin = 0;
            } else {
              mesh_bin = model::meshes[mesh_idx]->get_bin(p.r());
            }
            SourceRegionKey sr_key {sr, mesh_bin};
            auto it = source_region_map_.find(sr_key);
            if (it != source_region_map_.end()) {
              sr = it->second;
            } else {
              sr = -1;
            }
          }

          voxel_indices[z * Ny * Nx + y * Nx + x] = sr;
          voxel_positions[z * Ny * Nx + y * Nx + x] = sample;

          if (variance_reduction::weight_windows.size() == 1) {
            WeightWindow ww =
              variance_reduction::weight_windows[0]->get_weight_window(p);
            float weight = ww.lower_weight;
            weight_windows[z * Ny * Nx + y * Nx + x] = weight;
            if (weight < min_weight)
              min_weight = weight;
          }
        }
      }
    }

    double source_normalization_factor =
      compute_fixed_source_normalization_factor();

    // Open file for writing
    std::FILE* plot = std::fopen(filename.c_str(), "wb");

    // Write vtk metadata
    std::fprintf(plot, "# vtk DataFile Version 2.0\n");
    std::fprintf(plot, "Dataset File\n");
    std::fprintf(plot, "BINARY\n");
    std::fprintf(plot, "DATASET STRUCTURED_POINTS\n");
    std::fprintf(plot, "DIMENSIONS %d %d %d\n", Nx, Ny, Nz);
    std::fprintf(plot, "ORIGIN %lf %lf %lf\n", ll.x, ll.y, ll.z);
    std::fprintf(plot, "SPACING %lf %lf %lf\n", x_delta, y_delta, z_delta);
    std::fprintf(plot, "POINT_DATA %d\n", Nx * Ny * Nz);

    int64_t num_neg = 0;
    int64_t num_samples = 0;
    float min_flux = 0.0;
    float max_flux = -1.0e20;
    // Plot multigroup flux data
    for (int g = 0; g < negroups_; g++) {
      std::fprintf(plot, "SCALARS flux_group_%d float\n", g);
      std::fprintf(plot, "LOOKUP_TABLE default\n");
      for (int i = 0; i < Nx * Ny * Nz; i++) {
        int64_t fsr = voxel_indices[i];
        int64_t source_element = fsr * negroups_ + g;
        float flux = 0;
        if (fsr >= 0) {
          flux = evaluate_flux_at_point(voxel_positions[i], fsr, g);
          if (flux < 0.0)
            flux = FlatSourceDomain::evaluate_flux_at_point(
              voxel_positions[i], fsr, g);
        }
        if (flux < 0.0) {
          num_neg++;
          if (flux < min_flux) {
            min_flux = flux;
          }
        }
        if (flux > max_flux)
          max_flux = flux;
        num_samples++;
        flux = convert_to_big_endian<float>(flux);
        std::fwrite(&flux, sizeof(float), 1, plot);
      }
    }

    // Slightly negative fluxes can be normal when sampling corners of linear
    // source regions. However, very common and high magnitude negative fluxes
    // may indicate numerical instability.
    if (num_neg > 0) {
      warning(fmt::format("{} plot samples ({:.4f}%) contained negative fluxes "
                          "(minumum found = {:.2e} maximum_found = {:.2e})",
        num_neg, (100.0 * num_neg) / num_samples, min_flux, max_flux));
    }

    // Plot FSRs
    std::fprintf(plot, "SCALARS FSRs float\n");
    std::fprintf(plot, "LOOKUP_TABLE default\n");
    for (int fsr : voxel_indices) {
      float value = future_prn(10, fsr);
      value = convert_to_big_endian<float>(value);
      std::fwrite(&value, sizeof(float), 1, plot);
    }

    // Plot Materials
    std::fprintf(plot, "SCALARS Materials int\n");
    std::fprintf(plot, "LOOKUP_TABLE default\n");
    for (int fsr : voxel_indices) {
      int mat = -1;
      if (fsr >= 0)
        mat = source_regions_.material(fsr);
      mat = convert_to_big_endian<int>(mat);
      std::fwrite(&mat, sizeof(int), 1, plot);
    }

    // Plot fission source
    if (settings::run_mode == RunMode::EIGENVALUE) {
      std::fprintf(plot, "SCALARS total_fission_source float\n");
      std::fprintf(plot, "LOOKUP_TABLE default\n");
      for (int i = 0; i < Nx * Ny * Nz; i++) {
        int64_t fsr = voxel_indices[i];
        float total_fission = 0.0;
        if (fsr >= 0) {
          int mat = source_regions_.material(fsr);
          if (mat != MATERIAL_VOID) {
            for (int g = 0; g < negroups_; g++) {
              int64_t source_element = fsr * negroups_ + g;
              float flux = evaluate_flux_at_point(voxel_positions[i], fsr, g);
              double sigma_f = sigma_f_[mat * negroups_ + g];
              total_fission += sigma_f * flux;
            }
          }
        }
        total_fission = convert_to_big_endian<float>(total_fission);
        std::fwrite(&total_fission, sizeof(float), 1, plot);
      }
    } else {
      std::fprintf(plot, "SCALARS external_source float\n");
      std::fprintf(plot, "LOOKUP_TABLE default\n");
      for (int i = 0; i < Nx * Ny * Nz; i++) {
        int64_t fsr = voxel_indices[i];
        float total_external = 0.0f;
        if (fsr >= 0) {
          for (int g = 0; g < negroups_; g++) {
            total_external += source_regions_.external_source(fsr, g);
          }
        }
        total_external = convert_to_big_endian<float>(total_external);
        std::fwrite(&total_external, sizeof(float), 1, plot);
      }
    }

    // Plot weight window data
    if (variance_reduction::weight_windows.size() == 1) {
      std::fprintf(plot, "SCALARS weight_window_lower float\n");
      std::fprintf(plot, "LOOKUP_TABLE default\n");
      for (int i = 0; i < Nx * Ny * Nz; i++) {
        float weight = weight_windows[i];
        if (weight == 0.0)
          weight = min_weight;
        weight = convert_to_big_endian<float>(weight);
        std::fwrite(&weight, sizeof(float), 1, plot);
      }
    }

    std::fclose(plot);
  }
}

void FlatSourceDomain::apply_external_source_to_source_region(
  Discrete* discrete, double strength_factor, SourceRegionHandle& srh)
{
  srh.external_source_present() = 1;

  const auto& discrete_energies = discrete->x();
  const auto& discrete_probs = discrete->prob();

  for (int i = 0; i < discrete_energies.size(); i++) {
    int g = data::mg.get_group_index(discrete_energies[i]);
    srh.external_source(g) += discrete_probs[i] * strength_factor;
  }
}

void FlatSourceDomain::apply_external_source_to_cell_instances(int32_t i_cell,
  Discrete* discrete, double strength_factor, int target_material_id,
  const vector<int32_t>& instances)
{
  Cell& cell = *model::cells[i_cell];

  if (cell.type_ != Fill::MATERIAL)
    return;

  for (int j : instances) {
    int cell_material_idx = cell.material(j);
    int cell_material_id;
    if (cell_material_idx == MATERIAL_VOID) {
      cell_material_id = MATERIAL_VOID;
    } else {
      cell_material_id = model::materials[cell_material_idx]->id();
    }
    if (target_material_id == C_NONE ||
        cell_material_id == target_material_id) {
      int64_t source_region = source_region_offsets_[i_cell] + j;
      SourceRegionHandle srh =
        source_regions_.get_source_region_handle(source_region);
      apply_external_source_to_source_region(discrete, strength_factor, srh);
    }
  }
}

void FlatSourceDomain::apply_external_source_to_cell_and_children(
  int32_t i_cell, Discrete* discrete, double strength_factor,
  int32_t target_material_id)
{
  Cell& cell = *model::cells[i_cell];

  if (cell.type_ == Fill::MATERIAL) {
    vector<int> instances(cell.n_instances_);
    std::iota(instances.begin(), instances.end(), 0);
    apply_external_source_to_cell_instances(
      i_cell, discrete, strength_factor, target_material_id, instances);
  } else if (target_material_id == C_NONE) {
    std::unordered_map<int32_t, vector<int32_t>> cell_instance_list =
      cell.get_contained_cells(0, nullptr);
    for (const auto& pair : cell_instance_list) {
      int32_t i_child_cell = pair.first;
      apply_external_source_to_cell_instances(i_child_cell, discrete,
        strength_factor, target_material_id, pair.second);
    }
  }
}

void FlatSourceDomain::count_external_source_regions()
{
<<<<<<< HEAD
  int64_t temp_n_external_source_regions {0};
#pragma omp parallel for reduction(+ : temp_n_external_source_regions)
  for (int sr = 0; sr < n_source_regions_; sr++) {
    float total = 0.f;
    for (int e = 0; e < negroups_; e++) {
      int64_t se = sr * negroups_ + e;
      total += external_source_[se];
    }
    if (total != 0.f) {
      temp_n_external_source_regions++;
=======
  n_external_source_regions_ = 0;
#pragma omp parallel for reduction(+ : n_external_source_regions_)
  for (int64_t sr = 0; sr < n_source_regions(); sr++) {
    if (source_regions_.external_source_present(sr)) {
      n_external_source_regions_++;
>>>>>>> 820648da
    }
  }
  n_external_source_regions_ = temp_n_external_source_regions;
}

void FlatSourceDomain::convert_external_sources()
{
  // Loop over external sources
  for (int es = 0; es < model::external_sources.size(); es++) {

    // Extract source information
    Source* s = model::external_sources[es].get();
    IndependentSource* is = dynamic_cast<IndependentSource*>(s);
    Discrete* energy = dynamic_cast<Discrete*>(is->energy());
    const std::unordered_set<int32_t>& domain_ids = is->domain_ids();
    double strength_factor = is->strength();

    // If there is no domain constraint specified, then this must be a point
    // source. In this case, we need to find the source region that contains the
    // point source and apply or relate it to the external source.
    if (is->domain_ids().size() == 0) {

      // Extract the point source coordinate and find the base source region at
      // that point
      auto sp = dynamic_cast<SpatialPoint*>(is->space());
      GeometryState gs;
      gs.r() = sp->r();
      gs.r_last() = sp->r();
      gs.u() = {1.0, 0.0, 0.0};
      bool found = exhaustive_find_cell(gs);
      if (!found) {
        fatal_error(fmt::format("Could not find cell containing external "
                                "point source at {}",
          sp->r()));
      }
      int i_cell = gs.lowest_coord().cell;
      int64_t sr = source_region_offsets_[i_cell] + gs.cell_instance();

      if (RandomRay::mesh_subdivision_enabled_) {
        // If mesh subdivision is enabled, we need to determine which subdivided
        // mesh bin the point source coordinate is in as well
        int mesh_idx = source_regions_.mesh(sr);
        int mesh_bin;
        if (mesh_idx == C_NONE) {
          mesh_bin = 0;
        } else {
          mesh_bin = model::meshes[mesh_idx]->get_bin(gs.r());
        }
        // With the source region and mesh bin known, we can use the
        // accompanying SourceRegionKey as a key into a map that stores the
        // corresponding external source index for the point source. Notably, we
        // do not actually apply the external source to any source regions here,
        // as if mesh subdivision is enabled, they haven't actually been
        // discovered & initilized yet. When discovered, they will read from the
        // point_source_map to determine if there are any point source terms
        // that should be applied.
        SourceRegionKey key {sr, mesh_bin};
        point_source_map_[key] = es;
      } else {
        // If we are not using mesh subdivision, we can apply the external
        // source directly to the source region as we do for volumetric domain
        // constraint sources.
        SourceRegionHandle srh = source_regions_.get_source_region_handle(sr);
        apply_external_source_to_source_region(energy, strength_factor, srh);
      }

    } else {
      // If not a point source, then use the volumetric domain constraints to
      // determine which source regions to apply the external source to.
      if (is->domain_type() == Source::DomainType::MATERIAL) {
        for (int32_t material_id : domain_ids) {
          for (int i_cell = 0; i_cell < model::cells.size(); i_cell++) {
            apply_external_source_to_cell_and_children(
              i_cell, energy, strength_factor, material_id);
          }
        }
      } else if (is->domain_type() == Source::DomainType::CELL) {
        for (int32_t cell_id : domain_ids) {
          int32_t i_cell = model::cell_map[cell_id];
          apply_external_source_to_cell_and_children(
            i_cell, energy, strength_factor, C_NONE);
        }
      } else if (is->domain_type() == Source::DomainType::UNIVERSE) {
        for (int32_t universe_id : domain_ids) {
          int32_t i_universe = model::universe_map[universe_id];
          Universe& universe = *model::universes[i_universe];
          for (int32_t i_cell : universe.cells_) {
            apply_external_source_to_cell_and_children(
              i_cell, energy, strength_factor, C_NONE);
          }
        }
      }
    }
  } // End loop over external sources

// Divide the fixed source term by sigma t (to save time when applying each
// iteration)
#pragma omp parallel for
  for (int64_t sr = 0; sr < n_source_regions(); sr++) {
    int material = source_regions_.material(sr);
    if (material == MATERIAL_VOID) {
      continue;
    }
    for (int g = 0; g < negroups_; g++) {
      double sigma_t = sigma_t_[material * negroups_ + g];
      source_regions_.external_source(sr, g) /= sigma_t;
    }
  }
}

void FlatSourceDomain::flux_swap()
{
  source_regions_.flux_swap();
}

void FlatSourceDomain::flatten_xs()
{
  // Temperature and angle indices, if using multiple temperature
  // data sets and/or anisotropic data sets.
  // TODO: Currently assumes we are only using single temp/single angle data.
  const int t = 0;
  const int a = 0;

  n_materials_ = data::mg.macro_xs_.size();
  for (auto& m : data::mg.macro_xs_) {
    for (int g_out = 0; g_out < negroups_; g_out++) {
      if (m.exists_in_model) {
        double sigma_t =
          m.get_xs(MgxsType::TOTAL, g_out, NULL, NULL, NULL, t, a);
        sigma_t_.push_back(sigma_t);

        double nu_Sigma_f =
          m.get_xs(MgxsType::NU_FISSION, g_out, NULL, NULL, NULL, t, a);
        nu_sigma_f_.push_back(nu_Sigma_f);

        double sigma_f =
          m.get_xs(MgxsType::FISSION, g_out, NULL, NULL, NULL, t, a);
        sigma_f_.push_back(sigma_f);

        double chi =
          m.get_xs(MgxsType::CHI_PROMPT, g_out, &g_out, NULL, NULL, t, a);
        chi_.push_back(chi);

        for (int g_in = 0; g_in < negroups_; g_in++) {
          double sigma_s =
            m.get_xs(MgxsType::NU_SCATTER, g_in, &g_out, NULL, NULL, t, a);
          sigma_s_.push_back(sigma_s);
          // For transport corrected XS data, diagonal elements may be negative.
          // In this case, set a flag to enable transport stabilization for the
          // simulation.
          if (g_out == g_in && sigma_s < 0.0)
            is_transport_stabilization_needed_ = true;
        }
      } else {
        sigma_t_.push_back(0);
        nu_sigma_f_.push_back(0);
        sigma_f_.push_back(0);
        chi_.push_back(0);
        for (int g_in = 0; g_in < negroups_; g_in++) {
          sigma_s_.push_back(0);
        }
      }
    }
  }
}

void FlatSourceDomain::set_adjoint_sources(const vector<double>& forward_flux)
{
  // Set the external source to 1/forward_flux. If the forward flux is negative
  // or zero, set the adjoint source to zero, as this is likely a very small
  // source region that we don't need to bother trying to vector particles
  // towards. Flux negativity in random ray is not related to the flux being
  // small in magnitude, but rather due to the source region being physically
  // small in volume and thus having a noisy flux estimate.
#pragma omp parallel for
  for (int64_t sr = 0; sr < n_source_regions(); sr++) {
    for (int g = 0; g < negroups_; g++) {
      double flux = forward_flux[sr * negroups_ + g];
      if (flux <= 0.0) {
        source_regions_.external_source(sr, g) = 0.0;
      } else {
        source_regions_.external_source(sr, g) = 1.0 / flux;
      }
      if (flux > 0.0) {
        source_regions_.external_source_present(sr) = 1;
      }
    }
  }

  // Divide the fixed source term by sigma t (to save time when applying each
  // iteration)
#pragma omp parallel for
  for (int64_t sr = 0; sr < n_source_regions(); sr++) {
    int material = source_regions_.material(sr);
    if (material == MATERIAL_VOID) {
      continue;
    }
    for (int g = 0; g < negroups_; g++) {
      double sigma_t = sigma_t_[material * negroups_ + g];
      source_regions_.external_source(sr, g) /= sigma_t;
    }
  }
}

void FlatSourceDomain::transpose_scattering_matrix()
{
  // Transpose the inner two dimensions for each material
  for (int m = 0; m < n_materials_; ++m) {
    int material_offset = m * negroups_ * negroups_;
    for (int i = 0; i < negroups_; ++i) {
      for (int j = i + 1; j < negroups_; ++j) {
        // Calculate indices of the elements to swap
        int idx1 = material_offset + i * negroups_ + j;
        int idx2 = material_offset + j * negroups_ + i;

        // Swap the elements to transpose the matrix
        std::swap(sigma_s_[idx1], sigma_s_[idx2]);
      }
    }
  }
}

void FlatSourceDomain::serialize_final_fluxes(vector<double>& flux)
{
  // Ensure array is correct size
  flux.resize(n_source_regions() * negroups_);
// Serialize the final fluxes for output
#pragma omp parallel for
  for (int64_t se = 0; se < n_source_elements(); se++) {
    flux[se] = source_regions_.scalar_flux_final(se);
  }
}

void FlatSourceDomain::apply_mesh_to_cell_instances(int32_t i_cell,
  int32_t mesh_idx, int target_material_id, const vector<int32_t>& instances,
  bool is_target_void)
{
  Cell& cell = *model::cells[i_cell];
  if (cell.type_ != Fill::MATERIAL)
    return;
  for (int32_t j : instances) {
    int cell_material_idx = cell.material(j);
    int cell_material_id = (cell_material_idx == C_NONE)
                             ? C_NONE
                             : model::materials[cell_material_idx]->id();

    if ((target_material_id == C_NONE && !is_target_void) ||
        cell_material_id == target_material_id) {
      int64_t sr = source_region_offsets_[i_cell] + j;
      if (source_regions_.mesh(sr) != C_NONE) {
        // print out the source region that is broken:
        fatal_error(fmt::format("Source region {} already has mesh idx {} "
                                "applied, but trying to apply mesh idx {}",
          sr, source_regions_.mesh(sr), mesh_idx));
      }
      source_regions_.mesh(sr) = mesh_idx;
    }
  }
}

void FlatSourceDomain::apply_mesh_to_cell_and_children(int32_t i_cell,
  int32_t mesh_idx, int32_t target_material_id, bool is_target_void)
{
  Cell& cell = *model::cells[i_cell];

  if (cell.type_ == Fill::MATERIAL) {
    vector<int> instances(cell.n_instances_);
    std::iota(instances.begin(), instances.end(), 0);
    apply_mesh_to_cell_instances(
      i_cell, mesh_idx, target_material_id, instances, is_target_void);
  } else if (target_material_id == C_NONE && !is_target_void) {
    for (int j = 0; j < cell.n_instances_; j++) {
      std::unordered_map<int32_t, vector<int32_t>> cell_instance_list =
        cell.get_contained_cells(j, nullptr);
      for (const auto& pair : cell_instance_list) {
        int32_t i_child_cell = pair.first;
        apply_mesh_to_cell_instances(i_child_cell, mesh_idx, target_material_id,
          pair.second, is_target_void);
      }
    }
  }
}

void FlatSourceDomain::apply_meshes()
{
  // Skip if there are no mappings between mesh IDs and domains
  if (mesh_domain_map_.empty())
    return;

  // Loop over meshes
  for (int mesh_idx = 0; mesh_idx < model::meshes.size(); mesh_idx++) {
    Mesh* mesh = model::meshes[mesh_idx].get();
    int mesh_id = mesh->id();

    // Skip if mesh id is not present in the map
    if (mesh_domain_map_.find(mesh_id) == mesh_domain_map_.end())
      continue;

    // Loop over domains associated with the mesh
    for (auto& domain : mesh_domain_map_[mesh_id]) {
      Source::DomainType domain_type = domain.first;
      int domain_id = domain.second;

      if (domain_type == Source::DomainType::MATERIAL) {
        for (int i_cell = 0; i_cell < model::cells.size(); i_cell++) {
          if (domain_id == C_NONE) {
            apply_mesh_to_cell_and_children(i_cell, mesh_idx, domain_id, true);
          } else {
            apply_mesh_to_cell_and_children(i_cell, mesh_idx, domain_id, false);
          }
        }
      } else if (domain_type == Source::DomainType::CELL) {
        int32_t i_cell = model::cell_map[domain_id];
        apply_mesh_to_cell_and_children(i_cell, mesh_idx, C_NONE, false);
      } else if (domain_type == Source::DomainType::UNIVERSE) {
        int32_t i_universe = model::universe_map[domain_id];
        Universe& universe = *model::universes[i_universe];
        for (int32_t i_cell : universe.cells_) {
          apply_mesh_to_cell_and_children(i_cell, mesh_idx, C_NONE, false);
        }
      }
    }
  }
}

void FlatSourceDomain::prepare_base_source_regions()
{
  std::swap(source_regions_, base_source_regions_);
  source_regions_.negroups() = base_source_regions_.negroups();
  source_regions_.is_linear() = base_source_regions_.is_linear();
}

SourceRegionHandle FlatSourceDomain::get_subdivided_source_region_handle(
  int64_t sr, int mesh_bin, Position r, double dist, Direction u)
{
  SourceRegionKey sr_key {sr, mesh_bin};

  // Case 1: Check if the source region key is already present in the permanent
  // map. This is the most common condition, as any source region visited in a
  // previous power iteration will already be present in the permanent map. If
  // the source region key is found, we translate the key into a specific 1D
  // source region index and return a handle its position in the
  // source_regions_ vector.
  auto it = source_region_map_.find(sr_key);
  if (it != source_region_map_.end()) {
    int64_t sr = it->second;
    return source_regions_.get_source_region_handle(sr);
  }

  // Case 2: Check if the source region key is present in the temporary (thread
  // safe) map. This is a common occurrence in the first power iteration when
  // the source region has already been visited already by some other ray. We
  // begin by locking the temporary map before any operations are performed. The
  // lock is not global over the full data structure -- it will be dependent on
  // which key is used.
  discovered_source_regions_.lock(sr_key);

  // If the key is found in the temporary map, then we return a handle to the
  // source region that is stored in the temporary map.
  if (discovered_source_regions_.contains(sr_key)) {
    SourceRegionHandle handle {discovered_source_regions_[sr_key]};
    discovered_source_regions_.unlock(sr_key);
    return handle;
  }

  // Case 3: The source region key is not present anywhere, but it is only due
  // to floating point artifacts. These artifacts occur when the overlaid mesh
  // overlaps with actual geometry surfaces. In these cases, roundoff error may
  // result in the ray tracer detecting an additional (very short) segment
  // though a mesh bin that is actually past the physical source region
  // boundary. This is a result of the the multi-level ray tracing treatment in
  // OpenMC, which depending on the number of universes in the hierarchy etc can
  // result in the wrong surface being selected as the nearest. This can happen
  // in a lattice when there are two directions that both are very close in
  // distance, within the tolerance of FP_REL_PRECISION, and the are thus
  // treated as being equivalent so alternative logic is used. However, when we
  // go and ray trace on this with the mesh tracer we may go past the surface
  // bounding the current source region.
  //
  // To filter out this case, before we create the new source region, we double
  // check that the actual starting point of this segment (r) is still in the
  // same geometry source region that we started in. If an artifact is detected,
  // we discard the segment (and attenuation through it) as it is not really a
  // valid source region and will have only an infinitessimally small cell
  // combined with the mesh bin. Thankfully, this is a fairly rare condition,
  // and only triggers for very short ray lengths. It can be fixed by decreasing
  // the value of FP_REL_PRECISION in constants.h, but this may have unknown
  // consequences for the general ray tracer, so for now we do the below sanity
  // checks before generating phantom source regions. A significant extra cost
  // is incurred in instantiating the GeometryState object and doing a cell
  // lookup, but again, this is going to be an extremely rare thing to check
  // after the first power iteration has completed.

  // Sanity check on source region id
  GeometryState gs;
  gs.r() = r + TINY_BIT * u;
  gs.u() = {1.0, 0.0, 0.0};
  exhaustive_find_cell(gs);
  int gs_i_cell = gs.lowest_coord().cell;
  int64_t sr_found = source_region_offsets_[gs_i_cell] + gs.cell_instance();
  if (sr_found != sr) {
    discovered_source_regions_.unlock(sr_key);
    SourceRegionHandle handle;
    handle.is_numerical_fp_artifact_ = true;
    return handle;
  }

  // Sanity check on mesh bin
  int mesh_idx = base_source_regions_.mesh(sr);
  if (mesh_idx == C_NONE) {
    if (mesh_bin != 0) {
      discovered_source_regions_.unlock(sr_key);
      SourceRegionHandle handle;
      handle.is_numerical_fp_artifact_ = true;
      return handle;
    }
  } else {
    Mesh* mesh = model::meshes[mesh_idx].get();
    int bin_found = mesh->get_bin(r + TINY_BIT * u);
    if (bin_found != mesh_bin) {
      discovered_source_regions_.unlock(sr_key);
      SourceRegionHandle handle;
      handle.is_numerical_fp_artifact_ = true;
      return handle;
    }
  }

  // Case 4: The source region key is valid, but is not present anywhere. This
  // condition only occurs the first time the source region is discovered
  // (typically in the first power iteration). In this case, we need to handle
  // creation of the new source region and its storage into the parallel map.
  // The new source region is created by copying the base source region, so as
  // to inherit material, external source, and some flux properties etc. We
  // also pass the base source region id to allow the new source region to
  // know which base source region it is derived from.
  SourceRegion* sr_ptr = discovered_source_regions_.emplace(
    sr_key, {base_source_regions_.get_source_region_handle(sr), sr});
  discovered_source_regions_.unlock(sr_key);
  SourceRegionHandle handle {*sr_ptr};

  // Check if the new source region contains a point source and apply it if so
  auto it2 = point_source_map_.find(sr_key);
  if (it2 != point_source_map_.end()) {
    int es = it2->second;
    auto s = model::external_sources[es].get();
    auto is = dynamic_cast<IndependentSource*>(s);
    auto energy = dynamic_cast<Discrete*>(is->energy());
    double strength_factor = is->strength();
    apply_external_source_to_source_region(energy, strength_factor, handle);
    int material = handle.material();
    if (material != MATERIAL_VOID) {
      for (int g = 0; g < negroups_; g++) {
        double sigma_t = sigma_t_[material * negroups_ + g];
        handle.external_source(g) /= sigma_t;
      }
    }
  }

  return handle;
}

void FlatSourceDomain::finalize_discovered_source_regions()
{
  // Extract keys for entries with a valid volume.
  vector<SourceRegionKey> keys;
  for (const auto& pair : discovered_source_regions_) {
    if (pair.second.volume_ > 0.0) {
      keys.push_back(pair.first);
    }
  }

  if (!keys.empty()) {
    // Sort the keys, so as to ensure reproducible ordering given that source
    // regions may have been added to discovered_source_regions_ in an arbitrary
    // order due to shared memory threading.
    std::sort(keys.begin(), keys.end());

    // Append the source regions in the sorted key order.
    for (const auto& key : keys) {
      const SourceRegion& sr = discovered_source_regions_[key];
      source_region_map_[key] = source_regions_.n_source_regions();
      source_regions_.push_back(sr);
    }

    // If any new source regions were discovered, we need to update the
    // tally mapping between source regions and tally bins.
    mapped_all_tallies_ = false;
  }

  discovered_source_regions_.clear();
}

// This is the "diagonal stabilization" technique developed by Gunow et al. in:
//
// Geoffrey Gunow, Benoit Forget, Kord Smith, Stabilization of multi-group
// neutron transport with transport-corrected cross-sections, Annals of Nuclear
// Energy, Volume 126, 2019, Pages 211-219, ISSN 0306-4549,
// https://doi.org/10.1016/j.anucene.2018.10.036.
void FlatSourceDomain::apply_transport_stabilization()
{
  // Don't do anything if all in-group scattering
  // cross sections are positive
  if (!is_transport_stabilization_needed_) {
    return;
  }

  // Apply the stabilization factor to all source elements
#pragma omp parallel for
  for (int64_t sr = 0; sr < n_source_regions(); sr++) {
    int material = source_regions_.material(sr);
    if (material == MATERIAL_VOID) {
      continue;
    }
    for (int g = 0; g < negroups_; g++) {
      // Only apply stabilization if the diagonal (in-group) scattering XS is
      // negative
      double sigma_s =
        sigma_s_[material * negroups_ * negroups_ + g * negroups_ + g];
      if (sigma_s < 0.0) {
        double sigma_t = sigma_t_[material * negroups_ + g];
        double phi_new = source_regions_.scalar_flux_new(sr, g);
        double phi_old = source_regions_.scalar_flux_old(sr, g);

        // Equation 18 in the above Gunow et al. 2019 paper. For a default
        // rho of 1.0, this ensures there are no negative diagonal elements
        // in the iteration matrix. A lesser rho could be used (or exposed
        // as a user input parameter) to reduce the negative impact on
        // convergence rate though would need to be experimentally tested to see
        // if it doesn't become unstable. rho = 1.0 is good as it gives the
        // highest assurance of stability, and the impacts on convergence rate
        // are pretty mild.
        double D = diagonal_stabilization_rho_ * sigma_s / sigma_t;

        // Equation 16 in the above Gunow et al. 2019 paper
        source_regions_.scalar_flux_new(sr, g) =
          (phi_new - D * phi_old) / (1.0 - D);
      }
    }
  }
}

} // namespace openmc<|MERGE_RESOLUTION|>--- conflicted
+++ resolved
@@ -1010,27 +1010,15 @@
 
 void FlatSourceDomain::count_external_source_regions()
 {
-<<<<<<< HEAD
-  int64_t temp_n_external_source_regions {0};
-#pragma omp parallel for reduction(+ : temp_n_external_source_regions)
-  for (int sr = 0; sr < n_source_regions_; sr++) {
-    float total = 0.f;
-    for (int e = 0; e < negroups_; e++) {
-      int64_t se = sr * negroups_ + e;
-      total += external_source_[se];
-    }
-    if (total != 0.f) {
-      temp_n_external_source_regions++;
-=======
-  n_external_source_regions_ = 0;
-#pragma omp parallel for reduction(+ : n_external_source_regions_)
+  // Must use temporary accumulator variable for OpenMP on Windows
+  int64_t tmp_n_external_source_regions {0};
+#pragma omp parallel for reduction(+ : tmp_n_external_source_regions)
   for (int64_t sr = 0; sr < n_source_regions(); sr++) {
     if (source_regions_.external_source_present(sr)) {
-      n_external_source_regions_++;
->>>>>>> 820648da
-    }
-  }
-  n_external_source_regions_ = temp_n_external_source_regions;
+      tmp_n_external_source_regions++;
+    }
+  }
+  n_external_source_regions_ = tmp_n_external_source_regions;
 }
 
 void FlatSourceDomain::convert_external_sources()
