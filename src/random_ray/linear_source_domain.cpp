#include "openmc/random_ray/linear_source_domain.h"

#include "openmc/cell.h"
#include "openmc/geometry.h"
#include "openmc/material.h"
#include "openmc/message_passing.h"
#include "openmc/mgxs_interface.h"
#include "openmc/output.h"
#include "openmc/plot.h"
#include "openmc/random_ray/random_ray.h"
#include "openmc/simulation.h"
#include "openmc/tallies/filter.h"
#include "openmc/tallies/tally.h"
#include "openmc/tallies/tally_scoring.h"
#include "openmc/timer.h"

namespace openmc {

//==============================================================================
// LinearSourceDomain implementation
//==============================================================================

LinearSourceDomain::LinearSourceDomain() : FlatSourceDomain()
{
  // First order spatial moment of the scalar flux
  flux_moments_old_.assign(n_source_elements_, {0.0, 0.0, 0.0});
  flux_moments_new_.assign(n_source_elements_, {0.0, 0.0, 0.0});
  flux_moments_t_.assign(n_source_elements_, {0.0, 0.0, 0.0});
  // Source gradients given by M inverse multiplied by source moments
  source_gradients_.assign(n_source_elements_, {0.0, 0.0, 0.0});

  centroid_.assign(n_source_regions_, {0.0, 0.0, 0.0});
  centroid_iteration_.assign(n_source_regions_, {0.0, 0.0, 0.0});
  centroid_t_.assign(n_source_regions_, {0.0, 0.0, 0.0});
  mom_matrix_.assign(n_source_regions_, {0.0, 0.0, 0.0, 0.0, 0.0, 0.0});
  mom_matrix_t_.assign(n_source_regions_, {0.0, 0.0, 0.0, 0.0, 0.0, 0.0});
}

void LinearSourceDomain::batch_reset()
{
  FlatSourceDomain::batch_reset();
#pragma omp parallel for
  for (int64_t se = 0; se < n_source_elements_; se++) {
    flux_moments_new_[se] = {0.0, 0.0, 0.0};
  }
#pragma omp parallel for
  for (int64_t sr = 0; sr < n_source_regions_; sr++) {
    centroid_iteration_[sr] = {0.0, 0.0, 0.0};
    mom_matrix_[sr] = {0.0, 0.0, 0.0, 0.0, 0.0, 0.0};
  }
}

void LinearSourceDomain::update_neutron_source(double k_eff)
{
  simulation::time_update_src.start();

  double inverse_k_eff = 1.0 / k_eff;

#pragma omp parallel for
  for (int sr = 0; sr < n_source_regions_; sr++) {

    int material = material_[sr];
    MomentMatrix invM = mom_matrix_[sr].inverse();

    for (int e_out = 0; e_out < negroups_; e_out++) {
<<<<<<< HEAD
      float sigma_t = sigma_t_[material * negroups_ + e_out];
=======
      double sigma_t = data::mg.macro_xs_[material].get_xs(
        MgxsType::TOTAL, e_out, nullptr, nullptr, nullptr, t, a);
>>>>>>> 34f04267

      double scatter_flat = 0.0f;
      double fission_flat = 0.0f;
      MomentArray scatter_linear = {0.0, 0.0, 0.0};
      MomentArray fission_linear = {0.0, 0.0, 0.0};

      for (int e_in = 0; e_in < negroups_; e_in++) {
        // Handles for the flat and linear components of the flux
        double flux_flat = scalar_flux_old_[sr * negroups_ + e_in];
        MomentArray flux_linear = flux_moments_old_[sr * negroups_ + e_in];

        // Handles for cross sections
<<<<<<< HEAD
        float sigma_s = sigma_s_[material * negroups_ * negroups_ + e_out * negroups_ + e_in];
        float nu_sigma_f = nu_sigma_f_[material * negroups_ + e_in];
        float chi = chi_[material * negroups_ + e_out];
=======
        double sigma_s = data::mg.macro_xs_[material].get_xs(
          MgxsType::NU_SCATTER, e_in, &e_out, nullptr, nullptr, t, a);
        double nu_sigma_f = data::mg.macro_xs_[material].get_xs(
          MgxsType::NU_FISSION, e_in, nullptr, nullptr, nullptr, t, a);
        double chi = data::mg.macro_xs_[material].get_xs(
          MgxsType::CHI_PROMPT, e_in, &e_out, nullptr, nullptr, t, a);
>>>>>>> 34f04267

        // Compute source terms for flat and linear components of the flux
        scatter_flat += sigma_s * flux_flat;
        fission_flat += nu_sigma_f * flux_flat * chi;
        scatter_linear += sigma_s * flux_linear;
        fission_linear += nu_sigma_f * flux_linear * chi;
      }

      // Compute the flat source term
      source_[sr * negroups_ + e_out] =
        (scatter_flat + fission_flat * inverse_k_eff) / sigma_t;

      // Compute the linear source terms
      // In the first 10 iterations when the centroids and spatial moments
      // are not well known, we will leave the source gradients as zero
      // so as to avoid causing any numerical instability.
      if (simulation::current_batch > 10) {
        source_gradients_[sr * negroups_ + e_out] =
          invM * ((scatter_linear + fission_linear * inverse_k_eff) / sigma_t);
      }
    }
  }

  if (settings::run_mode == RunMode::FIXED_SOURCE) {
// Add external source to flat source term if in fixed source mode
#pragma omp parallel for
    for (int se = 0; se < n_source_elements_; se++) {
      source_[se] += external_source_[se];
    }
  }

  simulation::time_update_src.stop();
}

void LinearSourceDomain::normalize_scalar_flux_and_volumes(
  double total_active_distance_per_iteration)
{
  double normalization_factor = 1.0 / total_active_distance_per_iteration;
  double volume_normalization_factor =
    1.0 / (total_active_distance_per_iteration * simulation::current_batch);

// Normalize flux to total distance travelled by all rays this iteration
#pragma omp parallel for
  for (int64_t e = 0; e < scalar_flux_new_.size(); e++) {
    scalar_flux_new_[e] *= normalization_factor;
    flux_moments_new_[e] *= normalization_factor;
  }

// Accumulate cell-wise ray length tallies collected this iteration, then
// update the simulation-averaged cell-wise volume estimates
#pragma omp parallel for
  for (int64_t sr = 0; sr < n_source_regions_; sr++) {
    centroid_t_[sr] += centroid_iteration_[sr];
    mom_matrix_t_[sr] += mom_matrix_[sr];
    volume_t_[sr] += volume_[sr];
    volume_naive_[sr] = volume_[sr] * normalization_factor;
    volume_[sr] = volume_t_[sr] * volume_normalization_factor;
    if (volume_t_[sr] > 0.0) {
      double inv_volume = 1.0 / volume_t_[sr];
      centroid_[sr] = centroid_t_[sr];
      centroid_[sr] *= inv_volume;
      mom_matrix_[sr] = mom_matrix_t_[sr];
      mom_matrix_[sr] *= inv_volume;
    }
  }
}

void LinearSourceDomain::set_flux_to_flux_plus_source(
  int64_t idx, double volume, int material, int g)
{
<<<<<<< HEAD
  int64_t n_hits = 0;

#pragma omp parallel for reduction(+ : n_hits)
  for (int sr = 0; sr < n_source_regions_; sr++) {

    double volume = volume_[sr];
    int material = material_[sr];

    // Check if this cell was hit this iteration
    int was_cell_hit = was_hit_[sr];
    if (was_cell_hit) {
      n_hits++;
    }

    for (int g = 0; g < negroups_; g++) {
      int64_t idx = (sr * negroups_) + g;
      // There are three scenarios we need to consider:
      if (was_cell_hit) {
        // 1. If the FSR was hit this iteration, then the new flux is equal to
        // the flat source from the previous iteration plus the contributions
        // from rays passing through the source region (computed during the
        // transport sweep)
        scalar_flux_new_[idx] /= volume;
        scalar_flux_new_[idx] += source_[idx];
        flux_moments_new_[idx] *= (1.0 / volume);
      } else if (volume > 0.0) {
        // 2. If the FSR was not hit this iteration, but has been hit some
        // previous iteration, then we simply set the new scalar flux to be
        // equal to the contribution from the flat source alone.
        scalar_flux_new_[idx] = source_[idx];
      } else {
        // If the FSR was not hit this iteration, and it has never been hit in
        // any iteration (i.e., volume is zero), then we want to set this to 0
        // to avoid dividing anything by a zero volume.
        scalar_flux_new_[idx] = 0.0f;
        flux_moments_new_[idx] *= 0.0;
      }
    }
  }
=======
  scalar_flux_new_[idx] /= volume;
  scalar_flux_new_[idx] += source_[idx];
  flux_moments_new_[idx] *= (1.0 / volume);
}
>>>>>>> 34f04267

void LinearSourceDomain::set_flux_to_old_flux(int64_t idx)
{
  scalar_flux_new_[idx] = scalar_flux_old_[idx];
  flux_moments_new_[idx] = flux_moments_old_[idx];
}

void LinearSourceDomain::flux_swap()
{
  FlatSourceDomain::flux_swap();
  flux_moments_old_.swap(flux_moments_new_);
}

void LinearSourceDomain::accumulate_iteration_flux()
{
  // Accumulate scalar flux
  FlatSourceDomain::accumulate_iteration_flux();

  // Accumulate scalar flux moments
#pragma omp parallel for
  for (int64_t se = 0; se < n_source_elements_; se++) {
    flux_moments_t_[se] += flux_moments_new_[se];
  }
}

void LinearSourceDomain::all_reduce_replicated_source_regions()
{
#ifdef OPENMC_MPI
  FlatSourceDomain::all_reduce_replicated_source_regions();
  simulation::time_bank_sendrecv.start();

  // We are going to assume we can safely cast Position, MomentArray,
  // and MomentMatrix to contiguous arrays of doubles for the MPI
  // allreduce operation. This is a safe assumption as typically
  // compilers will at most pad to 8 byte boundaries. If a new FP32 MomentArray
  // type is introduced, then there will likely be padding, in which case this
  // function will need to become more complex.
  if (sizeof(MomentArray) != 3 * sizeof(double) ||
      sizeof(MomentMatrix) != 6 * sizeof(double)) {
    fatal_error("Unexpected buffer padding in linear source domain reduction.");
  }

  MPI_Allreduce(MPI_IN_PLACE, static_cast<void*>(flux_moments_new_.data()),
    n_source_elements_ * 3, MPI_DOUBLE, MPI_SUM, mpi::intracomm);
  MPI_Allreduce(MPI_IN_PLACE, static_cast<void*>(mom_matrix_.data()),
    n_source_regions_ * 6, MPI_DOUBLE, MPI_SUM, mpi::intracomm);
  MPI_Allreduce(MPI_IN_PLACE, static_cast<void*>(centroid_iteration_.data()),
    n_source_regions_ * 3, MPI_DOUBLE, MPI_SUM, mpi::intracomm);

  simulation::time_bank_sendrecv.stop();
#endif
}

double LinearSourceDomain::evaluate_flux_at_point(
  Position r, int64_t sr, int g) const
{
  double phi_flat = FlatSourceDomain::evaluate_flux_at_point(r, sr, g);

  Position local_r = r - centroid_[sr];
  MomentArray phi_linear = flux_moments_t_[sr * negroups_ + g];
  phi_linear *= 1.0 / (settings::n_batches - settings::n_inactive);

  MomentMatrix invM = mom_matrix_[sr].inverse();
  MomentArray phi_solved = invM * phi_linear;

  return phi_flat + phi_solved.dot(local_r);
}

} // namespace openmc<|MERGE_RESOLUTION|>--- conflicted
+++ resolved
@@ -63,12 +63,7 @@
     MomentMatrix invM = mom_matrix_[sr].inverse();
 
     for (int e_out = 0; e_out < negroups_; e_out++) {
-<<<<<<< HEAD
       float sigma_t = sigma_t_[material * negroups_ + e_out];
-=======
-      double sigma_t = data::mg.macro_xs_[material].get_xs(
-        MgxsType::TOTAL, e_out, nullptr, nullptr, nullptr, t, a);
->>>>>>> 34f04267
 
       double scatter_flat = 0.0f;
       double fission_flat = 0.0f;
@@ -81,18 +76,10 @@
         MomentArray flux_linear = flux_moments_old_[sr * negroups_ + e_in];
 
         // Handles for cross sections
-<<<<<<< HEAD
-        float sigma_s = sigma_s_[material * negroups_ * negroups_ + e_out * negroups_ + e_in];
+        float sigma_s =
+          sigma_s_[material * negroups_ * negroups_ + e_out * negroups_ + e_in];
         float nu_sigma_f = nu_sigma_f_[material * negroups_ + e_in];
         float chi = chi_[material * negroups_ + e_out];
-=======
-        double sigma_s = data::mg.macro_xs_[material].get_xs(
-          MgxsType::NU_SCATTER, e_in, &e_out, nullptr, nullptr, t, a);
-        double nu_sigma_f = data::mg.macro_xs_[material].get_xs(
-          MgxsType::NU_FISSION, e_in, nullptr, nullptr, nullptr, t, a);
-        double chi = data::mg.macro_xs_[material].get_xs(
-          MgxsType::CHI_PROMPT, e_in, &e_out, nullptr, nullptr, t, a);
->>>>>>> 34f04267
 
         // Compute source terms for flat and linear components of the flux
         scatter_flat += sigma_s * flux_flat;
@@ -163,52 +150,10 @@
 void LinearSourceDomain::set_flux_to_flux_plus_source(
   int64_t idx, double volume, int material, int g)
 {
-<<<<<<< HEAD
-  int64_t n_hits = 0;
-
-#pragma omp parallel for reduction(+ : n_hits)
-  for (int sr = 0; sr < n_source_regions_; sr++) {
-
-    double volume = volume_[sr];
-    int material = material_[sr];
-
-    // Check if this cell was hit this iteration
-    int was_cell_hit = was_hit_[sr];
-    if (was_cell_hit) {
-      n_hits++;
-    }
-
-    for (int g = 0; g < negroups_; g++) {
-      int64_t idx = (sr * negroups_) + g;
-      // There are three scenarios we need to consider:
-      if (was_cell_hit) {
-        // 1. If the FSR was hit this iteration, then the new flux is equal to
-        // the flat source from the previous iteration plus the contributions
-        // from rays passing through the source region (computed during the
-        // transport sweep)
-        scalar_flux_new_[idx] /= volume;
-        scalar_flux_new_[idx] += source_[idx];
-        flux_moments_new_[idx] *= (1.0 / volume);
-      } else if (volume > 0.0) {
-        // 2. If the FSR was not hit this iteration, but has been hit some
-        // previous iteration, then we simply set the new scalar flux to be
-        // equal to the contribution from the flat source alone.
-        scalar_flux_new_[idx] = source_[idx];
-      } else {
-        // If the FSR was not hit this iteration, and it has never been hit in
-        // any iteration (i.e., volume is zero), then we want to set this to 0
-        // to avoid dividing anything by a zero volume.
-        scalar_flux_new_[idx] = 0.0f;
-        flux_moments_new_[idx] *= 0.0;
-      }
-    }
-  }
-=======
   scalar_flux_new_[idx] /= volume;
   scalar_flux_new_[idx] += source_[idx];
   flux_moments_new_[idx] *= (1.0 / volume);
 }
->>>>>>> 34f04267
 
 void LinearSourceDomain::set_flux_to_old_flux(int64_t idx)
 {
