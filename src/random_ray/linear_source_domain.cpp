#include "openmc/random_ray/linear_source_domain.h"

#include "openmc/cell.h"
#include "openmc/geometry.h"
#include "openmc/material.h"
#include "openmc/message_passing.h"
#include "openmc/mgxs_interface.h"
#include "openmc/output.h"
#include "openmc/plot.h"
#include "openmc/random_ray/random_ray.h"
#include "openmc/simulation.h"
#include "openmc/tallies/filter.h"
#include "openmc/tallies/tally.h"
#include "openmc/tallies/tally_scoring.h"
#include "openmc/timer.h"

namespace openmc {

//==============================================================================
// LinearSourceDomain implementation
//==============================================================================

void LinearSourceDomain::batch_reset()
{
  FlatSourceDomain::batch_reset();
#pragma omp parallel for
<<<<<<< HEAD
  for (int64_t sr = 0; sr < n_source_regions(); sr++) {
=======
  for (int64_t sr = 0; sr < n_source_regions_; sr++) {
>>>>>>> 6ae20014
    source_regions_.centroid_iteration(sr) = {0.0, 0.0, 0.0};
    source_regions_.mom_matrix(sr) = {0.0, 0.0, 0.0, 0.0, 0.0, 0.0};
  }
#pragma omp parallel for
<<<<<<< HEAD
  for (int64_t se = 0; se < n_source_elements(); se++) {
=======
  for (int64_t se = 0; se < n_source_elements_; se++) {
>>>>>>> 6ae20014
    source_regions_.flux_moments_new(se) = {0.0, 0.0, 0.0};
  }
}

void LinearSourceDomain::update_neutron_source(double k_eff)
{
  simulation::time_update_src.start();

  double inverse_k_eff = 1.0 / k_eff;

#pragma omp parallel for
<<<<<<< HEAD
  for (int64_t sr = 0; sr < source_regions_.n_source_regions(); sr++) {
    int material = source_regions_.material(sr);
=======
  for (int64_t sr = 0; sr < n_source_regions_; sr++) {
    int material = source_regions_.material(sr);
    if (material == MATERIAL_VOID) {
      continue;
    }
>>>>>>> 6ae20014
    MomentMatrix invM = source_regions_.mom_matrix(sr).inverse();

    for (int g_out = 0; g_out < negroups_; g_out++) {
      double sigma_t = sigma_t_[material * negroups_ + g_out];

      double scatter_flat = 0.0f;
      double fission_flat = 0.0f;
      MomentArray scatter_linear = {0.0, 0.0, 0.0};
      MomentArray fission_linear = {0.0, 0.0, 0.0};

      for (int g_in = 0; g_in < negroups_; g_in++) {
        // Handles for the flat and linear components of the flux
        double flux_flat = source_regions_.scalar_flux_old(sr, g_in);
        MomentArray flux_linear = source_regions_.flux_moments_old(sr, g_in);

        // Handles for cross sections
        double sigma_s =
          sigma_s_[material * negroups_ * negroups_ + g_out * negroups_ + g_in];
        double nu_sigma_f = nu_sigma_f_[material * negroups_ + g_in];
        double chi = chi_[material * negroups_ + g_out];

        // Compute source terms for flat and linear components of the flux
        scatter_flat += sigma_s * flux_flat;
        fission_flat += nu_sigma_f * flux_flat * chi;
        scatter_linear += sigma_s * flux_linear;
        fission_linear += nu_sigma_f * flux_linear * chi;
      }

      // Compute the flat source term
      source_regions_.source(sr, g_out) =
        (scatter_flat + fission_flat * inverse_k_eff) / sigma_t;

      // Compute the linear source terms
      // In the first 10 iterations when the centroids and spatial moments
      // are not well known, we will leave the source gradients as zero
      // so as to avoid causing any numerical instability.
<<<<<<< HEAD
      if (simulation::current_batch > 10 &&
          source_regions_.source(sr, g_out) >= 0.0) {
=======
      if (simulation::current_batch > 10) {
>>>>>>> 6ae20014
        source_regions_.source_gradients(sr, g_out) =
          invM * ((scatter_linear + fission_linear * inverse_k_eff) / sigma_t);
      } else {
        source_regions_.source_gradients(sr, g_out) = {0.0, 0.0, 0.0};
      }
    }
  }

  if (settings::run_mode == RunMode::FIXED_SOURCE) {
// Add external source to flat source term if in fixed source mode
#pragma omp parallel for
<<<<<<< HEAD
    for (int64_t se = 0; se < source_regions_.n_source_elements(); se++) {
=======
    for (int64_t se = 0; se < n_source_elements_; se++) {
>>>>>>> 6ae20014
      source_regions_.source(se) += source_regions_.external_source(se);
    }
  }

  simulation::time_update_src.stop();
}

void LinearSourceDomain::normalize_scalar_flux_and_volumes(
  double total_active_distance_per_iteration)
{
  double normalization_factor = 1.0 / total_active_distance_per_iteration;
  double volume_normalization_factor =
    1.0 / (total_active_distance_per_iteration * simulation::current_batch);

// Normalize flux to total distance travelled by all rays this iteration
#pragma omp parallel for
<<<<<<< HEAD
  for (int64_t se = 0; se < n_source_elements(); se++) {
=======
  for (int64_t se = 0; se < n_source_elements_; se++) {
>>>>>>> 6ae20014
    source_regions_.scalar_flux_new(se) *= normalization_factor;
    source_regions_.flux_moments_new(se) *= normalization_factor;
  }

// Accumulate cell-wise ray length tallies collected this iteration, then
// update the simulation-averaged cell-wise volume estimates
#pragma omp parallel for
<<<<<<< HEAD
  for (int64_t sr = 0; sr < n_source_regions(); sr++) {
    source_regions_.centroid_t(sr) += source_regions_.centroid_iteration(sr);
    source_regions_.mom_matrix_t(sr) += source_regions_.mom_matrix(sr);
    source_regions_.volume_t(sr) += source_regions_.volume(sr);
=======
  for (int64_t sr = 0; sr < n_source_regions_; sr++) {
    source_regions_.centroid_t(sr) += source_regions_.centroid_iteration(sr);
    source_regions_.mom_matrix_t(sr) += source_regions_.mom_matrix(sr);
    source_regions_.volume_t(sr) += source_regions_.volume(sr);
    source_regions_.volume_sq_t(sr) += source_regions_.volume_sq(sr);
>>>>>>> 6ae20014
    source_regions_.volume_naive(sr) =
      source_regions_.volume(sr) * normalization_factor;
    source_regions_.volume(sr) =
      source_regions_.volume_t(sr) * volume_normalization_factor;
<<<<<<< HEAD
=======
    source_regions_.volume_sq(sr) =
      (source_regions_.volume_sq_t(sr) / source_regions_.volume_t(sr)) *
      volume_normalization_factor;
>>>>>>> 6ae20014
    if (source_regions_.volume_t(sr) > 0.0) {
      double inv_volume = 1.0 / source_regions_.volume_t(sr);
      source_regions_.centroid(sr) = source_regions_.centroid_t(sr);
      source_regions_.centroid(sr) *= inv_volume;
      source_regions_.mom_matrix(sr) = source_regions_.mom_matrix_t(sr);
      source_regions_.mom_matrix(sr) *= inv_volume;
    }
  }
}

void LinearSourceDomain::set_flux_to_flux_plus_source(
  int64_t sr, double volume, int g)
{
<<<<<<< HEAD
  source_regions_.scalar_flux_new(sr, g) /= volume;
  source_regions_.scalar_flux_new(sr, g) += source_regions_.source(sr, g);

  // If this source region has only been crossed by a few rays in its
  // lifetime (usually due to being very small), then its centroid and
  // spatial moments will likely be highly innacurate and their use
  // can lead to instability. Thus, until a source region has been
  // crossed by a minimum number of rays, we zero out the spatial flux
  // moments for the iteration. Additionally, if a source region is
  // small, then the moments are likely noisy, so we zero them. This
  // is reasonable, given that small regions can get by with a flat
  // source approximation anyhow.
  if (source_regions_.is_small(sr)) {
    source_regions_.flux_moments_new(sr, g) = {0.0, 0.0, 0.0};
  } else {
    source_regions_.flux_moments_new(sr, g) *= (1.0 / volume);
  }
=======
  int material = source_regions_.material(sr);
  if (material == MATERIAL_VOID) {
    FlatSourceDomain::set_flux_to_flux_plus_source(sr, volume, g);
  } else {
    source_regions_.scalar_flux_new(sr, g) /= volume;
    source_regions_.scalar_flux_new(sr, g) += source_regions_.source(sr, g);
  }
  source_regions_.flux_moments_new(sr, g) *= (1.0 / volume);
>>>>>>> 6ae20014
}

void LinearSourceDomain::set_flux_to_old_flux(int64_t sr, int g)
{
  source_regions_.scalar_flux_new(g) = source_regions_.scalar_flux_old(g);
  source_regions_.flux_moments_new(g) = source_regions_.flux_moments_old(g);
}

void LinearSourceDomain::accumulate_iteration_flux()
{
  // Accumulate scalar flux
  FlatSourceDomain::accumulate_iteration_flux();

  // Accumulate scalar flux moments
#pragma omp parallel for
<<<<<<< HEAD
  for (int64_t se = 0; se < n_source_elements(); se++) {
=======
  for (int64_t se = 0; se < n_source_elements_; se++) {
>>>>>>> 6ae20014
    source_regions_.flux_moments_t(se) += source_regions_.flux_moments_new(se);
  }
}

double LinearSourceDomain::evaluate_flux_at_point(
  Position r, int64_t sr, int g) const
{
  double phi_flat = FlatSourceDomain::evaluate_flux_at_point(r, sr, g);

  Position local_r = r - source_regions_.centroid(sr);
  MomentArray phi_linear = source_regions_.flux_moments_t(sr, g);
  phi_linear *= 1.0 / (settings::n_batches - settings::n_inactive);

  MomentMatrix invM = source_regions_.mom_matrix(sr).inverse();
  MomentArray phi_solved = invM * phi_linear;

  return phi_flat + phi_solved.dot(local_r);
}

} // namespace openmc<|MERGE_RESOLUTION|>--- conflicted
+++ resolved
@@ -24,20 +24,12 @@
 {
   FlatSourceDomain::batch_reset();
 #pragma omp parallel for
-<<<<<<< HEAD
   for (int64_t sr = 0; sr < n_source_regions(); sr++) {
-=======
-  for (int64_t sr = 0; sr < n_source_regions_; sr++) {
->>>>>>> 6ae20014
     source_regions_.centroid_iteration(sr) = {0.0, 0.0, 0.0};
     source_regions_.mom_matrix(sr) = {0.0, 0.0, 0.0, 0.0, 0.0, 0.0};
   }
 #pragma omp parallel for
-<<<<<<< HEAD
   for (int64_t se = 0; se < n_source_elements(); se++) {
-=======
-  for (int64_t se = 0; se < n_source_elements_; se++) {
->>>>>>> 6ae20014
     source_regions_.flux_moments_new(se) = {0.0, 0.0, 0.0};
   }
 }
@@ -49,16 +41,11 @@
   double inverse_k_eff = 1.0 / k_eff;
 
 #pragma omp parallel for
-<<<<<<< HEAD
-  for (int64_t sr = 0; sr < source_regions_.n_source_regions(); sr++) {
-    int material = source_regions_.material(sr);
-=======
-  for (int64_t sr = 0; sr < n_source_regions_; sr++) {
+  for (int64_t sr = 0; sr < n_source_regions(); sr++) {
     int material = source_regions_.material(sr);
     if (material == MATERIAL_VOID) {
       continue;
     }
->>>>>>> 6ae20014
     MomentMatrix invM = source_regions_.mom_matrix(sr).inverse();
 
     for (int g_out = 0; g_out < negroups_; g_out++) {
@@ -95,12 +82,8 @@
       // In the first 10 iterations when the centroids and spatial moments
       // are not well known, we will leave the source gradients as zero
       // so as to avoid causing any numerical instability.
-<<<<<<< HEAD
       if (simulation::current_batch > 10 &&
           source_regions_.source(sr, g_out) >= 0.0) {
-=======
-      if (simulation::current_batch > 10) {
->>>>>>> 6ae20014
         source_regions_.source_gradients(sr, g_out) =
           invM * ((scatter_linear + fission_linear * inverse_k_eff) / sigma_t);
       } else {
@@ -112,11 +95,7 @@
   if (settings::run_mode == RunMode::FIXED_SOURCE) {
 // Add external source to flat source term if in fixed source mode
 #pragma omp parallel for
-<<<<<<< HEAD
-    for (int64_t se = 0; se < source_regions_.n_source_elements(); se++) {
-=======
-    for (int64_t se = 0; se < n_source_elements_; se++) {
->>>>>>> 6ae20014
+    for (int64_t se = 0; se < n_source_elements(); se++) {
       source_regions_.source(se) += source_regions_.external_source(se);
     }
   }
@@ -133,11 +112,7 @@
 
 // Normalize flux to total distance travelled by all rays this iteration
 #pragma omp parallel for
-<<<<<<< HEAD
   for (int64_t se = 0; se < n_source_elements(); se++) {
-=======
-  for (int64_t se = 0; se < n_source_elements_; se++) {
->>>>>>> 6ae20014
     source_regions_.scalar_flux_new(se) *= normalization_factor;
     source_regions_.flux_moments_new(se) *= normalization_factor;
   }
@@ -145,28 +120,18 @@
 // Accumulate cell-wise ray length tallies collected this iteration, then
 // update the simulation-averaged cell-wise volume estimates
 #pragma omp parallel for
-<<<<<<< HEAD
   for (int64_t sr = 0; sr < n_source_regions(); sr++) {
     source_regions_.centroid_t(sr) += source_regions_.centroid_iteration(sr);
     source_regions_.mom_matrix_t(sr) += source_regions_.mom_matrix(sr);
     source_regions_.volume_t(sr) += source_regions_.volume(sr);
-=======
-  for (int64_t sr = 0; sr < n_source_regions_; sr++) {
-    source_regions_.centroid_t(sr) += source_regions_.centroid_iteration(sr);
-    source_regions_.mom_matrix_t(sr) += source_regions_.mom_matrix(sr);
-    source_regions_.volume_t(sr) += source_regions_.volume(sr);
     source_regions_.volume_sq_t(sr) += source_regions_.volume_sq(sr);
->>>>>>> 6ae20014
     source_regions_.volume_naive(sr) =
       source_regions_.volume(sr) * normalization_factor;
     source_regions_.volume(sr) =
       source_regions_.volume_t(sr) * volume_normalization_factor;
-<<<<<<< HEAD
-=======
     source_regions_.volume_sq(sr) =
       (source_regions_.volume_sq_t(sr) / source_regions_.volume_t(sr)) *
       volume_normalization_factor;
->>>>>>> 6ae20014
     if (source_regions_.volume_t(sr) > 0.0) {
       double inv_volume = 1.0 / source_regions_.volume_t(sr);
       source_regions_.centroid(sr) = source_regions_.centroid_t(sr);
@@ -180,25 +145,6 @@
 void LinearSourceDomain::set_flux_to_flux_plus_source(
   int64_t sr, double volume, int g)
 {
-<<<<<<< HEAD
-  source_regions_.scalar_flux_new(sr, g) /= volume;
-  source_regions_.scalar_flux_new(sr, g) += source_regions_.source(sr, g);
-
-  // If this source region has only been crossed by a few rays in its
-  // lifetime (usually due to being very small), then its centroid and
-  // spatial moments will likely be highly innacurate and their use
-  // can lead to instability. Thus, until a source region has been
-  // crossed by a minimum number of rays, we zero out the spatial flux
-  // moments for the iteration. Additionally, if a source region is
-  // small, then the moments are likely noisy, so we zero them. This
-  // is reasonable, given that small regions can get by with a flat
-  // source approximation anyhow.
-  if (source_regions_.is_small(sr)) {
-    source_regions_.flux_moments_new(sr, g) = {0.0, 0.0, 0.0};
-  } else {
-    source_regions_.flux_moments_new(sr, g) *= (1.0 / volume);
-  }
-=======
   int material = source_regions_.material(sr);
   if (material == MATERIAL_VOID) {
     FlatSourceDomain::set_flux_to_flux_plus_source(sr, volume, g);
@@ -206,8 +152,14 @@
     source_regions_.scalar_flux_new(sr, g) /= volume;
     source_regions_.scalar_flux_new(sr, g) += source_regions_.source(sr, g);
   }
-  source_regions_.flux_moments_new(sr, g) *= (1.0 / volume);
->>>>>>> 6ae20014
+  // If a source region is small, then the moments are likely noisy, so we zero
+  // them. This is reasonable, given that small regions can get by with a flat
+  // source approximation anyhow.
+  if (source_regions_.is_small(sr)) {
+    source_regions_.flux_moments_new(sr, g) = {0.0, 0.0, 0.0};
+  } else {
+    source_regions_.flux_moments_new(sr, g) *= (1.0 / volume);
+  }
 }
 
 void LinearSourceDomain::set_flux_to_old_flux(int64_t sr, int g)
@@ -223,11 +175,7 @@
 
   // Accumulate scalar flux moments
 #pragma omp parallel for
-<<<<<<< HEAD
   for (int64_t se = 0; se < n_source_elements(); se++) {
-=======
-  for (int64_t se = 0; se < n_source_elements_; se++) {
->>>>>>> 6ae20014
     source_regions_.flux_moments_t(se) += source_regions_.flux_moments_new(se);
   }
 }
