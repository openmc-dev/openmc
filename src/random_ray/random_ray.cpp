--- conflicted
+++ resolved
@@ -237,11 +237,8 @@
 double RandomRay::distance_active_;
 unique_ptr<Source> RandomRay::ray_source_;
 RandomRaySourceShape RandomRay::source_shape_ {RandomRaySourceShape::FLAT};
-<<<<<<< HEAD
 bool RandomRay::mesh_subdivision_enabled_ {false};
-=======
 RandomRaySampleMethod RandomRay::sample_method_ {RandomRaySampleMethod::PRNG};
->>>>>>> 6ae20014
 
 RandomRay::RandomRay()
   : angular_flux_(data::mg.num_energy_groups_),
@@ -333,7 +330,6 @@
 
 void RandomRay::attenuate_flux(double distance, bool is_active, double offset)
 {
-<<<<<<< HEAD
   // Determine source region index etc.
   int i_cell = lowest_coord().cell;
 
@@ -397,29 +393,19 @@
 
   switch (source_shape_) {
   case RandomRaySourceShape::FLAT:
-    attenuate_flux_flat_source(srh, distance, is_active, r);
-    break;
-  case RandomRaySourceShape::LINEAR:
-  case RandomRaySourceShape::LINEAR_XY:
-    attenuate_flux_linear_source(srh, distance, is_active, r);
-=======
-
-  switch (source_shape_) {
-  case RandomRaySourceShape::FLAT:
     if (this->material() == MATERIAL_VOID) {
-      attenuate_flux_flat_source_void(distance, is_active);
+      attenuate_flux_flat_source_void(srh, distance, is_active, r);
     } else {
-      attenuate_flux_flat_source(distance, is_active);
+      attenuate_flux_flat_source(srh, distance, is_active, r);
     }
     break;
   case RandomRaySourceShape::LINEAR:
   case RandomRaySourceShape::LINEAR_XY:
     if (this->material() == MATERIAL_VOID) {
-      attenuate_flux_linear_source_void(distance, is_active);
+      attenuate_flux_linear_source_void(srh, distance, is_active, r);
     } else {
-      attenuate_flux_linear_source(distance, is_active);
-    }
->>>>>>> 6ae20014
+      attenuate_flux_linear_source(srh, distance, is_active, r);
+    }
     break;
   default:
     fatal_error("Unknown source shape for random ray transport.");
@@ -445,16 +431,7 @@
   // The number of geometric intersections is counted for reporting purposes
   n_event()++;
 
-<<<<<<< HEAD
-=======
-  // Determine source region index etc.
-  int i_cell = lowest_coord().cell;
-
-  // The source region is the spatial region index
-  int64_t sr = domain_->source_region_offsets_[i_cell] + cell_instance();
-
->>>>>>> 6ae20014
-  // The source element is the energy-specific region index
+  // Get material
   int material = this->material();
 
   // MOC incoming flux attenuation + source contribution/attenuation equation
@@ -462,12 +439,7 @@
     float sigma_t = domain_->sigma_t_[material * negroups_ + g];
     float tau = sigma_t * distance;
     float exponential = cjosey_exponential(tau); // exponential = 1 - exp(-tau)
-<<<<<<< HEAD
     float new_delta_psi = (angular_flux_[g] - srh.source(g)) * exponential;
-=======
-    float new_delta_psi =
-      (angular_flux_[g] - domain_->source_regions_.source(sr, g)) * exponential;
->>>>>>> 6ae20014
     delta_psi_[g] = new_delta_psi;
     angular_flux_[g] -= new_delta_psi;
   }
@@ -475,71 +447,18 @@
   // If ray is in the active phase (not in dead zone), make contributions to
   // source region bookkeeping
 
-<<<<<<< HEAD
   // Aquire lock for source region
   srh.lock().lock();
-=======
-    // Aquire lock for source region
-    domain_->source_regions_.lock(sr).lock();
-
-    // Accumulate delta psi into new estimate of source region flux for
-    // this iteration
-    for (int g = 0; g < negroups_; g++) {
-      domain_->source_regions_.scalar_flux_new(sr, g) += delta_psi_[g];
-    }
-
-    // Accomulate volume (ray distance) into this iteration's estimate
-    // of the source region's volume
-    domain_->source_regions_.volume(sr) += distance;
-
-    // Tally valid position inside the source region (e.g., midpoint of
-    // the ray) if not done already
-    if (!domain_->source_regions_.position_recorded(sr)) {
-      Position midpoint = r() + u() * (distance / 2.0);
-      domain_->source_regions_.position(sr) = midpoint;
-      domain_->source_regions_.position_recorded(sr) = 1;
-    }
-
-    // Release lock
-    domain_->source_regions_.lock(sr).unlock();
-  }
-}
-
-// Alternative flux attenuation function for true void regions.
-void RandomRay::attenuate_flux_flat_source_void(double distance, bool is_active)
-{
-  // The number of geometric intersections is counted for reporting purposes
-  n_event()++;
-
-  // Determine source region index etc.
-  int i_cell = lowest_coord().cell;
-
-  // The source region is the spatial region index
-  int64_t sr = domain_->source_region_offsets_[i_cell] + cell_instance();
-
-  // If ray is in the active phase (not in dead zone), make contributions to
-  // source region bookkeeping
-  if (is_active) {
-
-    // Aquire lock for source region
-    domain_->source_regions_.lock(sr).lock();
->>>>>>> 6ae20014
 
   if (is_active) {
     // Accumulate delta psi into new estimate of source region flux for
     // this iteration
     for (int g = 0; g < negroups_; g++) {
-<<<<<<< HEAD
       srh.scalar_flux_new(g) += delta_psi_[g];
-=======
-      domain_->source_regions_.scalar_flux_new(sr, g) +=
-        angular_flux_[g] * distance;
->>>>>>> 6ae20014
     }
 
     // Accomulate volume (ray distance) into this iteration's estimate
     // of the source region's volume
-<<<<<<< HEAD
     srh.volume() += distance;
 
     srh.n_hits() += 1;
@@ -551,65 +470,68 @@
     Position midpoint = r + u() * (distance / 2.0);
     srh.position() = midpoint;
     srh.position_recorded() = 1;
-=======
-    domain_->source_regions_.volume(sr) += distance;
-    domain_->source_regions_.volume_sq(sr) += distance * distance;
+  }
+
+  // Release lock
+  srh.lock().unlock();
+}
+
+// Alternative flux attenuation function for true void regions.
+void RandomRay::attenuate_flux_flat_source_void(
+  SourceRegionHandle& srh, double distance, bool is_active, Position r)
+{
+  // The number of geometric intersections is counted for reporting purposes
+  n_event()++;
+
+  int material = this->material();
+
+  // If ray is in the active phase (not in dead zone), make contributions to
+  // source region bookkeeping
+  if (is_active) {
+
+    // Aquire lock for source region
+    srh.lock().lock();
+
+    // Accumulate delta psi into new estimate of source region flux for
+    // this iteration
+    for (int g = 0; g < negroups_; g++) {
+      srh.scalar_flux_new(g) += angular_flux_[g] * distance;
+    }
+
+    // Accomulate volume (ray distance) into this iteration's estimate
+    // of the source region's volume
+    srh.volume() += distance;
+    srh.volume_sq() += distance * distance;
+    srh.n_hits() += 1;
 
     // Tally valid position inside the source region (e.g., midpoint of
     // the ray) if not done already
-    if (!domain_->source_regions_.position_recorded(sr)) {
-      Position midpoint = r() + u() * (distance / 2.0);
-      domain_->source_regions_.position(sr) = midpoint;
-      domain_->source_regions_.position_recorded(sr) = 1;
+    if (!srh.position_recorded()) {
+      Position midpoint = r + u() * (distance / 2.0);
+      srh.position() = midpoint;
+      srh.position_recorded() = 1;
     }
 
     // Release lock
-    domain_->source_regions_.lock(sr).unlock();
+    srh.lock().unlock();
   }
 
   // Add source to incoming angular flux, assuming void region
   for (int g = 0; g < negroups_; g++) {
-    angular_flux_[g] +=
-      domain_->source_regions_.external_source(sr, g) * distance;
->>>>>>> 6ae20014
-  }
-
-  // Release lock
-  srh.lock().unlock();
+    angular_flux_[g] += srh.external_source(g) * distance;
+  }
 }
 
 void RandomRay::attenuate_flux_linear_source(
   SourceRegionHandle& srh, double distance, bool is_active, Position r)
 {
-  // Cast domain to LinearSourceDomain
-  LinearSourceDomain* domain = dynamic_cast<LinearSourceDomain*>(domain_);
-  if (!domain) {
-    fatal_error("RandomRay::attenuate_flux_linear_source() called with "
-                "non-LinearSourceDomain domain.");
-  }
-
   // The number of geometric intersections is counted for reporting purposes
   n_event()++;
 
-<<<<<<< HEAD
-  // The source element is the energy-specific region index
   int material = this->material();
 
   Position& centroid = srh.centroid();
   Position midpoint = r + u() * (distance / 2.0);
-=======
-  // Determine source region index etc.
-  int i_cell = lowest_coord().cell;
-
-  // The source region is the spatial region index
-  int64_t sr = domain_->source_region_offsets_[i_cell] + cell_instance();
-
-  // The source element is the energy-specific region index
-  int material = this->material();
-
-  Position& centroid = domain_->source_regions_.centroid(sr);
-  Position midpoint = r() + u() * (distance / 2.0);
->>>>>>> 6ae20014
 
   // Determine the local position of the midpoint and the ray origin
   // relative to the source region's centroid
@@ -621,11 +543,7 @@
   // be no estimate of its centroid. We detect this by checking if it has
   // any accumulated volume. If its volume is zero, just use the midpoint
   // of the ray as the region's centroid.
-<<<<<<< HEAD
   if (srh.volume_t()) {
-=======
-  if (domain_->source_regions_.volume_t(sr)) {
->>>>>>> 6ae20014
     rm_local = midpoint - centroid;
     r0_local = r - centroid;
   } else {
@@ -652,15 +570,8 @@
     // calculated from the source gradients dot product with local centroid
     // and direction, respectively.
     float spatial_source =
-<<<<<<< HEAD
       srh.source(g) + rm_local.dot(srh.source_gradients(g));
     float dir_source = u().dot(srh.source_gradients(g));
-=======
-      domain_->source_regions_.source(sr, g) +
-      rm_local.dot(domain_->source_regions_.source_gradients(sr, g));
-    float dir_source =
-      u().dot(domain_->source_regions_.source_gradients(sr, g));
->>>>>>> 6ae20014
 
     float gn = exponentialG(tau);
     float f1 = 1.0f - tau * gn;
@@ -704,35 +615,17 @@
 
   // If ray is in the active phase (not in dead zone), make contributions to
   // source region bookkeeping
-<<<<<<< HEAD
-=======
-  if (is_active) {
-    // Compute an estimate of the spatial moments matrix for the source
-    // region based on parameters from this ray's crossing
-    MomentMatrix moment_matrix_estimate;
-    moment_matrix_estimate.compute_spatial_moments_matrix(
-      rm_local, u(), distance);
-
-    // Aquire lock for source region
-    domain_->source_regions_.lock(sr).lock();
->>>>>>> 6ae20014
 
   if (is_active) {
     // Accumulate deltas into the new estimate of source region flux for this
     // iteration
     for (int g = 0; g < negroups_; g++) {
-<<<<<<< HEAD
       srh.scalar_flux_new(g) += delta_psi_[g];
       srh.flux_moments_new(g) += delta_moments_[g];
-=======
-      domain_->source_regions_.scalar_flux_new(sr, g) += delta_psi_[g];
-      domain_->source_regions_.flux_moments_new(sr, g) += delta_moments_[g];
->>>>>>> 6ae20014
     }
 
     // Accumulate the volume (ray segment distance), centroid, and spatial
     // momement estimates into the running totals for the iteration for this
-<<<<<<< HEAD
     // source region. The centroid and spatial momements estimates are scaled
     // by the ray segment length as part of length averaging of the estimates.
     srh.volume() += distance;
@@ -748,24 +641,10 @@
   if (!srh.position_recorded()) {
     srh.position() = midpoint;
     srh.position_recorded() = 1;
-=======
-    // source region. The centroid and spatial momements estimates are scaled by
-    // the ray segment length as part of length averaging of the estimates.
-    domain_->source_regions_.volume(sr) += distance;
-    domain_->source_regions_.centroid_iteration(sr) += midpoint * distance;
-    moment_matrix_estimate *= distance;
-    domain_->source_regions_.mom_matrix(sr) += moment_matrix_estimate;
-
-    // Tally valid position inside the source region (e.g., midpoint of
-    // the ray) if not done already
-    if (!domain_->source_regions_.position_recorded(sr)) {
-      domain_->source_regions_.position(sr) = midpoint;
-      domain_->source_regions_.position_recorded(sr) = 1;
-    }
-
-    // Release lock
-    domain_->source_regions_.lock(sr).unlock();
-  }
+  }
+
+  // Release lock
+  srh.lock().unlock();
 }
 
 // If traveling through a void region, the source term is either zero
@@ -777,26 +656,16 @@
 // estimating the flux at specific pixel coordinates. Thus, plots will look
 // nicer/more accurate if we record flux moments, so this function is useful.
 void RandomRay::attenuate_flux_linear_source_void(
-  double distance, bool is_active)
-{
-  // Cast domain to LinearSourceDomain
-  LinearSourceDomain* domain = dynamic_cast<LinearSourceDomain*>(domain_);
-  if (!domain) {
-    fatal_error("RandomRay::attenuate_flux_linear_source() called with "
-                "non-LinearSourceDomain domain.");
-  }
-
+  SourceRegionHandle& srh, double distance, bool is_active, Position r)
+{
   // The number of geometric intersections is counted for reporting purposes
   n_event()++;
 
   // Determine source region index etc.
   int i_cell = lowest_coord().cell;
 
-  // The source region is the spatial region index
-  int64_t sr = domain_->source_region_offsets_[i_cell] + cell_instance();
-
-  Position& centroid = domain_->source_regions_.centroid(sr);
-  Position midpoint = r() + u() * (distance / 2.0);
+  Position& centroid = srh.centroid();
+  Position midpoint = r + u() * (distance / 2.0);
 
   // Determine the local position of the midpoint and the ray origin
   // relative to the source region's centroid
@@ -808,9 +677,9 @@
   // be no estimate of its centroid. We detect this by checking if it has
   // any accumulated volume. If its volume is zero, just use the midpoint
   // of the ray as the region's centroid.
-  if (domain_->source_regions_.volume_t(sr)) {
+  if (srh.volume_t()) {
     rm_local = midpoint - centroid;
-    r0_local = r() - centroid;
+    r0_local = r - centroid;
   } else {
     rm_local = {0.0, 0.0, 0.0};
     r0_local = -u() * 0.5 * distance;
@@ -821,7 +690,7 @@
   // transport through a void region is greatly simplified. Here we
   // compute the updated flux moments.
   for (int g = 0; g < negroups_; g++) {
-    float spatial_source = domain_->source_regions_.source(sr, g);
+    float spatial_source = srh.source(g);
     float new_delta_psi = (angular_flux_[g] - spatial_source) * distance;
     float h1 = 0.5f;
     h1 = h1 * angular_flux_[g];
@@ -850,45 +719,42 @@
       rm_local, u(), distance);
 
     // Aquire lock for source region
-    domain_->source_regions_.lock(sr).lock();
+    srh.lock().lock();
 
     // Accumulate delta psi into new estimate of source region flux for
     // this iteration, and update flux momements
     for (int g = 0; g < negroups_; g++) {
-      domain_->source_regions_.scalar_flux_new(sr, g) +=
-        angular_flux_[g] * distance;
-      domain_->source_regions_.flux_moments_new(sr, g) += delta_moments_[g];
+      srh.scalar_flux_new(g) += angular_flux_[g] * distance;
+      srh.flux_moments_new(g) += delta_moments_[g];
     }
 
     // Accumulate the volume (ray segment distance), centroid, and spatial
     // momement estimates into the running totals for the iteration for this
     // source region. The centroid and spatial momements estimates are scaled by
     // the ray segment length as part of length averaging of the estimates.
-    domain_->source_regions_.volume(sr) += distance;
-    domain_->source_regions_.centroid_iteration(sr) += midpoint * distance;
+    srh.volume() += distance;
+    srh.volume_sq() += distance * distance;
+    srh.centroid_iteration() += midpoint * distance;
     moment_matrix_estimate *= distance;
-    domain_->source_regions_.mom_matrix(sr) += moment_matrix_estimate;
+    srh.mom_matrix() += moment_matrix_estimate;
 
     // Tally valid position inside the source region (e.g., midpoint of
     // the ray) if not done already
-    if (!domain_->source_regions_.position_recorded(sr)) {
-      domain_->source_regions_.position(sr) = midpoint;
-      domain_->source_regions_.position_recorded(sr) = 1;
-    }
+    if (!srh.position_recorded()) {
+      srh.position() = midpoint;
+      srh.position_recorded() = 1;
+    }
+
+    srh.n_hits() += 1;
 
     // Release lock
-    domain_->source_regions_.lock(sr).unlock();
+    srh.lock().unlock();
   }
 
   // Add source to incoming angular flux, assuming void region
   for (int g = 0; g < negroups_; g++) {
-    angular_flux_[g] +=
-      domain_->source_regions_.external_source(sr, g) * distance;
->>>>>>> 6ae20014
-  }
-
-  // Release lock
-  srh.lock().unlock();
+    angular_flux_[g] += srh.external_source(g) * distance;
+  }
 }
 
 void RandomRay::initialize_ray(uint64_t ray_id, FlatSourceDomain* domain)
@@ -939,7 +805,6 @@
   // source
   int i_cell = lowest_coord().cell;
   int64_t sr = domain_->source_region_offsets_[i_cell] + cell_instance();
-<<<<<<< HEAD
 
   SourceRegionHandle srh;
   if (mesh_subdivision_enabled_) {
@@ -959,11 +824,6 @@
 
   for (int g = 0; g < negroups_; g++) {
     angular_flux_[g] = srh.source(g);
-=======
-
-  for (int g = 0; g < negroups_; g++) {
-    angular_flux_[g] = domain_->source_regions_.source(sr, g);
->>>>>>> 6ae20014
   }
 }
 
