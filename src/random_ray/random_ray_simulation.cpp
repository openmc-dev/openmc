--- conflicted
+++ resolved
@@ -117,15 +117,9 @@
   // Check for independent source
   IndependentSource* is =
     dynamic_cast<IndependentSource*>(RandomRay::ray_source_.get());
-<<<<<<< HEAD
-  if (is == nullptr) {
+  if (!is) {
     fatal_error("Invalid ray source definition. Ray source must provided and "
                 "be of type IndependentSource.");
-=======
-  if (!is) {
-    fatal_error(
-      "Invalid ray source definition. Ray source must be IndependentSource.");
->>>>>>> 93bb5b2a
   }
 
   // Check for box source
@@ -146,7 +140,6 @@
   // Check for isotropic source
   UnitSphereDistribution* angle_dist = is->angle();
   Isotropic* id = dynamic_cast<Isotropic*>(angle_dist);
-<<<<<<< HEAD
   if (id == nullptr) {
     fatal_error("Invalid ray source definition -- only isotropic sources are "
                 "allowed.");
@@ -166,7 +159,7 @@
       // Check for independent source
       IndependentSource* is = dynamic_cast<IndependentSource*>(s);
 
-      if (is == nullptr) {
+      if (!is) {
         fatal_error("Only IndependentSource fixed source types are allowed in "
                     "random ray mode");
       }
@@ -195,11 +188,6 @@
           "fixed sources in random ray mode.");
       }
     }
-=======
-  if (!id) {
-    fatal_error("Invalid source definition -- only isotropic sources are "
-                "allowed for random ray source.");
->>>>>>> 93bb5b2a
   }
 
   // Validate plotting files
@@ -395,7 +383,7 @@
 // Print random ray simulation results
 void RandomRaySimulation::print_results_random_ray(
   uint64_t total_geometric_intersections, double avg_miss_rate, int negroups,
-  int64_t n_source_regions) const
+  int64_t n_source_regions, int64_t n_fixed_source_regions) const
 {
   using namespace simulation;
 
@@ -411,6 +399,8 @@
     fmt::print(
       " Total Iterations                  = {}\n", settings::n_batches);
     fmt::print(" Flat Source Regions (FSRs)        = {}\n", n_source_regions);
+    fmt::print(
+      " Fixed Source FSRs                 = {}\n", n_fixed_source_regions);
     fmt::print(" Total Geometric Intersections     = {:.4e}\n",
       static_cast<double>(total_geometric_intersections));
     fmt::print("   Avg per Iteration               = {:.4e}\n",
