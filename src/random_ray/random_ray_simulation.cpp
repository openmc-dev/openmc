--- conflicted
+++ resolved
@@ -286,7 +286,7 @@
 
     // If segment corrected flux estimator is in use, compute segment correction
     // factors
-    if (domain_.volume_estimator_ ==
+    if (domain_->volume_estimator_ ==
         RandomRayVolumeEstimator::SEGMENT_CORRECTED) {
       compute_segment_correction_factors();
     }
@@ -384,33 +384,19 @@
                           100.0;
   avg_miss_rate += percent_missed;
 
-<<<<<<< HEAD
-  if (percent_missed > 10.0) {
-    warning(fmt::format(
-      "Very high FSR miss rate detected ({:.3f}%). Instability may occur. "
-      "Increase ray density by adding more rays and/or active distance.",
-      percent_missed));
-  } else if (percent_missed > 1.0) {
-    warning(fmt::format("Elevated FSR miss rate detected ({:.3f}%). Increasing "
-                        "ray density by adding more rays and/or active "
-                        "distance may improve simulation efficiency.",
-      percent_missed));
-  }
-=======
   if (mpi::master) {
     if (percent_missed > 10.0) {
       warning(fmt::format(
         "Very high FSR miss rate detected ({:.3f}%). Instability may occur. "
         "Increase ray density by adding more rays and/or active distance.",
         percent_missed));
-    } else if (percent_missed > 0.01) {
+    } else if (percent_missed > 1.0) {
       warning(
         fmt::format("Elevated FSR miss rate detected ({:.3f}%). Increasing "
                     "ray density by adding more rays and/or active "
                     "distance may improve simulation efficiency.",
           percent_missed));
     }
->>>>>>> 9d9b2dac
 
     if (k_eff > 10.0 || k_eff < 0.01 || !(std::isfinite(k_eff))) {
       fatal_error("Instability detected");
@@ -454,7 +440,7 @@
       total_integrations / settings::n_batches);
 
     std::string estimator;
-    switch (domain_.volume_estimator_) {
+    switch (domain_->volume_estimator_) {
     case RandomRayVolumeEstimator::SIMULATION_AVERAGED:
       estimator = "Simulation Averaged";
       break;
@@ -503,7 +489,7 @@
   // in each source region for this iteration
 #pragma omp parallel for schedule(dynamic)
   for (int i = 0; i < simulation::work_per_rank; i++) {
-    RandomRay ray(i, &domain_);
+    RandomRay ray(i, domain_.get());
     ray.ray_trace_only_ = true;
     ray.transport_history_based_single_ray();
   }
@@ -511,11 +497,11 @@
   // Compute segment correction factors so that total segment lengths
   // within each source region equal the simulation-averaged value
 #pragma omp parallel for
-  for (int64_t sr = 0; sr < domain_.n_source_regions_; sr++) {
-    double naive_volume = domain_.volume_[sr];
-    domain_.volume_[sr] = 0.0;
+  for (int64_t sr = 0; sr < domain_->n_source_regions_; sr++) {
+    double naive_volume = domain_->volume_[sr];
+    domain_->volume_[sr] = 0.0;
     double sim_avg_volume =
-      (domain_.volume_t_[sr] + naive_volume) / simulation::current_batch;
+      (domain_->volume_t_[sr] + naive_volume) / simulation::current_batch;
 
     double correction = sim_avg_volume / naive_volume;
 
@@ -524,7 +510,7 @@
       correction = 1.0;
     }
 
-    domain_.segment_correction_[sr] = correction;
+    domain_->segment_correction_[sr] = correction;
   }
 }
 
