element settings {
  element confidence_intervals { xsd:boolean }? &

  (
    element eigenvalue {
      (element batches { xsd:positiveInteger } |
        attribute batches { xsd:positiveInteger }) &
      (element inactive { xsd:nonNegativeInteger } |
        attribute inactive { xsd:nonNegativeInteger }) &
      (element particles { xsd:positiveInteger } |
        attribute particles { xsd:positiveInteger }) &
      (element generations_per_batch { xsd:positiveInteger } |
        attribute generations_per_batch { xsd:positiveInteger })? &
      (element keff_trigger {
        (element type { xsd:string } | attribute type { xsd:string }) &
        (element threshold { xsd:double} | attribute threshold { xsd:double })
        }
      )?
    } |
    element fixed_source {
      (element batches { xsd:positiveInteger } |
        attribute batches { xsd:positiveInteger }) &
      (element particles { xsd:positiveInteger } |
        attribute particles { xsd:positiveInteger })
    }
  ) &

  element cross_sections { xsd:string { maxLength = "255" } }? &

  element multipole_library { xsd:string { maxLength = "255" } }? &

  element cutoff {
    (element weight { xsd:double } | attribute weight { xsd:double })? &
    (element weight_avg { xsd:double } | attribute weight_avg { xsd:double })?
  }? &

  element energy_grid { ( "nuclide" | "log" | "logarithm" | "logarithmic" | "material-union" | "union" ) }? &

  element energy_mode { ( "continuous-energy" | "ce" | "CE" | "multi-group" | "mg" | "MG" ) }? &

  element entropy {
    (element dimension { list { xsd:int+ } } |
      attribute dimension { list { xsd:int+ } })? &
    (element lower_left { list { xsd:double+ } } |
      attribute lower_left { list { xsd:double+ } }) &
    (element upper_right { list { xsd:double+ } } |
      attribute upper_right { list { xsd:double+ } })
  }? &

  element log_grid_bins { xsd:positiveInteger }? &

  element max_order { xsd:nonNegativeInteger }? &

  element natural_elements { xsd:string { maxLength = "20" } }? &

  element no_reduce { xsd:boolean }? &

  element output {
    (element summary { xsd:boolean } | attribute summary { xsd:boolean })? &
    (element cross_sections { xsd:boolean } |
      attribute cross_sections { xsd:boolean })? &
    (element tallies { xsd:boolean } | attribute tallies { xsd:boolean })?
  }? &

  element output_path { xsd:string { maxLength = "255" } }? &

  element ptables { xsd:boolean }? &

  element run_cmfd { xsd:boolean }? &

  element seed { xsd:positiveInteger }? &

  element source {
    grammar {
      start =
        (element strength { xsd:double } | attribute strength { xsd:double })? &
        (element file { xsd:string } | attribute file { xsd:string })? &
        element space {
          (element type { xsd:string } | attribute type { xsd:string }) &
          (element parameters { list { xsd:double+ } } |
            attribute parameters { list { xsd:double+ } })? &
          element x { distribution }? &
          element y { distribution }? &
          element z { distribution }?
        }? &
        element angle {
          (element type { xsd:string } | attribute type { xsd:string }) &
          (element reference_uvw { list { xsd:double, xsd:double, xsd:double } } |
            attribute reference_uvw { list { xsd:double, xsd:double, xsd:double } })? &
          element mu { distribution }? &
          element phi { distribution }?
        }? &
        element energy { distribution }? &
        (element write_initial { xsd:boolean } | attribute write_initial { xsd:boolean })?
      distribution =
        (element type { xsd:string { maxLength = "16" } } |
          attribute type { xsd:string { maxLength = "16" } }) &
        (element interpolation { xsd:string } |
          attribute interpolation { xsd:string })? &
        (element parameters { list { xsd:double+ } } |
          attribute parameters { list { xsd:double+ } })?
    }
  }* &

  element state_point {
    (
      (element batches { list { xsd:positiveInteger+ } } |
        attribute batches { list { xsd:positiveInteger+ } }) |
      (element interval { xsd:positiveInteger } |
        attribute interval { xsd:positiveInteger })
    )
  }? &

  element source_point {
    (
      (element batches { list { xsd:positiveInteger+ } } |
        attribute batches { list { xsd:positiveInteger+ } }) |
      (element interval { xsd:positiveInteger } |
        attribute interval { xsd:positiveInteger })
    )? &
    (element separate { xsd:boolean } |
      attribute separate { xsd:boolean })? &
    (element write { xsd:boolean } |
      attribute write { xsd:boolean })? &
    (element overwrite_latest { xsd:boolean} |
      attribute overwrite_latest {xsd:boolean})?
  }? &

  element survival_biasing { xsd:boolean }? &

  element threads { xsd:positiveInteger }? &

  element trace { list { xsd:positiveInteger+ } }? &

  element track { list { xsd:positiveInteger+ } }? &

  element trigger {
    (element active { xsd:boolean } | attribute active { xsd:boolean }) &
    (element max_batches { xsd:positiveInteger } | attribute max_batches { xsd:positiveInteger }) &
    (element batch_interval { xsd:positiveInteger } | attribute batch_interval { xsd:positiveInteger })?
  }? &

  element verbosity { xsd:positiveInteger }? &

  element volume_calc {
    (element domain_type { xsd:string } |
      attribute domain_type { xsd:string }) &
    (element domain_ids { list { xsd:integer+ } } |
      attribute domain_ids { list { xsd:integer+ } }) &
    (element samples { xsd:positiveInteger } |
      attribute samples { xsd:positiveInteger }) &
    (element lower_left { list { xsd:double+ } } |
      attribute lower_left { list { xsd:double+ } }) &
    (element upper_right { list { xsd:double+ } } |
      attribute upper_right { list { xsd:double+ } })
  }+ &

  element uniform_fs{
    (element dimension { list { xsd:positiveInteger+ } } |
      attribute dimension { list { xsd:positiveInteger+ } }) &
    (element lower_left { list { xsd:double+ } } |
      attribute lower_left { list { xsd:double+ } }) &
    (element upper_right { list { xsd:double+ } } |
      attribute upper_right { list { xsd:double+ } })
  }? &

  element resonance_scattering {
    element scatterer {
      (element nuclide { xsd:string { maxLength = "12" } } |
        attribute nuclide { xsd:string { maxLength = "12" }  }) &
      (element method { xsd:string { maxLength = "16" } } |
        attribute method { xsd:string { maxLength = "16" }  }) &
      (element xs_label { xsd:string { maxLength = "12" } } |
        attribute xs_label { xsd:string { maxLength = "12" } }) &
      (element xs_label_0K { xsd:string { maxLength = "12" } } |
        attribute xs_label_0K { xsd:string { maxLength = "12" } }) &
      (element E_min { xsd:double } |
        attribute E_min { xsd:double }) &
      (element E_max { xsd:double } |
        attribute E_max { xsd:double })?
    }*
  }? &
<<<<<<< HEAD
  
  element domain_decomposition {
    (element mesh {
      (element dimension { list { xsd:positiveInteger+ } } |
        attribute dimension { list { xsd:positiveInteger+ } }) &
      (element lower_left { list { xsd:double+ } } |
        attribute lower_left { list { xsd:double+ } }) &
      (element upper_right { list { xsd:double+ } } |
          attribute upper_right { list { xsd:double+ } }) 
    }) &
    
    (element nodemap { list { xsd:double+ } } |
      attribute nodemap { list { xsd:double+ } })? &

    (element allow_leakage { xsd:boolean } |
      attribute allow_leakage { xsd:boolean })? &
    
    (element count_interactions { xsd:boolean } |
      attribute count_interactions { xsd:boolean })? 
  }?
=======

  element use_windowed_multipole { xsd:boolean }?
>>>>>>> ef6b6001
}<|MERGE_RESOLUTION|>--- conflicted
+++ resolved
@@ -180,7 +180,6 @@
         attribute E_max { xsd:double })?
     }*
   }? &
-<<<<<<< HEAD
   
   element domain_decomposition {
     (element mesh {
@@ -200,9 +199,7 @@
     
     (element count_interactions { xsd:boolean } |
       attribute count_interactions { xsd:boolean })? 
-  }?
-=======
+  }? &
 
   element use_windowed_multipole { xsd:boolean }?
->>>>>>> ef6b6001
 }