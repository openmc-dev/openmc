--- conflicted
+++ resolved
@@ -826,7 +826,6 @@
       </element>
     </optional>
     <optional>
-<<<<<<< HEAD
       <element name="domain_decomposition">
         <interleave>
           <element name="mesh">
@@ -920,10 +919,11 @@
             </choice>
           </optional>
         </interleave>
-=======
+      </element>
+    </optional>
+    <optional>
       <element name="use_windowed_multipole">
         <data type="boolean"/>
->>>>>>> ef6b6001
       </element>
     </optional>
   </interleave>
