--- conflicted
+++ resolved
@@ -308,10 +308,22 @@
       FlatSourceDomain::adjoint_ =
         get_node_value_bool(random_ray_node, "adjoint");
     }
-<<<<<<< HEAD
+    if (check_for_node(random_ray_node, "sample_method")) {
+      std::string temp_str =
+        get_node_value(random_ray_node, "sample_method", true, true);
+      if (temp_str == "prng") {
+        RandomRay::sample_method_ = RandomRaySampleMethod::PRNG;
+      } else if (temp_str == "halton") {
+        RandomRay::sample_method_ = RandomRaySampleMethod::HALTON;
+      } else {
+        fatal_error("Unrecognized sample method: " + temp_str);
+      }
+    }
     if (check_for_node(random_ray_node, "source_region_meshes")) {
-      pugi::xml_node node_source_region_meshes = random_ray_node.child("source_region_meshes");
-      for (pugi::xml_node node_mesh : node_source_region_meshes.children("mesh")) {
+      pugi::xml_node node_source_region_meshes =
+        random_ray_node.child("source_region_meshes");
+      for (pugi::xml_node node_mesh :
+        node_source_region_meshes.children("mesh")) {
         int mesh_id = std::stoi(node_mesh.attribute("id").value());
         for (pugi::xml_node node_domain : node_mesh.children("domain")) {
           int domain_id = std::stoi(node_domain.attribute("id").value());
@@ -326,20 +338,10 @@
           } else {
             throw std::runtime_error("Unknown domain type: " + domain_type);
           }
-          FlatSourceDomain::mesh_domain_map_[mesh_id].emplace_back(type, domain_id);
+          FlatSourceDomain::mesh_domain_map_[mesh_id].emplace_back(
+            type, domain_id);
           RandomRay::mesh_subdivision_enabled_ = true;
         }
-=======
-    if (check_for_node(random_ray_node, "sample_method")) {
-      std::string temp_str =
-        get_node_value(random_ray_node, "sample_method", true, true);
-      if (temp_str == "prng") {
-        RandomRay::sample_method_ = RandomRaySampleMethod::PRNG;
-      } else if (temp_str == "halton") {
-        RandomRay::sample_method_ = RandomRaySampleMethod::HALTON;
-      } else {
-        fatal_error("Unrecognized sample method: " + temp_str);
->>>>>>> 6ae20014
       }
     }
   }
