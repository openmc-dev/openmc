--- conflicted
+++ resolved
@@ -269,7 +269,6 @@
     } else {
       fatal_error("Specify random ray source in settings XML");
     }
-<<<<<<< HEAD
     if (check_for_node(random_ray_node, "volume_estimator")) {
       std::string temp_str =
         get_node_value(random_ray_node, "volume_estimator", true, true);
@@ -285,7 +284,8 @@
         FlatSourceDomain::volume_estimator_ = RandomRayVolumeEstimator::HYBRID;
       } else {
         fatal_error("Unrecognized volume estimator: " + temp_str);
-=======
+      }
+    }
     if (check_for_node(random_ray_node, "source_shape")) {
       std::string temp_str =
         get_node_value(random_ray_node, "source_shape", true, true);
@@ -297,7 +297,6 @@
         RandomRay::source_shape_ = RandomRaySourceShape::LINEAR_XY;
       } else {
         fatal_error("Unrecognized source shape: " + temp_str);
->>>>>>> 9d9b2dac
       }
     }
     if (check_for_node(random_ray_node, "volume_normalized_flux_tallies")) {
