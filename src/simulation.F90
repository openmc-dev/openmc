module simulation

#ifdef MPI
  use mpi
#endif

  use cmfd_execute,    only: cmfd_init_batch, execute_cmfd
  use constants,       only: ZERO
  use eigenvalue,      only: count_source_for_ufs, calculate_average_keff, &
                             calculate_combined_keff, calculate_generation_keff, &
                             shannon_entropy, synchronize_bank, keff_generation
#ifdef _OPENMP
  use eigenvalue,      only: join_bank_from_threads
#endif
  use global
  use output,          only: write_message, header, print_columns, &
                             print_batch_keff, print_generation
  use particle_header, only: Particle
<<<<<<< HEAD
  use random_lcg,   only: set_particle_seed, prn_seed
  use source,       only: initialize_source
  use state_point,  only: write_state_point, write_source_point
  use string,       only: to_str
  use tally,        only: synchronize_tallies, setup_active_usertallies, &
                          reset_result
  use trigger,      only: check_triggers
  use tracking,     only: transport
  use geometry_header, only: BASE_UNIVERSE
  use dd_comm,      only: synchronize_bank_dd, synchronize_particles
=======
  use random_lcg,      only: set_particle_seed
  use source,          only: initialize_source
  use state_point,     only: write_state_point, write_source_point
  use string,          only: to_str
  use tally,           only: synchronize_tallies, setup_active_usertallies, &
                             reset_result
  use trigger,         only: check_triggers
  use tracking,        only: transport
>>>>>>> ff6dcac3

  implicit none
  private
  public :: run_simulation

contains

!===============================================================================
! RUN_SIMULATION encompasses all the main logic where iterations are performed
! over the batches, generations, and histories in a fixed source or k-eigenvalue
! calculation.
!===============================================================================

  subroutine run_simulation()

    type(Particle) :: p
    integer(8)     :: i_work

    if (.not. restart_run) call initialize_source()

    ! Display header
    if (master) then
      if (run_mode == MODE_FIXEDSOURCE) then
        call header("FIXED SOURCE TRANSPORT SIMULATION", level=1)
      elseif (run_mode == MODE_EIGENVALUE) then
        call header("K EIGENVALUE SIMULATION", level=1)
        call print_columns()
      end if
    end if

    ! Turn on inactive timer
    call time_inactive % start()

    ! ==========================================================================
    ! LOOP OVER BATCHES
    BATCH_LOOP: do current_batch = 1, n_max_batches

      call initialize_batch()

      ! Handle restart runs
      if (restart_run .and. current_batch <= restart_batch) then
        call replay_batch_history()
        cycle BATCH_LOOP
      end if

      ! =======================================================================
      ! LOOP OVER GENERATIONS
      GENERATION_LOOP: do current_gen = 1, gen_per_batch

        call initialize_generation()

        ! ======================================================================
        ! LOOP UNTIL ALL PARTICLES COMPLETE (DOMAIN DECOMPOSITION LOOP)
        STAGE_LOOP: do while (generation_incomplete)

          call initialize_stage()

          ! Start timer for transport
          call time_transport % start()

          ! ====================================================================
          ! LOOP OVER PARTICLES
!$omp parallel do schedule(static) firstprivate(p)
          PARTICLE_LOOP: do i_work = 1, work
            current_work = i_work
            if (dd_run) then

              ! Grab particle from particle_buffer
              p = domain_decomp % particle_buffer(i_work)

              ! Initialize particle
              call initialize_history(p, current_work)

              ! Transport particle
              call transport(p)

            else

              ! grab source particle from bank
              call initialize_history(p, current_work)

              ! Transport particle
              call transport(p)

            end if

            end do PARTICLE_LOOP
!$omp end parallel do

          ! Accumulate time for transport
          call time_transport % stop()

          call finalize_stage()

        end do STAGE_LOOP

        call finalize_generation()

      end do GENERATION_LOOP

      call finalize_batch()

      if (satisfy_triggers) exit BATCH_LOOP

    end do BATCH_LOOP

    call time_active % stop()

    ! ==========================================================================
    ! END OF RUN WRAPUP

    if (master) call header("SIMULATION FINISHED", level=1)

    ! Clear particle
    call p % clear()

  end subroutine run_simulation

!===============================================================================
! INITIALIZE_HISTORY
!===============================================================================

  subroutine initialize_history(p, index_source)

    type(Particle), intent(inout) :: p
    integer(8),     intent(in)    :: index_source

    integer(8) :: particle_seed  ! unique index for particle
    integer :: i

<<<<<<< HEAD
    if (.not. dd_run) then

      ! set defaults
      call p % initialize_from_source(source_bank(index_source))

      ! set identifier for particle
      p % id = work_index(rank) + index_source

      ! set random number seed
      particle_seed = (overall_gen - 1)*n_particles + p % id
      call set_particle_seed(particle_seed)

    else
=======
    ! set defaults
    call p % initialize_from_source(source_bank(index_source), run_CE, &
         energy_bin_avg)
>>>>>>> ff6dcac3

      if (current_stage == 1) then

        ! On the first stage, we set the particle from the source bank like for
        ! non-DD runs

        ! set defaults
        call p % initialize_from_source(source_bank(index_source))

      else

        ! On all other stages, we're running a particle in the buffer
        ! transferred from other domains, so all we need to do is set the coord
        call p % clear()
        p % coord(1) % universe = BASE_UNIVERSE
        p % n_coord = 1
        p % coord(1) % xyz =  p % stored_xyz
        p % coord(1) % uvw =  p % stored_uvw

        ! Re-initialize the stored outscatter_destination
        p % outscatter_destination = NO_OUTSCATTER

      end if

      ! The order of the source bank is scrambled for domain-decomposed runs,
      ! so unless we want to do a distributed sort over all n_partcles, we're
      ! not going to have particle id numbers that are reproducible with
      ! different numbers of processes.
      p % id = index_source

      ! Results will still be reproducible for DD runs with varying numbers of
      ! domains/proceses since we're carrying around the random number streams
      prn_seed = p % prn_seed

    end if

    ! set particle trace
    trace = .false.
    if (current_batch == trace_batch .and. current_gen == trace_gen .and. &
         p % id == trace_particle) trace = .true.

    ! Set particle track.
    p % write_track = .false.
    if (write_all_tracks) then
      p % write_track = .true.
    else if (allocated(track_identifiers)) then
      do i=1, size(track_identifiers(1,:))
        if (current_batch == track_identifiers(1,i) .and. &
             &current_gen == track_identifiers(2,i) .and. &
             &p % id == track_identifiers(3,i)) then
          p % write_track = .true.
          exit
        end if
      end do
    end if

  end subroutine initialize_history

!===============================================================================
! INITIALIZE_BATCH
!===============================================================================

  subroutine initialize_batch()

    if (run_mode == MODE_FIXEDSOURCE) then
      call write_message("Simulating batch " // trim(to_str(current_batch)) &
           // "...", 1)
    end if

    ! Reset total starting particle weight used for normalizing tallies
    total_weight = ZERO

    if (current_batch == n_inactive + 1) then
      ! Switch from inactive batch timer to active batch timer
      call time_inactive % stop()
      call time_active % start()

      ! Enable active batches (and tallies_on if it hasn't been enabled)
      active_batches = .true.
      tallies_on = .true.

      ! Add user tallies to active tallies list
!$omp parallel
      call setup_active_usertallies()
!$omp end parallel
    end if

    ! check CMFD initialize batch
    if (run_mode == MODE_EIGENVALUE) then
      if (cmfd_run) call cmfd_init_batch()
    end if

  end subroutine initialize_batch

!===============================================================================
! INITIALIZE_GENERATION
!===============================================================================

  subroutine initialize_generation()

    ! set overall generation number
    overall_gen = gen_per_batch*(current_batch - 1) + current_gen

    if (run_mode == MODE_EIGENVALUE) then
      ! Reset number of fission bank sites
      n_bank = 0

      ! Count source sites if using uniform fission source weighting
      if (ufs) call count_source_for_ufs()

      ! Store current value of tracklength k
      keff_generation = global_tallies(K_TRACKLENGTH) % value
    end if

    ! Set control flags of dd
    current_stage = 0
    generation_incomplete = .true.

  end subroutine initialize_generation

!===============================================================================
! INITIALIZE_STAGE
!===============================================================================

  subroutine initialize_stage()

    current_stage = current_stage + 1

    n_stage_secondary = 0

    if (dd_run) then

      domain_decomp % n_scatters_local = 0
      domain_decomp % n_scatters_domain = 0

      domain_decomp % particle_buffer % sec_particle = .false.
      domain_decomp % particle_buffer % n_secondary = 0

      domain_decomp % particle_buffer % id = -1
      domain_decomp % particle_buffer % outscatter_destination = NO_OUTSCATTER

    end if

  end subroutine initialize_stage

!===============================================================================
! FINALIZE_STAGE
!===============================================================================

  subroutine finalize_stage()

      if (dd_run) then

        ! Send and receive scatter particles
        call time_dd_sync % start()
        work = synchronize_particles(domain_decomp)
        call time_dd_sync % stop()

        ! We only stop transporting particles if all domains are finished
        if (domain_decomp % n_global_scatters == 0) &
             generation_incomplete = .false.

      else

        ! Non domain-decomposed runs are always done after the first stage
        generation_incomplete = .false.

      end if

  end subroutine finalize_stage

!===============================================================================
! FINALIZE_GENERATION
!===============================================================================

  subroutine finalize_generation()

    ! Update global tallies with the omp private accumulation variables
!$omp parallel
!$omp critical
    if (run_mode == MODE_EIGENVALUE) then
      global_tallies(K_COLLISION) % value = &
           global_tallies(K_COLLISION) % value + global_tally_collision
      global_tallies(K_ABSORPTION) % value = &
           global_tallies(K_ABSORPTION) % value + global_tally_absorption
      global_tallies(K_TRACKLENGTH) % value = &
           global_tallies(K_TRACKLENGTH) % value + global_tally_tracklength
    end if
    global_tallies(LEAKAGE) % value = &
         global_tallies(LEAKAGE) % value + global_tally_leakage
!$omp end critical

    ! reset private tallies
    if (run_mode == MODE_EIGENVALUE) then
      global_tally_collision = 0
      global_tally_absorption = 0
      global_tally_tracklength = 0
    end if
    global_tally_leakage = 0
!$omp end parallel

    if (run_mode == MODE_EIGENVALUE) then
#ifdef _OPENMP
      ! Join the fission bank from each thread into one global fission bank
      call join_bank_from_threads()
#endif

      ! Distribute fission bank across processors evenly
      call time_bank % start()
      if (.not. dd_run) then
        call synchronize_bank()
      else
        call synchronize_bank_dd(domain_decomp)
      end if
      call time_bank % stop()

      ! Calculate shannon entropy
      if (entropy_on) call shannon_entropy()

      ! Collect results and statistics
      call calculate_generation_keff()
      call calculate_average_keff()

      ! Write generation output
      if (master .and. current_gen /= gen_per_batch) call print_generation()
    end if

  end subroutine finalize_generation

!===============================================================================
! FINALIZE_BATCH handles synchronization and accumulation of tallies,
! calculation of Shannon entropy, getting single-batch estimate of keff, and
! turning on tallies when appropriate
!===============================================================================

  subroutine finalize_batch()

    ! Collect tallies
    call time_tallies % start()
    call synchronize_tallies()
    call time_tallies % stop()

    ! Reset global tally results
    if (.not. active_batches) then
      call reset_result(global_tallies)
      n_realizations = 0
    end if

    if (run_mode == MODE_EIGENVALUE) then
      ! Perform CMFD calculation if on
      if (cmfd_on) call execute_cmfd()

      ! Display output
      if (master) call print_batch_keff()

      ! Calculate combined estimate of k-effective
      if (master) call calculate_combined_keff()
    end if

    ! Check_triggers
    if (master) call check_triggers()
#ifdef MPI
    call MPI_BCAST(satisfy_triggers, 1, MPI_LOGICAL, 0, &
         MPI_COMM_WORLD, mpi_err)
#endif
    if (satisfy_triggers .or. &
         (trigger_on .and. current_batch == n_max_batches)) then
      call statepoint_batch % add(current_batch)
    end if

    ! Write out state point if it's been specified for this batch
    if (statepoint_batch % contains(current_batch)) then
      call write_state_point()
    end if

    ! Write out source point if it's been specified for this batch
    if ((sourcepoint_batch % contains(current_batch) .or. source_latest) .and. &
         source_write) then
      call write_source_point()
    end if

    if (master .and. current_batch == n_max_batches .and. &
         run_mode == MODE_EIGENVALUE) then
      ! Make sure combined estimate of k-effective is calculated at the last
      ! batch in case no state point is written
      call calculate_combined_keff()
    end if

  end subroutine finalize_batch

!===============================================================================
! REPLAY_BATCH_HISTORY displays keff and entropy for each generation within a
! batch using data read from a state point file
!===============================================================================

  subroutine replay_batch_history

    ! Write message at beginning
    if (current_batch == 1) then
      call write_message("Replaying history from state point...", 1)
    end if

    if (run_mode == MODE_EIGENVALUE) then
      do current_gen = 1, gen_per_batch
        overall_gen = overall_gen + 1
        call calculate_average_keff()

        ! print out batch keff
        if (current_gen < gen_per_batch) then
          if (master) call print_generation()
        else
          if (master) call print_batch_keff()
        end if
      end do
    end if

    ! Write message at end
    if (current_batch == restart_batch) then
      call write_message("Resuming simulation...", 1)
    end if

  end subroutine replay_batch_history

end module simulation<|MERGE_RESOLUTION|>--- conflicted
+++ resolved
@@ -16,19 +16,7 @@
   use output,          only: write_message, header, print_columns, &
                              print_batch_keff, print_generation
   use particle_header, only: Particle
-<<<<<<< HEAD
-  use random_lcg,   only: set_particle_seed, prn_seed
-  use source,       only: initialize_source
-  use state_point,  only: write_state_point, write_source_point
-  use string,       only: to_str
-  use tally,        only: synchronize_tallies, setup_active_usertallies, &
-                          reset_result
-  use trigger,      only: check_triggers
-  use tracking,     only: transport
-  use geometry_header, only: BASE_UNIVERSE
-  use dd_comm,      only: synchronize_bank_dd, synchronize_particles
-=======
-  use random_lcg,      only: set_particle_seed
+  use random_lcg,      only: set_particle_seed, prn_seed
   use source,          only: initialize_source
   use state_point,     only: write_state_point, write_source_point
   use string,          only: to_str
@@ -36,7 +24,8 @@
                              reset_result
   use trigger,         only: check_triggers
   use tracking,        only: transport
->>>>>>> ff6dcac3
+  use geometry_header, only: BASE_UNIVERSE
+  use dd_comm,      only: synchronize_bank_dd, synchronize_particles
 
   implicit none
   private
@@ -167,11 +156,12 @@
     integer(8) :: particle_seed  ! unique index for particle
     integer :: i
 
-<<<<<<< HEAD
     if (.not. dd_run) then
 
       ! set defaults
-      call p % initialize_from_source(source_bank(index_source))
+      call p % initialize_from_source(source_bank(index_source), run_CE, &
+           energy_bin_avg)
+
 
       ! set identifier for particle
       p % id = work_index(rank) + index_source
@@ -181,11 +171,6 @@
       call set_particle_seed(particle_seed)
 
     else
-=======
-    ! set defaults
-    call p % initialize_from_source(source_bank(index_source), run_CE, &
-         energy_bin_avg)
->>>>>>> ff6dcac3
 
       if (current_stage == 1) then
 
@@ -193,7 +178,8 @@
         ! non-DD runs
 
         ! set defaults
-        call p % initialize_from_source(source_bank(index_source))
+        call p % initialize_from_source(source_bank(index_source), run_CE, &
+           energy_bin_avg)
 
       else
 
