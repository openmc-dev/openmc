--- conflicted
+++ resolved
@@ -9,13 +9,10 @@
 #include "openmc/particle.h"
 #include "openmc/random_lcg.h"
 #include "openmc/settings.h"
-<<<<<<< HEAD
 #include "openmc/source.h"
 #include "openmc/state_point.h"
 #include "openmc/timer.h"
-=======
 #include "openmc/tallies/filter.h"
->>>>>>> 0dfc4fb6
 #include "openmc/tallies/tally.h"
 
 #include <algorithm>
@@ -81,6 +78,12 @@
   // Determine how much work each process should do
   calculate_work();
 
+  // Allocate array for matching filter bins
+#pragma omp parallel
+  {
+    filter_matches.resize(n_filters);
+  }
+
   // Set up tally procedure pointers
   init_tally_routines();
 
@@ -138,6 +141,11 @@
   // Stop active batch timer and start finalization timer
   time_active.stop();
   time_finalize.start();
+
+#pragma omp parallel
+  {
+    filter_matches.clear();
+  }
 
   // Deallocate Fortran variables, set tallies to inactive
   simulation_finalize_f();
@@ -273,7 +281,6 @@
 
 void initialize_batch()
 {
-<<<<<<< HEAD
   // Increment current batch
   ++simulation::current_batch;
 
@@ -365,15 +372,6 @@
   if (settings::source_latest) {
     auto filename = settings::path_output + "source.h5";
     write_source_point(filename.c_str());
-=======
-  // Determine how much work each process should do
-  calculate_work();
-
-  // Allocate array for matching filter bins
-  #pragma omp parallel
-  {
-    filter_matches.resize(n_filters);
->>>>>>> 0dfc4fb6
   }
 }
 
@@ -391,7 +389,6 @@
   }
 }
 
-<<<<<<< HEAD
 void finalize_generation()
 {
   auto gt = global_tallies();
@@ -485,14 +482,6 @@
         break;
       }
     }
-=======
-extern "C" void
-openmc_simulation_finalize_c()
-{
-  #pragma omp parallel
-  {
-    filter_matches.clear();
->>>>>>> 0dfc4fb6
   }
 }
 
