module source

  use hdf5, only: HID_T
#ifdef MPI
  use message_passing
#endif

  use algorithm,        only: binary_search
  use bank_header,      only: Bank
  use constants
  use distribution_univariate, only: Discrete
  use distribution_multivariate, only: SpatialBox
  use error,            only: fatal_error
  use geometry,         only: find_cell
  use global
  use hdf5_interface,   only: file_create, file_open, file_close, read_dataset
  use message_passing,  only: rank
  use output,           only: write_message
  use particle_header,  only: Particle
  use random_lcg,       only: prn, set_particle_seed, prn_set_stream
  use string,           only: to_str
  use math
  use state_point,      only: read_source_bank, write_source_bank

  implicit none

contains

!===============================================================================
! INITIALIZE_SOURCE initializes particles in the source bank
!===============================================================================

  subroutine initialize_source()

    integer(8) :: i          ! loop index over bank sites
    integer(8) :: id         ! particle id
    integer(HID_T) :: file_id
    character(MAX_WORD_LEN) :: filetype
    character(MAX_FILE_LEN) :: filename
    type(Bank), pointer :: src ! source bank site

<<<<<<< HEAD
    message = "Initializing source particles..."
    call write_message(6)
=======
    call write_message("Initializing source particles...", 5)
>>>>>>> 24cd12cf

    if (path_source /= '') then
      ! Read the source from a binary file instead of sampling from some
      ! assumed source distribution

      message = 'Reading source file from ' // trim(path_source) // '...'
      call write_message(6)

      ! Open the binary file
      file_id = file_open(path_source, 'r', parallel=.true.)

      ! Read the file type
      call read_dataset(filetype, file_id, "filetype")

      ! Check to make sure this is a source file
<<<<<<< HEAD
      if (itmp /= FILETYPE_SOURCE) then
        message = "Specified starting source file not a source file type."
        call fatal_error()
=======
      if (filetype /= 'source') then
        call fatal_error("Specified starting source file not a source file &
             &type.")
>>>>>>> 24cd12cf
      end if

      ! Read in the source bank
      call read_source_bank(file_id)

      ! Close file
      call file_close(file_id)

    else
      ! Generation source sites from specified distribution in user input
      do i = 1, work
        ! Get pointer to source bank site
        src => source_bank(i)

        ! initialize random number seed
        id = work_index(rank) + i
        call set_particle_seed(id)

        ! sample external source distribution
        call sample_external_source(src)
      end do
    end if

    ! Write out initial source
    if (write_initial_source) then
<<<<<<< HEAD
      message = 'Writing out initial source guess...'
      call write_message(1)
#ifdef HDF5
=======
      call write_message('Writing out initial source...', 5)
>>>>>>> 24cd12cf
      filename = trim(path_output) // 'initial_source.h5'
      file_id = file_create(filename, parallel=.true.)
      call write_source_bank(file_id)
      call file_close(file_id)
    end if

  end subroutine initialize_source

!===============================================================================
! SAMPLE_EXTERNAL_SOURCE samples the user-specified external source and stores
! the position, angle, and energy in a Bank type.
!===============================================================================

  subroutine sample_external_source(site)
    type(Bank), intent(inout) :: site ! source site

    integer :: i          ! dummy loop index
    integer :: n_source   ! number of source distributions
    real(8) :: c          ! cumulative frequency
    real(8) :: r(3)       ! sampled coordinates
    logical :: found      ! Does the source particle exist within geometry?
    type(Particle) :: p   ! Temporary particle for using find_cell
    integer, save :: n_accept = 0  ! Number of samples accepted
    integer, save :: n_reject = 0  ! Number of samples rejected

    ! Set weight to one by default
    site % wgt = ONE

    ! Set the random number generator to the source stream.
    call prn_set_stream(STREAM_SOURCE)

    ! Sample from among multiple source distributions
    n_source = size(external_source)
    if (n_source > 1) then
      r(1) = prn()*sum(external_source(:) % strength)
      c = ZERO
      do i = 1, n_source
        c = c + external_source(i) % strength
        if (r(1) < c) exit
      end do
    else
      i = 1
    end if

    ! Repeat sampling source location until a good site has been found
    found = .false.
    do while (.not.found)
      ! Set particle defaults
      call p % initialize()
<<<<<<< HEAD
      ! Repeat sampling source location until a good site has been found
      found = .false.
      do while (.not.found)
        ! Coordinates sampled uniformly over a box
        p_min = external_source % params_space(1:3)
        p_max = external_source % params_space(4:6)
        r = (/ (prn(), i = 1,3) /)
        site % xyz = p_min + r*(p_max - p_min)

        ! Fill p with needed data
        p % coord0 % xyz = site % xyz
        p % coord0 % uvw = [ ONE, ZERO, ZERO ]

        ! Now search to see if location exists in geometry
        call find_cell(p, found)
        if (.not. found) then
          num_resamples = num_resamples + 1
          if (num_resamples == MAX_EXTSRC_RESAMPLES) then
            message = "Maximum number of external source spatial resamples &
                      &reached!"
            call fatal_error()
          end if
        end if
      end do
      call p % clear()

    case (SRC_SPACE_FISSION)
      ! Repeat sampling source location until a good site has been found
      found = .false.
      do while (.not.found)
        ! Set particle defaults
        call p % initialize()

        ! Coordinates sampled uniformly over a box
        p_min = external_source % params_space(1:3)
        p_max = external_source % params_space(4:6)
        r = (/ (prn(), i = 1,3) /)
        site % xyz = p_min + r*(p_max - p_min)

        ! Fill p with needed data
        p % coord0 % xyz = site % xyz
        p % coord0 % uvw = [ ONE, ZERO, ZERO ]

        ! Now search to see if location exists in geometry
        call find_cell(p, found)
        if (.not. found) then
          num_resamples = num_resamples + 1
          if (num_resamples == MAX_EXTSRC_RESAMPLES) then
            message = "Maximum number of external source spatial resamples &
                      &reached!"
            call fatal_error()
=======

      ! Sample spatial distribution
      site % xyz(:) = external_source(i) % space % sample()

      ! Fill p with needed data
      p % coord(1) % xyz(:) = site % xyz
      p % coord(1) % uvw(:) = [ ONE, ZERO, ZERO ]

      ! Now search to see if location exists in geometry
      call find_cell(p, found)

      ! Check if spatial site is in fissionable material
      select type (space => external_source(i) % space)
      type is (SpatialBox)
        if (space % only_fissionable) then
          if (p % material == MATERIAL_VOID) then
            found = .false.
          elseif (.not. materials(p % material) % fissionable) then
            found = .false.
>>>>>>> 24cd12cf
          end if
        end if
      end select

      ! Check for rejection
      if (.not. found) then
        n_reject = n_reject + 1
        if (n_reject >= EXTSRC_REJECT_THRESHOLD .and. &
             real(n_accept, 8)/n_reject <= EXTSRC_REJECT_FRACTION) then
          call fatal_error("More than 95% of external source sites sampled &
               &were rejected. Please check your external source definition.")
        end if
      end if
    end do

    ! Increment number of accepted samples
    n_accept = n_accept + 1

    call p % clear()

    ! Sample angle
<<<<<<< HEAD
    select case (external_source % type_angle)
    case (SRC_ANGLE_ISOTROPIC)
      ! Sample isotropic distribution
      phi = TWO*PI*prn()
      mu = TWO*prn() - ONE
      site % uvw(1) = mu
      site % uvw(2) = sqrt(ONE - mu*mu) * cos(phi)
      site % uvw(3) = sqrt(ONE - mu*mu) * sin(phi)

    case (SRC_ANGLE_MONO)
      ! Monodirectional source
      site % uvw = external_source % params_angle

    case default
      message = "No angle distribution specified for external source!"
      call fatal_error()
    end select

    ! Sample energy distribution
    select case (external_source % type_energy)
    case (SRC_ENERGY_MONO)
      ! Monoenergtic source
      site % E = external_source % params_energy(1)

    case (SRC_ENERGY_MAXWELL)
      a = external_source % params_energy(1)
      do
        ! Sample Maxwellian fission spectrum
        site % E = maxwell_spectrum(a)

        ! resample if energy is >= 20 MeV
        if (site % E < 20) exit
      end do

    case (SRC_ENERGY_WATT)
      a = external_source % params_energy(1)
      b = external_source % params_energy(2)
      do
        ! Sample Watt fission spectrum
        site % E = watt_spectrum(a, b)

        ! resample if energy is >= 20 MeV
        if (site % E < 20) exit
      end do

    case default
      message = "No energy distribution specified for external source!"
      call fatal_error()
    end select
=======
    site % uvw(:) = external_source(i) % angle % sample()

    ! Check for monoenergetic source above maximum neutron energy
    select type (energy => external_source(i) % energy)
    type is (Discrete)
      if (any(energy % x >= energy_max_neutron)) then
        call fatal_error("Source energy above range of energies of at least &
             &one cross section table")
      end if
    end select

    do
      ! Sample energy spectrum
      site % E = external_source(i) % energy % sample()

      ! resample if energy is greater than maximum neutron energy
      if (site % E < energy_max_neutron) exit
    end do

    ! Set delayed group
    site % delayed_group = 0

    ! If running in MG, convert site % E to group
    if (.not. run_CE) then
      if (site % E <= energy_bins(1)) then
        site % E = real(1, 8)
      else if (site % E > energy_bins(num_energy_groups + 1)) then
        site % E = real(num_energy_groups, 8)
      else
        site % E = real(binary_search(energy_bins, num_energy_groups + 1, &
             site % E), 8)
      end if
    end if
>>>>>>> 24cd12cf

    ! Set the random number generator back to the tracking stream.
    call prn_set_stream(STREAM_TRACKING)

  end subroutine sample_external_source

end module source<|MERGE_RESOLUTION|>--- conflicted
+++ resolved
@@ -39,12 +39,7 @@
     character(MAX_FILE_LEN) :: filename
     type(Bank), pointer :: src ! source bank site
 
-<<<<<<< HEAD
-    message = "Initializing source particles..."
-    call write_message(6)
-=======
     call write_message("Initializing source particles...", 5)
->>>>>>> 24cd12cf
 
     if (path_source /= '') then
       ! Read the source from a binary file instead of sampling from some
@@ -60,15 +55,9 @@
       call read_dataset(filetype, file_id, "filetype")
 
       ! Check to make sure this is a source file
-<<<<<<< HEAD
-      if (itmp /= FILETYPE_SOURCE) then
-        message = "Specified starting source file not a source file type."
-        call fatal_error()
-=======
       if (filetype /= 'source') then
         call fatal_error("Specified starting source file not a source file &
              &type.")
->>>>>>> 24cd12cf
       end if
 
       ! Read in the source bank
@@ -94,13 +83,7 @@
 
     ! Write out initial source
     if (write_initial_source) then
-<<<<<<< HEAD
-      message = 'Writing out initial source guess...'
-      call write_message(1)
-#ifdef HDF5
-=======
       call write_message('Writing out initial source...', 5)
->>>>>>> 24cd12cf
       filename = trim(path_output) // 'initial_source.h5'
       file_id = file_create(filename, parallel=.true.)
       call write_source_bank(file_id)
@@ -150,59 +133,6 @@
     do while (.not.found)
       ! Set particle defaults
       call p % initialize()
-<<<<<<< HEAD
-      ! Repeat sampling source location until a good site has been found
-      found = .false.
-      do while (.not.found)
-        ! Coordinates sampled uniformly over a box
-        p_min = external_source % params_space(1:3)
-        p_max = external_source % params_space(4:6)
-        r = (/ (prn(), i = 1,3) /)
-        site % xyz = p_min + r*(p_max - p_min)
-
-        ! Fill p with needed data
-        p % coord0 % xyz = site % xyz
-        p % coord0 % uvw = [ ONE, ZERO, ZERO ]
-
-        ! Now search to see if location exists in geometry
-        call find_cell(p, found)
-        if (.not. found) then
-          num_resamples = num_resamples + 1
-          if (num_resamples == MAX_EXTSRC_RESAMPLES) then
-            message = "Maximum number of external source spatial resamples &
-                      &reached!"
-            call fatal_error()
-          end if
-        end if
-      end do
-      call p % clear()
-
-    case (SRC_SPACE_FISSION)
-      ! Repeat sampling source location until a good site has been found
-      found = .false.
-      do while (.not.found)
-        ! Set particle defaults
-        call p % initialize()
-
-        ! Coordinates sampled uniformly over a box
-        p_min = external_source % params_space(1:3)
-        p_max = external_source % params_space(4:6)
-        r = (/ (prn(), i = 1,3) /)
-        site % xyz = p_min + r*(p_max - p_min)
-
-        ! Fill p with needed data
-        p % coord0 % xyz = site % xyz
-        p % coord0 % uvw = [ ONE, ZERO, ZERO ]
-
-        ! Now search to see if location exists in geometry
-        call find_cell(p, found)
-        if (.not. found) then
-          num_resamples = num_resamples + 1
-          if (num_resamples == MAX_EXTSRC_RESAMPLES) then
-            message = "Maximum number of external source spatial resamples &
-                      &reached!"
-            call fatal_error()
-=======
 
       ! Sample spatial distribution
       site % xyz(:) = external_source(i) % space % sample()
@@ -222,7 +152,6 @@
             found = .false.
           elseif (.not. materials(p % material) % fissionable) then
             found = .false.
->>>>>>> 24cd12cf
           end if
         end if
       end select
@@ -244,57 +173,6 @@
     call p % clear()
 
     ! Sample angle
-<<<<<<< HEAD
-    select case (external_source % type_angle)
-    case (SRC_ANGLE_ISOTROPIC)
-      ! Sample isotropic distribution
-      phi = TWO*PI*prn()
-      mu = TWO*prn() - ONE
-      site % uvw(1) = mu
-      site % uvw(2) = sqrt(ONE - mu*mu) * cos(phi)
-      site % uvw(3) = sqrt(ONE - mu*mu) * sin(phi)
-
-    case (SRC_ANGLE_MONO)
-      ! Monodirectional source
-      site % uvw = external_source % params_angle
-
-    case default
-      message = "No angle distribution specified for external source!"
-      call fatal_error()
-    end select
-
-    ! Sample energy distribution
-    select case (external_source % type_energy)
-    case (SRC_ENERGY_MONO)
-      ! Monoenergtic source
-      site % E = external_source % params_energy(1)
-
-    case (SRC_ENERGY_MAXWELL)
-      a = external_source % params_energy(1)
-      do
-        ! Sample Maxwellian fission spectrum
-        site % E = maxwell_spectrum(a)
-
-        ! resample if energy is >= 20 MeV
-        if (site % E < 20) exit
-      end do
-
-    case (SRC_ENERGY_WATT)
-      a = external_source % params_energy(1)
-      b = external_source % params_energy(2)
-      do
-        ! Sample Watt fission spectrum
-        site % E = watt_spectrum(a, b)
-
-        ! resample if energy is >= 20 MeV
-        if (site % E < 20) exit
-      end do
-
-    case default
-      message = "No energy distribution specified for external source!"
-      call fatal_error()
-    end select
-=======
     site % uvw(:) = external_source(i) % angle % sample()
 
     ! Check for monoenergetic source above maximum neutron energy
@@ -328,7 +206,6 @@
              site % E), 8)
       end if
     end if
->>>>>>> 24cd12cf
 
     ! Set the random number generator back to the tracking stream.
     call prn_set_stream(STREAM_TRACKING)
