module source

  use bank_header,     only: Bank
  use constants
  use error,           only: fatal_error
  use geometry_header, only: BASE_UNIVERSE
  use global
  use math,            only: maxwell_spectrum, watt_spectrum
  use output,          only: write_message
  use particle_header, only: Particle
  use random_lcg,      only: prn, set_particle_seed
  use string,          only: to_str

#ifdef MPI
  use mpi
#endif

  implicit none

contains

!===============================================================================
! INITIALIZE_SOURCE initializes particles in the source bank
!===============================================================================

  subroutine initialize_source()

    integer(8) :: i          ! loop index over bank sites
    integer(8) :: id         ! particle id

    type(Bank), pointer :: src => null() ! source bank site

    message = "Initializing source particles..."
    call write_message(6)

    if (path_source /= '') then
      ! Read the source from a binary file instead of sampling from some
      ! assumed source distribution

      message = 'This feature is currently disabled and will be added back in.'
      call fatal_error()

    else
      ! Generation source sites from specified distribution in user input
      do i = 1, work
        ! Get pointer to source bank site
        src => source_bank(i)

        ! initialize random number seed
        id = work_index(rank) + i
        call set_particle_seed(id)

        ! sample external source distribution
        call sample_external_source(src)
      end do
    end if

  end subroutine initialize_source

!===============================================================================
! SAMPLE_EXTERNAL_SOURCE
!===============================================================================

  subroutine sample_external_source(site)

    type(Bank), pointer :: site ! source site

    integer :: i          ! dummy loop index
    real(8) :: r(3)       ! sampled coordinates
    real(8) :: phi        ! azimuthal angle
    real(8) :: mu         ! cosine of polar angle
    real(8) :: p_min(3)   ! minimum coordinates of source
    real(8) :: p_max(3)   ! maximum coordinates of source
    real(8) :: a          ! Arbitrary parameter 'a'
    real(8) :: b          ! Arbitrary parameter 'b'

    ! Set weight to one by default
    site % wgt = ONE

    ! Sample position
    select case (external_source % type_space)
    case (SRC_SPACE_BOX)
      ! Coordinates sampled uniformly over a box
      p_min = external_source % params_space(1:3)
      p_max = external_source % params_space(4:6)
      r = (/ (prn(), i = 1,3) /)
      site % xyz = p_min + r*(p_max - p_min)

    case (SRC_SPACE_POINT)
      ! Point source
      site % xyz = external_source % params_space

    end select

    ! Sample angle
    select case (external_source % type_angle)
    case (SRC_ANGLE_ISOTROPIC)
      ! Sample isotropic distribution
      phi = TWO*PI*prn()
      mu = TWO*prn() - ONE
      site % uvw(1) = mu
      site % uvw(2) = sqrt(ONE - mu*mu) * cos(phi)
      site % uvw(3) = sqrt(ONE - mu*mu) * sin(phi)

    case (SRC_ANGLE_MONO)
      ! Monodirectional source
      site % uvw = external_source % params_angle

    case default
      message = "No angle distribution specified for external source!"
      call fatal_error()
    end select

    ! Sample energy distribution
    select case (external_source % type_energy)
    case (SRC_ENERGY_MONO)
      ! Monoenergtic source
      site % E = external_source % params_energy(1)

    case (SRC_ENERGY_MAXWELL)
      a = external_source % params_energy(1)
      do
        ! Sample Maxwellian fission spectrum
        site % E = maxwell_spectrum(a)

        ! resample if energy is >= 20 MeV
        if (site % E < 20) exit
      end do

    case (SRC_ENERGY_WATT)
      a = external_source % params_energy(1)
      b = external_source % params_energy(2)
      do
        ! Sample Watt fission spectrum
        site % E = watt_spectrum(a, b)

        ! resample if energy is >= 20 MeV
        if (site % E < 20) exit
      end do

    case default
      message = "No energy distribution specified for external source!"
      call fatal_error()
    end select

  end subroutine sample_external_source

!===============================================================================
! GET_SOURCE_PARTICLE returns the next source particle 
!===============================================================================

  subroutine get_source_particle(p, index_source)

<<<<<<< HEAD
    integer(8), intent(in) :: index_source
    integer :: i  ! iterator index
=======
    type(Particle), intent(inout) :: p
    integer(8),     intent(in)    :: index_source
>>>>>>> 709e3b61

    integer(8) :: particle_seed  ! unique index for particle
    type(Bank), pointer :: src => null()

    ! set defaults
    call p % initialize()

    ! Copy attributes from source to particle
    src => source_bank(index_source)
    call copy_source_attributes(p, src)

    ! set identifier for particle
    p % id = work_index(rank) + index_source

    ! set random number seed
    particle_seed = (overall_gen - 1)*n_particles + p % id
    call set_particle_seed(particle_seed)

    ! set particle trace
    trace = .false.
    if (current_batch == trace_batch .and. current_gen == trace_gen .and. &
         p % id == trace_particle) trace = .true.

    ! Set particle track.
    write_track = .false.
    if (write_all_tracks) then
      write_track = .true.
    else if (allocated(track_identifiers)) then
      do i=1, size(track_identifiers(1,:))
        if (current_batch == track_identifiers(1,i) .and. &
             &current_gen == track_identifiers(2,i) .and. &
             &p % id == track_identifiers(3,i)) then
          write_track = .true.
          exit
        end if
      end do
    end if

  end subroutine get_source_particle

!===============================================================================
! COPY_SOURCE_ATTRIBUTES
!===============================================================================

  subroutine copy_source_attributes(p, src)

    type(Particle), intent(inout) :: p
    type(Bank),     pointer       :: src

    ! copy attributes from source bank site
    p % wgt         = src % wgt
    p % last_wgt    = src % wgt
    p % coord % xyz = src % xyz
    p % coord % uvw = src % uvw
    p % last_xyz    = src % xyz
    p % E           = src % E
    p % last_E      = src % E

  end subroutine copy_source_attributes

end module source<|MERGE_RESOLUTION|>--- conflicted
+++ resolved
@@ -151,15 +151,11 @@
 
   subroutine get_source_particle(p, index_source)
 
-<<<<<<< HEAD
-    integer(8), intent(in) :: index_source
-    integer :: i  ! iterator index
-=======
     type(Particle), intent(inout) :: p
     integer(8),     intent(in)    :: index_source
->>>>>>> 709e3b61
 
     integer(8) :: particle_seed  ! unique index for particle
+    integer :: i
     type(Bank), pointer :: src => null()
 
     ! set defaults
