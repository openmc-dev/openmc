--- conflicted
+++ resolved
@@ -42,19 +42,13 @@
       ! Read the source from a binary file instead of sampling from some
       ! assumed source distribution
 
-<<<<<<< HEAD
       if (dd_run) then
-        message = "Reading source from binary file not implemented for " // &
-                  "domain decomposition."
-        call fatal_error()
+        call fatal_error("Reading source from binary file not " // &
+                         "implementedfor domain decomposition.")
       end if
 
-      message = 'Reading source file from ' // trim(path_source) // '...'
-      call write_message(6)
-=======
       call write_message('Reading source file from ' // trim(path_source) &
            &// '...', 6)
->>>>>>> dc898744
 
       ! Open the binary file
       call sp % file_open(path_source, 'r', serial = .false.)
