#include "openmc/source.h"

#if defined(__unix__) || (defined(__APPLE__) && defined(__MACH__))
#define HAS_DYNAMIC_LINKING
#endif

#include <algorithm> // for move

#ifdef HAS_DYNAMIC_LINKING
#include <dlfcn.h> // for dlopen, dlsym, dlclose, dlerror
#endif

#include "xtensor/xadapt.hpp"
#include <fmt/core.h>

#include "openmc/bank.h"
#include "openmc/capi.h"
#include "openmc/cell.h"
#include "openmc/container_util.h"
#include "openmc/error.h"
#include "openmc/file_utils.h"
#include "openmc/geometry.h"
#include "openmc/hdf5_interface.h"
#include "openmc/material.h"
#include "openmc/mcpl_interface.h"
#include "openmc/memory.h"
#include "openmc/message_passing.h"
#include "openmc/mgxs_interface.h"
#include "openmc/nuclide.h"
#include "openmc/random_lcg.h"
#include "openmc/search.h"
#include "openmc/settings.h"
#include "openmc/simulation.h"
#include "openmc/state_point.h"
#include "openmc/string_utils.h"
#include "openmc/xml_interface.h"

namespace openmc {

//==============================================================================
// Global variables
//==============================================================================

namespace model {

vector<unique_ptr<Source>> external_sources;
}

//==============================================================================
// Source create implementation
//==============================================================================

unique_ptr<Source> Source::create(pugi::xml_node node)
{
  // if the source type is present, use it to determine the type
  // of object to create
  if (check_for_node(node, "type")) {
    std::string source_type = get_node_value(node, "type");
    if (source_type == "independent") {
      return make_unique<IndependentSource>(node);
    } else if (source_type == "file") {
      return make_unique<FileSource>(node);
    } else if (source_type == "compiled") {
      return make_unique<CompiledSourceWrapper>(node);
    } else if (source_type == "mesh") {
      return make_unique<MeshSource>(node);
    } else {
      fatal_error(fmt::format("Invalid source type '{}' found.", source_type));
    }
  } else {
    // support legacy source format
    if (check_for_node(node, "file")) {
      return make_unique<FileSource>(node);
    } else if (check_for_node(node, "library")) {
      return make_unique<CompiledSourceWrapper>(node);
    } else {
      return make_unique<IndependentSource>(node);
    }
  }
}

void Source::check_for_restriction_nodes(pugi::xml_node node)
{
  // Check for domains to reject from
  if (check_for_node(node, "domain_type")) {
    std::string domain_type = get_node_value(node, "domain_type");
    if (domain_type == "cell") {
      domain_type_ = DomainType::CELL;
    } else if (domain_type == "material") {
      domain_type_ = DomainType::MATERIAL;
    } else if (domain_type == "universe") {
      domain_type_ = DomainType::UNIVERSE;
    } else {
      fatal_error(std::string(
        "Unrecognized domain type for source rejection: " + domain_type));
    }

    auto ids = get_node_array<int>(node, "domain_ids");
    domain_ids_.insert(ids.begin(), ids.end());
  }

  if (check_for_node(node, "time_bounds")) {
    auto ids = get_node_array<double>(node, "time_bounds");
    if (ids.size() == 2)
      time_bounds_ = std::make_pair(ids[0], ids[1]);
  }
  if (check_for_node(node, "energy_bounds")) {
    auto ids = get_node_array<double>(node, "energy_bounds");
    if (ids.size() == 2)
      energy_bounds_ = std::make_pair(ids[0], ids[1]);
  }
  if (check_for_node(node, "lower_left")) {
    auto ids = get_node_array<double>(node, "lower_left");
    for (auto id : ids) {
      lower_left_.push_back(id);
    }
  }
  if (check_for_node(node, "upper_right")) {
    auto ids = get_node_array<double>(node, "upper_right");
    for (auto id : ids) {
      upper_right_.push_back(id);
    }
  }

  // Check for how to handle rejected particles
  if (check_for_node(node, "rejection_strategy")) {
    std::string rejection_strategy = get_node_value(node, "rejection_strategy");
    if (rejection_strategy == "kill") {
      rejection_strategy_ = RejectionStrategy::KILL;
    } else if (rejection_strategy == "resample") {
      rejection_strategy_ = RejectionStrategy::RESAMPLE;
    } else {
      fatal_error(std::string(
        "Unrecognized strategy source rejection: " + rejection_strategy));
    }
  } else {
    // Default to resample rejected particles
    rejection_strategy_ = RejectionStrategy::RESAMPLE;
  }
}

bool Source::inside_bounds(SourceSite& s) const
{
  return inside_spatial_bounds(s) && inside_energy_bounds(s.E) &&
         inside_time_bounds(s.time);
}

bool Source::inside_energy_bounds(double E) const
{
  return E > energy_bounds_.first && E < energy_bounds_.second;
}

bool Source::inside_time_bounds(const double time) const
{
  return time > time_bounds_.first && time < time_bounds_.second;
}

bool Source::inside_spatial_bounds(SourceSite& s) const
{
  bool found = false;
  Particle p;
  p.r() = s.r;

  // Reject particle if it's not in the geometry at all
  if (!(found = exhaustive_find_cell(p)))
    return false;

  if (!lower_left_.empty() &&
      (s.r[0] < lower_left_[0] || s.r[1] < lower_left_[1] ||
        s.r[2] < lower_left_[2]))
    return false;
  if (!upper_right_.empty() &&
      (s.r[0] > upper_right_[0] || s.r[1] > upper_right_[1] ||
        s.r[2] > upper_right_[2]))
    return false;

  if (!domain_ids_.empty()) {
    if (domain_type_ == DomainType::MATERIAL) {
      auto mat_index = p.material();
      if (mat_index != MATERIAL_VOID) {
        found = contains(domain_ids_, model::materials[mat_index]->id());
      }
    } else {
      for (int i = 0; i < p.n_coord(); i++) {
        auto id = (domain_type_ == DomainType::CELL)
                    ? model::cells[p.coord(i).cell]->id_
                    : model::universes[p.coord(i).universe]->id_;
        if ((found = contains(domain_ids_, id)))
          break;
      }
    }
  }
  // If at this point found is false, part. is outside all cells/materials
  return found;
}

//==============================================================================
// IndependentSource implementation
//==============================================================================

IndependentSource::IndependentSource(
  UPtrSpace space, UPtrAngle angle, UPtrDist energy, UPtrDist time)
  : space_ {std::move(space)}, angle_ {std::move(angle)},
    energy_ {std::move(energy)}, time_ {std::move(time)}
{}

IndependentSource::IndependentSource(pugi::xml_node node)
{
  // Check for particle type
  if (check_for_node(node, "particle")) {
    auto temp_str = get_node_value(node, "particle", true, true);
    if (temp_str == "neutron") {
      particle_ = ParticleType::neutron;
    } else if (temp_str == "photon") {
      particle_ = ParticleType::photon;
      settings::photon_transport = true;
    } else {
      fatal_error(std::string("Unknown source particle type: ") + temp_str);
    }
  }

  // Check for source strength
  if (check_for_node(node, "strength")) {
    strength_ = std::stod(get_node_value(node, "strength"));
  }

  // Check for external source file
  if (check_for_node(node, "file")) {

  } else {

    // Spatial distribution for external source
    if (check_for_node(node, "space")) {
      space_ = SpatialDistribution::create(node.child("space"));
    } else {
      // If no spatial distribution specified, make it a point source
      space_ = UPtrSpace {new SpatialPoint()};
    }

    // Determine external source angular distribution
    if (check_for_node(node, "angle")) {
      angle_ = UnitSphereDistribution::create(node.child("angle"));
    } else {
      angle_ = UPtrAngle {new Isotropic()};
    }

    // Determine external source energy distribution
    if (check_for_node(node, "energy")) {
      pugi::xml_node node_dist = node.child("energy");
      energy_ = distribution_from_xml(node_dist);
    } else {
      // Default to a Watt spectrum with parameters 0.988 MeV and 2.249 MeV^-1
      energy_ = UPtrDist {new Watt(0.988e6, 2.249e-6)};
    }

    // Determine external source time distribution
    if (check_for_node(node, "time")) {
      pugi::xml_node node_dist = node.child("time");
      time_ = distribution_from_xml(node_dist);
    } else {
      // Default to a Constant time T=0
      double T[] {0.0};
      double p[] {1.0};
      time_ = UPtrDist {new Discrete {T, p, 1}};
    }

    // Check for additional defined restrictions (from RestrictedSource)
    check_for_restriction_nodes(node);
  }
}

SourceSite IndependentSource::sample(uint64_t* seed) const
{
  SourceSite site;
  site.particle = particle_;

  // Repeat sampling source location until a good site has been found
  bool found = false;
  int n_reject = 0;
  static int n_accept = 0;

  while (!found) {

    // Sample spatial distribution
    site.r = space_->sample(seed);

    // Check if otherwise outside defined restriction bounds
    found = inside_spatial_bounds(site);

    // Check if spatial site is in fissionable material
    if (found) {
      // Create a temporary particle and search for material at the site
      Particle p;
      p.r() = site.r;
      exhaustive_find_cell(p);

      auto space_box = dynamic_cast<SpatialBox*>(space_.get());
      if (space_box) {
        if (space_box->only_fissionable()) {
          // Determine material
          auto mat_index = p.material();
          if (mat_index == MATERIAL_VOID) {
            found = false;
          } else {
            found = model::materials[mat_index]->fissionable();
          }
        }
      }
    }

    // Check for rejection
    if (!found) {
      ++n_reject;
      if (n_reject >= EXTSRC_REJECT_THRESHOLD &&
          static_cast<double>(n_accept) / n_reject <= EXTSRC_REJECT_FRACTION) {
        fatal_error("More than 95% of external source sites sampled were "
                    "rejected. Please check your external source's spatial "
                    "definition.");
      }
    }
  }

  // Sample angle
  site.u = angle_->sample(seed);

  // Sample energy and time for neutron and photon sources
  if (settings::solver_type != SolverType::RANDOM_RAY) {
    // Check for monoenergetic source above maximum particle energy
    auto p = static_cast<int>(particle_);
    auto energy_ptr = dynamic_cast<Discrete*>(energy_.get());
    if (energy_ptr) {
      auto energies = xt::adapt(energy_ptr->x());
      if (xt::any(energies > data::energy_max[p])) {
        fatal_error("Source energy above range of energies of at least "
                    "one cross section table");
      }
    }

    while (true) {
      // Sample energy spectrum
      site.E = energy_->sample(seed);

<<<<<<< HEAD
    // Resample if energy falls above maximum particle energy
    if (site.E < data::energy_max[p] or (inside_energy_bounds(site.E)))
      break;
=======
      // Resample if energy falls above maximum particle energy
      if (site.E < data::energy_max[p])
        break;
>>>>>>> cddb3be1

      n_reject++;
      if (n_reject >= EXTSRC_REJECT_THRESHOLD &&
          static_cast<double>(n_accept) / n_reject <= EXTSRC_REJECT_FRACTION) {
        fatal_error(
          "More than 95% of external source sites sampled were "
          "rejected. Please check your external source energy spectrum "
          "definition.");
      }
    }

    // Sample particle creation time
    site.time = time_->sample(seed);
  }

  // Increment number of accepted samples
  ++n_accept;

  return site;
}

//==============================================================================
// FileSource implementation
//==============================================================================
FileSource::FileSource(pugi::xml_node node)
{
  auto path = get_node_value(node, "file", false, true);
  if (ends_with(path, ".mcpl") || ends_with(path, ".mcpl.gz")) {
    sites_ = mcpl_source_sites(path);
  } else {
    this->load_sites_from_file(path);
  }
  check_for_restriction_nodes(node);
}

FileSource::FileSource(const std::string& path)
{
  load_sites_from_file(path);
}

void FileSource::load_sites_from_file(const std::string& path)
{
  // Check if source file exists
  if (!file_exists(path)) {
    fatal_error(fmt::format("Source file '{}' does not exist.", path));
  }

  // Read the source from a binary file instead of sampling from some
  // assumed source distribution
  write_message(6, "Reading source file from {}...", path);

  // Open the binary file
  hid_t file_id = file_open(path, 'r', true);

  // Check to make sure this is a source file
  std::string filetype;
  read_attribute(file_id, "filetype", filetype);
  if (filetype != "source" && filetype != "statepoint") {
    fatal_error("Specified starting source file not a source file type.");
  }

  // Read in the source particles
  read_source_bank(file_id, sites_, false);

  // Close file
  file_close(file_id);
}

SourceSite FileSource::sample(uint64_t* seed) const
{
  bool found = false;
  size_t i_site;
  SourceSite site;

  while (!found) {
    // Sample a particle randomly from list
    i_site = sites_.size() * prn(seed);
    site = sites_[i_site];

    found = inside_bounds(site);

    if (!found && rejection_strategy_ == RejectionStrategy::KILL) {
      // Accept particle regardless but set wgt=0 to trigger garbage collection
      // I.e. kill this particle immediately and pick the next
      found = true;
      site.wgt = 0.0;
    }
  }
  return site;
}

//==============================================================================
// CompiledSourceWrapper implementation
//==============================================================================
CompiledSourceWrapper::CompiledSourceWrapper(pugi::xml_node node)
{
  // Get shared library path and parameters
  auto path = get_node_value(node, "library", false, true);
  std::string parameters;
  if (check_for_node(node, "parameters")) {
    parameters = get_node_value(node, "parameters", false, true);
  }
  setup(path, parameters);
}

void CompiledSourceWrapper::setup(
  const std::string& path, const std::string& parameters)
{
#ifdef HAS_DYNAMIC_LINKING
  // Open the library
  shared_library_ = dlopen(path.c_str(), RTLD_LAZY);
  if (!shared_library_) {
    fatal_error("Couldn't open source library " + path);
  }

  // reset errors
  dlerror();

  // get the function to create the custom source from the library
  auto create_compiled_source = reinterpret_cast<create_compiled_source_t*>(
    dlsym(shared_library_, "openmc_create_source"));

  // check for any dlsym errors
  auto dlsym_error = dlerror();
  if (dlsym_error) {
    std::string error_msg = fmt::format(
      "Couldn't open the openmc_create_source symbol: {}", dlsym_error);
    dlclose(shared_library_);
    fatal_error(error_msg);
  }

  // create a pointer to an instance of the custom source
  compiled_source_ = create_compiled_source(parameters);

#else
  fatal_error("Custom source libraries have not yet been implemented for "
              "non-POSIX systems");
#endif
}

CompiledSourceWrapper::~CompiledSourceWrapper()
{
  // Make sure custom source is cleared before closing shared library
  if (compiled_source_.get())
    compiled_source_.reset();

#ifdef HAS_DYNAMIC_LINKING
  dlclose(shared_library_);
#else
  fatal_error("Custom source libraries have not yet been implemented for "
              "non-POSIX systems");
#endif
}

//==============================================================================
// MeshSource implementation
//==============================================================================

MeshSource::MeshSource(pugi::xml_node node)
{
  int32_t mesh_id = stoi(get_node_value(node, "mesh"));
  int32_t mesh_idx = model::mesh_map.at(mesh_id);
  const auto& mesh = model::meshes[mesh_idx];

  std::vector<double> strengths;
  // read all source distributions and populate strengths vector for MeshSpatial
  // object
  for (auto source_node : node.children("source")) {
    sources_.emplace_back(Source::create(source_node));
    strengths.push_back(sources_.back()->strength());
  }

  // the number of source distributions should either be one or equal to the
  // number of mesh elements
  if (sources_.size() > 1 && sources_.size() != mesh->n_bins()) {
    fatal_error(fmt::format("Incorrect number of source distributions ({}) for "
                            "mesh source with {} elements.",
      sources_.size(), mesh->n_bins()));
  }

  space_ = std::make_unique<MeshSpatial>(mesh_idx, strengths);
}

SourceSite MeshSource::sample(uint64_t* seed) const
{
  // sample location and element from mesh
  auto mesh_location = space_->sample_mesh(seed);

  // Sample source for the chosen element
  int32_t element = mesh_location.first;
  SourceSite site = source(element)->sample(seed);

  // Replace spatial position with the one already sampled
  site.r = mesh_location.second;

  return site;
}

//==============================================================================
// Non-member functions
//==============================================================================

void initialize_source()
{
  write_message("Initializing source particles...", 5);

// Generation source sites from specified distribution in user input
#pragma omp parallel for
  for (int64_t i = 0; i < simulation::work_per_rank; ++i) {
    // initialize random number seed
    int64_t id = simulation::total_gen * settings::n_particles +
                 simulation::work_index[mpi::rank] + i + 1;
    uint64_t seed = init_seed(id, STREAM_SOURCE);

    // sample external source distribution
    simulation::source_bank[i] = sample_external_source(&seed);
  }

  // Write out initial source
  if (settings::write_initial_source) {
    write_message("Writing out initial source...", 5);
    std::string filename = settings::path_output + "initial_source.h5";
    hid_t file_id = file_open(filename, 'w', true);
    write_source_bank(file_id, simulation::source_bank, simulation::work_index);
    file_close(file_id);
  }
}

SourceSite sample_external_source(uint64_t* seed)
{
  // Determine total source strength
  double total_strength = 0.0;
  for (auto& s : model::external_sources)
    total_strength += s->strength();

  // Sample from among multiple source distributions
  int i = 0;
  if (model::external_sources.size() > 1) {
    double xi = prn(seed) * total_strength;
    double c = 0.0;
    for (; i < model::external_sources.size(); ++i) {
      c += model::external_sources[i]->strength();
      if (xi < c)
        break;
    }
  }

  // Sample source site from i-th source distribution
  SourceSite site {model::external_sources[i]->sample(seed)};

  // If running in MG, convert site.E to group
  if (!settings::run_CE) {
    site.E = lower_bound_index(data::mg.rev_energy_bins_.begin(),
      data::mg.rev_energy_bins_.end(), site.E);
    site.E = data::mg.num_energy_groups_ - site.E - 1.;
  }

  return site;
}

void free_memory_source()
{
  model::external_sources.clear();
}

//==============================================================================
// C API
//==============================================================================

extern "C" int openmc_sample_external_source(
  size_t n, uint64_t* seed, void* sites)
{
  if (!sites || !seed) {
    set_errmsg("Received null pointer.");
    return OPENMC_E_INVALID_ARGUMENT;
  }

  if (model::external_sources.empty()) {
    set_errmsg("No external sources have been defined.");
    return OPENMC_E_OUT_OF_BOUNDS;
  }

  auto sites_array = static_cast<SourceSite*>(sites);
  for (size_t i = 0; i < n; ++i) {
    sites_array[i] = sample_external_source(seed);
  }
  return 0;
}

} // namespace openmc<|MERGE_RESOLUTION|>--- conflicted
+++ resolved
@@ -340,15 +340,9 @@
       // Sample energy spectrum
       site.E = energy_->sample(seed);
 
-<<<<<<< HEAD
-    // Resample if energy falls above maximum particle energy
-    if (site.E < data::energy_max[p] or (inside_energy_bounds(site.E)))
-      break;
-=======
       // Resample if energy falls above maximum particle energy
-      if (site.E < data::energy_max[p])
+      if (site.E < data::energy_max[p] and (inside_energy_bounds(site.E)))
         break;
->>>>>>> cddb3be1
 
       n_reject++;
       if (n_reject >= EXTSRC_REJECT_THRESHOLD &&
