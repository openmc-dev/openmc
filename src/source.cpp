--- conflicted
+++ resolved
@@ -615,21 +615,7 @@
   // Sample from among multiple source distributions
   int i = 0;
   if (model::external_sources.size() > 1) {
-<<<<<<< HEAD
     i = model::external_sources_alias_sampler.sample(seed);
-=======
-    if (settings::uniform_source_sampling) {
-      i = prn(seed) * model::external_sources.size();
-    } else {
-      double xi = prn(seed) * total_strength;
-      double c = 0.0;
-      for (; i < model::external_sources.size(); ++i) {
-        c += model::external_sources[i]->strength();
-        if (xi < c)
-          break;
-      }
-    }
->>>>>>> ae37d6c0
   }
 
   // Sample source site from i-th source distribution
