--- conflicted
+++ resolved
@@ -351,11 +351,6 @@
   SourceSite site;
   site.particle = particle_;
 
-<<<<<<< HEAD
-  static int n_reject = 0;
-  static int n_accept = 0;
-  
-=======
   // Repeat sampling source location until a good site has been accepted
   bool accepted = false;
   static int64_t n_reject = 0;
@@ -376,7 +371,6 @@
     }
   }
 
->>>>>>> d700d395
   // Sample angle
   site.u = angle_->sample(seed);
 
@@ -409,30 +403,6 @@
     // Sample particle creation time
     site.time = time_->sample(seed);
   }
-  
-  // Repeat sampling source location until a good site has been accepted
-  bool accepted = false;
-
-  while (!accepted) {
-
-    // Sample spatial distribution
-    site.r = space_->sample(seed);
-
-    // Check if sampled position satisfies spatial constraints
-    accepted = satisfies_spatial_constraints(site.r, site.time);
-
-    // Check for rejection
-    if (!accepted) {
-      ++n_reject;
-      if (n_reject >= EXTSRC_REJECT_THRESHOLD &&
-          static_cast<double>(n_accept) / n_reject <= EXTSRC_REJECT_FRACTION) {
-        fatal_error("More than 95% of external source sites sampled were "
-                    "rejected. Please check your external source's spatial "
-                    "definition.");
-      }
-    }
-  }
-
 
   // Increment number of accepted samples
   ++n_accept;
@@ -614,10 +584,10 @@
   // Sample a mesh element based on the relative strengths
   int32_t element = space_->sample_element_index(seed);
 
-<<<<<<< HEAD
   SourceSite site;
   while (true) {
-    // Sample source for the chosen element
+    // Sample the distribution for the specific mesh element; note that the
+    // spatial distribution has been set for each element using MeshElementSpatial
     site = source(element)->sample_with_constraints(seed);
    
     // Reject time?
@@ -638,11 +608,6 @@
   }
 
   return site;
-=======
-  // Sample the distribution for the specific mesh element; note that the
-  // spatial distribution has been set for each element using MeshElementSpatial
-  return source(element)->sample_with_constraints(seed);
->>>>>>> d700d395
 }
 
 //==============================================================================
