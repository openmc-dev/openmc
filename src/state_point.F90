module state_point

!===============================================================================
! STATE_POINT -- This module handles writing and reading state point
! files. State points are contain complete tally results, source sites, and
! various other data. They can be used to restart a run or to reconstruct
! confidence intervals for tallies (this requires post-processing via Python
! scripts).
!
! State points can be written at any batch during a simulation, or at specified
! intervals, using the <state_point ... /> tag.
!===============================================================================


  use constants
  use endf,               only: reaction_name
  use error,              only: fatal_error, warning
  use global
  use hdf5_interface
  use output,             only: write_message, time_stamp
  use string,             only: to_str, count_digits, zero_padded
  use tally_header,       only: TallyObject
  use mesh_header,        only: RegularMesh
  use dict_header,        only: ElemKeyValueII, ElemKeyValueCI
  use random_lcg,         only: seed

#ifdef MPI
  use message_passing
#endif

  use hdf5

  use, intrinsic :: ISO_C_BINDING, only: c_loc, c_ptr

  implicit none

contains

!===============================================================================
! WRITE_STATE_POINT
!===============================================================================

  subroutine write_state_point()

    integer :: i, j, k
    integer :: i_xs
    integer :: n_order      ! loop index for moment orders
    integer :: nm_order     ! loop index for Ynm moment orders
    integer, allocatable :: id_array(:)
    integer, allocatable :: key_array(:)
    integer, allocatable :: filter_map_array(:)
    integer              :: otf_size_results_filters
    integer(HID_T) :: file_id
    integer(HID_T) :: cmfd_group, tallies_group, tally_group, meshes_group, &
                      mesh_group, filter_group, runtime_group
    character(20), allocatable :: str_array(:)
    character(MAX_FILE_LEN)    :: filename
    type(RegularMesh), pointer :: meshp
    type(TallyObject), pointer    :: tally
    type(ElemKeyValueII), pointer :: current
    type(ElemKeyValueII), pointer :: next

    ! Start statepoint timer
    call time_statepoint % start()

    ! Set filename for state point
    filename = trim(path_output) // 'statepoint.' // &
         & zero_padded(current_batch, count_digits(n_max_batches))
    if (dd_run) then
      filename = trim(filename) // '.domain_' // &
           & zero_padded(domain_decomp % meshbin, &
                        count_digits(domain_decomp % n_domains))
    end if

    ! Append appropriate extension
    filename = trim(filename) // '.h5'

    ! Write message
    call write_message("Creating state point " // trim(filename) // "...", 1)

    if (master .or. (dd_run .and. domain_decomp % local_master)) then

      ! Create statepoint file
      file_id = file_create(filename)

      ! Write file type
      call write_dataset(file_id, "filetype", 'statepoint')

      ! Write revision number for state point file
      call write_dataset(file_id, "revision", REVISION_STATEPOINT)

      ! Write OpenMC version
      call write_dataset(file_id, "version_major", VERSION_MAJOR)
      call write_dataset(file_id, "version_minor", VERSION_MINOR)
      call write_dataset(file_id, "version_release", VERSION_RELEASE)

      ! Write current date and time
      call write_dataset(file_id, "date_and_time", time_stamp())

      ! Write path to input
      call write_dataset(file_id, "path", path_input)

      ! Write out random number seed
      call write_dataset(file_id, "seed", seed)

      ! Write run information
      if (run_CE) then
        call write_dataset(file_id, "run_CE", 1)
      else
        call write_dataset(file_id, "run_CE", 0)
      end if
      select case(run_mode)
      case (MODE_FIXEDSOURCE)
        call write_dataset(file_id, "run_mode", "fixed source")
      case (MODE_EIGENVALUE)
        call write_dataset(file_id, "run_mode", "k-eigenvalue")
      end select
      call write_dataset(file_id, "n_particles", n_particles)
      call write_dataset(file_id, "n_batches", n_batches)

      ! Write out current batch number
      call write_dataset(file_id, "current_batch", current_batch)

      ! Write domain decomposition information
      if (dd_run) then
        call write_dataset(file_id, "domain_decomp", 1)
        call write_dataset(file_id, "n_domains", domain_decomp % n_domains)
        call write_dataset(file_id, "domain_id", domain_decomp % meshbin)
      else
        call write_dataset(file_id, "domain_decomp", 0)
        call write_dataset(file_id, "n_domains", NONE)
        call write_dataset(file_id, "domain_id", NONE)
      end if

      ! Indicate whether source bank is stored in statepoint
      if (source_separate) then
        call write_dataset(file_id, "source_present", 0)
      else
        call write_dataset(file_id, "source_present", 1)
      end if

      ! Write out information for eigenvalue run
      if (run_mode == MODE_EIGENVALUE) then
        call write_dataset(file_id, "n_inactive", n_inactive)
        call write_dataset(file_id, "gen_per_batch", gen_per_batch)
        call write_dataset(file_id, "k_generation", k_generation)
        call write_dataset(file_id, "entropy", entropy)
        call write_dataset(file_id, "k_col_abs", k_col_abs)
        call write_dataset(file_id, "k_col_tra", k_col_tra)
        call write_dataset(file_id, "k_abs_tra", k_abs_tra)
        call write_dataset(file_id, "k_combined", k_combined)

        ! Write out CMFD info
        if (cmfd_on) then
          call write_dataset(file_id, "cmfd_on", 1)

          cmfd_group = create_group(file_id, "cmfd")
          call write_dataset(cmfd_group, "indices", cmfd % indices)
          call write_dataset(cmfd_group, "k_cmfd", cmfd % k_cmfd)
          call write_dataset(cmfd_group, "cmfd_src", cmfd % cmfd_src)
          call write_dataset(cmfd_group, "cmfd_entropy", cmfd % entropy)
          call write_dataset(cmfd_group, "cmfd_balance", cmfd % balance)
          call write_dataset(cmfd_group, "cmfd_dominance", cmfd % dom)
          call write_dataset(cmfd_group, "cmfd_srccmp", cmfd % src_cmp)
          call close_group(cmfd_group)
        else
          call write_dataset(file_id, "cmfd_on", 0)
        end if
      end if

      tallies_group = create_group(file_id, "tallies")

      ! Write number of meshes
      meshes_group = create_group(tallies_group, "meshes")
      call write_dataset(meshes_group, "n_meshes", n_meshes)

      if (n_meshes > 0) then

        ! Print list of mesh IDs
        current => mesh_dict % keys()

        allocate(id_array(n_meshes))
        allocate(key_array(n_meshes))
        i = 1

        do while (associated(current))
          key_array(i) = current % key
          id_array(i) = current % value

          ! Move to next mesh
          next => current % next
          deallocate(current)
          current => next
          i = i + 1
        end do

        call write_dataset(meshes_group, "ids", id_array)
        call write_dataset(meshes_group, "keys", key_array)

        deallocate(key_array)

        ! Write information for meshes
        MESH_LOOP: do i = 1, n_meshes
          meshp => meshes(id_array(i))
          mesh_group = create_group(meshes_group, "mesh " &
               // trim(to_str(meshp % id)))

          select case (meshp % type)
          case (MESH_REGULAR)
            call write_dataset(mesh_group, "type", "regular")
          end select
          call write_dataset(mesh_group, "dimension", meshp % dimension)
          call write_dataset(mesh_group, "lower_left", meshp % lower_left)
          call write_dataset(mesh_group, "upper_right", meshp % upper_right)
          call write_dataset(mesh_group, "width", meshp % width)

          call close_group(mesh_group)
        end do MESH_LOOP

        deallocate(id_array)
      end if

      call close_group(meshes_group)

      ! Write number of tallies
      call write_dataset(tallies_group, "n_tallies", n_tallies)

      if (n_tallies > 0) then

        ! Print list of tally IDs
        allocate(id_array(n_tallies))
        allocate(key_array(n_tallies))

        ! Write all tally information except results
        do i = 1, n_tallies
          tally => tallies(i)
          key_array(i) = tally % id
          id_array(i) = i
        end do

        call write_dataset(tallies_group, "ids", id_array)
        call write_dataset(tallies_group, "keys", key_array)

        deallocate(key_array)

        ! Write all tally information except results
        TALLY_METADATA: do i = 1, n_tallies

          ! Get pointer to tally
          tally => tallies(i)
          tally_group = create_group(tallies_group, "tally " // &
               trim(to_str(tally % id)))

          select case(tally % estimator)
          case (ESTIMATOR_ANALOG)
            call write_dataset(tally_group, "estimator", "analog")
          case (ESTIMATOR_TRACKLENGTH)
            call write_dataset(tally_group, "estimator", "tracklength")
          case (ESTIMATOR_COLLISION)
            call write_dataset(tally_group, "estimator", "collision")
          end select
          call write_dataset(tally_group, "n_realizations", &
               tally % n_realizations)
          call write_dataset(tally_group, "n_filters", size(tally % filters))

          ! Write on-the-fly allocation tally info
          if (tally % on_the_fly_allocation) then
            otf_size_results_filters = tally % next_filter_idx - 1
            call write_dataset(tally_group, "otf_size_results_filters", &
                               otf_size_results_filters)
            ! Write otf filter bin mapping
            allocate(filter_map_array(otf_size_results_filters))
            do j = 1, otf_size_results_filters
              filter_map_array(j) = tally % reverse_filter_index_map % get_key(j)
            end do
            call write_dataset(tally_group, "otf_filter_bin_map", &
                               filter_map_array)
            deallocate(filter_map_array)
          else
            call write_dataset(tally_group, "otf_size_results_filters", NONE)
          end if

          ! Write filter information
          FILTER_LOOP: do j = 1, size(tally % filters)
            filter_group = create_group(tally_group, "filter " // &
                 trim(to_str(j)))
            call tally % filters(j) % obj % to_statepoint(filter_group)
            call close_group(filter_group)
          end do FILTER_LOOP

          ! Set up nuclide bin array and then write
          allocate(str_array(tally % n_nuclide_bins))
          NUCLIDE_LOOP: do j = 1, tally % n_nuclide_bins
            if (tally % nuclide_bins(j) > 0) then
              i_xs = index(nuclides(tally % nuclide_bins(j)) % name, '.')
              if (i_xs > 0) then
                str_array(j) = nuclides(tally % nuclide_bins(j)) % name(1 : i_xs-1)
              else
                str_array(j) = nuclides(tally % nuclide_bins(j)) % name
              end if
            else
              str_array(j) = 'total'
            end if
          end do NUCLIDE_LOOP
          call write_dataset(tally_group, "nuclides", str_array)
          deallocate(str_array)

          call write_dataset(tally_group, "n_score_bins", tally % n_score_bins)
          allocate(str_array(size(tally % score_bins)))
          do j = 1, size(tally % score_bins)
            str_array(j) = reaction_name(tally % score_bins(j))
          end do
          call write_dataset(tally_group, "score_bins", str_array)
          call write_dataset(tally_group, "n_user_score_bins", &
               tally % n_user_score_bins)

          deallocate(str_array)

          ! Write explicit moment order strings for each score bin
          k = 1
          allocate(str_array(tally % n_score_bins))
          MOMENT_LOOP: do j = 1, tally % n_user_score_bins
            select case(tally % score_bins(k))
            case (SCORE_SCATTER_N, SCORE_NU_SCATTER_N)
              str_array(k) = trim(to_str(tally % moment_order(k)))
              k = k + 1
            case (SCORE_SCATTER_PN, SCORE_NU_SCATTER_PN)
              do n_order = 0, tally % moment_order(k)
                str_array(k) = trim(to_str(n_order))
                k = k + 1
              end do
            case (SCORE_SCATTER_YN, SCORE_NU_SCATTER_YN, SCORE_FLUX_YN, &
                 SCORE_TOTAL_YN)
              do n_order = 0, tally % moment_order(k)
                do nm_order = -n_order, n_order
                  str_array(k) = 'Y' // trim(to_str(n_order)) // ',' // &
                       trim(to_str(nm_order))
                  k = k + 1
                end do
              end do
            case default
              str_array(k) = ''
              k = k + 1
            end select
          end do MOMENT_LOOP

          call write_dataset(tally_group, "moment_orders", str_array)
          deallocate(str_array)

          call close_group(tally_group)
        end do TALLY_METADATA

      end if

      call close_group(tallies_group)
    end if

    ! Check for the no-tally-reduction method
    if (.not. reduce_tallies) then
      ! If using the no-tally-reduction method, we need to collect tally
      ! results before writing them to the state point file.

      if (dd_run) then
        call fatal_error('no_reduce not implemented with domain decomposition')
      end if

      call write_tally_results_nr(file_id)

    elseif (master .or. (dd_run .and. domain_decomp % local_master)) then

      ! Write number of global realizations
      call write_dataset(file_id, "n_realizations", n_realizations)

      ! Write global tallies
      call write_dataset(file_id, "n_global_tallies", N_GLOBAL_TALLIES)
      call write_dataset(file_id, "global_tallies", global_tallies)

      ! Write tallies
      tallies_group = open_group(file_id, "tallies")
      if (tallies_on) then
        ! Indicate that tallies are on
        call write_dataset(tallies_group, "tallies_present", 1)

        ! Write all tally results
        TALLY_RESULTS: do i = 1, n_tallies
          ! Set point to current tally
          tally => tallies(i)

          ! Write sum and sum_sq for each bin
<<<<<<< HEAD
          if (tally % on_the_fly_allocation) then

            otf_size_results_filters = tally % next_filter_idx - 1
            tally_group = open_group(tallies_group, "tally "// to_str(tally%id))
            call write_dataset(tally_group, "results", &
                               tally % results(:,1:otf_size_results_filters))
            call close_group(tally_group)

          else

            tally_group = open_group(tallies_group, "tally "// to_str(tally%id))
            call write_dataset(tally_group, "results", tally%results)
            call close_group(tally_group)

          endif

=======
          tally_group = open_group(tallies_group, "tally " &
               // to_str(tally % id))
          call write_dataset(tally_group, "results", tally % results)
          call close_group(tally_group)
>>>>>>> ef6b6001
        end do TALLY_RESULTS

      else
        ! Indicate tallies are off
        call write_dataset(tallies_group, "tallies_present", 0)
      end if

      call close_group(tallies_group)

<<<<<<< HEAD
    ! Write OTF tallies from DD runs, which were deferred for HDF5
    ! TODO: this function unscrambles the results arrays and writes to one
    ! aggregated statepoint for all domains.  It's terribly inefficient as
    ! written, so for now we leave it commented out and just write separate
    ! statepoints for each domain, which will need to be unscrambled in
    ! post-processing
!    call write_state_point_otf_tally_data(filename)

    if (master .and. n_tallies > 0) then
      deallocate(id_array)
    end if

    ! Stop statepoint timer
    call time_statepoint % stop()

=======
      ! Write out the runtime metrics.
      runtime_group = create_group(file_id, "runtime")
      call write_dataset(runtime_group, "total initialization", &
           time_initialize % get_value())
      call write_dataset(runtime_group, "reading cross sections", &
           time_read_xs % get_value())
      call write_dataset(runtime_group, "simulation", &
           time_inactive % get_value() + time_active % get_value())
      call write_dataset(runtime_group, "transport", &
           time_transport % get_value())
      if (run_mode == MODE_EIGENVALUE) then
        call write_dataset(runtime_group, "inactive batches", &
             time_inactive % get_value())
      end if
      call write_dataset(runtime_group, "active batches", &
           time_active % get_value())
      if (run_mode == MODE_EIGENVALUE) then
        call write_dataset(runtime_group, "synchronizing fission bank", &
             time_bank % get_value())
        call write_dataset(runtime_group, "sampling source sites", &
             time_bank_sample % get_value())
        call write_dataset(runtime_group, "SEND-RECV source sites", &
             time_bank_sendrecv % get_value())
      end if
      call write_dataset(runtime_group, "accumulating tallies", &
           time_tallies % get_value())
      if (cmfd_run) then
        call write_dataset(runtime_group, "CMFD", time_cmfd % get_value())
        call write_dataset(runtime_group, "CMFD building matrices", &
             time_cmfdbuild % get_value())
        call write_dataset(runtime_group, "CMFD solving matrices", &
             time_cmfdsolve % get_value())
      end if
      call write_dataset(runtime_group, "total", time_total % get_value())
      call close_group(runtime_group)

      call file_close(file_id)
    end if
>>>>>>> ef6b6001
  end subroutine write_state_point

!===============================================================================
! WRITE_STATE_POINT_OTF_TALLY_DATA
!===============================================================================

  subroutine write_state_point_otf_tally_data(filename)

    character(MAX_FILE_LEN), intent(in) :: filename

    character(MAX_FILE_LEN) :: groupname
    integer :: i, j
    integer :: n, m
    integer :: idx
    type(TallyObject), pointer :: t => null()

    integer(HID_T) :: file_id
    integer(HID_T) :: group_id
    integer          :: hdf5_err   ! HDF5 error code
    integer          :: hdf5_rank  ! rank of data
    integer(HID_T)   :: dset       ! data set handle
    integer(HID_T)   :: dspace     ! data or file space handle
    integer(HID_T)   :: memspace   ! data space handle for individual procs
    integer(HID_T)   :: plist      ! property list handleinteger(HSIZE_T) :: dims1(1)
    integer(HSIZE_T) :: dims1(1)   ! dims type for 1-D array
    integer(HSIZE_T) :: start1(1)  ! start type for 1-D array
    integer(HSIZE_T) :: count1(1)  ! count type for 1-D array
    integer(HSIZE_T) :: block1(1)  ! block type for 1-D array
    type(c_ptr)      :: f_ptr      ! pointer to data

    ! Set up OTF tally datasets
    if (master) then
      do i = 1, n_tallies

        ! Set point to current tally
        t => tallies(i)

        ! Write sum and sum_sq for each bin
        if (t % on_the_fly_allocation) then

          n = t % total_score_bins
          m = t % total_filter_bins

          hdf5_rank = 1
          dims1(1) = n*m
          groupname = "tallies/tally" // to_str(i)
          call h5fopen_f(trim(filename), H5F_ACC_RDWR_F, file_id, hdf5_err)
          call h5gopen_f(file_id, trim(groupname), group_id, hdf5_err)
          call h5screate_simple_f(hdf5_rank, dims1, dspace, hdf5_err)
          call h5dcreate_f(group_id, 'results', hdf5_tallyresult_t, dspace, &
               dset, hdf5_err)
          call h5dclose_f(dset, hdf5_err)
          call h5sclose_f(dspace, hdf5_err)
          call h5gclose_f(group_id, hdf5_err)
          call h5fclose_f(file_id, hdf5_err)

        end if

      end do
    end if

# ifdef MPI
    ! All other domains need to wait for the datasets to be created before they
    ! can write to it
    call MPI_BARRIER(MPI_COMM_WORLD, mpi_err)
# endif

    ! Write tally data to the file
    if (master .or. (dd_run .and. domain_decomp % local_master)) then

      ! Setup file access property list with parallel I/O access
      call h5pcreate_f(H5P_FILE_ACCESS_F, plist, hdf5_err)
# ifdef PHDF5
      call h5pset_fapl_mpio_f(plist, domain_decomp % comm_domain_masters, &
           MPI_INFO_NULL, hdf5_err)
# endif

      ! Open the file
      call h5fopen_f(trim(filename), H5F_ACC_RDWR_F, file_id, hdf5_err, &
           access_prp = plist)

      ! Close property list
      call h5pclose_f(plist, hdf5_err)

      ! Create the property list to describe independent parallel I/O
      call h5pcreate_f(H5P_DATASET_XFER_F, plist, hdf5_err)
# ifdef PHDF5
      call h5pset_dxpl_mpio_f(plist, H5FD_MPIO_INDEPENDENT_F, hdf5_err)
# endif

      count1 = 1

      do i = 1, n_tallies

        ! Set point to current tally
        t => tallies(i)

        if (t % on_the_fly_allocation) then

          ! Skip this tally if no bins were scored to
          if (t % next_filter_idx == 1) cycle

          if (master) then
            call write_message("Writing distributed OTF tally " // &
                               trim(to_str(t % id)) // "...", 6)
          end if

          block1 = size(t % results(:,1))

          ! Open the group
          groupname = 'tallies/tally' // trim(to_str(i))
          call h5gopen_f(file_id, trim(groupname), group_id, hdf5_err)

          ! Open the dataset
          call h5dopen_f(group_id, 'results', dset, hdf5_err)

          ! Open the dataspace and memory space
          call h5dget_space_f(dset, dspace, hdf5_err)
          call h5screate_simple_f(1, block1 * (t % next_filter_idx - 1), &
               memspace, hdf5_err)

          ! For on-the-fly distributed tallies, we need to unscramble. We
          ! do this by selecting an irregular hyperslab in the dataset, and
          ! ensure that the filter bins are in the same order. This means we
          ! need to sort the results bins.
          call heapsort_results(t)

          ! Loop through OTF filter bins and write
          call h5sselect_none_f(dspace, hdf5_err)
          do j = 1, t % next_filter_idx - 1

            idx = t % reverse_filter_index_map % get_key(j)
            start1 = (idx - 1) * block1

            ! Select the hyperslab
            call h5sselect_hyperslab_f(dspace, H5S_SELECT_OR_F, start1, &
                 count1, hdf5_err, block = block1)

          end do

          ! Write the data
          f_ptr = c_loc(t % results(1,1))
          call h5dwrite_f(dset, hdf5_tallyresult_t, f_ptr, hdf5_err, &
               file_space_id = dspace, mem_space_id = memspace, &
               xfer_prp = plist)

          ! Close the dataspace and memory space
          call h5sclose_f(dspace, hdf5_err)
          call h5sclose_f(memspace, hdf5_err)

          ! Close dataset and group
          call h5dclose_f(dset, hdf5_err)
          call h5gclose_f(group_id, hdf5_err)

        end if

      end do

      ! Close property list
      call h5pclose_f(plist, hdf5_err)

      ! Close the file
      call h5fclose_f(file_id, hdf5_err)

    end if

  end subroutine write_state_point_otf_tally_data

!===============================================================================
! WRITE_SOURCE_POINT
!===============================================================================

  subroutine write_source_point()

    logical :: parallel
    integer(HID_T) :: file_id
    character(MAX_FILE_LEN) :: filename

    if (dd_run) then
      if (master) call warning('Source bank writing not implemented for &
           &domain decomposed runs.')
      return
    end if

    ! When using parallel HDF5, the file is written to collectively by all
    ! processes. With MPI-only, the file is opened and written by the master
    ! (note that the call to write_source_bank is by all processes since slave
    ! processes need to send source bank data to the master.
#ifdef PHDF5
    parallel = .true.
#else
    parallel = .false.
#endif

    ! Check to write out source for a specified batch
    if (sourcepoint_batch%contains(current_batch)) then
      if (source_separate) then
        filename = trim(path_output) // 'source.' // &
             & zero_padded(current_batch, count_digits(n_max_batches))
        filename = trim(filename) // '.h5'
        call write_message("Creating source file " // trim(filename) &
             // "...", 1)

        ! Create separate source file
        if (master .or. parallel) then
          file_id = file_create(filename, parallel=.true.)
          call write_dataset(file_id, "filetype", 'source')
        end if
      else
        filename = trim(path_output) // 'statepoint.' // &
             zero_padded(current_batch, count_digits(n_max_batches))
        filename = trim(filename) // '.h5'

        if (master .or. parallel) then
          file_id = file_open(filename, 'w', parallel=.true.)
        end if
      end if

      call write_source_bank(file_id)
      if (master .or. parallel) call file_close(file_id)
    end if

    ! Also check to write source separately in overwritten file
    if (source_latest) then
      filename = trim(path_output) // 'source' // '.h5'
      call write_message("Creating source file " // trim(filename) // "...", 1)
      if (master .or. parallel) then
        file_id = file_create(filename, parallel=.true.)
        call write_dataset(file_id, "filetype", 'source')
      end if

      call write_source_bank(file_id)

      if (master .or. parallel) call file_close(file_id)
    end if

  end subroutine write_source_point

!===============================================================================
! WRITE_TALLY_RESULTS_NR
!===============================================================================

  subroutine write_tally_results_nr(file_id)
    integer(HID_T), intent(in) :: file_id

    integer :: i      ! loop index
    integer :: n      ! number of filter bins
    integer :: m      ! number of score bins
    integer :: n_bins ! total number of bins
    integer(HID_T) :: tallies_group, tally_group
    real(8), allocatable :: tally_temp(:,:,:) ! contiguous array of results
    real(8), target :: global_temp(2,N_GLOBAL_TALLIES)
#ifdef MPI
    real(8) :: dummy  ! temporary receive buffer for non-root reduces
#endif
    integer, allocatable       :: id_array(:)
    type(ElemKeyValueII), pointer :: current
    type(ElemKeyValueII), pointer :: next
    type(TallyObject), pointer :: tally
    type(TallyResult), allocatable :: tallyresult_temp(:,:)

    ! ==========================================================================
    ! COLLECT AND WRITE GLOBAL TALLIES

    if (master) then
      ! Write number of realizations
      call write_dataset(file_id, "n_realizations", n_realizations)

      ! Write number of global tallies
      call write_dataset(file_id, "n_global_tallies", N_GLOBAL_TALLIES)

      tallies_group = open_group(file_id, "tallies")
    end if

    ! Copy global tallies into temporary array for reducing
    n_bins = 2 * N_GLOBAL_TALLIES
    global_temp(1,:) = global_tallies(:)%sum
    global_temp(2,:) = global_tallies(:)%sum_sq

    if (master) then
      ! The MPI_IN_PLACE specifier allows the master to copy values into a
      ! receive buffer without having a temporary variable
#ifdef MPI
      call MPI_REDUCE(MPI_IN_PLACE, global_temp, n_bins, MPI_REAL8, MPI_SUM, &
           0, MPI_COMM_WORLD, mpi_err)
#endif

      ! Transfer values to value on master
      if (current_batch == n_max_batches .or. satisfy_triggers) then
        global_tallies(:)%sum    = global_temp(1,:)
        global_tallies(:)%sum_sq = global_temp(2,:)
      end if

      ! Put reduced value in temporary tally result
      allocate(tallyresult_temp(N_GLOBAL_TALLIES, 1))
      tallyresult_temp(:,1)%sum    = global_temp(1,:)
      tallyresult_temp(:,1)%sum_sq = global_temp(2,:)

      ! Write out global tallies sum and sum_sq
      call write_dataset(file_id, "global_tallies", tallyresult_temp)

      ! Deallocate temporary tally result
      deallocate(tallyresult_temp)
    else
      ! Receive buffer not significant at other processors
#ifdef MPI
      call MPI_REDUCE(global_temp, dummy, n_bins, MPI_REAL8, MPI_SUM, &
           0, MPI_COMM_WORLD, mpi_err)
#endif
    end if

    if (tallies_on) then
      ! Indicate that tallies are on
      if (master) then
        call write_dataset(tallies_group, "tallies_present", 1)

        ! Build list of tally IDs
        current => tally_dict%keys()
        allocate(id_array(n_tallies))
        i = 1

        do while (associated(current))
          id_array(i) = current%value
          ! Move to next tally
          next => current%next
          deallocate(current)
          current => next
          i = i + 1
        end do

      end if

      ! Write all tally results
      TALLY_RESULTS: do i = 1, n_tallies

        tally => tallies(i)

        ! Determine size of tally results array
        m = size(tally%results, 1)
        n = size(tally%results, 2)
        n_bins = m*n*2

        ! Allocate array for storing sums and sums of squares, but
        ! contiguously in memory for each
        allocate(tally_temp(2,m,n))
        tally_temp(1,:,:) = tally%results(:,:)%sum
        tally_temp(2,:,:) = tally%results(:,:)%sum_sq

        if (master) then
          tally_group = open_group(tallies_group, "tally " // &
               trim(to_str(tally%id)))

          ! The MPI_IN_PLACE specifier allows the master to copy values into
          ! a receive buffer without having a temporary variable
#ifdef MPI
          call MPI_REDUCE(MPI_IN_PLACE, tally_temp, n_bins, MPI_REAL8, &
               MPI_SUM, 0, MPI_COMM_WORLD, mpi_err)
#endif

          ! At the end of the simulation, store the results back in the
          ! regular TallyResults array
          if (current_batch == n_max_batches .or. satisfy_triggers) then
            tally%results(:,:)%sum = tally_temp(1,:,:)
            tally%results(:,:)%sum_sq = tally_temp(2,:,:)
          end if

          ! Put in temporary tally result
          allocate(tallyresult_temp(m,n))
          tallyresult_temp(:,:)%sum    = tally_temp(1,:,:)
          tallyresult_temp(:,:)%sum_sq = tally_temp(2,:,:)

          ! Write reduced tally results to file
          call write_dataset(tally_group, "results", tally%results)

          ! Deallocate temporary tally result
          deallocate(tallyresult_temp)
        else
          ! Receive buffer not significant at other processors
#ifdef MPI
          call MPI_REDUCE(tally_temp, dummy, n_bins, MPI_REAL8, MPI_SUM, &
               0, MPI_COMM_WORLD, mpi_err)
#endif
        end if

        ! Deallocate temporary copy of tally results
        deallocate(tally_temp)

        if (master) call close_group(tally_group)
      end do TALLY_RESULTS

      deallocate(id_array)

    else
      if (master) then
        ! Indicate that tallies are off
        call write_dataset(tallies_group, "tallies_present", 0)
      end if
    end if

    if (master) call close_group(tallies_group)

  end subroutine write_tally_results_nr

!===============================================================================
! LOAD_STATE_POINT
!===============================================================================

  subroutine load_state_point()

    integer :: i
    integer :: int_array(3)
    integer(HID_T) :: file_id
    integer(HID_T) :: cmfd_group
    integer(HID_T) :: tallies_group
    integer(HID_T) :: tally_group
    real(8) :: real_array(3)
    logical :: source_present
    integer :: sp_run_CE
    character(MAX_WORD_LEN) :: word
    type(TallyObject), pointer :: tally

    ! Write message
    call write_message("Loading state point " // trim(path_state_point) &
         // "...", 1)

    ! Open file for reading
    file_id = file_open(path_state_point, 'r', parallel=.true.)

    ! Read filetype
    call read_dataset(word, file_id, "filetype")
    if (word /= 'statepoint') then
      call fatal_error("OpenMC tried to restart from a non-statepoint file.")
    end if

    ! Read revision number for state point file and make sure it matches with
    ! current version
    call read_dataset(int_array(1), file_id, "revision")
    if (int_array(1) /= REVISION_STATEPOINT) then
      call fatal_error("State point version does not match current version &
           &in OpenMC.")
    end if

    ! Read and overwrite random number seed
    call read_dataset(seed, file_id, "seed")

    ! It is not impossible for a state point to be generated from a CE run but
    ! to be loaded in to an MG run (or vice versa), check to prevent that.
    call read_dataset(sp_run_CE, file_id, "run_CE")
    if (sp_run_CE == 0 .and. run_CE) then
      call fatal_error("State point file is from multi-group run but &
                       & current run is continous-energy!")
    else if (sp_run_CE == 1 .and. .not. run_CE) then
      call fatal_error("State point file is from continuous-energy run but &
                       & current run is multi-group!")
    end if

    ! Read and overwrite run information except number of batches
    call read_dataset(word, file_id, "run_mode")
    select case(word)
    case ('fixed source')
      run_mode = MODE_FIXEDSOURCE
    case ('k-eigenvalue')
      run_mode = MODE_EIGENVALUE
    end select
    call read_dataset(n_particles, file_id, "n_particles")
    call read_dataset(int_array(1), file_id, "n_batches")

    ! Take maximum of statepoint n_batches and input n_batches
    n_batches = max(n_batches, int_array(1))

    ! Read batch number to restart at
    call read_dataset(restart_batch, file_id, "current_batch")

    ! Check for source in statepoint if needed
    call read_dataset(int_array(1), file_id, "source_present")
    if (int_array(1) == 1) then
      source_present = .true.
    else
      source_present = .false.
    end if

    if (restart_batch > n_batches) then
      call fatal_error("The number batches specified in settings.xml is fewer &
           & than the number of batches in the given statepoint file.")
    end if

    ! Read information specific to eigenvalue run
    if (run_mode == MODE_EIGENVALUE) then
      call read_dataset(int_array(1), file_id, "n_inactive")
      call read_dataset(gen_per_batch, file_id, "gen_per_batch")
      call read_dataset(k_generation(1:restart_batch*gen_per_batch), &
           file_id, "k_generation")
      call read_dataset(entropy(1:restart_batch*gen_per_batch), &
           file_id, "entropy")
      call read_dataset(k_col_abs, file_id, "k_col_abs")
      call read_dataset(k_col_tra, file_id, "k_col_tra")
      call read_dataset(k_abs_tra, file_id, "k_abs_tra")
      call read_dataset(real_array(1:2), file_id, "k_combined")

      ! Take maximum of statepoint n_inactive and input n_inactive
      n_inactive = max(n_inactive, int_array(1))

      ! Read in to see if CMFD was on
      call read_dataset(int_array(1), file_id, "cmfd_on")

      ! Read in CMFD info
      if (int_array(1) == 1) then
        cmfd_group = open_group(file_id, "cmfd")
        call read_dataset(cmfd % indices, cmfd_group, "indices")
        call read_dataset(cmfd % k_cmfd(1:restart_batch), cmfd_group, "k_cmfd")
        call read_dataset(cmfd % cmfd_src, cmfd_group, "cmfd_src")
        call read_dataset(cmfd % entropy(1:restart_batch), cmfd_group, &
             "cmfd_entropy")
        call read_dataset(cmfd % balance(1:restart_batch), cmfd_group, &
             "cmfd_balance")
        call read_dataset(cmfd % dom(1:restart_batch), cmfd_group, &
             "cmfd_dominance")
        call read_dataset(cmfd % src_cmp(1:restart_batch), cmfd_group, &
             "cmfd_srccmp")
        call close_group(cmfd_group)
      end if
    end if

    ! Check to make sure source bank is present
    if (path_source_point == path_state_point .and. .not. source_present) then
      call fatal_error("Source bank must be contained in statepoint restart &
           &file")
    end if

    ! Read tallies to master. If we are using Parallel HDF5, all processes
    ! need to be included in the HDF5 calls.
#ifdef PHDF5
    if (.true.) then
#else
    if (master) then
#endif

      ! Read number of realizations for global tallies
      call read_dataset(n_realizations, file_id, "n_realizations", indep=.true.)

      ! Read global tally data
      call read_dataset(file_id, "global_tallies", global_tallies)

      ! Check if tally results are present
      tallies_group = open_group(file_id, "tallies")
      call read_dataset(int_array(1), tallies_group, "tallies_present", &
                        indep=.true.)

      ! Read in sum and sum squared
      if (int_array(1) == 1) then
        TALLY_RESULTS: do i = 1, n_tallies
          ! Set pointer to tally
          tally => tallies(i)

          ! Read sum, sum_sq, and N for each bin
          tally_group = open_group(tallies_group, "tally " // &
               trim(to_str(tally % id)))
          call read_dataset(tally_group, "results", tally % results)
          call read_dataset(tally % n_realizations, tally_group, &
               "n_realizations")
          call close_group(tally_group)
        end do TALLY_RESULTS
      end if

      call close_group(tallies_group)
    end if


    ! Read source if in eigenvalue mode
    if (run_mode == MODE_EIGENVALUE) then

      ! Check if source was written out separately
      if (.not. source_present) then

        ! Close statepoint file
        call file_close(file_id)

        ! Write message
        call write_message("Loading source file " // trim(path_source_point) &
             // "...", 1)

        ! Open source file
        file_id = file_open(path_source_point, 'r', parallel=.true.)

        ! Read file type
        call read_dataset(int_array(1), file_id, "filetype")

      end if

      ! Write out source
      call read_source_bank(file_id)

    end if

    ! Close file
    call file_close(file_id)

  end subroutine load_state_point

!===============================================================================
! WRITE_SOURCE_BANK writes OpenMC source_bank data
!===============================================================================

  subroutine write_source_bank(group_id)
    use bank_header, only: Bank

    integer(HID_T), intent(in) :: group_id

    integer :: hdf5_err
    integer(HID_T) :: dset     ! data set handle
    integer(HID_T) :: dspace   ! data or file space handle
    integer(HID_T) :: memspace ! memory space handle
    integer(HSIZE_T) :: offset(1) ! source data offset
    integer(HSIZE_T) :: dims(1)
    type(c_ptr) :: f_ptr
#ifdef PHDF5
    integer(HID_T) :: plist    ! property list
#else
    integer :: i
#ifdef MPI
    type(Bank), allocatable, target :: temp_source(:)
#endif
#endif

#ifdef PHDF5
    ! Set size of total dataspace for all procs and rank
    dims(1) = n_particles
    call h5screate_simple_f(1, dims, dspace, hdf5_err)
    call h5dcreate_f(group_id, "source_bank", hdf5_bank_t, dspace, dset, hdf5_err)

    ! Create another data space but for each proc individually
    dims(1) = work
    call h5screate_simple_f(1, dims, memspace, hdf5_err)

    ! Select hyperslab for this dataspace
    offset(1) = work_index(rank)
    call h5sselect_hyperslab_f(dspace, H5S_SELECT_SET_F, offset, dims, hdf5_err)

    ! Set up the property list for parallel writing
    call h5pcreate_f(H5P_DATASET_XFER_F, plist, hdf5_err)
    call h5pset_dxpl_mpio_f(plist, H5FD_MPIO_COLLECTIVE_F, hdf5_err)

    ! Set up pointer to data
    f_ptr = c_loc(source_bank)

    ! Write data to file in parallel
    call h5dwrite_f(dset, hdf5_bank_t, f_ptr, hdf5_err, &
         file_space_id=dspace, mem_space_id=memspace, &
         xfer_prp=plist)

    ! Close all ids
    call h5sclose_f(dspace, hdf5_err)
    call h5sclose_f(memspace, hdf5_err)
    call h5dclose_f(dset, hdf5_err)
    call h5pclose_f(plist, hdf5_err)

#else

    if (master) then
      ! Create dataset big enough to hold all source sites
      dims(1) = n_particles
      call h5screate_simple_f(1, dims, dspace, hdf5_err)
      call h5dcreate_f(group_id, "source_bank", hdf5_bank_t, &
           dspace, dset, hdf5_err)

      ! Save source bank sites since the souce_bank array is overwritten below
#ifdef MPI
      allocate(temp_source(work))
      temp_source(:) = source_bank(:)
#endif

      do i = 0, n_procs - 1
        ! Create memory space
        dims(1) = work_index(i+1) - work_index(i)
        call h5screate_simple_f(1, dims, memspace, hdf5_err)

#ifdef MPI
        ! Receive source sites from other processes
        if (i > 0) then
          call MPI_RECV(source_bank, int(dims(1)), MPI_BANK, i, i, &
               MPI_COMM_WORLD, MPI_STATUS_IGNORE, mpi_err)
        end if
#endif

        ! Select hyperslab for this dataspace
        call h5dget_space_f(dset, dspace, hdf5_err)
        offset(1) = work_index(i)
        call h5sselect_hyperslab_f(dspace, H5S_SELECT_SET_F, offset, dims, hdf5_err)

        ! Set up pointer to data and write data to hyperslab
        f_ptr = c_loc(source_bank)
        call h5dwrite_f(dset, hdf5_bank_t, f_ptr, hdf5_err, &
             file_space_id=dspace, mem_space_id=memspace)

        call h5sclose_f(memspace, hdf5_err)
        call h5sclose_f(dspace, hdf5_err)
      end do

      ! Close all ids
      call h5dclose_f(dset, hdf5_err)

      ! Restore state of source bank
#ifdef MPI
      source_bank(:) = temp_source(:)
      deallocate(temp_source)
#endif
    else
#ifdef MPI
      call MPI_SEND(source_bank, int(work), MPI_BANK, 0, rank, &
           MPI_COMM_WORLD, mpi_err)
#endif
    end if

#endif

  end subroutine write_source_bank

!===============================================================================
! READ_SOURCE_BANK reads OpenMC source_bank data
!===============================================================================

  subroutine read_source_bank(group_id)
    use bank_header, only: Bank

    integer(HID_T), intent(in) :: group_id

    integer :: hdf5_err
    integer(HID_T) :: dset     ! data set handle
    integer(HID_T) :: dspace   ! data space handle
    integer(HID_T) :: memspace ! memory space handle
    integer(HSIZE_T) :: dims(1)
    integer(HSIZE_T) :: offset(1) ! offset of data
    type(c_ptr) :: f_ptr
#ifdef PHDF5
    integer(HID_T) :: plist    ! property list
#endif

    ! Open the dataset
    call h5dopen_f(group_id, "source_bank", dset, hdf5_err)

    ! Create another data space but for each proc individually
    dims(1) = work
    call h5screate_simple_f(1, dims, memspace, hdf5_err)

    ! Select hyperslab for each process
    call h5dget_space_f(dset, dspace, hdf5_err)
    offset(1) = work_index(rank)
    call h5sselect_hyperslab_f(dspace, H5S_SELECT_SET_F, offset, dims, hdf5_err)

    ! Set up pointer to data
    f_ptr = c_loc(source_bank)

#ifdef PHDF5
    ! Read data in parallel
    call h5pcreate_f(H5P_DATASET_XFER_F, plist, hdf5_err)
    call h5pset_dxpl_mpio_f(plist, H5FD_MPIO_COLLECTIVE_F, hdf5_err)
    call h5dread_f(dset, hdf5_bank_t, f_ptr, hdf5_err, &
         file_space_id=dspace, mem_space_id=memspace, &
         xfer_prp=plist)
    call h5pclose_f(plist, hdf5_err)
#else
    call h5dread_f(dset, hdf5_bank_t, f_ptr, hdf5_err, &
         file_space_id=dspace, mem_space_id=memspace)
#endif

    ! Close all ids
    call h5sclose_f(dspace, hdf5_err)
    call h5sclose_f(memspace, hdf5_err)
    call h5dclose_f(dset, hdf5_err)

  end subroutine read_source_bank

!===============================================================================
! HEAPSORT_RESULTS performs a heapsort on OTF results arrays within a tally
! to order the array by real filter indices
!===============================================================================

  subroutine heapsort_results(t)
    type(TallyObject), pointer, intent(inout) :: t

    integer :: start, n, bottom

    ! Build the heap - O(log(n))
    n = t % next_filter_idx - 1
    do start = (n - 2) / 2, 0, -1
      call siftdown_results(t, start, n);
    end do

    ! Do the sort - O(n)
    do bottom = n - 1, 1, -1
      call swap_results(t, 1, bottom + 1)
      call siftdown_results(t, 0, bottom)
    end do

  end subroutine heapsort_results

!===============================================================================
! SWAP_RESULTS swaps two sections of the results array in a tally, and
! updates the otf mapping dictionaries
!===============================================================================

  subroutine swap_results(t, a, b)
    type(TallyObject), pointer, intent(inout) :: t
    integer, intent(in) :: a, b ! actual composition indices in otf_comp

    type(TallyResult), allocatable :: tmp(:)
    integer :: real_inst_a, real_inst_b

    allocate(tmp(t % total_score_bins))

    ! Swap the maps
    real_inst_a = t % reverse_filter_index_map % get_key(a)
    real_inst_b = t % reverse_filter_index_map % get_key(b)
    call t % reverse_filter_index_map % add_key(a, real_inst_b)
    call t % reverse_filter_index_map % add_key(b, real_inst_a)
    call t % filter_index_map % add_key(real_inst_a, b)
    call t % filter_index_map % add_key(real_inst_b, a)

    ! Swap the results
    tmp = t % results(:, b)
    t % results(:, b) = t % results(:, a)
    t % results(:, a) = tmp

    deallocate(tmp)

  end subroutine swap_results

!===============================================================================
! SIFTDOWN_RESULTS
!===============================================================================

  subroutine siftdown_results(t, start, bottom)
    type(TallyObject), pointer, intent(inout) :: t
    integer, intent(in) :: start, bottom

    integer :: child, root
    integer :: real_inst_a, real_inst_b

    root = start
    do while(root*2 + 1 < bottom)
      child = root * 2 + 1

      if (child + 1 < bottom) then
        real_inst_a = t % reverse_filter_index_map % get_key(child + 1)
        real_inst_b = t % reverse_filter_index_map % get_key(child + 2)
        if (real_inst_a < real_inst_b) child = child + 1
      end if

      real_inst_a = t % reverse_filter_index_map % get_key(root + 1)
      real_inst_b = t % reverse_filter_index_map % get_key(child + 1)
      if (real_inst_a < real_inst_b) then
        call swap_results(t, root + 1, child + 1)
        root = child
      else
        return
      end if

    end do

  end subroutine siftdown_results

end module state_point<|MERGE_RESOLUTION|>--- conflicted
+++ resolved
@@ -387,7 +387,6 @@
           tally => tallies(i)
 
           ! Write sum and sum_sq for each bin
-<<<<<<< HEAD
           if (tally % on_the_fly_allocation) then
 
             otf_size_results_filters = tally % next_filter_idx - 1
@@ -404,12 +403,6 @@
 
           endif
 
-=======
-          tally_group = open_group(tallies_group, "tally " &
-               // to_str(tally % id))
-          call write_dataset(tally_group, "results", tally % results)
-          call close_group(tally_group)
->>>>>>> ef6b6001
         end do TALLY_RESULTS
 
       else
@@ -419,23 +412,6 @@
 
       call close_group(tallies_group)
 
-<<<<<<< HEAD
-    ! Write OTF tallies from DD runs, which were deferred for HDF5
-    ! TODO: this function unscrambles the results arrays and writes to one
-    ! aggregated statepoint for all domains.  It's terribly inefficient as
-    ! written, so for now we leave it commented out and just write separate
-    ! statepoints for each domain, which will need to be unscrambled in
-    ! post-processing
-!    call write_state_point_otf_tally_data(filename)
-
-    if (master .and. n_tallies > 0) then
-      deallocate(id_array)
-    end if
-
-    ! Stop statepoint timer
-    call time_statepoint % stop()
-
-=======
       ! Write out the runtime metrics.
       runtime_group = create_group(file_id, "runtime")
       call write_dataset(runtime_group, "total initialization", &
@@ -474,7 +450,17 @@
 
       call file_close(file_id)
     end if
->>>>>>> ef6b6001
+
+    ! Write OTF tallies from DD runs, which were deferred for HDF5
+    ! TODO: this function unscrambles the results arrays and writes to one
+    ! aggregated statepoint for all domains.  It's terribly inefficient as
+    ! written, so for now we leave it commented out and just write separate
+    ! statepoints for each domain, which will need to be unscrambled in
+    ! post-processing
+!    call write_state_point_otf_tally_data(filename)
+    ! Stop statepoint timer
+    call time_statepoint % stop()
+
   end subroutine write_state_point
 
 !===============================================================================
