module string

  use, intrinsic :: ISO_C_BINDING

  use constants, only: MAX_WORDS, MAX_LINE_LEN, ERROR_INT, ERROR_REAL, &
       OP_LEFT_PAREN, OP_RIGHT_PAREN, OP_COMPLEMENT, OP_INTERSECTION, OP_UNION
  use error,     only: fatal_error, warning
<<<<<<< HEAD
  use global,    only: master, message
=======
  use stl_vector, only: VectorInt
>>>>>>> 24cd12cf

  implicit none

  interface to_str
    module procedure int4_to_str, int8_to_str, real_to_str
  end interface

contains

!===============================================================================
! SPLIT_STRING takes a sentence and splits it into separate words much like the
! Python string.split() method.
!
! Arguments:
!   string = input line
!   words  = array of words
!   n      = total number of words
!===============================================================================

  subroutine split_string(string, words, n)
    character(*), intent(in)  :: string
    character(*), intent(out) :: words(MAX_WORDS)
    integer,      intent(out) :: n

    character(1)  :: chr     ! current character
    integer       :: i       ! current index
    integer       :: i_start ! starting index of word
    integer       :: i_end   ! ending index of word

    i_start = 0
    i_end = 0
    n = 0
    do i = 1, len_trim(string)
      chr = string(i:i)

      ! Note that ACHAR(9) is a horizontal tab
      if ((i_start == 0) .and. (chr /= ' ') .and. (chr /= achar(9))) then
        i_start = i
      end if
      if (i_start > 0) then
        if ((chr == ' ') .or. (chr == achar(9))) i_end = i - 1
        if (i == len_trim(string))   i_end = i
        if (i_end > 0) then
          n = n + 1
          if (i_end - i_start + 1 > len(words(n))) then
<<<<<<< HEAD
            message = "The word '" // string(i_start:i_end) // &
                 "' is longer than the space allocated for it."
            call warning()
=======
            call warning("The word '" // string(i_start:i_end) &
                 // "' is longer than the space allocated for it.")
>>>>>>> 24cd12cf
          end if
          words(n) = string(i_start:i_end)
          ! reset indices
          i_start = 0
          i_end = 0
        end if
      end if
    end do

  end subroutine split_string

!===============================================================================
! TOKENIZE takes a string that includes logical expressions for a list of
! bounding surfaces in a cell and splits it into separate tokens. The characters
! (, ), |, and ~ count as separate tokens since they represent operators.
!===============================================================================

  subroutine tokenize(string, tokens)
    character(*), intent(in) :: string
    type(VectorInt), intent(inout) :: tokens

    integer :: i       ! current index
    integer :: i_start ! starting index of word
    integer :: token
    character(len=len_trim(string)) :: string_

    ! Remove leading blanks
    string_ = adjustl(string)

    i_start = 0
    i = 1
    do while (i <= len_trim(string_))
      ! Check for special characters
      if (index('()|~ ', string_(i:i)) > 0) then
        ! If the special character appears immediately after a non-operator,
        ! create a token with the surface half-space
        if (i_start > 0) then
          call tokens%push_back(int(str_to_int(&
               string_(i_start:i - 1)), 4))
        end if

        select case (string_(i:i))
        case ('(')
          call tokens%push_back(OP_LEFT_PAREN)
        case (')')
          if (tokens%size() > 0) then
            token = tokens%data(tokens%size())
            if (token >= OP_UNION .and. token < OP_RIGHT_PAREN) then
              call fatal_error("Right parentheses cannot follow an operator in &
                   &region specification: " // trim(string))
            end if
          end if
          call tokens%push_back(OP_RIGHT_PAREN)
        case ('|')
          if (tokens%size() > 0) then
            token = tokens%data(tokens%size())
            if (.not. (token < OP_UNION .or. token == OP_RIGHT_PAREN)) then
              call fatal_error("Union cannot follow an operator in region &
                   &specification: " // trim(string))
            end if
          end if
          call tokens%push_back(OP_UNION)
        case ('~')
          call tokens%push_back(OP_COMPLEMENT)
        case (' ')
          ! Find next non-space character
          do while (string_(i+1:i+1) == ' ')
            i = i + 1
          end do

          ! If previous token is a halfspace or right parenthesis and next token
          ! is not a left parenthese or union operator, that implies that the
          ! whitespace is to be interpreted as an intersection operator
          if (i_start > 0 .or. tokens%data(tokens%size()) == OP_RIGHT_PAREN) then
            if (index(')|', string_(i+1:i+1)) == 0) then
              call tokens%push_back(OP_INTERSECTION)
            end if
          end if
        end select

        i_start = 0
      else
        ! Check for invalid characters
        if (index('-+0123456789', string_(i:i)) == 0) then
          call fatal_error("Invalid character '" // string_(i:i) // "' in &
               &region specification.")
        end if

        ! If we haven't yet reached the start of a word, start a new word
        if (i_start == 0) i_start = i
      end if

      i = i + 1
    end do

    ! If we've reached the end and we're still in a word, create a token from it
    ! and add it to the list
    if (i_start > 0) then
      call tokens%push_back(int(str_to_int(&
           string_(i_start:len_trim(string_))), 4))
    end if
  end subroutine tokenize

!===============================================================================
! CONCATENATE takes an array of words and concatenates them together in one
! string with a single space between words
!
! Arguments:
!   words   = array of words
!   n_words = total number of words
!   string  = concatenated string
!===============================================================================

  pure function concatenate(words, n_words) result(string)

    integer,        intent(in)  :: n_words
    character(*),   intent(in)  :: words(n_words)
    character(MAX_LINE_LEN)     :: string

    integer :: i ! index

    string = words(1)
    if (n_words == 1) return
    do i = 2, n_words
      string = trim(string) // ' ' // words(i)
    end do

  end function concatenate

!===============================================================================
! TO_LOWER converts a string to all lower case characters
!===============================================================================

  pure function to_lower(word) result(word_lower)
    character(*), intent(in) :: word
    character(len=len(word)) :: word_lower

    integer :: i
    integer :: ic

    do i = 1, len(word)
      ic = ichar(word(i:i))
      if (ic >= 65 .and. ic <= 90) then
        word_lower(i:i) = char(ic+32)
      else
        word_lower(i:i) = word(i:i)
      end if
    end do

  end function to_lower

!===============================================================================
! TO_UPPER converts a string to all upper case characters
!===============================================================================

  pure function to_upper(word) result(word_upper)
    character(*), intent(in) :: word
    character(len=len(word)) :: word_upper

    integer :: i
    integer :: ic

    do i = 1, len(word)
      ic = ichar(word(i:i))
      if (ic >= 97 .and. ic <= 122) then
        word_upper(i:i) = char(ic-32)
      else
        word_upper(i:i) = word(i:i)
      end if
    end do

  end function to_upper

!===============================================================================
! ZERO_PADDED returns a string of the input integer padded with zeros to the
! desired number of digits.  Do not include the sign in n_digits for negative
! integers.
!===============================================================================

  function zero_padded(num, n_digits) result(str)
    integer, intent(in) :: num
    integer, intent(in) :: n_digits
    character(11)       :: str

    character(8)        :: zp_form

<<<<<<< HEAD
  ! Make sure n_digits is reasonable. 10 digits is the maximum needed for the
  ! largest integer(4).
  if (n_digits > 10) then
    message = 'zero_padded called with an unreasonably large n_digits (>10)'
    call fatal_error()
  end if
=======
    ! Make sure n_digits is reasonable. 10 digits is the maximum needed for the
    ! largest integer(4).
    if (n_digits > 10) then
      call fatal_error('zero_padded called with an unreasonably large &
           &n_digits (>10)')
    end if
>>>>>>> 24cd12cf

    ! Write a format string of the form '(In.m)' where n is the max width and
    ! m is the min width.  If a sign is present, then n must be one greater
    ! than m.
    if (num < 0) then
      write(zp_form, '("(I", I0, ".", I0, ")")') n_digits+1, n_digits
    else
      write(zp_form, '("(I", I0, ".", I0, ")")') n_digits, n_digits
    end if

    ! Format the number.
    write(str, zp_form) num
  end function zero_padded

!===============================================================================
! IS_NUMBER determines whether a string of characters is all 0-9 characters
!===============================================================================

  pure function is_number(word) result(number)
    character(*), intent(in) :: word
    logical                  :: number

    integer :: i
    integer :: ic

    number = .true.
    do i = 1, len_trim(word)
      ic = ichar(word(i:i))
      if (ic < 48 .or. ic >= 58) number = .false.
    end do

  end function is_number

!===============================================================================
! STARTS_WITH determines whether a string starts with a certain
! sequence of characters
!===============================================================================

  pure logical function starts_with(str, seq)
    character(*), intent(in) :: str ! string to check
    character(*), intent(in) :: seq ! sequence of characters

    integer :: i
    integer :: i_start
    integer :: str_len
    integer :: seq_len

    str_len = len_trim(str)
    seq_len = len_trim(seq)

    ! determine how many spaces are at beginning of string
    i_start = 0
    do i = 1, str_len
      if (str(i:i) == ' ' .or. str(i:i) == achar(9)) cycle
      i_start = i
      exit
    end do

    ! Check if string starts with sequence using INDEX intrinsic
    if (index(str(1:str_len), seq(1:seq_len)) == i_start) then
      starts_with = .true.
    else
      starts_with = .false.
    end if

  end function starts_with

!===============================================================================
! ENDS_WITH determines whether a string ends with a certain sequence
! of characters
!===============================================================================

  pure logical function ends_with(str, seq)
    character(*), intent(in) :: str ! string to check
    character(*), intent(in) :: seq ! sequence of characters

    integer :: i_start
    integer :: str_len
    integer :: seq_len

    str_len = len_trim(str)
    seq_len = len_trim(seq)

    ! determine how many spaces are at beginning of string
    i_start = str_len - seq_len + 1

    ! Check if string starts with sequence using INDEX intrinsic
    if (index(str(1:str_len), seq(1:seq_len), .true.) == i_start) then
      ends_with = .true.
    else
      ends_with = .false.
    end if

  end function ends_with

!===============================================================================
! COUNT_DIGITS returns the number of digits needed to represent the input
! integer.
!===============================================================================

  pure function count_digits(num) result(n_digits)
    integer, intent(in) :: num
    integer             :: n_digits

    n_digits = 1
    do while (num / 10**(n_digits) /= 0 .and. abs(num / 10 **(n_digits-1)) /= 1&
              &.and. n_digits /= 10)
      ! Note that 10 digits is the maximum needed to represent an integer(4) so
      ! the loop automatically exits when n_digits = 10.
      n_digits = n_digits + 1
    end do

  end function count_digits

!===============================================================================
! INT4_TO_STR converts an integer(4) to a string.
!===============================================================================

  pure function int4_to_str(num) result(str)

    integer, intent(in) :: num
    character(11) :: str

    write (str, '(I11)') num
    str = adjustl(str)

  end function int4_to_str

!===============================================================================
! INT8_TO_STR converts an integer(8) to a string.
!===============================================================================

  pure function int8_to_str(num) result(str)

    integer(8), intent(in) :: num
    character(21) :: str

    write (str, '(I21)') num
    str = adjustl(str)

  end function int8_to_str

!===============================================================================
! STR_TO_INT converts a string to an integer.
!===============================================================================

  pure function str_to_int(str) result(num)

    character(*), intent(in) :: str
    integer(8) :: num

    character(5) :: fmt
    integer      :: w
    integer      :: ioError

    ! Determine width of string
    w = len_trim(str)

    ! Create format specifier for reading string
    write(UNIT=fmt, FMT='("(I",I2,")")') w

    ! read string into integer
    read(UNIT=str, FMT=fmt, IOSTAT=ioError) num
    if (ioError > 0) num = ERROR_INT

  end function str_to_int

!===============================================================================
! STR_TO_REAL converts an arbitrary string to a real(8)
!===============================================================================

  pure function str_to_real(string) result(num)

    character(*), intent(in) :: string
    real(8)                  :: num

    integer :: ioError

    ! Read string
    read(UNIT=string, FMT=*, IOSTAT=ioError) num
    if (ioError > 0) num = ERROR_REAL

  end function str_to_real

!===============================================================================
! REAL_TO_STR converts a real(8) to a string based on how large the value is and
! how many significant digits are desired. By default, six significants digits
! are used.
!===============================================================================

  pure function real_to_str(num, sig_digits) result(string)

    real(8),           intent(in) :: num        ! number to convert
    integer, optional, intent(in) :: sig_digits ! # of significant digits
    character(15)                 :: string     ! string returned

    integer      :: decimal ! number of places after decimal
    integer      :: width   ! total field width
    real(8)      :: num2    ! absolute value of number
    character(9) :: fmt     ! format specifier for writing number

    ! set default field width
    width = 15

    ! set number of places after decimal
    if (present(sig_digits)) then
      decimal = sig_digits
    else
      decimal = 6
    end if

    ! Create format specifier for writing character
    num2 = abs(num)
    if (num2 == 0.0_8) then
      write(fmt, '("(F",I2,".",I2,")")') width, 1
    elseif (num2 < 1.0e-1_8) then
      write(fmt, '("(ES",I2,".",I2,")")') width, decimal - 1
    elseif (num2 >= 1.0e-1_8 .and. num2 < 1.0_8) then
      write(fmt, '("(F",I2,".",I2,")")') width, decimal
    elseif (num2 >= 1.0_8 .and. num2 < 10.0_8) then
      write(fmt, '("(F",I2,".",I2,")")') width, max(decimal-1, 0)
    elseif (num2 >= 10.0_8 .and. num2 < 100.0_8) then
      write(fmt, '("(F",I2,".",I2,")")') width, max(decimal-2, 0)
    elseif (num2 >= 100.0_8 .and. num2 < 1000.0_8) then
      write(fmt, '("(F",I2,".",I2,")")') width, max(decimal-3, 0)
    elseif (num2 >= 100.0_8 .and. num2 < 10000.0_8) then
      write(fmt, '("(F",I2,".",I2,")")') width, max(decimal-4, 0)
    elseif (num2 >= 10000.0_8 .and. num2 < 100000.0_8) then
      write(fmt, '("(F",I2,".",I2,")")') width, max(decimal-5, 0)
    else
      write(fmt, '("(ES",I2,".",I2,")")') width, decimal - 1
    end if

    ! Write string and left adjust
    write(string, fmt) num
    string = adjustl(string)

  end function real_to_str

!===============================================================================
! WORD_COUNT determines the number of words in a string
!===============================================================================

  function word_count(str) result(n)
    character(*), intent(in) :: str
    integer :: n

    integer :: i
    character(kind=C_CHAR) :: chr
    logical :: inword

    ! Count number of words
    inword = .false.
    n = 0
    do i = 1, len_trim(str)
      chr = str(i:i)
      select case (chr)
      case (' ', C_HORIZONTAL_TAB, C_NEW_LINE, C_CARRIAGE_RETURN)
        if (inword) then
          inword = .false.
          n = n + 1
        end if
      case default
        inword = .true.
      end select
    end do
    if (inword) n = n + 1
  end function word_count

end module string<|MERGE_RESOLUTION|>--- conflicted
+++ resolved
@@ -5,11 +5,7 @@
   use constants, only: MAX_WORDS, MAX_LINE_LEN, ERROR_INT, ERROR_REAL, &
        OP_LEFT_PAREN, OP_RIGHT_PAREN, OP_COMPLEMENT, OP_INTERSECTION, OP_UNION
   use error,     only: fatal_error, warning
-<<<<<<< HEAD
-  use global,    only: master, message
-=======
   use stl_vector, only: VectorInt
->>>>>>> 24cd12cf
 
   implicit none
 
@@ -55,14 +51,8 @@
         if (i_end > 0) then
           n = n + 1
           if (i_end - i_start + 1 > len(words(n))) then
-<<<<<<< HEAD
-            message = "The word '" // string(i_start:i_end) // &
-                 "' is longer than the space allocated for it."
-            call warning()
-=======
             call warning("The word '" // string(i_start:i_end) &
                  // "' is longer than the space allocated for it.")
->>>>>>> 24cd12cf
           end if
           words(n) = string(i_start:i_end)
           ! reset indices
@@ -249,21 +239,12 @@
 
     character(8)        :: zp_form
 
-<<<<<<< HEAD
-  ! Make sure n_digits is reasonable. 10 digits is the maximum needed for the
-  ! largest integer(4).
-  if (n_digits > 10) then
-    message = 'zero_padded called with an unreasonably large n_digits (>10)'
-    call fatal_error()
-  end if
-=======
     ! Make sure n_digits is reasonable. 10 digits is the maximum needed for the
     ! largest integer(4).
     if (n_digits > 10) then
       call fatal_error('zero_padded called with an unreasonably large &
            &n_digits (>10)')
     end if
->>>>>>> 24cd12cf
 
     ! Write a format string of the form '(In.m)' where n is the max width and
     ! m is the min width.  If a sign is present, then n must be one greater
