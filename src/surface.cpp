#include "openmc/surface.h"

#include <cmath>
#include <complex>
#include <initializer_list>
#include <set>
#include <utility>

#include <fmt/core.h>

#include "openmc/array.h"
#include "openmc/container_util.h"
#include "openmc/error.h"
#include "openmc/external/quartic_solver.h"
#include "openmc/hdf5_interface.h"
#include "openmc/math_functions.h"
#include "openmc/random_lcg.h"
#include "openmc/search.h"
#include "openmc/settings.h"
#include "openmc/string_utils.h"
#include "openmc/xml_interface.h"

namespace openmc {

//==============================================================================
// Global variables
//==============================================================================

namespace model {
std::unordered_map<int, int> surface_map;
vector<unique_ptr<Surface>> surfaces;
} // namespace model

//==============================================================================
// Helper functions for reading the "coeffs" node of an XML surface element
//==============================================================================

void read_coeffs(
  pugi::xml_node surf_node, int surf_id, std::initializer_list<double*> coeffs)
{
  // Check the given number of coefficients.
  auto coeffs_file = get_node_array<double>(surf_node, "coeffs");
  if (coeffs_file.size() != coeffs.size()) {
    fatal_error(
      fmt::format("Surface {} expects {} coefficient but was given {}", surf_id,
        coeffs.size(), coeffs_file.size()));
  }

  // Copy the coefficients
  int i = 0;
  for (auto c : coeffs) {
    *c = coeffs_file[i++];
  }
}

//==============================================================================
// Surface implementation
//==============================================================================

Surface::Surface() {} // empty constructor

Surface::Surface(pugi::xml_node surf_node)
{
  if (check_for_node(surf_node, "id")) {
    id_ = std::stoi(get_node_value(surf_node, "id"));
    if (contains(settings::source_write_surf_id, id_) ||
        settings::source_write_surf_id.empty()) {
      surf_source_ = true;
    }
  } else {
    fatal_error("Must specify id of surface in geometry XML file.");
  }

  if (check_for_node(surf_node, "name")) {
    name_ = get_node_value(surf_node, "name", false);
  }

  if (check_for_node(surf_node, "boundary")) {
    std::string surf_bc = get_node_value(surf_node, "boundary", true, true);

    if (surf_bc == "transmission" || surf_bc == "transmit" || surf_bc.empty()) {
      // Leave the bc_ a nullptr
    } else if (surf_bc == "vacuum") {
      bc_ = make_unique<VacuumBC>();
    } else if (surf_bc == "reflective" || surf_bc == "reflect" ||
               surf_bc == "reflecting") {
      bc_ = make_unique<ReflectiveBC>();
    } else if (surf_bc == "white") {
      bc_ = make_unique<WhiteBC>();
    } else if (surf_bc == "periodic") {
      // Periodic BCs are handled separately
    } else {
      fatal_error(fmt::format("Unknown boundary condition \"{}\" specified "
                              "on surface {}",
        surf_bc, id_));
    }

    if (check_for_node(surf_node, "albedo") && bc_) {
      double surf_alb = std::stod(get_node_value(surf_node, "albedo"));

      if (surf_alb < 0.0)
        fatal_error(fmt::format("Surface {} has an albedo of {}. "
                                "Albedo values must be positive.",
          id_, surf_alb));

      if (surf_alb > 1.0)
        warning(fmt::format("Surface {} has an albedo of {}. "
                            "Albedos greater than 1 may cause "
                            "unphysical behaviour.",
          id_, surf_alb));

      bc_->set_albedo(surf_alb);
    }
  }
}

bool Surface::sense(Position r, Direction u, double t, double speed) const
{
  // Evaluate the surface equation at the particle's coordinates to determine
  // which side the particle is on.
  const double f = evaluate(r, t);

  // Check which side of surface the point is on.
  if (std::abs(f) < FP_COINCIDENT) {
    // Particle may be coincident with this surface. To determine the sense, we
    // look at the direction of the particle relative to the surface normal (by
    // default in the positive direction) via their dot product.
    return dot_normal(r, u, t, speed) > 0.0;
  }
  return f > 0.0;
}

Direction Surface::reflect(Position r, Direction u, GeometryState* p) const
{
  // Determine projection of direction onto normal and squared magnitude of
  // normal.
  Direction n = normal(r);

  // Reflect direction according to normal.
  return u.reflect(n);
}

Direction Surface::diffuse_reflect(
  Position r, Direction u, uint64_t* seed) const
{
  // Diffuse reflect direction according to the normal.
  // cosine distribution

  Direction n = this->normal(r);
  n /= n.norm();
  const double projection = n.dot(u);

  // sample from inverse function, u=sqrt(rand) since p(u)=2u, so F(u)=u^2
  const double mu =
    (projection >= 0.0) ? -std::sqrt(prn(seed)) : std::sqrt(prn(seed));

  // sample azimuthal distribution uniformly
  u = rotate_angle(n, mu, nullptr, seed);

  // normalize the direction
  return u / u.norm();
}

void Surface::to_hdf5(hid_t group_id) const
{
  hid_t surf_group = create_group(group_id, fmt::format("surface {}", id_));

  if (geom_type() == GeometryType::DAG) {
    write_string(surf_group, "geom_type", "dagmc", false);
  } else if (geom_type() == GeometryType::CSG) {
    write_string(surf_group, "geom_type", "csg", false);

    if (bc_) {
      write_string(surf_group, "boundary_type", bc_->type(), false);
      bc_->to_hdf5(surf_group);
    } else {
      write_string(surf_group, "boundary_type", "transmission", false);
    }
  }

  if (!name_.empty()) {
    write_string(surf_group, "name", name_, false);
  }

  to_hdf5_inner(surf_group);

  close_group(surf_group);
}

<<<<<<< HEAD
CSGSurface::CSGSurface() : Surface {}
{
  geom_type_ = GeometryType::CSG;
};

CSGSurface::CSGSurface(pugi::xml_node surf_node) : Surface {surf_node}
{
  geom_type_ = GeometryType::CSG;

  // Not moving?
  if (!(check_for_node(surf_node, "moving_velocities") ||
        check_for_node(surf_node, "moving_durations"))) {
    moving_ = false;
    return;
  }

  // Now, set the surface moving parameters
  moving_ = true;

  // Moving durations
  auto durations = get_node_array<double>(surf_node, "moving_durations");
  const int N_move = durations.size() + 1;

  // Moving time grids
  moving_time_grid_.resize(N_move + 1);
  moving_time_grid_[0] = 0.0;
  for (int n = 0; n < N_move - 1; n++) {
    moving_time_grid_[n + 1] = moving_time_grid_[n] + durations[n];
  }
  moving_time_grid_[N_move] = INFTY;

  // Moving velocities
  moving_velocities_.resize(N_move);
  std::string velocities_spec = get_node_value(surf_node, "moving_velocities");
  // Parse
  std::vector<double> numbers;
  for (int i = 0; i < velocities_spec.size();) {
    if (velocities_spec[i] == '-' || std::isdigit(velocities_spec[i])) {
      int j = i + 1;
      while (j < velocities_spec.size() && std::isdigit(velocities_spec[j])) {
        j++;
      }
      numbers.push_back(std::stod(velocities_spec.substr(i, j - i)));
      i = j;
    }
    i++;
  }
  // Assign to velocities
  for (int n = 0; n < N_move - 1; n++) {
    int idx = 3 * n;
    moving_velocities_[n][0] = numbers[idx];
    moving_velocities_[n][1] = numbers[idx + 1];
    moving_velocities_[n][2] = numbers[idx + 2];
  }
  moving_velocities_[N_move - 1] *= 0.0;

  // Moving translations
  moving_translations_.resize(N_move + 1);
  moving_translations_[0] *= 0.0;
  for (int n = 0; n < N_move - 1; n++) {
    moving_translations_[n + 1] =
      moving_translations_[n] + moving_velocities_[n] * durations[n];
  }
  moving_translations_[N_move] = moving_translations_[N_move - 1];
};

double CSGSurface::evaluate(Position r, double t) const
{
  if (!moving_) {
    return _evaluate(r);
  }
  // The surface moves

  // Get moving index
  int idx =
    lower_bound_index(moving_time_grid_.begin(), moving_time_grid_.end(), t);

  // Get moving translation, velocity, and starting time
  Position translation = moving_translations_[idx];
  double time_0 = moving_time_grid_[idx];
  Position velocity = moving_velocities_[idx];

  // Move the position relative to the surface movement
  double t_local = t - time_0;
  Position r_moved = r - (translation + velocity * t_local);

  // Evaluate the moved position
  return _evaluate(r_moved);
}

double CSGSurface::dot_normal(
  Position r, Direction u, double t, double speed) const
{
  if (!moving_) {
    return u.dot(normal(r));
  }
  // The surface moves

  // Get moving index
  int idx =
    lower_bound_index(moving_time_grid_.begin(), moving_time_grid_.end(), t);

  // Get moving translation, velocity, and starting time
  Position translation = moving_translations_[idx];
  double time_0 = moving_time_grid_[idx];
  Position velocity = moving_velocities_[idx];

  // Move the position relative to the surface movement
  double t_local = t - time_0;
  Position r_moved = r - (translation + velocity * t_local);

  // Get the relative direction
  Direction u_relative = u - velocity / speed;

  // Get the dot product
  return u_relative.dot(normal(r_moved));
}

double CSGSurface::distance(Position r, Direction u, double t, double speed, bool coincident) const
{
  if (!moving_) {
    return _distance(r, u, coincident);
  }
  // The surface moves

  // Store the origin coordinate
  Position r_origin {r};
  Position u_origin {u};
  double t_origin {t};

  // Get moving interval index
  int idx =
    lower_bound_index(moving_time_grid_.begin(), moving_time_grid_.end(), t);

  // Distance accumulator
  double distance_total = 0.0;

  // Evaluate the current and the subsequent intervals until intersecting
  while (idx < moving_velocities_.size()) {
    // Get moving translation, velocity, and starting time
    Position translation = moving_translations_[idx];
    double time_0 = moving_time_grid_[idx];
    Position velocity = moving_velocities_[idx];

    // Adjust the position based on the surface movement
    double t_local = t - time_0;
    r -= (translation + velocity * t_local);

    // Adjust to relative direction
    u -= velocity / speed;
        
    // Get distance using the static function based on the adjusted position
    // and direction
    double distance = _distance(r, u, coincident);
        
    // Intersection within the interval?
    double t_distance = distance / speed;
    double t_interval = moving_time_grid_[idx + 1] - t;
    if (t_distance < t_interval) {
      // Return the total distance
      return distance_total + distance;
    }
    // Not intersecting. 
    // Prepare to check the next interval.

    // Accumulate distance
    distance_total += t_interval * speed;

    // March forward the coordinate
    r = r_origin + distance_total * u_origin;
    u = u_origin;
    t = moving_time_grid_[idx + 1];

    idx++;
  }

  // No intersection
  return INFTY;
}

=======
>>>>>>> cb95c784
//==============================================================================
// Generic functions for x-, y-, and z-, planes.
//==============================================================================

// The template parameter indicates the axis normal to the plane.
template<int i>
double axis_aligned_plane_distance(
  Position r, Direction u, bool coincident, double offset)
{
  const double f = offset - r[i];
  if (coincident || std::abs(f) < FP_COINCIDENT || u[i] == 0.0)
    return INFTY;
  const double d = f / u[i];
  if (d < 0.0)
    return INFTY;
  return d;
}

//==============================================================================
// SurfaceXPlane implementation
//==============================================================================

SurfaceXPlane::SurfaceXPlane(pugi::xml_node surf_node) : Surface(surf_node)
{
  read_coeffs(surf_node, id_, {&x0_});
}

double SurfaceXPlane::_evaluate(Position r) const
{
  return r.x - x0_;
}

double SurfaceXPlane::_distance(Position r, Direction u, bool coincident) const
{
  return axis_aligned_plane_distance<0>(r, u, coincident, x0_);
}

Direction SurfaceXPlane::normal(Position r) const
{
  return {1., 0., 0.};
}

void SurfaceXPlane::to_hdf5_inner(hid_t group_id) const
{
  write_string(group_id, "type", "x-plane", false);
  array<double, 1> coeffs {{x0_}};
  write_dataset(group_id, "coefficients", coeffs);
}

BoundingBox SurfaceXPlane::bounding_box(bool pos_side) const
{
  if (pos_side) {
    return {x0_, INFTY, -INFTY, INFTY, -INFTY, INFTY};
  } else {
    return {-INFTY, x0_, -INFTY, INFTY, -INFTY, INFTY};
  }
}

//==============================================================================
// SurfaceYPlane implementation
//==============================================================================

SurfaceYPlane::SurfaceYPlane(pugi::xml_node surf_node) : Surface(surf_node)
{
  read_coeffs(surf_node, id_, {&y0_});
}

double SurfaceYPlane::_evaluate(Position r) const
{
  return r.y - y0_;
}

double SurfaceYPlane::_distance(Position r, Direction u, bool coincident) const
{
  return axis_aligned_plane_distance<1>(r, u, coincident, y0_);
}

Direction SurfaceYPlane::normal(Position r) const
{
  return {0., 1., 0.};
}

void SurfaceYPlane::to_hdf5_inner(hid_t group_id) const
{
  write_string(group_id, "type", "y-plane", false);
  array<double, 1> coeffs {{y0_}};
  write_dataset(group_id, "coefficients", coeffs);
}

BoundingBox SurfaceYPlane::bounding_box(bool pos_side) const
{
  if (pos_side) {
    return {-INFTY, INFTY, y0_, INFTY, -INFTY, INFTY};
  } else {
    return {-INFTY, INFTY, -INFTY, y0_, -INFTY, INFTY};
  }
}

//==============================================================================
// SurfaceZPlane implementation
//==============================================================================

SurfaceZPlane::SurfaceZPlane(pugi::xml_node surf_node) : Surface(surf_node)
{
  read_coeffs(surf_node, id_, {&z0_});
}

double SurfaceZPlane::_evaluate(Position r) const
{
  return r.z - z0_;
}

double SurfaceZPlane::_distance(Position r, Direction u, bool coincident) const
{
  return axis_aligned_plane_distance<2>(r, u, coincident, z0_);
}

Direction SurfaceZPlane::normal(Position r) const
{
  return {0., 0., 1.};
}

void SurfaceZPlane::to_hdf5_inner(hid_t group_id) const
{
  write_string(group_id, "type", "z-plane", false);
  array<double, 1> coeffs {{z0_}};
  write_dataset(group_id, "coefficients", coeffs);
}

BoundingBox SurfaceZPlane::bounding_box(bool pos_side) const
{
  if (pos_side) {
    return {-INFTY, INFTY, -INFTY, INFTY, z0_, INFTY};
  } else {
    return {-INFTY, INFTY, -INFTY, INFTY, -INFTY, z0_};
  }
}

//==============================================================================
// SurfacePlane implementation
//==============================================================================

SurfacePlane::SurfacePlane(pugi::xml_node surf_node) : Surface(surf_node)
{
  read_coeffs(surf_node, id_, {&A_, &B_, &C_, &D_});
}

double SurfacePlane::_evaluate(Position r) const
{
  return A_ * r.x + B_ * r.y + C_ * r.z - D_;
}

double SurfacePlane::_distance(Position r, Direction u, bool coincident) const
{
  const double f = A_ * r.x + B_ * r.y + C_ * r.z - D_;
  const double projection = A_ * u.x + B_ * u.y + C_ * u.z;
  if (coincident || std::abs(f) < FP_COINCIDENT || projection == 0.0) {
    return INFTY;
  } else {
    const double d = -f / projection;
    if (d < 0.0)
      return INFTY;
    return d;
  }
}

Direction SurfacePlane::normal(Position r) const
{
  return {A_, B_, C_};
}

void SurfacePlane::to_hdf5_inner(hid_t group_id) const
{
  write_string(group_id, "type", "plane", false);
  array<double, 4> coeffs {{A_, B_, C_, D_}};
  write_dataset(group_id, "coefficients", coeffs);
}

//==============================================================================
// Generic functions for x-, y-, and z-, cylinders
//==============================================================================

// The template parameters indicate the axes perpendicular to the axis of the
// cylinder.  offset1 and offset2 should correspond with i1 and i2,
// respectively.
template<int i1, int i2>
double axis_aligned_cylinder_evaluate(
  Position r, double offset1, double offset2, double radius)
{
  const double r1 = r.get<i1>() - offset1;
  const double r2 = r.get<i2>() - offset2;
  return r1 * r1 + r2 * r2 - radius * radius;
}

// The first template parameter indicates which axis the cylinder is aligned to.
// The other two parameters indicate the other two axes.  offset1 and offset2
// should correspond with i2 and i3, respectively.
template<int i1, int i2, int i3>
double axis_aligned_cylinder_distance(Position r, Direction u, bool coincident,
  double offset1, double offset2, double radius)
{
  const double a = 1.0 - u.get<i1>() * u.get<i1>(); // u^2 + v^2
  if (a == 0.0)
    return INFTY;

  const double r2 = r.get<i2>() - offset1;
  const double r3 = r.get<i3>() - offset2;
  const double k = r2 * u.get<i2>() + r3 * u.get<i3>();
  const double c = r2 * r2 + r3 * r3 - radius * radius;
  const double quad = k * k - a * c;

  if (quad < 0.0) {
    // No intersection with cylinder.
    return INFTY;

  } else if (coincident || std::abs(c) < FP_COINCIDENT) {
    // Particle is on the cylinder, thus one distance is positive/negative
    // and the other is zero. The sign of k determines if we are facing in or
    // out.
    if (k >= 0.0) {
      return INFTY;
    } else {
      return (-k + sqrt(quad)) / a;
    }

  } else if (c < 0.0) {
    // Particle is inside the cylinder, thus one distance must be negative
    // and one must be positive. The positive distance will be the one with
    // negative sign on sqrt(quad).
    return (-k + sqrt(quad)) / a;

  } else {
    // Particle is outside the cylinder, thus both distances are either
    // positive or negative. If positive, the smaller distance is the one
    // with positive sign on sqrt(quad).
    const double d = (-k - sqrt(quad)) / a;
    if (d < 0.0)
      return INFTY;
    return d;
  }
}

// The first template parameter indicates which axis the cylinder is aligned to.
// The other two parameters indicate the other two axes.  offset1 and offset2
// should correspond with i2 and i3, respectively.
template<int i1, int i2, int i3>
Direction axis_aligned_cylinder_normal(
  Position r, double offset1, double offset2)
{
  Direction u;
  u.get<i2>() = 2.0 * (r.get<i2>() - offset1);
  u.get<i3>() = 2.0 * (r.get<i3>() - offset2);
  u.get<i1>() = 0.0;
  return u;
}

//==============================================================================
// SurfaceXCylinder implementation
//==============================================================================

SurfaceXCylinder::SurfaceXCylinder(pugi::xml_node surf_node)
  : Surface(surf_node)
{
  read_coeffs(surf_node, id_, {&y0_, &z0_, &radius_});
}

double SurfaceXCylinder::_evaluate(Position r) const
{
  return axis_aligned_cylinder_evaluate<1, 2>(r, y0_, z0_, radius_);
}

double SurfaceXCylinder::_distance(
  Position r, Direction u, bool coincident) const
{
  return axis_aligned_cylinder_distance<0, 1, 2>(
    r, u, coincident, y0_, z0_, radius_);
}

Direction SurfaceXCylinder::normal(Position r) const
{
  return axis_aligned_cylinder_normal<0, 1, 2>(r, y0_, z0_);
}

void SurfaceXCylinder::to_hdf5_inner(hid_t group_id) const
{
  write_string(group_id, "type", "x-cylinder", false);
  array<double, 3> coeffs {{y0_, z0_, radius_}};
  write_dataset(group_id, "coefficients", coeffs);
}

BoundingBox SurfaceXCylinder::bounding_box(bool pos_side) const
{
  if (!pos_side) {
    return {-INFTY, INFTY, y0_ - radius_, y0_ + radius_, z0_ - radius_,
      z0_ + radius_};
  } else {
    return {};
  }
}
//==============================================================================
// SurfaceYCylinder implementation
//==============================================================================

SurfaceYCylinder::SurfaceYCylinder(pugi::xml_node surf_node)
  : Surface(surf_node)
{
  read_coeffs(surf_node, id_, {&x0_, &z0_, &radius_});
}

double SurfaceYCylinder::_evaluate(Position r) const
{
  return axis_aligned_cylinder_evaluate<0, 2>(r, x0_, z0_, radius_);
}

double SurfaceYCylinder::_distance(
  Position r, Direction u, bool coincident) const
{
  return axis_aligned_cylinder_distance<1, 0, 2>(
    r, u, coincident, x0_, z0_, radius_);
}

Direction SurfaceYCylinder::normal(Position r) const
{
  return axis_aligned_cylinder_normal<1, 0, 2>(r, x0_, z0_);
}

void SurfaceYCylinder::to_hdf5_inner(hid_t group_id) const
{
  write_string(group_id, "type", "y-cylinder", false);
  array<double, 3> coeffs {{x0_, z0_, radius_}};
  write_dataset(group_id, "coefficients", coeffs);
}

BoundingBox SurfaceYCylinder::bounding_box(bool pos_side) const
{
  if (!pos_side) {
    return {x0_ - radius_, x0_ + radius_, -INFTY, INFTY, z0_ - radius_,
      z0_ + radius_};
  } else {
    return {};
  }
}

//==============================================================================
// SurfaceZCylinder implementation
//==============================================================================

SurfaceZCylinder::SurfaceZCylinder(pugi::xml_node surf_node)
  : Surface(surf_node)
{
  read_coeffs(surf_node, id_, {&x0_, &y0_, &radius_});
}

double SurfaceZCylinder::_evaluate(Position r) const
{
  return axis_aligned_cylinder_evaluate<0, 1>(r, x0_, y0_, radius_);
}

double SurfaceZCylinder::_distance(
  Position r, Direction u, bool coincident) const
{
  return axis_aligned_cylinder_distance<2, 0, 1>(
    r, u, coincident, x0_, y0_, radius_);
}

Direction SurfaceZCylinder::normal(Position r) const
{
  return axis_aligned_cylinder_normal<2, 0, 1>(r, x0_, y0_);
}

void SurfaceZCylinder::to_hdf5_inner(hid_t group_id) const
{
  write_string(group_id, "type", "z-cylinder", false);
  array<double, 3> coeffs {{x0_, y0_, radius_}};
  write_dataset(group_id, "coefficients", coeffs);
}

BoundingBox SurfaceZCylinder::bounding_box(bool pos_side) const
{
  if (!pos_side) {
    return {x0_ - radius_, x0_ + radius_, y0_ - radius_, y0_ + radius_, -INFTY,
      INFTY};
  } else {
    return {};
  }
}

//==============================================================================
// SurfaceSphere implementation
//==============================================================================

SurfaceSphere::SurfaceSphere(pugi::xml_node surf_node) : Surface(surf_node)
{
  read_coeffs(surf_node, id_, {&x0_, &y0_, &z0_, &radius_});
}

double SurfaceSphere::_evaluate(Position r) const
{
  const double x = r.x - x0_;
  const double y = r.y - y0_;
  const double z = r.z - z0_;
  return x * x + y * y + z * z - radius_ * radius_;
}

double SurfaceSphere::_distance(Position r, Direction u, bool coincident) const
{
  const double x = r.x - x0_;
  const double y = r.y - y0_;
  const double z = r.z - z0_;
  const double k = x * u.x + y * u.y + z * u.z;
  const double c = x * x + y * y + z * z - radius_ * radius_;
  const double quad = k * k - c;

  if (quad < 0.0) {
    // No intersection with sphere.
    return INFTY;

  } else if (coincident || std::abs(c) < FP_COINCIDENT) {
    // Particle is on the sphere, thus one distance is positive/negative and
    // the other is zero. The sign of k determines if we are facing in or out.
    if (k >= 0.0) {
      return INFTY;
    } else {
      return -k + sqrt(quad);
    }

  } else if (c < 0.0) {
    // Particle is inside the sphere, thus one distance must be negative and
    // one must be positive. The positive distance will be the one with
    // negative sign on sqrt(quad)
    return -k + sqrt(quad);

  } else {
    // Particle is outside the sphere, thus both distances are either positive
    // or negative. If positive, the smaller distance is the one with positive
    // sign on sqrt(quad).
    const double d = -k - sqrt(quad);
    if (d < 0.0)
      return INFTY;
    return d;
  }
}

Direction SurfaceSphere::normal(Position r) const
{
  return {2.0 * (r.x - x0_), 2.0 * (r.y - y0_), 2.0 * (r.z - z0_)};
}

void SurfaceSphere::to_hdf5_inner(hid_t group_id) const
{
  write_string(group_id, "type", "sphere", false);
  array<double, 4> coeffs {{x0_, y0_, z0_, radius_}};
  write_dataset(group_id, "coefficients", coeffs);
}

BoundingBox SurfaceSphere::bounding_box(bool pos_side) const
{
  if (!pos_side) {
    return {x0_ - radius_, x0_ + radius_, y0_ - radius_, y0_ + radius_,
      z0_ - radius_, z0_ + radius_};
  } else {
    return {};
  }
}

//==============================================================================
// Generic functions for x-, y-, and z-, cones
//==============================================================================

// The first template parameter indicates which axis the cone is aligned to.
// The other two parameters indicate the other two axes.  offset1, offset2,
// and offset3 should correspond with i1, i2, and i3, respectively.
template<int i1, int i2, int i3>
double axis_aligned_cone_evaluate(
  Position r, double offset1, double offset2, double offset3, double radius_sq)
{
  const double r1 = r.get<i1>() - offset1;
  const double r2 = r.get<i2>() - offset2;
  const double r3 = r.get<i3>() - offset3;
  return r2 * r2 + r3 * r3 - radius_sq * r1 * r1;
}

// The first template parameter indicates which axis the cone is aligned to.
// The other two parameters indicate the other two axes.  offset1, offset2,
// and offset3 should correspond with i1, i2, and i3, respectively.
template<int i1, int i2, int i3>
double axis_aligned_cone_distance(Position r, Direction u, bool coincident,
  double offset1, double offset2, double offset3, double radius_sq)
{
  const double r1 = r.get<i1>() - offset1;
  const double r2 = r.get<i2>() - offset2;
  const double r3 = r.get<i3>() - offset3;
  const double a = u.get<i2>() * u.get<i2>() + u.get<i3>() * u.get<i3>() -
                   radius_sq * u.get<i1>() * u.get<i1>();
  const double k =
    r2 * u.get<i2>() + r3 * u.get<i3>() - radius_sq * r1 * u.get<i1>();
  const double c = r2 * r2 + r3 * r3 - radius_sq * r1 * r1;
  double quad = k * k - a * c;

  double d;

  if (quad < 0.0) {
    // No intersection with cone.
    return INFTY;

  } else if (coincident || std::abs(c) < FP_COINCIDENT) {
    // Particle is on the cone, thus one distance is positive/negative
    // and the other is zero. The sign of k determines if we are facing in or
    // out.
    if (k >= 0.0) {
      d = (-k - sqrt(quad)) / a;
    } else {
      d = (-k + sqrt(quad)) / a;
    }

  } else {
    // Calculate both solutions to the quadratic.
    quad = sqrt(quad);
    d = (-k - quad) / a;
    const double b = (-k + quad) / a;

    // Determine the smallest positive solution.
    if (d < 0.0) {
      if (b > 0.0)
        d = b;
    } else {
      if (b > 0.0) {
        if (b < d)
          d = b;
      }
    }
  }

  // If the distance was negative, set boundary distance to infinity.
  if (d <= 0.0)
    return INFTY;
  return d;
}

// The first template parameter indicates which axis the cone is aligned to.
// The other two parameters indicate the other two axes.  offset1, offset2,
// and offset3 should correspond with i1, i2, and i3, respectively.
template<int i1, int i2, int i3>
Direction axis_aligned_cone_normal(
  Position r, double offset1, double offset2, double offset3, double radius_sq)
{
  Direction u;
  u.get<i1>() = -2.0 * radius_sq * (r.get<i1>() - offset1);
  u.get<i2>() = 2.0 * (r.get<i2>() - offset2);
  u.get<i3>() = 2.0 * (r.get<i3>() - offset3);
  return u;
}

//==============================================================================
// SurfaceXCone implementation
//==============================================================================

SurfaceXCone::SurfaceXCone(pugi::xml_node surf_node) : Surface(surf_node)
{
  read_coeffs(surf_node, id_, {&x0_, &y0_, &z0_, &radius_sq_});
}

double SurfaceXCone::_evaluate(Position r) const
{
  return axis_aligned_cone_evaluate<0, 1, 2>(r, x0_, y0_, z0_, radius_sq_);
}

double SurfaceXCone::_distance(Position r, Direction u, bool coincident) const
{
  return axis_aligned_cone_distance<0, 1, 2>(
    r, u, coincident, x0_, y0_, z0_, radius_sq_);
}

Direction SurfaceXCone::normal(Position r) const
{
  return axis_aligned_cone_normal<0, 1, 2>(r, x0_, y0_, z0_, radius_sq_);
}

void SurfaceXCone::to_hdf5_inner(hid_t group_id) const
{
  write_string(group_id, "type", "x-cone", false);
  array<double, 4> coeffs {{x0_, y0_, z0_, radius_sq_}};
  write_dataset(group_id, "coefficients", coeffs);
}

//==============================================================================
// SurfaceYCone implementation
//==============================================================================

SurfaceYCone::SurfaceYCone(pugi::xml_node surf_node) : Surface(surf_node)
{
  read_coeffs(surf_node, id_, {&x0_, &y0_, &z0_, &radius_sq_});
}

double SurfaceYCone::_evaluate(Position r) const
{
  return axis_aligned_cone_evaluate<1, 0, 2>(r, y0_, x0_, z0_, radius_sq_);
}

double SurfaceYCone::_distance(Position r, Direction u, bool coincident) const
{
  return axis_aligned_cone_distance<1, 0, 2>(
    r, u, coincident, y0_, x0_, z0_, radius_sq_);
}

Direction SurfaceYCone::normal(Position r) const
{
  return axis_aligned_cone_normal<1, 0, 2>(r, y0_, x0_, z0_, radius_sq_);
}

void SurfaceYCone::to_hdf5_inner(hid_t group_id) const
{
  write_string(group_id, "type", "y-cone", false);
  array<double, 4> coeffs {{x0_, y0_, z0_, radius_sq_}};
  write_dataset(group_id, "coefficients", coeffs);
}

//==============================================================================
// SurfaceZCone implementation
//==============================================================================

SurfaceZCone::SurfaceZCone(pugi::xml_node surf_node) : Surface(surf_node)
{
  read_coeffs(surf_node, id_, {&x0_, &y0_, &z0_, &radius_sq_});
}

double SurfaceZCone::_evaluate(Position r) const
{
  return axis_aligned_cone_evaluate<2, 0, 1>(r, z0_, x0_, y0_, radius_sq_);
}

double SurfaceZCone::_distance(Position r, Direction u, bool coincident) const
{
  return axis_aligned_cone_distance<2, 0, 1>(
    r, u, coincident, z0_, x0_, y0_, radius_sq_);
}

Direction SurfaceZCone::normal(Position r) const
{
  return axis_aligned_cone_normal<2, 0, 1>(r, z0_, x0_, y0_, radius_sq_);
}

void SurfaceZCone::to_hdf5_inner(hid_t group_id) const
{
  write_string(group_id, "type", "z-cone", false);
  array<double, 4> coeffs {{x0_, y0_, z0_, radius_sq_}};
  write_dataset(group_id, "coefficients", coeffs);
}

//==============================================================================
// SurfaceQuadric implementation
//==============================================================================

SurfaceQuadric::SurfaceQuadric(pugi::xml_node surf_node) : Surface(surf_node)
{
  read_coeffs(
    surf_node, id_, {&A_, &B_, &C_, &D_, &E_, &F_, &G_, &H_, &J_, &K_});
}

double SurfaceQuadric::_evaluate(Position r) const
{
  const double x = r.x;
  const double y = r.y;
  const double z = r.z;
  return x * (A_ * x + D_ * y + G_) + y * (B_ * y + E_ * z + H_) +
         z * (C_ * z + F_ * x + J_) + K_;
}

double SurfaceQuadric::_distance(
  Position r, Direction ang, bool coincident) const
{
  const double& x = r.x;
  const double& y = r.y;
  const double& z = r.z;
  const double& u = ang.x;
  const double& v = ang.y;
  const double& w = ang.z;

  const double a =
    A_ * u * u + B_ * v * v + C_ * w * w + D_ * u * v + E_ * v * w + F_ * u * w;
  const double k = A_ * u * x + B_ * v * y + C_ * w * z +
                   0.5 * (D_ * (u * y + v * x) + E_ * (v * z + w * y) +
                           F_ * (w * x + u * z) + G_ * u + H_ * v + J_ * w);
  const double c = A_ * x * x + B_ * y * y + C_ * z * z + D_ * x * y +
                   E_ * y * z + F_ * x * z + G_ * x + H_ * y + J_ * z + K_;
  double quad = k * k - a * c;

  double d;

  if (quad < 0.0) {
    // No intersection with surface.
    return INFTY;

  } else if (coincident || std::abs(c) < FP_COINCIDENT) {
    // Particle is on the surface, thus one distance is positive/negative and
    // the other is zero. The sign of k determines which distance is zero and
    // which is not. Additionally, if a is zero, it means the particle is on
    // a plane-like surface.
    if (a == 0.0) {
      d = INFTY; // see the below explanation
    } else if (k >= 0.0) {
      d = (-k - sqrt(quad)) / a;
    } else {
      d = (-k + sqrt(quad)) / a;
    }

  } else if (a == 0.0) {
    // Given the orientation of the particle, the quadric looks like a plane in
    // this case, and thus we have only one solution despite potentially having
    // quad > 0.0. While the term under the square root may be real, in one
    // case of the +/- of the quadratic formula, 0/0 results, and in another, a
    // finite value over 0 results. Applying L'Hopital's to the 0/0 case gives
    // the below. Alternatively this can be found by simply putting a=0 in the
    // equation ax^2 + bx + c = 0.
    d = -0.5 * c / k;
  } else {
    // Calculate both solutions to the quadratic.
    quad = sqrt(quad);
    d = (-k - quad) / a;
    double b = (-k + quad) / a;

    // Determine the smallest positive solution.
    if (d < 0.0) {
      if (b > 0.0)
        d = b;
    } else {
      if (b > 0.0) {
        if (b < d)
          d = b;
      }
    }
  }

  // If the distance was negative, set boundary distance to infinity.
  if (d <= 0.0)
    return INFTY;
  return d;
}

Direction SurfaceQuadric::normal(Position r) const
{
  const double& x = r.x;
  const double& y = r.y;
  const double& z = r.z;
  return {2.0 * A_ * x + D_ * y + F_ * z + G_,
    2.0 * B_ * y + D_ * x + E_ * z + H_, 2.0 * C_ * z + E_ * y + F_ * x + J_};
}

void SurfaceQuadric::to_hdf5_inner(hid_t group_id) const
{
  write_string(group_id, "type", "quadric", false);
  array<double, 10> coeffs {{A_, B_, C_, D_, E_, F_, G_, H_, J_, K_}};
  write_dataset(group_id, "coefficients", coeffs);
}

//==============================================================================
// Torus helper functions
//==============================================================================

double torus_distance(double x1, double x2, double x3, double u1, double u2,
  double u3, double A, double B, double C, bool coincident)
{
  // Coefficients for equation: (c2 t^2 + c1 t + c0)^2 = c2' t^2 + c1' t + c0'
  double D = (C * C) / (B * B);
  double c2 = u1 * u1 + u2 * u2 + D * u3 * u3;
  double c1 = 2 * (u1 * x1 + u2 * x2 + D * u3 * x3);
  double c0 = x1 * x1 + x2 * x2 + D * x3 * x3 + A * A - C * C;
  double four_A2 = 4 * A * A;
  double c2p = four_A2 * (u1 * u1 + u2 * u2);
  double c1p = 2 * four_A2 * (u1 * x1 + u2 * x2);
  double c0p = four_A2 * (x1 * x1 + x2 * x2);

  // Coefficient for equation: a t^4 + b t^3 + c t^2 + d t + e = 0. If the point
  // is coincident, the 'e' coefficient should be zero. Explicitly setting it to
  // zero helps avoid numerical issues below with root finding.
  double coeff[5];
  coeff[0] = coincident ? 0.0 : c0 * c0 - c0p;
  coeff[1] = 2 * c0 * c1 - c1p;
  coeff[2] = c1 * c1 + 2 * c0 * c2 - c2p;
  coeff[3] = 2 * c1 * c2;
  coeff[4] = c2 * c2;

  std::complex<double> roots[4];
  oqs::quartic_solver(coeff, roots);

  // Find smallest positive, real root. In the case where the particle is
  // coincident with the surface, we are sure to have one root very close to
  // zero but possibly small and positive. A tolerance is set to discard that
  // zero.
  double distance = INFTY;
  double cutoff = coincident ? TORUS_TOL : 0.0;
  for (int i = 0; i < 4; ++i) {
    if (roots[i].imag() == 0) {
      double root = roots[i].real();
      if (root > cutoff && root < distance) {
        // Avoid roots corresponding to internal surfaces
        double s1 = x1 + u1 * root;
        double s2 = x2 + u2 * root;
        double s3 = x3 + u3 * root;
        double check = D * s3 * s3 + s1 * s1 + s2 * s2 + A * A - C * C;
        if (check >= 0) {
          distance = root;
        }
      }
    }
  }
  return distance;
}

//==============================================================================
// SurfaceXTorus implementation
//==============================================================================

SurfaceXTorus::SurfaceXTorus(pugi::xml_node surf_node) : Surface(surf_node)
{
  read_coeffs(surf_node, id_, {&x0_, &y0_, &z0_, &A_, &B_, &C_});
}

void SurfaceXTorus::to_hdf5_inner(hid_t group_id) const
{
  write_string(group_id, "type", "x-torus", false);
  std::array<double, 6> coeffs {{x0_, y0_, z0_, A_, B_, C_}};
  write_dataset(group_id, "coefficients", coeffs);
}

double SurfaceXTorus::_evaluate(Position r) const
{
  double x = r.x - x0_;
  double y = r.y - y0_;
  double z = r.z - z0_;
  return (x * x) / (B_ * B_) +
         std::pow(std::sqrt(y * y + z * z) - A_, 2) / (C_ * C_) - 1.;
}

double SurfaceXTorus::_distance(Position r, Direction u, bool coincident) const
{
  double x = r.x - x0_;
  double y = r.y - y0_;
  double z = r.z - z0_;
  return torus_distance(y, z, x, u.y, u.z, u.x, A_, B_, C_, coincident);
}

Direction SurfaceXTorus::normal(Position r) const
{
  // reduce the expansion of the full form for torus
  double x = r.x - x0_;
  double y = r.y - y0_;
  double z = r.z - z0_;

  // f(x,y,z) = x^2/B^2 + (sqrt(y^2 + z^2) - A)^2/C^2 - 1
  // ∂f/∂x = 2x/B^2
  // ∂f/∂y = 2y(g - A)/(g*C^2) where g = sqrt(y^2 + z^2)
  // ∂f/∂z = 2z(g - A)/(g*C^2)
  // Multiplying by g*C^2*B^2 / 2 gives:
  double g = std::sqrt(y * y + z * z);
  double nx = C_ * C_ * g * x;
  double ny = y * (g - A_) * B_ * B_;
  double nz = z * (g - A_) * B_ * B_;
  Direction n(nx, ny, nz);
  return n / n.norm();
}

//==============================================================================
// SurfaceYTorus implementation
//==============================================================================

SurfaceYTorus::SurfaceYTorus(pugi::xml_node surf_node) : Surface(surf_node)
{
  read_coeffs(surf_node, id_, {&x0_, &y0_, &z0_, &A_, &B_, &C_});
}

void SurfaceYTorus::to_hdf5_inner(hid_t group_id) const
{
  write_string(group_id, "type", "y-torus", false);
  std::array<double, 6> coeffs {{x0_, y0_, z0_, A_, B_, C_}};
  write_dataset(group_id, "coefficients", coeffs);
}

double SurfaceYTorus::_evaluate(Position r) const
{
  double x = r.x - x0_;
  double y = r.y - y0_;
  double z = r.z - z0_;
  return (y * y) / (B_ * B_) +
         std::pow(std::sqrt(x * x + z * z) - A_, 2) / (C_ * C_) - 1.;
}

double SurfaceYTorus::_distance(Position r, Direction u, bool coincident) const
{
  double x = r.x - x0_;
  double y = r.y - y0_;
  double z = r.z - z0_;
  return torus_distance(x, z, y, u.x, u.z, u.y, A_, B_, C_, coincident);
}

Direction SurfaceYTorus::normal(Position r) const
{
  // reduce the expansion of the full form for torus
  double x = r.x - x0_;
  double y = r.y - y0_;
  double z = r.z - z0_;

  // f(x,y,z) = y^2/B^2 + (sqrt(x^2 + z^2) - A)^2/C^2 - 1
  // ∂f/∂x = 2x(g - A)/(g*C^2) where g = sqrt(x^2 + z^2)
  // ∂f/∂y = 2y/B^2
  // ∂f/∂z = 2z(g - A)/(g*C^2)
  // Multiplying by g*C^2*B^2 / 2 gives:
  double g = std::sqrt(x * x + z * z);
  double nx = x * (g - A_) * B_ * B_;
  double ny = C_ * C_ * g * y;
  double nz = z * (g - A_) * B_ * B_;
  Direction n(nx, ny, nz);
  return n / n.norm();
}

//==============================================================================
// SurfaceZTorus implementation
//==============================================================================

SurfaceZTorus::SurfaceZTorus(pugi::xml_node surf_node) : Surface(surf_node)
{
  read_coeffs(surf_node, id_, {&x0_, &y0_, &z0_, &A_, &B_, &C_});
}

void SurfaceZTorus::to_hdf5_inner(hid_t group_id) const
{
  write_string(group_id, "type", "z-torus", false);
  std::array<double, 6> coeffs {{x0_, y0_, z0_, A_, B_, C_}};
  write_dataset(group_id, "coefficients", coeffs);
}

double SurfaceZTorus::_evaluate(Position r) const
{
  double x = r.x - x0_;
  double y = r.y - y0_;
  double z = r.z - z0_;
  return (z * z) / (B_ * B_) +
         std::pow(std::sqrt(x * x + y * y) - A_, 2) / (C_ * C_) - 1.;
}

double SurfaceZTorus::_distance(Position r, Direction u, bool coincident) const
{
  double x = r.x - x0_;
  double y = r.y - y0_;
  double z = r.z - z0_;
  return torus_distance(x, y, z, u.x, u.y, u.z, A_, B_, C_, coincident);
}

Direction SurfaceZTorus::normal(Position r) const
{
  // reduce the expansion of the full form for torus
  double x = r.x - x0_;
  double y = r.y - y0_;
  double z = r.z - z0_;

  // f(x,y,z) = z^2/B^2 + (sqrt(x^2 + y^2) - A)^2/C^2 - 1
  // ∂f/∂x = 2x(g - A)/(g*C^2) where g = sqrt(x^2 + y^2)
  // ∂f/∂y = 2y(g - A)/(g*C^2)
  // ∂f/∂z = 2z/B^2
  // Multiplying by g*C^2*B^2 / 2 gives:
  double g = std::sqrt(x * x + y * y);
  double nx = x * (g - A_) * B_ * B_;
  double ny = y * (g - A_) * B_ * B_;
  double nz = C_ * C_ * g * z;
  Position n(nx, ny, nz);
  return n / n.norm();
}

//==============================================================================

void read_surfaces(pugi::xml_node node)
{
  // Count the number of surfaces
  int n_surfaces = 0;
  for (pugi::xml_node surf_node : node.children("surface")) {
    n_surfaces++;
  }

  // Loop over XML surface elements and populate the array.  Keep track of
  // periodic surfaces and their albedos.
  model::surfaces.reserve(n_surfaces);
  std::set<std::pair<int, int>> periodic_pairs;
  std::unordered_map<int, double> albedo_map;
  {
    pugi::xml_node surf_node;
    int i_surf;
    for (surf_node = node.child("surface"), i_surf = 0; surf_node;
         surf_node = surf_node.next_sibling("surface"), i_surf++) {
      std::string surf_type = get_node_value(surf_node, "type", true, true);

      // Allocate and initialize the new surface

      if (surf_type == "x-plane") {
        model::surfaces.push_back(make_unique<SurfaceXPlane>(surf_node));

      } else if (surf_type == "y-plane") {
        model::surfaces.push_back(make_unique<SurfaceYPlane>(surf_node));

      } else if (surf_type == "z-plane") {
        model::surfaces.push_back(make_unique<SurfaceZPlane>(surf_node));

      } else if (surf_type == "plane") {
        model::surfaces.push_back(make_unique<SurfacePlane>(surf_node));

      } else if (surf_type == "x-cylinder") {
        model::surfaces.push_back(make_unique<SurfaceXCylinder>(surf_node));

      } else if (surf_type == "y-cylinder") {
        model::surfaces.push_back(make_unique<SurfaceYCylinder>(surf_node));

      } else if (surf_type == "z-cylinder") {
        model::surfaces.push_back(make_unique<SurfaceZCylinder>(surf_node));

      } else if (surf_type == "sphere") {
        model::surfaces.push_back(make_unique<SurfaceSphere>(surf_node));

      } else if (surf_type == "x-cone") {
        model::surfaces.push_back(make_unique<SurfaceXCone>(surf_node));

      } else if (surf_type == "y-cone") {
        model::surfaces.push_back(make_unique<SurfaceYCone>(surf_node));

      } else if (surf_type == "z-cone") {
        model::surfaces.push_back(make_unique<SurfaceZCone>(surf_node));

      } else if (surf_type == "quadric") {
        model::surfaces.push_back(make_unique<SurfaceQuadric>(surf_node));

      } else if (surf_type == "x-torus") {
        model::surfaces.push_back(std::make_unique<SurfaceXTorus>(surf_node));

      } else if (surf_type == "y-torus") {
        model::surfaces.push_back(std::make_unique<SurfaceYTorus>(surf_node));

      } else if (surf_type == "z-torus") {
        model::surfaces.push_back(std::make_unique<SurfaceZTorus>(surf_node));

      } else {
        fatal_error(fmt::format("Invalid surface type, \"{}\"", surf_type));
      }

      // Check for a periodic surface
      if (check_for_node(surf_node, "boundary")) {
        std::string surf_bc = get_node_value(surf_node, "boundary", true, true);
        if (surf_bc == "periodic") {
          // Check for surface albedo. Skip sanity check as it is already done
          // in the Surface class's constructor.
          if (check_for_node(surf_node, "albedo")) {
            albedo_map[model::surfaces.back()->id_] =
              std::stod(get_node_value(surf_node, "albedo"));
          }
          if (check_for_node(surf_node, "periodic_surface_id")) {
            int i_periodic =
              std::stoi(get_node_value(surf_node, "periodic_surface_id"));
            int lo_id = std::min(model::surfaces.back()->id_, i_periodic);
            int hi_id = std::max(model::surfaces.back()->id_, i_periodic);
            periodic_pairs.insert({lo_id, hi_id});
          } else {
            periodic_pairs.insert({model::surfaces.back()->id_, -1});
          }
        }
      }
    }
  }

  // Fill the surface map
  for (int i_surf = 0; i_surf < model::surfaces.size(); i_surf++) {
    int id = model::surfaces[i_surf]->id_;
    auto in_map = model::surface_map.find(id);
    if (in_map == model::surface_map.end()) {
      model::surface_map[id] = i_surf;
    } else {
      fatal_error(
        fmt::format("Two or more surfaces use the same unique ID: {}", id));
    }
  }

  // Resolve unpaired periodic surfaces.  A lambda function is used with
  // std::find_if to identify the unpaired surfaces.
  auto is_unresolved_pair = [](const std::pair<int, int> p) {
    return p.second == -1;
  };
  auto first_unresolved = std::find_if(
    periodic_pairs.begin(), periodic_pairs.end(), is_unresolved_pair);
  if (first_unresolved != periodic_pairs.end()) {
    // Found one unpaired surface; search for a second one
    auto next_elem = first_unresolved;
    next_elem++;
    auto second_unresolved =
      std::find_if(next_elem, periodic_pairs.end(), is_unresolved_pair);
    if (second_unresolved == periodic_pairs.end()) {
      fatal_error("Found only one periodic surface without a specified partner."
                  " Please specify the partner for each periodic surface.");
    }

    // Make sure there isn't a third unpaired surface
    next_elem = second_unresolved;
    next_elem++;
    auto third_unresolved =
      std::find_if(next_elem, periodic_pairs.end(), is_unresolved_pair);
    if (third_unresolved != periodic_pairs.end()) {
      fatal_error(
        "Found at least three periodic surfaces without a specified "
        "partner. Please specify the partner for each periodic surface.");
    }

    // Add the completed pair and remove the old, unpaired entries
    int lo_id = std::min(first_unresolved->first, second_unresolved->first);
    int hi_id = std::max(first_unresolved->first, second_unresolved->first);
    periodic_pairs.insert({lo_id, hi_id});
    periodic_pairs.erase(first_unresolved);
    periodic_pairs.erase(second_unresolved);
  }

  // Assign the periodic boundary conditions with albedos
  for (auto periodic_pair : periodic_pairs) {
    int i_surf = model::surface_map[periodic_pair.first];
    int j_surf = model::surface_map[periodic_pair.second];
    Surface& surf1 {*model::surfaces[i_surf]};
    Surface& surf2 {*model::surfaces[j_surf]};

    // Compute the dot product of the surface normals
    Direction norm1 = surf1.normal({0, 0, 0});
    Direction norm2 = surf2.normal({0, 0, 0});
    norm1 /= norm1.norm();
    norm2 /= norm2.norm();
    double dot_prod = norm1.dot(norm2);

    // If the dot product is 1 (to within floating point precision) then the
    // planes are parallel which indicates a translational periodic boundary
    // condition.  Otherwise, it is a rotational periodic BC.
    if (std::abs(1.0 - dot_prod) < FP_PRECISION) {
      surf1.bc_ = make_unique<TranslationalPeriodicBC>(i_surf, j_surf);
      surf2.bc_ = make_unique<TranslationalPeriodicBC>(i_surf, j_surf);
    } else {
      surf1.bc_ = make_unique<RotationalPeriodicBC>(i_surf, j_surf);
      surf2.bc_ = make_unique<RotationalPeriodicBC>(i_surf, j_surf);
    }

    // If albedo data is present in albedo map, set the boundary albedo.
    if (albedo_map.count(surf1.id_)) {
      surf1.bc_->set_albedo(albedo_map[surf1.id_]);
    }
    if (albedo_map.count(surf2.id_)) {
      surf2.bc_->set_albedo(albedo_map[surf2.id_]);
    }
  }
}

void free_memory_surfaces()
{
  model::surfaces.clear();
  model::surface_map.clear();
}

} // namespace openmc<|MERGE_RESOLUTION|>--- conflicted
+++ resolved
@@ -112,91 +112,7 @@
       bc_->set_albedo(surf_alb);
     }
   }
-}
-
-bool Surface::sense(Position r, Direction u, double t, double speed) const
-{
-  // Evaluate the surface equation at the particle's coordinates to determine
-  // which side the particle is on.
-  const double f = evaluate(r, t);
-
-  // Check which side of surface the point is on.
-  if (std::abs(f) < FP_COINCIDENT) {
-    // Particle may be coincident with this surface. To determine the sense, we
-    // look at the direction of the particle relative to the surface normal (by
-    // default in the positive direction) via their dot product.
-    return dot_normal(r, u, t, speed) > 0.0;
-  }
-  return f > 0.0;
-}
-
-Direction Surface::reflect(Position r, Direction u, GeometryState* p) const
-{
-  // Determine projection of direction onto normal and squared magnitude of
-  // normal.
-  Direction n = normal(r);
-
-  // Reflect direction according to normal.
-  return u.reflect(n);
-}
-
-Direction Surface::diffuse_reflect(
-  Position r, Direction u, uint64_t* seed) const
-{
-  // Diffuse reflect direction according to the normal.
-  // cosine distribution
-
-  Direction n = this->normal(r);
-  n /= n.norm();
-  const double projection = n.dot(u);
-
-  // sample from inverse function, u=sqrt(rand) since p(u)=2u, so F(u)=u^2
-  const double mu =
-    (projection >= 0.0) ? -std::sqrt(prn(seed)) : std::sqrt(prn(seed));
-
-  // sample azimuthal distribution uniformly
-  u = rotate_angle(n, mu, nullptr, seed);
-
-  // normalize the direction
-  return u / u.norm();
-}
-
-void Surface::to_hdf5(hid_t group_id) const
-{
-  hid_t surf_group = create_group(group_id, fmt::format("surface {}", id_));
-
-  if (geom_type() == GeometryType::DAG) {
-    write_string(surf_group, "geom_type", "dagmc", false);
-  } else if (geom_type() == GeometryType::CSG) {
-    write_string(surf_group, "geom_type", "csg", false);
-
-    if (bc_) {
-      write_string(surf_group, "boundary_type", bc_->type(), false);
-      bc_->to_hdf5(surf_group);
-    } else {
-      write_string(surf_group, "boundary_type", "transmission", false);
-    }
-  }
-
-  if (!name_.empty()) {
-    write_string(surf_group, "name", name_, false);
-  }
-
-  to_hdf5_inner(surf_group);
-
-  close_group(surf_group);
-}
-
-<<<<<<< HEAD
-CSGSurface::CSGSurface() : Surface {}
-{
-  geom_type_ = GeometryType::CSG;
-};
-
-CSGSurface::CSGSurface(pugi::xml_node surf_node) : Surface {surf_node}
-{
-  geom_type_ = GeometryType::CSG;
-
+  
   // Not moving?
   if (!(check_for_node(surf_node, "moving_velocities") ||
         check_for_node(surf_node, "moving_durations"))) {
@@ -252,9 +168,56 @@
       moving_translations_[n] + moving_velocities_[n] * durations[n];
   }
   moving_translations_[N_move] = moving_translations_[N_move - 1];
-};
-
-double CSGSurface::evaluate(Position r, double t) const
+}
+
+bool Surface::sense(Position r, Direction u, double t, double speed) const
+{
+  // Evaluate the surface equation at the particle's coordinates to determine
+  // which side the particle is on.
+  const double f = evaluate(r, t);
+
+  // Check which side of surface the point is on.
+  if (std::abs(f) < FP_COINCIDENT) {
+    // Particle may be coincident with this surface. To determine the sense, we
+    // look at the direction of the particle relative to the surface normal (by
+    // default in the positive direction) via their dot product.
+    return dot_normal(r, u, t, speed) > 0.0;
+  }
+  return f > 0.0;
+}
+
+Direction Surface::reflect(Position r, Direction u, GeometryState* p) const
+{
+  // Determine projection of direction onto normal and squared magnitude of
+  // normal.
+  Direction n = normal(r);
+
+  // Reflect direction according to normal.
+  return u.reflect(n);
+}
+
+Direction Surface::diffuse_reflect(
+  Position r, Direction u, uint64_t* seed) const
+{
+  // Diffuse reflect direction according to the normal.
+  // cosine distribution
+
+  Direction n = this->normal(r);
+  n /= n.norm();
+  const double projection = n.dot(u);
+
+  // sample from inverse function, u=sqrt(rand) since p(u)=2u, so F(u)=u^2
+  const double mu =
+    (projection >= 0.0) ? -std::sqrt(prn(seed)) : std::sqrt(prn(seed));
+
+  // sample azimuthal distribution uniformly
+  u = rotate_angle(n, mu, nullptr, seed);
+
+  // normalize the direction
+  return u / u.norm();
+}
+
+double Surface::evaluate(Position r, double t) const
 {
   if (!moving_) {
     return _evaluate(r);
@@ -278,35 +241,7 @@
   return _evaluate(r_moved);
 }
 
-double CSGSurface::dot_normal(
-  Position r, Direction u, double t, double speed) const
-{
-  if (!moving_) {
-    return u.dot(normal(r));
-  }
-  // The surface moves
-
-  // Get moving index
-  int idx =
-    lower_bound_index(moving_time_grid_.begin(), moving_time_grid_.end(), t);
-
-  // Get moving translation, velocity, and starting time
-  Position translation = moving_translations_[idx];
-  double time_0 = moving_time_grid_[idx];
-  Position velocity = moving_velocities_[idx];
-
-  // Move the position relative to the surface movement
-  double t_local = t - time_0;
-  Position r_moved = r - (translation + velocity * t_local);
-
-  // Get the relative direction
-  Direction u_relative = u - velocity / speed;
-
-  // Get the dot product
-  return u_relative.dot(normal(r_moved));
-}
-
-double CSGSurface::distance(Position r, Direction u, double t, double speed, bool coincident) const
+double Surface::distance(Position r, Direction u, double t, double speed, bool coincident) const
 {
   if (!moving_) {
     return _distance(r, u, coincident);
@@ -368,8 +303,60 @@
   return INFTY;
 }
 
-=======
->>>>>>> cb95c784
+double Surface::dot_normal(
+  Position r, Direction u, double t, double speed) const
+{
+  if (!moving_) {
+    return u.dot(normal(r));
+  }
+  // The surface moves
+
+  // Get moving index
+  int idx =
+    lower_bound_index(moving_time_grid_.begin(), moving_time_grid_.end(), t);
+
+  // Get moving translation, velocity, and starting time
+  Position translation = moving_translations_[idx];
+  double time_0 = moving_time_grid_[idx];
+  Position velocity = moving_velocities_[idx];
+
+  // Move the position relative to the surface movement
+  double t_local = t - time_0;
+  Position r_moved = r - (translation + velocity * t_local);
+
+  // Get the relative direction
+  Direction u_relative = u - velocity / speed;
+
+  // Get the dot product
+  return u_relative.dot(normal(r_moved));
+}
+
+void Surface::to_hdf5(hid_t group_id) const
+{
+  hid_t surf_group = create_group(group_id, fmt::format("surface {}", id_));
+
+  if (geom_type() == GeometryType::DAG) {
+    write_string(surf_group, "geom_type", "dagmc", false);
+  } else if (geom_type() == GeometryType::CSG) {
+    write_string(surf_group, "geom_type", "csg", false);
+
+    if (bc_) {
+      write_string(surf_group, "boundary_type", bc_->type(), false);
+      bc_->to_hdf5(surf_group);
+    } else {
+      write_string(surf_group, "boundary_type", "transmission", false);
+    }
+  }
+
+  if (!name_.empty()) {
+    write_string(surf_group, "name", name_, false);
+  }
+
+  to_hdf5_inner(surf_group);
+
+  close_group(surf_group);
+}
+
 //==============================================================================
 // Generic functions for x-, y-, and z-, planes.
 //==============================================================================
