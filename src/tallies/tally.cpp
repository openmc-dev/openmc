#include "openmc/tallies/tally.h"

#include "openmc/array.h"
#include "openmc/capi.h"
#include "openmc/constants.h"
#include "openmc/error.h"
#include "openmc/file_utils.h"
#include "openmc/mesh.h"
#include "openmc/message_passing.h"
#include "openmc/mgxs_interface.h"
#include "openmc/nuclide.h"
#include "openmc/particle.h"
#include "openmc/reaction.h"
#include "openmc/reaction_product.h"
#include "openmc/settings.h"
#include "openmc/simulation.h"
#include "openmc/source.h"
#include "openmc/tallies/derivative.h"
#include "openmc/tallies/filter.h"
#include "openmc/tallies/filter_cell.h"
#include "openmc/tallies/filter_cellfrom.h"
#include "openmc/tallies/filter_collision.h"
#include "openmc/tallies/filter_delayedgroup.h"
#include "openmc/tallies/filter_energy.h"
#include "openmc/tallies/filter_legendre.h"
#include "openmc/tallies/filter_mesh.h"
#include "openmc/tallies/filter_meshsurface.h"
#include "openmc/tallies/filter_particle.h"
#include "openmc/tallies/filter_sph_harm.h"
#include "openmc/tallies/filter_surface.h"
#include "openmc/xml_interface.h"

#include "xtensor/xadapt.hpp"
#include "xtensor/xbuilder.hpp" // for empty_like
#include "xtensor/xview.hpp"
#include <fmt/core.h>

#include <algorithm> // for max
#include <cstddef>   // for size_t
#include <string>

namespace openmc {

//==============================================================================
// Global variable definitions
//==============================================================================

namespace model {
//! a mapping of tally ID to index in the tallies vector
std::unordered_map<int, int> tally_map;
vector<unique_ptr<Tally>> tallies;
vector<int> active_tallies;
vector<int> active_analog_tallies;
vector<int> active_tracklength_tallies;
vector<int> active_collision_tallies;
vector<int> active_meshsurf_tallies;
vector<int> active_surface_tallies;
vector<int> active_pulse_height_tallies;
vector<int> pulse_height_cells;
} // namespace model

namespace simulation {
xt::xtensor_fixed<double, xt::xshape<N_GLOBAL_TALLIES, 3>> global_tallies;
int32_t n_realizations {0};
} // namespace simulation

double global_tally_absorption;
double global_tally_collision;
double global_tally_tracklength;
double global_tally_leakage;

//==============================================================================
// Tally object implementation
//==============================================================================

Tally::Tally(int32_t id)
{
  index_ = model::tallies.size(); // Avoids warning about narrowing
  this->set_id(id);
  this->set_filters({});
}

Tally::Tally(pugi::xml_node node)
{
  index_ = model::tallies.size(); // Avoids warning about narrowing

  // Copy and set tally id
  if (!check_for_node(node, "id")) {
    throw std::runtime_error {"Must specify id for tally in tally XML file."};
  }
  int32_t id = std::stoi(get_node_value(node, "id"));
  this->set_id(id);

  if (check_for_node(node, "name"))
    name_ = get_node_value(node, "name");

  // =======================================================================
  // READ DATA FOR FILTERS

  // Check if user is using old XML format and throw an error if so
  if (check_for_node(node, "filter")) {
    throw std::runtime_error {
      "Tally filters must be specified independently of "
      "tallies in a <filter> element. The <tally> element itself should "
      "have a list of filters that apply, e.g., <filters>1 2</filters> "
      "where 1 and 2 are the IDs of filters specified outside of "
      "<tally>."};
  }

  // Determine number of filters
  vector<int> filter_ids;
  if (check_for_node(node, "filters")) {
    filter_ids = get_node_array<int>(node, "filters");
  }

  // Allocate and store filter user ids
  vector<Filter*> filters;
  for (int filter_id : filter_ids) {
    // Determine if filter ID is valid
    auto it = model::filter_map.find(filter_id);
    if (it == model::filter_map.end()) {
      throw std::runtime_error {fmt::format(
        "Could not find filter {} specified on tally {}", filter_id, id_)};
    }

    // Store the index of the filter
    filters.push_back(model::tally_filters[it->second].get());
  }

  // Set the filters
  this->set_filters(filters);

  // Check for the presence of certain filter types
  bool has_energyout = energyout_filter_ >= 0;
  int particle_filter_index = C_NONE;
  for (gsl::index j = 0; j < filters_.size(); ++j) {
    int i_filter = filters_[j];
    const auto& f = model::tally_filters[i_filter].get();

    auto pf = dynamic_cast<ParticleFilter*>(f);
    if (pf)
      particle_filter_index = i_filter;

    // Change the tally estimator if a filter demands it
    FilterType filt_type = f->type();
    if (filt_type == FilterType::ENERGY_OUT ||
        filt_type == FilterType::LEGENDRE) {
      estimator_ = TallyEstimator::ANALOG;
    } else if (filt_type == FilterType::SPHERICAL_HARMONICS) {
      auto sf = dynamic_cast<SphericalHarmonicsFilter*>(f);
      if (sf->cosine() == SphericalHarmonicsCosine::scatter) {
        estimator_ = TallyEstimator::ANALOG;
      }
    } else if (filt_type == FilterType::SPATIAL_LEGENDRE ||
               filt_type == FilterType::ZERNIKE ||
               filt_type == FilterType::ZERNIKE_RADIAL) {
      estimator_ = TallyEstimator::COLLISION;
    }
  }

  // =======================================================================
  // READ DATA FOR NUCLIDES

  this->set_nuclides(node);

  // =======================================================================
  // READ DATA FOR SCORES

  this->set_scores(node);

  if (!check_for_node(node, "scores")) {
    fatal_error(fmt::format("No scores specified on tally {}.", id_));
  }

  // Check if tally is compatible with particle type
  if (!settings::photon_transport) {
    for (int score : scores_) {
      switch (score) {
      case SCORE_PULSE_HEIGHT:
        fatal_error("Pulse-height tally must be used with photon "
                    "transport on");
        break;
      }
    }
  }
  if (settings::photon_transport) {
    if (particle_filter_index == C_NONE) {
      for (int score : scores_) {
        switch (score) {
        case SCORE_INVERSE_VELOCITY:
          fatal_error("Particle filter must be used with photon "
                      "transport on and inverse velocity score");
          break;
        case SCORE_FLUX:
        case SCORE_TOTAL:
        case SCORE_SCATTER:
        case SCORE_NU_SCATTER:
        case SCORE_ABSORPTION:
        case SCORE_FISSION:
        case SCORE_NU_FISSION:
        case SCORE_CURRENT:
        case SCORE_EVENTS:
        case SCORE_DELAYED_NU_FISSION:
        case SCORE_PROMPT_NU_FISSION:
        case SCORE_DECAY_RATE:
          warning("You are tallying the '" + reaction_name(score) +
                  "' score and haven't used a particle filter. This score will "
                  "include contributions from all particles.");
          break;
        }
      }
    }
  } else {
    if (particle_filter_index >= 0) {
      const auto& f = model::tally_filters[particle_filter_index].get();
      auto pf = dynamic_cast<ParticleFilter*>(f);
      for (auto p : pf->particles()) {
        if (p != ParticleType::neutron) {
          warning(fmt::format(
            "Particle filter other than NEUTRON used with "
            "photon transport turned off. All tallies for particle type {}"
            " will have no scores",
            static_cast<int>(p)));
        }
      }
    }
  }

  // Check for a tally derivative.
  if (check_for_node(node, "derivative")) {
    int deriv_id = std::stoi(get_node_value(node, "derivative"));

    // Find the derivative with the given id, and store it's index.
    auto it = model::tally_deriv_map.find(deriv_id);
    if (it == model::tally_deriv_map.end()) {
      fatal_error(fmt::format(
        "Could not find derivative {} specified on tally {}", deriv_id, id_));
    }

    deriv_ = it->second;

    // Only analog or collision estimators are supported for differential
    // tallies.
    if (estimator_ == TallyEstimator::TRACKLENGTH) {
      estimator_ = TallyEstimator::COLLISION;
    }

    const auto& deriv = model::tally_derivs[deriv_];
    if (deriv.variable == DerivativeVariable::NUCLIDE_DENSITY ||
        deriv.variable == DerivativeVariable::TEMPERATURE) {
      for (int i_nuc : nuclides_) {
        if (has_energyout && i_nuc == -1) {
          fatal_error(fmt::format(
            "Error on tally {}: Cannot use a "
            "'nuclide_density' or 'temperature' derivative on a tally with an "
            "outgoing energy filter and 'total' nuclide rate. Instead, tally "
            "each nuclide in the material individually.",
            id_));
          // Note that diff tallies with these characteristics would work
          // correctly if no tally events occur in the perturbed material
          // (e.g. pertrubing moderator but only tallying fuel), but this
          // case would be hard to check for by only reading inputs.
        }
      }
    }
  }

  // If settings.xml trigger is turned on, create tally triggers
  if (settings::trigger_on) {
    this->init_triggers(node);
  }

  // =======================================================================
  // SET TALLY ESTIMATOR

  // Check if user specified estimator
  if (check_for_node(node, "estimator")) {
    std::string est = get_node_value(node, "estimator");
    if (est == "analog") {
      estimator_ = TallyEstimator::ANALOG;
    } else if (est == "tracklength" || est == "track-length" ||
               est == "pathlength" || est == "path-length") {
      // If the estimator was set to an analog estimator, this means the
      // tally needs post-collision information
      if (estimator_ == TallyEstimator::ANALOG ||
          estimator_ == TallyEstimator::COLLISION) {
        throw std::runtime_error {fmt::format("Cannot use track-length "
                                              "estimator for tally {}",
          id_)};
      }

      // Set estimator to track-length estimator
      estimator_ = TallyEstimator::TRACKLENGTH;

    } else if (est == "collision") {
      // If the estimator was set to an analog estimator, this means the
      // tally needs post-collision information
      if (estimator_ == TallyEstimator::ANALOG) {
        throw std::runtime_error {fmt::format("Cannot use collision estimator "
                                              "for tally ",
          id_)};
      }

      // Set estimator to collision estimator
      estimator_ = TallyEstimator::COLLISION;

    } else {
      throw std::runtime_error {
        fmt::format("Invalid estimator '{}' on tally {}", est, id_)};
    }
  }

#ifdef LIBMESH
  // ensure a tracklength tally isn't used with a libMesh filter
  for (auto i : this->filters_) {
    auto df = dynamic_cast<MeshFilter*>(model::tally_filters[i].get());
    if (df) {
      auto lm = dynamic_cast<LibMesh*>(model::meshes[df->mesh()].get());
      if (lm && estimator_ == TallyEstimator::TRACKLENGTH) {
        fatal_error("A tracklength estimator cannot be used with "
                    "an unstructured LibMesh tally.");
      }
    }
  }
#endif
}

Tally::~Tally()
{
  model::tally_map.erase(id_);
}

Tally* Tally::create(int32_t id)
{
  model::tallies.push_back(make_unique<Tally>(id));
  return model::tallies.back().get();
}

void Tally::set_id(int32_t id)
{
  Expects(id >= 0 || id == C_NONE);

  // Clear entry in tally map if an ID was already assigned before
  if (id_ != C_NONE) {
    model::tally_map.erase(id_);
    id_ = C_NONE;
  }

  // Make sure no other tally has the same ID
  if (model::tally_map.find(id) != model::tally_map.end()) {
    throw std::runtime_error {
      fmt::format("Two tallies have the same ID: {}", id)};
  }

  // If no ID specified, auto-assign next ID in sequence
  if (id == C_NONE) {
    id = 0;
    for (const auto& t : model::tallies) {
      id = std::max(id, t->id_);
    }
    ++id;
  }

  // Update ID and entry in tally map
  id_ = id;
  model::tally_map[id] = index_;
}

void Tally::set_filters(gsl::span<Filter*> filters)
{
  // Clear old data.
  filters_.clear();
  strides_.clear();

  // Copy in the given filter indices.
  auto n = filters.size();
  filters_.reserve(n);

<<<<<<< HEAD
  for (int i = 0; i < n; ++i) {
    // Add index to vector of filters
    auto& f {filters[i]};
    filters_.push_back(model::filter_map.at(f->id()));

    // Keep track of indices for special filters.
    if (dynamic_cast<const EnergyoutFilter*>(f)) {
      energyout_filter_ = i;
    } else if (dynamic_cast<const DelayedGroupFilter*>(f)) {
      delayedgroup_filter_ = i;
    } else if (dynamic_cast<const CellFilter*>(f)) {
      cell_filter_ = i;
    } else if (dynamic_cast<const EnergyFilter*>(f)) {
      energy_filter_ = i;
    }
=======
  for (auto* filter : filters) {
    add_filter(filter);
  }
}

void Tally::add_filter(Filter* filter)
{
  int32_t filter_idx = model::filter_map.at(filter->id());
  // if this filter is already present, do nothing and return
  if (std::find(filters_.begin(), filters_.end(), filter_idx) != filters_.end())
    return;

  // Keep track of indices for special filters
  if (dynamic_cast<const EnergyoutFilter*>(filter)) {
    energyout_filter_ = filters_.size();
  } else if (dynamic_cast<const DelayedGroupFilter*>(filter)) {
    delayedgroup_filter_ = filters_.size();
>>>>>>> 4248beff
  }
  filters_.push_back(filter_idx);
}

void Tally::set_strides()
{
  // Set the strides.  Filters are traversed in reverse so that the last filter
  // has the shortest stride in memory and the first filter has the longest
  // stride.
  auto n = filters_.size();
  strides_.resize(n, 0);
  int stride = 1;
  for (int i = n - 1; i >= 0; --i) {
    strides_[i] = stride;
    stride *= model::tally_filters[filters_[i]]->n_bins();
  }
  n_filter_bins_ = stride;
}

void Tally::set_scores(pugi::xml_node node)
{
  if (!check_for_node(node, "scores"))
    fatal_error(fmt::format("No scores specified on tally {}", id_));

  auto scores = get_node_array<std::string>(node, "scores");
  set_scores(scores);
}

void Tally::set_scores(const vector<std::string>& scores)
{
  // Reset state and prepare for the new scores.
  scores_.clear();
  scores_.reserve(scores.size());

  // Check for the presence of certain restrictive filters.
  bool energyout_present = energyout_filter_ != C_NONE;
  bool legendre_present = false;
  bool cell_present = false;
  bool energy_present = false;
  bool cellfrom_present = false;
  bool surface_present = false;
  bool meshsurface_present = false;
  bool non_cell_energy_present = false;
  for (auto i_filt : filters_) {
    const auto* filt {model::tally_filters[i_filt].get()};
    if (!(dynamic_cast<const CellFilter*>(filt) ||
          dynamic_cast<const EnergyFilter*>(filt))) {
      non_cell_energy_present = true;
    }
    if (dynamic_cast<const LegendreFilter*>(filt)) {
      legendre_present = true;
    } else if (dynamic_cast<const CellFromFilter*>(filt)) {
      cellfrom_present = true;
    } else if (dynamic_cast<const CellFilter*>(filt)) {
      cell_present = true;
    } else if (dynamic_cast<const EnergyFilter*>(filt)) {
      energy_present = true;
    } else if (dynamic_cast<const SurfaceFilter*>(filt)) {
      surface_present = true;
    } else if (dynamic_cast<const MeshSurfaceFilter*>(filt)) {
      meshsurface_present = true;
    }
  }

  // Iterate over the given scores.
  for (auto score_str : scores) {
    // Make sure a delayed group filter wasn't used with an incompatible score.
    if (delayedgroup_filter_ != C_NONE) {
      if (score_str != "delayed-nu-fission" && score_str != "decay-rate")
        fatal_error("Cannot tally " + score_str + "with a delayedgroup filter");
    }

    // Determine integer code for score
    int score = reaction_type(score_str);

    switch (score) {
    case SCORE_FLUX:
      if (!nuclides_.empty())
        if (!(nuclides_.size() == 1 && nuclides_[0] == -1))
          fatal_error("Cannot tally flux for an individual nuclide.");
      if (energyout_present)
        fatal_error("Cannot tally flux with an outgoing energy filter.");
      break;

    case SCORE_TOTAL:
    case SCORE_ABSORPTION:
    case SCORE_FISSION:
      if (energyout_present)
        fatal_error("Cannot tally " + score_str +
                    " reaction rate with an "
                    "outgoing energy filter");
      break;

    case SCORE_SCATTER:
      if (legendre_present)
        estimator_ = TallyEstimator::ANALOG;
    case SCORE_NU_FISSION:
    case SCORE_DELAYED_NU_FISSION:
    case SCORE_PROMPT_NU_FISSION:
      if (energyout_present)
        estimator_ = TallyEstimator::ANALOG;
      break;

    case SCORE_NU_SCATTER:
      if (settings::run_CE) {
        estimator_ = TallyEstimator::ANALOG;
      } else {
        if (energyout_present || legendre_present)
          estimator_ = TallyEstimator::ANALOG;
      }
      break;

    case SCORE_CURRENT:
      // Check which type of current is desired: mesh or surface currents.
      if (surface_present || cell_present || cellfrom_present) {
        if (meshsurface_present)
          fatal_error("Cannot tally mesh surface currents in the same tally as "
                      "normal surface currents");
        type_ = TallyType::SURFACE;
        estimator_ = TallyEstimator::ANALOG;
      } else if (meshsurface_present) {
        type_ = TallyType::MESH_SURFACE;
      } else {
        fatal_error("Cannot tally currents without surface type filters");
      }
      break;

    case HEATING:
      if (settings::photon_transport)
        estimator_ = TallyEstimator::COLLISION;
      break;

    case SCORE_PULSE_HEIGHT:
      if (non_cell_energy_present) {
        fatal_error(
          "The pulse-height can only be tallied for cell and energy filters");
      }
      type_ = TallyType::PULSE_HEIGHT;
      estimator_ = TallyEstimator::PULSE_HEIGHT;

      // Collecting indices of all cells covered by the filters in the pulse
      // height tally in global variable pulse_height_cells
      for (const auto& i_filt : filters_) {
        auto cell_filter =
          dynamic_cast<CellFilter*>(model::tally_filters[i_filt].get());
        const auto& cells = cell_filter->cells();
        const auto* filt {model::tally_filters[i_filt].get()};
        if (dynamic_cast<const CellFilter*>(filt)) {
          for (int i = 0; i < filt->n_bins(); i++) {
            int cell_index = cells[i];
            if (std::find(model::pulse_height_cells.begin(),
                  model::pulse_height_cells.end(),
                  cell_index) == model::pulse_height_cells.end()) {
              model::pulse_height_cells.push_back(cell_index);
            }
          }
        }
      }

      break;
    }

    scores_.push_back(score);
  }

  // Make sure that no duplicate scores exist.
  for (auto it1 = scores_.begin(); it1 != scores_.end(); ++it1) {
    for (auto it2 = it1 + 1; it2 != scores_.end(); ++it2) {
      if (*it1 == *it2)
        fatal_error(
          fmt::format("Duplicate score of type \"{}\" found in tally {}",
            reaction_name(*it1), id_));
    }
  }

  // Make sure all scores are compatible with multigroup mode.
  if (!settings::run_CE) {
    for (auto sc : scores_)
      if (sc > 0)
        fatal_error("Cannot tally " + reaction_name(sc) +
                    " reaction rate "
                    "in multi-group mode");
  }

  // Make sure current scores are not mixed in with volumetric scores.
  if (type_ == TallyType::SURFACE || type_ == TallyType::MESH_SURFACE) {
    if (scores_.size() != 1)
      fatal_error("Cannot tally other scores in the same tally as surface "
                  "currents.");
  }
  if ((surface_present || meshsurface_present) && scores_[0] != SCORE_CURRENT)
    fatal_error("Cannot tally score other than 'current' when using a surface "
                "or mesh-surface filter.");
}

void Tally::set_nuclides(pugi::xml_node node)
{
  nuclides_.clear();

  // By default, we tally just the total material rates.
  if (!check_for_node(node, "nuclides")) {
    nuclides_.push_back(-1);
    return;
  }

  // The user provided specifics nuclides.  Parse it as an array with either
  // "total" or a nuclide name like "U235" in each position.
  auto words = get_node_array<std::string>(node, "nuclides");
  this->set_nuclides(words);
}

void Tally::set_nuclides(const vector<std::string>& nuclides)
{
  nuclides_.clear();

  for (const auto& nuc : nuclides) {
    if (nuc == "total") {
      nuclides_.push_back(-1);
    } else {
      auto search = data::nuclide_map.find(nuc);
      if (search == data::nuclide_map.end())
        fatal_error(fmt::format("Could not find the nuclide {} specified in "
                                "tally {} in any material",
          nuc, id_));
      nuclides_.push_back(search->second);
    }
  }
}

void Tally::init_triggers(pugi::xml_node node)
{
  for (auto trigger_node : node.children("trigger")) {
    // Read the trigger type.
    TriggerMetric metric;
    if (check_for_node(trigger_node, "type")) {
      auto type_str = get_node_value(trigger_node, "type");
      if (type_str == "std_dev") {
        metric = TriggerMetric::standard_deviation;
      } else if (type_str == "variance") {
        metric = TriggerMetric::variance;
      } else if (type_str == "rel_err") {
        metric = TriggerMetric::relative_error;
      } else {
        fatal_error(fmt::format(
          "Unknown trigger type \"{}\" in tally {}", type_str, id_));
      }
    } else {
      fatal_error(fmt::format(
        "Must specify trigger type for tally {} in tally XML file", id_));
    }

    // Read the trigger threshold.
    double threshold;
    if (check_for_node(trigger_node, "threshold")) {
      threshold = std::stod(get_node_value(trigger_node, "threshold"));
      if (threshold <= 0) {
        fatal_error("Tally trigger threshold must be positive");
      }
    } else {
      fatal_error(fmt::format(
        "Must specify trigger threshold for tally {} in tally XML file", id_));
    }

    // Read the trigger scores.
    vector<std::string> trigger_scores;
    if (check_for_node(trigger_node, "scores")) {
      trigger_scores = get_node_array<std::string>(trigger_node, "scores");
    } else {
      trigger_scores.push_back("all");
    }

    // Parse the trigger scores and populate the triggers_ vector.
    for (auto score_str : trigger_scores) {
      if (score_str == "all") {
        triggers_.reserve(triggers_.size() + this->scores_.size());
        for (auto i_score = 0; i_score < this->scores_.size(); ++i_score) {
          triggers_.push_back({metric, threshold, i_score});
        }
      } else {
        int i_score = 0;
        for (; i_score < this->scores_.size(); ++i_score) {
          if (reaction_name(this->scores_[i_score]) == score_str)
            break;
        }
        if (i_score == this->scores_.size()) {
          fatal_error(
            fmt::format("Could not find the score \"{}\" in tally "
                        "{} but it was listed in a trigger on that tally",
              score_str, id_));
        }
        triggers_.push_back({metric, threshold, i_score});
      }
    }
  }
}

void Tally::init_results()
{
  int n_scores = scores_.size() * nuclides_.size();
  results_ = xt::empty<double>({n_filter_bins_, n_scores, 3});
}

void Tally::reset()
{
  n_realizations_ = 0;
  if (results_.size() != 0) {
    xt::view(results_, xt::all()) = 0.0;
  }
}

void Tally::accumulate()
{
  // Increment number of realizations
  n_realizations_ += settings::reduce_tallies ? 1 : mpi::n_procs;

  if (mpi::master || !settings::reduce_tallies) {
    // Calculate total source strength for normalization
    double total_source = 0.0;
    if (settings::run_mode == RunMode::FIXED_SOURCE) {
      for (const auto& s : model::external_sources) {
        total_source += s->strength();
      }
    } else {
      total_source = 1.0;
    }

    // Account for number of source particles in normalization
    double norm =
      total_source / (settings::n_particles * settings::gen_per_batch);

// Accumulate each result
#pragma omp parallel for
    for (int i = 0; i < results_.shape()[0]; ++i) {
      for (int j = 0; j < results_.shape()[1]; ++j) {
        double val = results_(i, j, TallyResult::VALUE) * norm;
        results_(i, j, TallyResult::VALUE) = 0.0;
        results_(i, j, TallyResult::SUM) += val;
        results_(i, j, TallyResult::SUM_SQ) += val * val;
      }
    }
  }
}

std::string Tally::score_name(int score_idx) const
{
  if (score_idx < 0 || score_idx >= scores_.size()) {
    fatal_error("Index in scores array is out of bounds.");
  }
  return reaction_name(scores_[score_idx]);
}

std::string Tally::nuclide_name(int nuclide_idx) const
{
  if (nuclide_idx < 0 || nuclide_idx >= nuclides_.size()) {
    fatal_error("Index in nuclides array is out of bounds");
  }

  int nuclide = nuclides_.at(nuclide_idx);
  if (nuclide == -1) {
    return "total";
  }
  return data::nuclides.at(nuclide)->name_;
}

//==============================================================================
// Non-member functions
//==============================================================================

void read_tallies_xml()
{
  // Check if tallies.xml exists. If not, just return since it is optional
  std::string filename = settings::path_input + "tallies.xml";
  if (!file_exists(filename))
    return;

  write_message("Reading tallies XML file...", 5);

  // Parse tallies.xml file
  pugi::xml_document doc;
  doc.load_file(filename.c_str());
  pugi::xml_node root = doc.document_element();

  read_tallies_xml(root);
}

void read_tallies_xml(pugi::xml_node root)
{
  // Check for <assume_separate> setting
  if (check_for_node(root, "assume_separate")) {
    settings::assume_separate = get_node_value_bool(root, "assume_separate");
  }

  // Check for user meshes and allocate
  read_meshes(root);

  // We only need the mesh info for plotting
  if (settings::run_mode == RunMode::PLOTTING)
    return;

  // Read data for tally derivatives
  read_tally_derivatives(root);

  // ==========================================================================
  // READ FILTER DATA

  // Check for user filters and allocate
  for (auto node_filt : root.children("filter")) {
    auto f = Filter::create(node_filt);
  }

  // ==========================================================================
  // READ TALLY DATA

  // Check for user tallies
  int n = 0;
  for (auto node : root.children("tally"))
    ++n;
  if (n == 0 && mpi::master) {
    warning("No tallies present in tallies.xml file.");
  }

  for (auto node_tal : root.children("tally")) {
    model::tallies.push_back(make_unique<Tally>(node_tal));
  }
}

#ifdef OPENMC_MPI
void reduce_tally_results()
{
  // Don't reduce tally is no_reduce option is on
  if (settings::reduce_tallies) {
    for (int i_tally : model::active_tallies) {
      // Skip any tallies that are not active
      auto& tally {model::tallies[i_tally]};

      // Get view of accumulated tally values
      auto values_view = xt::view(tally->results_, xt::all(), xt::all(),
        static_cast<int>(TallyResult::VALUE));

      // Make copy of tally values in contiguous array
      xt::xtensor<double, 2> values = values_view;
      xt::xtensor<double, 2> values_reduced = xt::empty_like(values);

      // Reduce contiguous set of tally results
      MPI_Reduce(values.data(), values_reduced.data(), values.size(),
        MPI_DOUBLE, MPI_SUM, 0, mpi::intracomm);

      // Transfer values on master and reset on other ranks
      if (mpi::master) {
        values_view = values_reduced;
      } else {
        values_view = 0.0;
      }
    }
  }

  // Note that global tallies are *always* reduced even when no_reduce option is
  // on.

  // Get view of global tally values
  auto& gt = simulation::global_tallies;
  auto gt_values_view =
    xt::view(gt, xt::all(), static_cast<int>(TallyResult::VALUE));

  // Make copy of values in contiguous array
  xt::xtensor<double, 1> gt_values = gt_values_view;
  xt::xtensor<double, 1> gt_values_reduced = xt::empty_like(gt_values);

  // Reduce contiguous data
  MPI_Reduce(gt_values.data(), gt_values_reduced.data(), N_GLOBAL_TALLIES,
    MPI_DOUBLE, MPI_SUM, 0, mpi::intracomm);

  // Transfer values on master and reset on other ranks
  if (mpi::master) {
    gt_values_view = gt_values_reduced;
  } else {
    gt_values_view = 0.0;
  }

  // We also need to determine the total starting weight of particles from the
  // last realization
  double weight_reduced;
  MPI_Reduce(&simulation::total_weight, &weight_reduced, 1, MPI_DOUBLE, MPI_SUM,
    0, mpi::intracomm);
  if (mpi::master)
    simulation::total_weight = weight_reduced;
}
#endif

void accumulate_tallies()
{
#ifdef OPENMC_MPI
  // Combine tally results onto master process
  if (mpi::n_procs > 1)
    reduce_tally_results();
#endif

  // Increase number of realizations (only used for global tallies)
  simulation::n_realizations += 1;

  // Accumulate on master only unless run is not reduced then do it on all
  if (mpi::master || !settings::reduce_tallies) {
    auto& gt = simulation::global_tallies;

    if (settings::run_mode == RunMode::EIGENVALUE) {
      if (simulation::current_batch > settings::n_inactive) {
        // Accumulate products of different estimators of k
        double k_col = gt(GlobalTally::K_COLLISION, TallyResult::VALUE) /
                       simulation::total_weight;
        double k_abs = gt(GlobalTally::K_ABSORPTION, TallyResult::VALUE) /
                       simulation::total_weight;
        double k_tra = gt(GlobalTally::K_TRACKLENGTH, TallyResult::VALUE) /
                       simulation::total_weight;
        simulation::k_col_abs += k_col * k_abs;
        simulation::k_col_tra += k_col * k_tra;
        simulation::k_abs_tra += k_abs * k_tra;
      }
    }

    // Accumulate results for global tallies
    for (int i = 0; i < N_GLOBAL_TALLIES; ++i) {
      double val = gt(i, TallyResult::VALUE) / simulation::total_weight;
      gt(i, TallyResult::VALUE) = 0.0;
      gt(i, TallyResult::SUM) += val;
      gt(i, TallyResult::SUM_SQ) += val * val;
    }
  }

  // Accumulate results for each tally
  for (int i_tally : model::active_tallies) {
    auto& tally {model::tallies[i_tally]};
    tally->accumulate();
  }
}

void setup_active_tallies()
{
  model::active_tallies.clear();
  model::active_analog_tallies.clear();
  model::active_tracklength_tallies.clear();
  model::active_collision_tallies.clear();
  model::active_meshsurf_tallies.clear();
  model::active_surface_tallies.clear();
  model::active_pulse_height_tallies.clear();

  for (auto i = 0; i < model::tallies.size(); ++i) {
    const auto& tally {*model::tallies[i]};

    if (tally.active_) {
      model::active_tallies.push_back(i);
      switch (tally.type_) {

      case TallyType::VOLUME:
        switch (tally.estimator_) {
        case TallyEstimator::ANALOG:
          model::active_analog_tallies.push_back(i);
          break;
        case TallyEstimator::TRACKLENGTH:
          model::active_tracklength_tallies.push_back(i);
          break;
        case TallyEstimator::COLLISION:
          model::active_collision_tallies.push_back(i);
        }
        break;

      case TallyType::MESH_SURFACE:
        model::active_meshsurf_tallies.push_back(i);
        break;

      case TallyType::SURFACE:
        model::active_surface_tallies.push_back(i);
        break;

      case TallyType::PULSE_HEIGHT:
        model::active_pulse_height_tallies.push_back(i);
        break;
      }
    }
  }
}

void free_memory_tally()
{
  model::tally_derivs.clear();
  model::tally_deriv_map.clear();

  model::tally_filters.clear();
  model::filter_map.clear();

  model::tallies.clear();

  model::active_tallies.clear();
  model::active_analog_tallies.clear();
  model::active_tracklength_tallies.clear();
  model::active_collision_tallies.clear();
  model::active_meshsurf_tallies.clear();
  model::active_surface_tallies.clear();
  model::active_pulse_height_tallies.clear();

  model::tally_map.clear();
}

//==============================================================================
// C-API functions
//==============================================================================

extern "C" int openmc_extend_tallies(
  int32_t n, int32_t* index_start, int32_t* index_end)
{
  if (index_start)
    *index_start = model::tallies.size();
  if (index_end)
    *index_end = model::tallies.size() + n - 1;
  for (int i = 0; i < n; ++i) {
    model::tallies.push_back(make_unique<Tally>(-1));
  }
  return 0;
}

extern "C" int openmc_get_tally_index(int32_t id, int32_t* index)
{
  auto it = model::tally_map.find(id);
  if (it == model::tally_map.end()) {
    set_errmsg(fmt::format("No tally exists with ID={}.", id));
    return OPENMC_E_INVALID_ID;
  }

  *index = it->second;
  return 0;
}

extern "C" void openmc_get_tally_next_id(int32_t* id)
{
  int32_t largest_tally_id = 0;
  for (const auto& t : model::tallies) {
    largest_tally_id = std::max(largest_tally_id, t->id_);
  }
  *id = largest_tally_id + 1;
}

extern "C" int openmc_tally_get_estimator(int32_t index, int* estimator)
{
  if (index < 0 || index >= model::tallies.size()) {
    set_errmsg("Index in tallies array is out of bounds.");
    return OPENMC_E_OUT_OF_BOUNDS;
  }

  *estimator = static_cast<int>(model::tallies[index]->estimator_);
  return 0;
}

extern "C" int openmc_tally_set_estimator(int32_t index, const char* estimator)
{
  if (index < 0 || index >= model::tallies.size()) {
    set_errmsg("Index in tallies array is out of bounds.");
    return OPENMC_E_OUT_OF_BOUNDS;
  }

  auto& t {model::tallies[index]};

  std::string est = estimator;
  if (est == "analog") {
    t->estimator_ = TallyEstimator::ANALOG;
  } else if (est == "collision") {
    t->estimator_ = TallyEstimator::COLLISION;
  } else if (est == "tracklength") {
    t->estimator_ = TallyEstimator::TRACKLENGTH;
  } else {
    set_errmsg("Unknown tally estimator: " + est);
    return OPENMC_E_INVALID_ARGUMENT;
  }
  return 0;
}

extern "C" int openmc_tally_get_id(int32_t index, int32_t* id)
{
  if (index < 0 || index >= model::tallies.size()) {
    set_errmsg("Index in tallies array is out of bounds.");
    return OPENMC_E_OUT_OF_BOUNDS;
  }

  *id = model::tallies[index]->id_;
  return 0;
}

extern "C" int openmc_tally_set_id(int32_t index, int32_t id)
{
  if (index < 0 || index >= model::tallies.size()) {
    set_errmsg("Index in tallies array is out of bounds.");
    return OPENMC_E_OUT_OF_BOUNDS;
  }

  model::tallies[index]->set_id(id);
  return 0;
}

extern "C" int openmc_tally_get_type(int32_t index, int32_t* type)
{
  if (index < 0 || index >= model::tallies.size()) {
    set_errmsg("Index in tallies array is out of bounds.");
    return OPENMC_E_OUT_OF_BOUNDS;
  }
  *type = static_cast<int>(model::tallies[index]->type_);

  return 0;
}

extern "C" int openmc_tally_set_type(int32_t index, const char* type)
{
  if (index < 0 || index >= model::tallies.size()) {
    set_errmsg("Index in tallies array is out of bounds.");
    return OPENMC_E_OUT_OF_BOUNDS;
  }
  if (strcmp(type, "volume") == 0) {
    model::tallies[index]->type_ = TallyType::VOLUME;
  } else if (strcmp(type, "mesh-surface") == 0) {
    model::tallies[index]->type_ = TallyType::MESH_SURFACE;
  } else if (strcmp(type, "surface") == 0) {
    model::tallies[index]->type_ = TallyType::SURFACE;
  } else if (strcmp(type, "pulse-height") == 0) {
    model::tallies[index]->type_ = TallyType::PULSE_HEIGHT;
  } else {
    set_errmsg(fmt::format("Unknown tally type: {}", type));
    return OPENMC_E_INVALID_ARGUMENT;
  }

  return 0;
}

extern "C" int openmc_tally_get_active(int32_t index, bool* active)
{
  if (index < 0 || index >= model::tallies.size()) {
    set_errmsg("Index in tallies array is out of bounds.");
    return OPENMC_E_OUT_OF_BOUNDS;
  }
  *active = model::tallies[index]->active_;

  return 0;
}

extern "C" int openmc_tally_set_active(int32_t index, bool active)
{
  if (index < 0 || index >= model::tallies.size()) {
    set_errmsg("Index in tallies array is out of bounds.");
    return OPENMC_E_OUT_OF_BOUNDS;
  }
  model::tallies[index]->active_ = active;

  return 0;
}

extern "C" int openmc_tally_get_writable(int32_t index, bool* writable)
{
  if (index < 0 || index >= model::tallies.size()) {
    set_errmsg("Index in tallies array is out of bounds.");
    return OPENMC_E_OUT_OF_BOUNDS;
  }
  *writable = model::tallies[index]->writable();

  return 0;
}

extern "C" int openmc_tally_set_writable(int32_t index, bool writable)
{
  if (index < 0 || index >= model::tallies.size()) {
    set_errmsg("Index in tallies array is out of bounds.");
    return OPENMC_E_OUT_OF_BOUNDS;
  }
  model::tallies[index]->set_writable(writable);

  return 0;
}

extern "C" int openmc_tally_get_scores(int32_t index, int** scores, int* n)
{
  if (index < 0 || index >= model::tallies.size()) {
    set_errmsg("Index in tallies array is out of bounds.");
    return OPENMC_E_OUT_OF_BOUNDS;
  }

  *scores = model::tallies[index]->scores_.data();
  *n = model::tallies[index]->scores_.size();
  return 0;
}

extern "C" int openmc_tally_set_scores(
  int32_t index, int n, const char** scores)
{
  if (index < 0 || index >= model::tallies.size()) {
    set_errmsg("Index in tallies array is out of bounds.");
    return OPENMC_E_OUT_OF_BOUNDS;
  }

  vector<std::string> scores_str(scores, scores + n);
  try {
    model::tallies[index]->set_scores(scores_str);
  } catch (const std::invalid_argument& ex) {
    set_errmsg(ex.what());
    return OPENMC_E_INVALID_ARGUMENT;
  }

  return 0;
}

extern "C" int openmc_tally_get_nuclides(int32_t index, int** nuclides, int* n)
{
  // Make sure the index fits in the array bounds.
  if (index < 0 || index >= model::tallies.size()) {
    set_errmsg("Index in tallies array is out of bounds.");
    return OPENMC_E_OUT_OF_BOUNDS;
  }

  *n = model::tallies[index]->nuclides_.size();
  *nuclides = model::tallies[index]->nuclides_.data();

  return 0;
}

extern "C" int openmc_tally_set_nuclides(
  int32_t index, int n, const char** nuclides)
{
  // Make sure the index fits in the array bounds.
  if (index < 0 || index >= model::tallies.size()) {
    set_errmsg("Index in tallies array is out of bounds.");
    return OPENMC_E_OUT_OF_BOUNDS;
  }

  vector<std::string> words(nuclides, nuclides + n);
  vector<int> nucs;
  for (auto word : words) {
    if (word == "total") {
      nucs.push_back(-1);
    } else {
      auto search = data::nuclide_map.find(word);
      if (search == data::nuclide_map.end()) {
        set_errmsg("Nuclide \"" + word + "\" has not been loaded yet");
        return OPENMC_E_DATA;
      }
      nucs.push_back(search->second);
    }
  }

  model::tallies[index]->nuclides_ = nucs;

  return 0;
}

extern "C" int openmc_tally_get_filters(
  int32_t index, const int32_t** indices, size_t* n)
{
  if (index < 0 || index >= model::tallies.size()) {
    set_errmsg("Index in tallies array is out of bounds.");
    return OPENMC_E_OUT_OF_BOUNDS;
  }

  *indices = model::tallies[index]->filters().data();
  *n = model::tallies[index]->filters().size();
  return 0;
}

extern "C" int openmc_tally_set_filters(
  int32_t index, size_t n, const int32_t* indices)
{
  // Make sure the index fits in the array bounds.
  if (index < 0 || index >= model::tallies.size()) {
    set_errmsg("Index in tallies array is out of bounds.");
    return OPENMC_E_OUT_OF_BOUNDS;
  }

  // Set the filters.
  try {
    // Convert indices to filter pointers
    vector<Filter*> filters;
    for (gsl::index i = 0; i < n; ++i) {
      int32_t i_filt = indices[i];
      filters.push_back(model::tally_filters.at(i_filt).get());
    }
    model::tallies[index]->set_filters(filters);
  } catch (const std::out_of_range& ex) {
    set_errmsg("Index in tally filter array out of bounds.");
    return OPENMC_E_OUT_OF_BOUNDS;
  }

  return 0;
}

//! Reset tally results and number of realizations
extern "C" int openmc_tally_reset(int32_t index)
{
  // Make sure the index fits in the array bounds.
  if (index < 0 || index >= model::tallies.size()) {
    set_errmsg("Index in tallies array is out of bounds.");
    return OPENMC_E_OUT_OF_BOUNDS;
  }

  model::tallies[index]->reset();
  return 0;
}

extern "C" int openmc_tally_get_n_realizations(int32_t index, int32_t* n)
{
  // Make sure the index fits in the array bounds.
  if (index < 0 || index >= model::tallies.size()) {
    set_errmsg("Index in tallies array is out of bounds.");
    return OPENMC_E_OUT_OF_BOUNDS;
  }

  *n = model::tallies[index]->n_realizations_;
  return 0;
}

//! \brief Returns a pointer to a tally results array along with its shape. This
//! allows a user to obtain in-memory tally results from Python directly.
extern "C" int openmc_tally_results(
  int32_t index, double** results, size_t* shape)
{
  // Make sure the index fits in the array bounds.
  if (index < 0 || index >= model::tallies.size()) {
    set_errmsg("Index in tallies array is out of bounds.");
    return OPENMC_E_OUT_OF_BOUNDS;
  }

  const auto& t {model::tallies[index]};
  if (t->results_.size() == 0) {
    set_errmsg("Tally results have not been allocated yet.");
    return OPENMC_E_ALLOCATE;
  }

  // Set pointer to results and copy shape
  *results = t->results_.data();
  auto s = t->results_.shape();
  shape[0] = s[0];
  shape[1] = s[1];
  shape[2] = s[2];
  return 0;
}

extern "C" int openmc_global_tallies(double** ptr)
{
  *ptr = simulation::global_tallies.data();
  return 0;
}

extern "C" size_t tallies_size()
{
  return model::tallies.size();
}

// given a tally ID, remove it from the tallies vector
extern "C" int openmc_remove_tally(int32_t index)
{
  // check that id is in the map
  if (index < 0 || index >= model::tallies.size()) {
    set_errmsg("Index in tallies array is out of bounds.");
    return OPENMC_E_OUT_OF_BOUNDS;
  }
  // delete the tally via iterator pointing to correct position
  // this calls the Tally destructor, removing the tally from the map as well
  model::tallies.erase(model::tallies.begin() + index);

  return 0;
}

} // namespace openmc<|MERGE_RESOLUTION|>--- conflicted
+++ resolved
@@ -376,23 +376,6 @@
   auto n = filters.size();
   filters_.reserve(n);
 
-<<<<<<< HEAD
-  for (int i = 0; i < n; ++i) {
-    // Add index to vector of filters
-    auto& f {filters[i]};
-    filters_.push_back(model::filter_map.at(f->id()));
-
-    // Keep track of indices for special filters.
-    if (dynamic_cast<const EnergyoutFilter*>(f)) {
-      energyout_filter_ = i;
-    } else if (dynamic_cast<const DelayedGroupFilter*>(f)) {
-      delayedgroup_filter_ = i;
-    } else if (dynamic_cast<const CellFilter*>(f)) {
-      cell_filter_ = i;
-    } else if (dynamic_cast<const EnergyFilter*>(f)) {
-      energy_filter_ = i;
-    }
-=======
   for (auto* filter : filters) {
     add_filter(filter);
   }
@@ -410,7 +393,10 @@
     energyout_filter_ = filters_.size();
   } else if (dynamic_cast<const DelayedGroupFilter*>(filter)) {
     delayedgroup_filter_ = filters_.size();
->>>>>>> 4248beff
+  } else if (dynamic_cast<const CellFilter*>(filter)) {
+    cell_filter_ = filters_.size();
+  } else if (dynamic_cast<const EnergyFilter*>(filter)) {
+    energy_filter_ = filters_.size();
   }
   filters_.push_back(filter_idx);
 }
