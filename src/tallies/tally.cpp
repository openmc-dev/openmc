#include "openmc/tallies/tally.h"

#include "openmc/array.h"
#include "openmc/capi.h"
#include "openmc/constants.h"
#include "openmc/container_util.h"
#include "openmc/error.h"
#include "openmc/file_utils.h"
#include "openmc/mesh.h"
#include "openmc/message_passing.h"
#include "openmc/mgxs_interface.h"
#include "openmc/nuclide.h"
#include "openmc/particle.h"
#include "openmc/reaction.h"
#include "openmc/reaction_product.h"
#include "openmc/settings.h"
#include "openmc/simulation.h"
#include "openmc/source.h"
#include "openmc/tallies/derivative.h"
#include "openmc/tallies/filter.h"
#include "openmc/tallies/filter_cell.h"
#include "openmc/tallies/filter_cellborn.h"
#include "openmc/tallies/filter_cellfrom.h"
#include "openmc/tallies/filter_collision.h"
#include "openmc/tallies/filter_delayedgroup.h"
#include "openmc/tallies/filter_energy.h"
#include "openmc/tallies/filter_legendre.h"
#include "openmc/tallies/filter_mesh.h"
#include "openmc/tallies/filter_meshborn.h"
#include "openmc/tallies/filter_meshmaterial.h"
#include "openmc/tallies/filter_meshsurface.h"
#include "openmc/tallies/filter_particle.h"
#include "openmc/tallies/filter_sph_harm.h"
#include "openmc/tallies/filter_surface.h"
#include "openmc/tallies/filter_time.h"
#include "openmc/xml_interface.h"

#include "xtensor/xadapt.hpp"
#include "xtensor/xbuilder.hpp" // for empty_like
#include "xtensor/xview.hpp"
#include <fmt/core.h>

#include <algorithm> // for max, set_union
#include <cassert>
#include <cstddef>  // for size_t
#include <iterator> // for back_inserter
#include <string>

namespace openmc {

//==============================================================================
// Global variable definitions
//==============================================================================

namespace model {
//! a mapping of tally ID to index in the tallies vector
std::unordered_map<int, int> tally_map;
vector<unique_ptr<Tally>> tallies;
vector<int> active_tallies;
vector<int> active_analog_tallies;
vector<int> active_particleout_analog_tallies;
vector<int> active_tracklength_tallies;
vector<int> active_timed_tracklength_tallies;
vector<int> active_collision_tallies;
vector<int> active_meshsurf_tallies;
vector<int> active_surface_tallies;
vector<int> active_pulse_height_tallies;
vector<int> pulse_height_cells;
vector<double> time_grid;
} // namespace model

namespace simulation {
xt::xtensor_fixed<double, xt::xshape<N_GLOBAL_TALLIES, 3>> global_tallies;
int32_t n_realizations {0};
} // namespace simulation

double global_tally_absorption;
double global_tally_collision;
double global_tally_tracklength;
double global_tally_leakage;

//==============================================================================
// Tally object implementation
//==============================================================================

Tally::Tally(int32_t id)
{
  index_ = model::tallies.size(); // Avoids warning about narrowing
  this->set_id(id);
  this->set_filters({});
}

Tally::Tally(pugi::xml_node node)
{
  index_ = model::tallies.size(); // Avoids warning about narrowing

  // Copy and set tally id
  if (!check_for_node(node, "id")) {
    throw std::runtime_error {"Must specify id for tally in tally XML file."};
  }
  int32_t id = std::stoi(get_node_value(node, "id"));
  this->set_id(id);

  if (check_for_node(node, "name"))
    name_ = get_node_value(node, "name");

  if (check_for_node(node, "multiply_density")) {
    multiply_density_ = get_node_value_bool(node, "multiply_density");
  }

  // =======================================================================
  // READ DATA FOR FILTERS

  // Check if user is using old XML format and throw an error if so
  if (check_for_node(node, "filter")) {
    throw std::runtime_error {
      "Tally filters must be specified independently of "
      "tallies in a <filter> element. The <tally> element itself should "
      "have a list of filters that apply, e.g., <filters>1 2</filters> "
      "where 1 and 2 are the IDs of filters specified outside of "
      "<tally>."};
  }

  // Determine number of filters
  vector<int> filter_ids;
  if (check_for_node(node, "filters")) {
    filter_ids = get_node_array<int>(node, "filters");
  }

  // Allocate and store filter user ids
  vector<Filter*> filters;
  for (int filter_id : filter_ids) {
    // Determine if filter ID is valid
    auto it = model::filter_map.find(filter_id);
    if (it == model::filter_map.end()) {
      throw std::runtime_error {fmt::format(
        "Could not find filter {} specified on tally {}", filter_id, id_)};
    }

    // Store the index of the filter
    filters.push_back(model::tally_filters[it->second].get());
  }

  // Set the filters
  this->set_filters(filters);

  // Check for the presence of certain filter types
  bool has_energyout = energyout_filter_ >= 0;
  int particle_filter_index = C_NONE;
  for (int64_t j = 0; j < filters_.size(); ++j) {
    int i_filter = filters_[j];
    const auto& f = model::tally_filters[i_filter].get();

    auto pf = dynamic_cast<ParticleFilter*>(f);
    if (pf)
      particle_filter_index = i_filter;

    // Change the tally estimator if a filter demands it
    FilterType filt_type = f->type();
    if (filt_type == FilterType::ENERGY_OUT ||
        filt_type == FilterType::LEGENDRE ||
        filt_type == FilterType::PARTICLE_OUT) {
      estimator_ = TallyEstimator::ANALOG;
    } else if (filt_type == FilterType::SPHERICAL_HARMONICS) {
      auto sf = dynamic_cast<SphericalHarmonicsFilter*>(f);
      if (sf->cosine() == SphericalHarmonicsCosine::scatter) {
        estimator_ = TallyEstimator::ANALOG;
      }
    } else if (filt_type == FilterType::SPATIAL_LEGENDRE ||
               filt_type == FilterType::ZERNIKE ||
               filt_type == FilterType::ZERNIKE_RADIAL) {
      estimator_ = TallyEstimator::COLLISION;
    }
  }

  // =======================================================================
  // READ DATA FOR NUCLIDES

  this->set_nuclides(node);

  // =======================================================================
  // READ DATA FOR SCORES

  this->set_scores(node);

  if (!check_for_node(node, "scores")) {
    fatal_error(fmt::format("No scores specified on tally {}.", id_));
  }

  // Set IFP if needed
  if (!settings::ifp_on) {
    // Determine if this tally has an IFP score
    bool has_ifp_score = false;
    for (int score : scores_) {
      if (score == SCORE_IFP_TIME_NUM || score == SCORE_IFP_BETA_NUM ||
          score == SCORE_IFP_DENOM) {
        has_ifp_score = true;
        break;
      }
    }

    // Check for errors
    if (has_ifp_score) {
      if (settings::run_mode == RunMode::EIGENVALUE) {
        if (settings::ifp_n_generation < 0) {
          settings::ifp_n_generation = DEFAULT_IFP_N_GENERATION;
          warning(fmt::format(
            "{} generations will be used for IFP (default value). It can be "
            "changed using the 'ifp_n_generation' settings.",
            settings::ifp_n_generation));
        }
        if (settings::ifp_n_generation > settings::n_inactive) {
          fatal_error("'ifp_n_generation' must be lower than or equal to the "
                      "number of inactive cycles.");
        }
        settings::ifp_on = true;
      } else {
        fatal_error(
          "Iterated Fission Probability can only be used in an eigenvalue "
          "calculation.");
      }
    }
  }

  // Set IFP parameters if needed
  if (settings::ifp_on) {
    for (int score : scores_) {
      switch (score) {
      case SCORE_IFP_TIME_NUM:
        if (settings::ifp_parameter == IFPParameter::None) {
          settings::ifp_parameter = IFPParameter::GenerationTime;
        } else if (settings::ifp_parameter == IFPParameter::BetaEffective) {
          settings::ifp_parameter = IFPParameter::Both;
        }
        break;
      case SCORE_IFP_BETA_NUM:
      case SCORE_IFP_DENOM:
        if (settings::ifp_parameter == IFPParameter::None) {
          settings::ifp_parameter = IFPParameter::BetaEffective;
        } else if (settings::ifp_parameter == IFPParameter::GenerationTime) {
          settings::ifp_parameter = IFPParameter::Both;
        }
        break;
      }
    }
  }

  // Check if tally is compatible with particle type
  if (!settings::photon_transport) {
    for (int score : scores_) {
      switch (score) {
      case SCORE_PULSE_HEIGHT:
        fatal_error("For pulse-height tallies, photon transport needs to be "
                    "activated.");
        break;
      }
    }
  }
  if (settings::photon_transport) {
    if (particle_filter_index == C_NONE) {
      for (int score : scores_) {
        switch (score) {
        case SCORE_INVERSE_VELOCITY:
          fatal_error("Particle filter must be used with photon "
                      "transport on and inverse velocity score");
          break;
        case SCORE_FLUX:
        case SCORE_TOTAL:
        case SCORE_SCATTER:
        case SCORE_NU_SCATTER:
        case SCORE_ABSORPTION:
        case SCORE_FISSION:
        case SCORE_NU_FISSION:
        case SCORE_CURRENT:
        case SCORE_EVENTS:
        case SCORE_DELAYED_NU_FISSION:
        case SCORE_PROMPT_NU_FISSION:
        case SCORE_DECAY_RATE:
          warning("You are tallying the '" + reaction_name(score) +
                  "' score and haven't used a particle filter. This score will "
                  "include contributions from all particles.");
          break;
        }
      }
    }
  } else {
    if (particle_filter_index >= 0) {
      const auto& f = model::tally_filters[particle_filter_index].get();
      auto pf = dynamic_cast<ParticleFilter*>(f);
      for (auto p : pf->particles()) {
        if (p != ParticleType::neutron) {
          warning(fmt::format(
            "Particle filter other than NEUTRON used with "
            "photon transport turned off. All tallies for particle type {}"
            " will have no scores",
            static_cast<int>(p)));
        }
      }
    }
  }

  // Check for a tally derivative.
  if (check_for_node(node, "derivative")) {
    int deriv_id = std::stoi(get_node_value(node, "derivative"));

    // Find the derivative with the given id, and store it's index.
    auto it = model::tally_deriv_map.find(deriv_id);
    if (it == model::tally_deriv_map.end()) {
      fatal_error(fmt::format(
        "Could not find derivative {} specified on tally {}", deriv_id, id_));
    }

    deriv_ = it->second;

    // Only analog or collision estimators are supported for differential
    // tallies.
    if (estimator_ == TallyEstimator::TRACKLENGTH) {
      estimator_ = TallyEstimator::COLLISION;
    }

    const auto& deriv = model::tally_derivs[deriv_];
    if (deriv.variable == DerivativeVariable::NUCLIDE_DENSITY ||
        deriv.variable == DerivativeVariable::TEMPERATURE) {
      for (int i_nuc : nuclides_) {
        if (has_energyout && i_nuc == -1) {
          fatal_error(fmt::format(
            "Error on tally {}: Cannot use a "
            "'nuclide_density' or 'temperature' derivative on a tally with "
            "an "
            "outgoing energy filter and 'total' nuclide rate. Instead, tally "
            "each nuclide in the material individually.",
            id_));
          // Note that diff tallies with these characteristics would work
          // correctly if no tally events occur in the perturbed material
          // (e.g. pertrubing moderator but only tallying fuel), but this
          // case would be hard to check for by only reading inputs.
        }
      }
    }
  }

  // If settings.xml trigger is turned on, create tally triggers
  if (settings::trigger_on) {
    this->init_triggers(node);
  }

  // =======================================================================
  // SET TALLY ESTIMATOR

  // Check if user specified estimator
  if (check_for_node(node, "estimator")) {
    std::string est = get_node_value(node, "estimator");
    if (est == "analog") {
      estimator_ = TallyEstimator::ANALOG;
    } else if (est == "tracklength" || est == "track-length" ||
               est == "pathlength" || est == "path-length") {
      // If the estimator was set to an analog estimator, this means the
      // tally needs post-collision information
      if (estimator_ == TallyEstimator::ANALOG ||
          estimator_ == TallyEstimator::COLLISION) {
        throw std::runtime_error {fmt::format("Cannot use track-length "
                                              "estimator for tally {}",
          id_)};
      }

      // Set estimator to track-length estimator
      estimator_ = TallyEstimator::TRACKLENGTH;

    } else if (est == "collision") {
      // If the estimator was set to an analog estimator, this means the
      // tally needs post-collision information
      if (estimator_ == TallyEstimator::ANALOG) {
        throw std::runtime_error {fmt::format("Cannot use collision estimator "
                                              "for tally ",
          id_)};
      }

      // Set estimator to collision estimator
      estimator_ = TallyEstimator::COLLISION;

    } else {
      throw std::runtime_error {
        fmt::format("Invalid estimator '{}' on tally {}", est, id_)};
    }
  }

#ifdef OPENMC_LIBMESH_ENABLED
  // ensure a tracklength tally isn't used with a libMesh filter
  for (auto i : this->filters_) {
    auto df = dynamic_cast<MeshFilter*>(model::tally_filters[i].get());
    if (df) {
      auto lm = dynamic_cast<LibMesh*>(model::meshes[df->mesh()].get());
      if (lm && estimator_ == TallyEstimator::TRACKLENGTH) {
        fatal_error("A tracklength estimator cannot be used with "
                    "an unstructured LibMesh tally.");
      }
    }
  }
#endif
}

Tally::~Tally()
{
  model::tally_map.erase(id_);
}

Tally* Tally::create(int32_t id)
{
  model::tallies.push_back(make_unique<Tally>(id));
  return model::tallies.back().get();
}

void Tally::set_id(int32_t id)
{
  assert(id >= 0 || id == C_NONE);

  // Clear entry in tally map if an ID was already assigned before
  if (id_ != C_NONE) {
    model::tally_map.erase(id_);
    id_ = C_NONE;
  }

  // Make sure no other tally has the same ID
  if (model::tally_map.find(id) != model::tally_map.end()) {
    throw std::runtime_error {
      fmt::format("Two tallies have the same ID: {}", id)};
  }

  // If no ID specified, auto-assign next ID in sequence
  if (id == C_NONE) {
    id = 0;
    for (const auto& t : model::tallies) {
      id = std::max(id, t->id_);
    }
    ++id;
  }

  // Update ID and entry in tally map
  id_ = id;
  model::tally_map[id] = index_;
}

std::vector<FilterType> Tally::filter_types() const
{
  std::vector<FilterType> filter_types;
  for (auto idx : this->filters())
    filter_types.push_back(model::tally_filters[idx]->type());
  return filter_types;
}

std::unordered_map<FilterType, int32_t> Tally::filter_indices() const
{
  std::unordered_map<FilterType, int32_t> filter_indices;
  for (int i = 0; i < this->filters().size(); i++) {
    const auto& f = model::tally_filters[this->filters(i)];

    filter_indices[f->type()] = i;
  }
  return filter_indices;
}

bool Tally::has_filter(FilterType filter_type) const
{
  for (auto idx : this->filters()) {
    if (model::tally_filters[idx]->type() == filter_type)
      return true;
  }
  return false;
}

void Tally::set_filters(span<Filter*> filters)
{
  // Clear old data.
  filters_.clear();
  strides_.clear();

  // Copy in the given filter indices.
  auto n = filters.size();
  filters_.reserve(n);

  for (auto* filter : filters) {
    add_filter(filter);
  }
}

void Tally::add_filter(Filter* filter)
{
  int32_t filter_idx = model::filter_map.at(filter->id());
  // if this filter is already present, do nothing and return
  if (std::find(filters_.begin(), filters_.end(), filter_idx) != filters_.end())
    return;

  // Keep track of indices for special filters
  if (filter->type() == FilterType::ENERGY_OUT) {
    energyout_filter_ = filters_.size();
  } else if (filter->type() == FilterType::DELAYED_GROUP) {
    delayedgroup_filter_ = filters_.size();
  }
  filters_.push_back(filter_idx);
}

void Tally::set_strides()
{
  // Set the strides.  Filters are traversed in reverse so that the last
  // filter has the shortest stride in memory and the first filter has the
  // longest stride.
  auto n = filters_.size();
  strides_.resize(n, 0);
  int stride = 1;
  for (int i = n - 1; i >= 0; --i) {
    strides_[i] = stride;
    stride *= model::tally_filters[filters_[i]]->n_bins();
  }
  n_filter_bins_ = stride;
}

void Tally::set_scores(pugi::xml_node node)
{
  if (!check_for_node(node, "scores"))
    fatal_error(fmt::format("No scores specified on tally {}", id_));

  auto scores = get_node_array<std::string>(node, "scores");
  set_scores(scores);
}

void Tally::set_scores(const vector<std::string>& scores)
{
  // Reset state and prepare for the new scores.
  scores_.clear();
  scores_.reserve(scores.size());

  // Check for the presence of certain restrictive filters.
  bool energyout_present = energyout_filter_ != C_NONE;
  bool legendre_present = false;
  bool cell_present = false;
  bool cellfrom_present = false;
  bool surface_present = false;
  bool meshsurface_present = false;
  bool non_cell_energy_present = false;
  for (auto i_filt : filters_) {
    const auto* filt {model::tally_filters[i_filt].get()};
    // Checking for only cell and energy filters for pulse-height tally
    if (!(filt->type() == FilterType::CELL ||
          filt->type() == FilterType::ENERGY)) {
      non_cell_energy_present = true;
    }
    if (filt->type() == FilterType::LEGENDRE) {
      legendre_present = true;
    } else if (filt->type() == FilterType::CELLFROM) {
      cellfrom_present = true;
    } else if (filt->type() == FilterType::CELL) {
      cell_present = true;
    } else if (filt->type() == FilterType::SURFACE) {
      surface_present = true;
    } else if (filt->type() == FilterType::MESH_SURFACE) {
      meshsurface_present = true;
    }
  }

  // Iterate over the given scores.
  for (auto score_str : scores) {
    // Make sure a delayed group filter wasn't used with an incompatible
    // score.
    if (delayedgroup_filter_ != C_NONE) {
      if (score_str != "delayed-nu-fission" && score_str != "decay-rate")
        fatal_error("Cannot tally " + score_str + "with a delayedgroup filter");
    }

    // Determine integer code for score
    int score = reaction_type(score_str);

    switch (score) {
    case SCORE_FLUX:
      if (!nuclides_.empty())
        if (!(nuclides_.size() == 1 && nuclides_[0] == -1))
          fatal_error("Cannot tally flux for an individual nuclide.");
      if (energyout_present)
        fatal_error("Cannot tally flux with an outgoing energy filter.");
      break;

    case SCORE_ABSORPTION:
    case SCORE_FISSION:
      if (energyout_present)
        fatal_error("Cannot tally " + score_str +
                    " reaction rate with an "
                    "outgoing energy filter");
      break;

    case SCORE_TOTAL:
    case SCORE_SCATTER:
      if (legendre_present)
        estimator_ = TallyEstimator::ANALOG;
    case SCORE_NU_FISSION:
    case SCORE_DELAYED_NU_FISSION:
    case SCORE_PROMPT_NU_FISSION:
      if (energyout_present)
        estimator_ = TallyEstimator::ANALOG;
      break;

    case SCORE_NU_SCATTER:
      if (settings::run_CE) {
        estimator_ = TallyEstimator::ANALOG;
      } else {
        if (energyout_present || legendre_present)
          estimator_ = TallyEstimator::ANALOG;
      }
      break;

    case SCORE_CURRENT:
      // Check which type of current is desired: mesh or surface currents.
      if (surface_present || cell_present || cellfrom_present) {
        if (meshsurface_present)
          fatal_error("Cannot tally mesh surface currents in the same tally as "
                      "normal surface currents");
        type_ = TallyType::SURFACE;
        estimator_ = TallyEstimator::ANALOG;
      } else if (meshsurface_present) {
        type_ = TallyType::MESH_SURFACE;
      } else {
        fatal_error("Cannot tally currents without surface type filters");
      }
      break;

    case HEATING:
      if (settings::photon_transport)
        estimator_ = TallyEstimator::COLLISION;
      break;

    case SCORE_PULSE_HEIGHT:
      if (non_cell_energy_present) {
        fatal_error("Pulse-height tallies are not compatible with filters "
                    "other than CellFilter and EnergyFilter");
      }
      type_ = TallyType::PULSE_HEIGHT;

      // Collecting indices of all cells covered by the filters in the pulse
      // height tally in global variable pulse_height_cells
      for (const auto& i_filt : filters_) {
        auto cell_filter =
          dynamic_cast<CellFilter*>(model::tally_filters[i_filt].get());
        if (cell_filter) {
          const auto& cells = cell_filter->cells();
          for (int i = 0; i < cell_filter->n_bins(); i++) {
            int cell_index = cells[i];
            if (!contains(model::pulse_height_cells, cell_index)) {
              model::pulse_height_cells.push_back(cell_index);
            }
          }
        }
      }
      break;

    case SCORE_IFP_TIME_NUM:
    case SCORE_IFP_BETA_NUM:
    case SCORE_IFP_DENOM:
      estimator_ = TallyEstimator::COLLISION;
      break;
    }

    scores_.push_back(score);
  }

  // Make sure that no duplicate scores exist.
  for (auto it1 = scores_.begin(); it1 != scores_.end(); ++it1) {
    for (auto it2 = it1 + 1; it2 != scores_.end(); ++it2) {
      if (*it1 == *it2)
        fatal_error(
          fmt::format("Duplicate score of type \"{}\" found in tally {}",
            reaction_name(*it1), id_));
    }
  }

  // Make sure all scores are compatible with multigroup mode.
  if (!settings::run_CE) {
    for (auto sc : scores_)
      if (sc > 0)
        fatal_error("Cannot tally " + reaction_name(sc) +
                    " reaction rate "
                    "in multi-group mode");
  }

  // Make sure current scores are not mixed in with volumetric scores.
  if (type_ == TallyType::SURFACE || type_ == TallyType::MESH_SURFACE) {
    if (scores_.size() != 1)
      fatal_error("Cannot tally other scores in the same tally as surface "
                  "currents.");
  }
  if ((surface_present || meshsurface_present) && scores_[0] != SCORE_CURRENT)
    fatal_error("Cannot tally score other than 'current' when using a surface "
                "or mesh-surface filter.");
}

void Tally::set_nuclides(pugi::xml_node node)
{
  nuclides_.clear();

  // By default, we tally just the total material rates.
  if (!check_for_node(node, "nuclides")) {
    nuclides_.push_back(-1);
    return;
  }

  // The user provided specifics nuclides.  Parse it as an array with either
  // "total" or a nuclide name like "U235" in each position.
  auto words = get_node_array<std::string>(node, "nuclides");
  this->set_nuclides(words);
}

void Tally::set_nuclides(const vector<std::string>& nuclides)
{
  nuclides_.clear();

  for (const auto& nuc : nuclides) {
    if (nuc == "total") {
      nuclides_.push_back(-1);
    } else {
      auto search = data::nuclide_map.find(nuc);
      if (search == data::nuclide_map.end()) {
        int err = openmc_load_nuclide(nuc.c_str(), nullptr, 0);
        if (err < 0)
          throw std::runtime_error {openmc_err_msg};
      }
      nuclides_.push_back(data::nuclide_map.at(nuc));
    }
  }
}

void Tally::init_triggers(pugi::xml_node node)
{
  for (auto trigger_node : node.children("trigger")) {
    // Read the trigger type.
    TriggerMetric metric;
    if (check_for_node(trigger_node, "type")) {
      auto type_str = get_node_value(trigger_node, "type");
      if (type_str == "std_dev") {
        metric = TriggerMetric::standard_deviation;
      } else if (type_str == "variance") {
        metric = TriggerMetric::variance;
      } else if (type_str == "rel_err") {
        metric = TriggerMetric::relative_error;
      } else {
        fatal_error(fmt::format(
          "Unknown trigger type \"{}\" in tally {}", type_str, id_));
      }
    } else {
      fatal_error(fmt::format(
        "Must specify trigger type for tally {} in tally XML file", id_));
    }

    // Read the trigger threshold.
    double threshold;
    if (check_for_node(trigger_node, "threshold")) {
      threshold = std::stod(get_node_value(trigger_node, "threshold"));
      if (threshold <= 0) {
        fatal_error("Tally trigger threshold must be positive");
      }
    } else {
      fatal_error(fmt::format(
        "Must specify trigger threshold for tally {} in tally XML file", id_));
    }

    // Read whether to allow zero-tally bins to be ignored.
    bool ignore_zeros = false;
    if (check_for_node(trigger_node, "ignore_zeros")) {
      ignore_zeros = get_node_value_bool(trigger_node, "ignore_zeros");
    }

    // Read the trigger scores.
    vector<std::string> trigger_scores;
    if (check_for_node(trigger_node, "scores")) {
      trigger_scores = get_node_array<std::string>(trigger_node, "scores");
    } else {
      trigger_scores.push_back("all");
    }

    // Parse the trigger scores and populate the triggers_ vector.
    for (auto score_str : trigger_scores) {
      if (score_str == "all") {
        triggers_.reserve(triggers_.size() + this->scores_.size());
        for (auto i_score = 0; i_score < this->scores_.size(); ++i_score) {
          triggers_.push_back({metric, threshold, ignore_zeros, i_score});
        }
      } else {
        int i_score = 0;
        for (; i_score < this->scores_.size(); ++i_score) {
          if (this->scores_[i_score] == reaction_type(score_str))
            break;
        }
        if (i_score == this->scores_.size()) {
          fatal_error(
            fmt::format("Could not find the score \"{}\" in tally "
                        "{} but it was listed in a trigger on that tally",
              score_str, id_));
        }
        triggers_.push_back({metric, threshold, ignore_zeros, i_score});
      }
    }
  }
}

void Tally::init_results()
{
  int n_scores = scores_.size() * nuclides_.size();
  results_ = xt::empty<double>({n_filter_bins_, n_scores, 3});
}

void Tally::reset()
{
  n_realizations_ = 0;
  if (results_.size() != 0) {
    xt::view(results_, xt::all()) = 0.0;
  }
}

void Tally::accumulate()
{
  // Increment number of realizations
  n_realizations_ += settings::reduce_tallies ? 1 : mpi::n_procs;

  if (mpi::master || !settings::reduce_tallies) {
    // Calculate total source strength for normalization
    double total_source = 0.0;
    if (settings::run_mode == RunMode::FIXED_SOURCE) {
      total_source = model::external_sources_probability.integral();
    } else {
      total_source = 1.0;
    }

    // Account for number of source particles in normalization
    double norm =
      total_source / (settings::n_particles * settings::gen_per_batch);

    if (settings::solver_type == SolverType::RANDOM_RAY) {
      norm = 1.0;
    }

// Accumulate each result
#pragma omp parallel for
    for (int i = 0; i < results_.shape()[0]; ++i) {
      for (int j = 0; j < results_.shape()[1]; ++j) {
        double val = results_(i, j, TallyResult::VALUE) * norm;
        results_(i, j, TallyResult::VALUE) = 0.0;
        results_(i, j, TallyResult::SUM) += val;
        results_(i, j, TallyResult::SUM_SQ) += val * val;
      }
    }
  }
}

int Tally::score_index(const std::string& score) const
{
  for (int i = 0; i < scores_.size(); i++) {
    if (this->score_name(i) == score)
      return i;
  }
  return -1;
}

xt::xarray<double> Tally::get_reshaped_data() const
{
  std::vector<uint64_t> shape;
  for (auto f : filters()) {
    shape.push_back(model::tally_filters[f]->n_bins());
  }

  // add number of scores and nuclides to tally
  shape.push_back(results_.shape()[1]);
  shape.push_back(results_.shape()[2]);

  xt::xarray<double> reshaped_results = results_;
  reshaped_results.reshape(shape);
  return reshaped_results;
}

std::string Tally::score_name(int score_idx) const
{
  if (score_idx < 0 || score_idx >= scores_.size()) {
    fatal_error("Index in scores array is out of bounds.");
  }
  return reaction_name(scores_[score_idx]);
}

std::vector<std::string> Tally::scores() const
{
  std::vector<std::string> score_names;
  for (int score : scores_)
    score_names.push_back(reaction_name(score));
  return score_names;
}

std::string Tally::nuclide_name(int nuclide_idx) const
{
  if (nuclide_idx < 0 || nuclide_idx >= nuclides_.size()) {
    fatal_error("Index in nuclides array is out of bounds");
  }

  int nuclide = nuclides_.at(nuclide_idx);
  if (nuclide == -1) {
    return "total";
  }
  return data::nuclides.at(nuclide)->name_;
}

//==============================================================================
// Non-member functions
//==============================================================================

void read_tallies_xml()
{
  // Check if tallies.xml exists. If not, just return since it is optional
  std::string filename = settings::path_input + "tallies.xml";
  if (!file_exists(filename))
    return;

  write_message("Reading tallies XML file...", 5);

  // Parse tallies.xml file
  pugi::xml_document doc;
  doc.load_file(filename.c_str());
  pugi::xml_node root = doc.document_element();

  read_tallies_xml(root);
}

void read_tallies_xml(pugi::xml_node root)
{
  // Check for <assume_separate> setting
  if (check_for_node(root, "assume_separate")) {
    settings::assume_separate = get_node_value_bool(root, "assume_separate");
  }

  // Check for user meshes and allocate
  read_meshes(root);

  // We only need the mesh info for plotting
  if (settings::run_mode == RunMode::PLOTTING)
    return;

  // Read data for tally derivatives
  read_tally_derivatives(root);

  // ==========================================================================
  // READ FILTER DATA

  // Check for user filters and allocate
  for (auto node_filt : root.children("filter")) {
    auto f = Filter::create(node_filt);
  }

  // ==========================================================================
  // READ TALLY DATA

  // Check for user tallies
  int n = 0;
  for (auto node : root.children("tally"))
    ++n;
  if (n == 0 && mpi::master) {
    warning("No tallies present in tallies.xml file.");
  }

  for (auto node_tal : root.children("tally")) {
    model::tallies.push_back(make_unique<Tally>(node_tal));
  }
}

#ifdef OPENMC_MPI
void reduce_tally_results()
{
  // Don't reduce tally is no_reduce option is on
  if (settings::reduce_tallies) {
    for (int i_tally : model::active_tallies) {
      // Skip any tallies that are not active
      auto& tally {model::tallies[i_tally]};

      // Get view of accumulated tally values
      auto values_view = xt::view(tally->results_, xt::all(), xt::all(),
        static_cast<int>(TallyResult::VALUE));

      // Make copy of tally values in contiguous array
      xt::xtensor<double, 2> values = values_view;
      xt::xtensor<double, 2> values_reduced = xt::empty_like(values);

      // Reduce contiguous set of tally results
      MPI_Reduce(values.data(), values_reduced.data(), values.size(),
        MPI_DOUBLE, MPI_SUM, 0, mpi::intracomm);

      // Transfer values on master and reset on other ranks
      if (mpi::master) {
        values_view = values_reduced;
      } else {
        values_view = 0.0;
      }
    }
  }

  // Note that global tallies are *always* reduced even when no_reduce option
  // is on.

  // Get view of global tally values
  auto& gt = simulation::global_tallies;
  auto gt_values_view =
    xt::view(gt, xt::all(), static_cast<int>(TallyResult::VALUE));

  // Make copy of values in contiguous array
  xt::xtensor<double, 1> gt_values = gt_values_view;
  xt::xtensor<double, 1> gt_values_reduced = xt::empty_like(gt_values);

  // Reduce contiguous data
  MPI_Reduce(gt_values.data(), gt_values_reduced.data(), N_GLOBAL_TALLIES,
    MPI_DOUBLE, MPI_SUM, 0, mpi::intracomm);

  // Transfer values on master and reset on other ranks
  if (mpi::master) {
    gt_values_view = gt_values_reduced;
  } else {
    gt_values_view = 0.0;
  }

  // We also need to determine the total starting weight of particles from the
  // last realization
  double weight_reduced;
  MPI_Reduce(&simulation::total_weight, &weight_reduced, 1, MPI_DOUBLE, MPI_SUM,
    0, mpi::intracomm);
  if (mpi::master)
    simulation::total_weight = weight_reduced;
}
#endif

void accumulate_tallies()
{
#ifdef OPENMC_MPI
  // Combine tally results onto master process
  if (mpi::n_procs > 1 && settings::solver_type == SolverType::MONTE_CARLO) {
    reduce_tally_results();
  }
#endif

  // Increase number of realizations (only used for global tallies)
  simulation::n_realizations += 1;

  // Accumulate on master only unless run is not reduced then do it on all
  if (mpi::master || !settings::reduce_tallies) {
    auto& gt = simulation::global_tallies;

    if (settings::run_mode == RunMode::EIGENVALUE) {
      if (simulation::current_batch > settings::n_inactive) {
        // Accumulate products of different estimators of k
        double k_col = gt(GlobalTally::K_COLLISION, TallyResult::VALUE) /
                       simulation::total_weight;
        double k_abs = gt(GlobalTally::K_ABSORPTION, TallyResult::VALUE) /
                       simulation::total_weight;
        double k_tra = gt(GlobalTally::K_TRACKLENGTH, TallyResult::VALUE) /
                       simulation::total_weight;
        simulation::k_col_abs += k_col * k_abs;
        simulation::k_col_tra += k_col * k_tra;
        simulation::k_abs_tra += k_abs * k_tra;
      }
    }

    // Accumulate results for global tallies
    for (int i = 0; i < N_GLOBAL_TALLIES; ++i) {
      double val = gt(i, TallyResult::VALUE) / simulation::total_weight;
      gt(i, TallyResult::VALUE) = 0.0;
      gt(i, TallyResult::SUM) += val;
      gt(i, TallyResult::SUM_SQ) += val * val;
    }
  }

  // Accumulate results for each tally
  for (int i_tally : model::active_tallies) {
    auto& tally {model::tallies[i_tally]};
    tally->accumulate();
  }
}

double distance_to_time_boundary(double time, double speed)
{
  if (model::time_grid.empty()) {
    return INFTY;
  } else if (time >= model::time_grid.back()) {
    return INFTY;
  } else {
    double next_time =
      *std::upper_bound(model::time_grid.begin(), model::time_grid.end(), time);
    return (next_time - time) * speed;
  }
}

//! Add new points to the global time grid
//
//! \param grid Vector of new time points to add
void add_to_time_grid(vector<double> grid)
{
  if (grid.empty())
    return;

  // Create new vector with enough space to hold old and new grid points
  vector<double> merged;
  merged.reserve(model::time_grid.size() + grid.size());

  // Merge and remove duplicates
  std::set_union(model::time_grid.begin(), model::time_grid.end(), grid.begin(),
    grid.end(), std::back_inserter(merged));

  // Swap in the new grid
  model::time_grid.swap(merged);
}

void setup_active_tallies()
{
  model::active_tallies.clear();
  model::active_analog_tallies.clear();
  model::active_particleout_analog_tallies.clear();
  model::active_tracklength_tallies.clear();
  model::active_timed_tracklength_tallies.clear();
  model::active_collision_tallies.clear();
  model::active_meshsurf_tallies.clear();
  model::active_surface_tallies.clear();
  model::active_pulse_height_tallies.clear();
  model::time_grid.clear();

  for (auto i = 0; i < model::tallies.size(); ++i) {
    const auto& tally {*model::tallies[i]};

    if (tally.active_) {
      model::active_tallies.push_back(i);
<<<<<<< HEAD
      bool particleout_present = tally.has_filter(FilterType::PARTICLE_OUT);
=======
      bool mesh_present = (tally.get_filter<MeshFilter>() ||
                           tally.get_filter<MeshMaterialFilter>());
      auto time_filter = tally.get_filter<TimeFilter>();
>>>>>>> afd9d060
      switch (tally.type_) {

      case TallyType::VOLUME:
        switch (tally.estimator_) {
        case TallyEstimator::ANALOG:
          model::active_analog_tallies.push_back(i);
          if (particleout_present)
            model::active_particleout_analog_tallies.push_back(i);
          break;
        case TallyEstimator::TRACKLENGTH:
          if (time_filter && mesh_present) {
            model::active_timed_tracklength_tallies.push_back(i);
            add_to_time_grid(time_filter->bins());
          } else {
            model::active_tracklength_tallies.push_back(i);
          }
          break;
        case TallyEstimator::COLLISION:
          model::active_collision_tallies.push_back(i);
        }
        break;

      case TallyType::MESH_SURFACE:
        model::active_meshsurf_tallies.push_back(i);
        break;

      case TallyType::SURFACE:
        model::active_surface_tallies.push_back(i);
        break;

      case TallyType::PULSE_HEIGHT:
        model::active_pulse_height_tallies.push_back(i);
        break;
      }
    }
  }
}

void free_memory_tally()
{
  model::tally_derivs.clear();
  model::tally_deriv_map.clear();

  model::tally_filters.clear();
  model::filter_map.clear();

  model::tallies.clear();

  model::active_tallies.clear();
  model::active_analog_tallies.clear();
  model::active_particleout_analog_tallies.clear();
  model::active_tracklength_tallies.clear();
  model::active_timed_tracklength_tallies.clear();
  model::active_collision_tallies.clear();
  model::active_meshsurf_tallies.clear();
  model::active_surface_tallies.clear();
  model::active_pulse_height_tallies.clear();
  model::time_grid.clear();

  model::tally_map.clear();
}

//==============================================================================
// C-API functions
//==============================================================================

extern "C" int openmc_extend_tallies(
  int32_t n, int32_t* index_start, int32_t* index_end)
{
  if (index_start)
    *index_start = model::tallies.size();
  if (index_end)
    *index_end = model::tallies.size() + n - 1;
  for (int i = 0; i < n; ++i) {
    model::tallies.push_back(make_unique<Tally>(-1));
  }
  return 0;
}

extern "C" int openmc_get_tally_index(int32_t id, int32_t* index)
{
  auto it = model::tally_map.find(id);
  if (it == model::tally_map.end()) {
    set_errmsg(fmt::format("No tally exists with ID={}.", id));
    return OPENMC_E_INVALID_ID;
  }

  *index = it->second;
  return 0;
}

extern "C" void openmc_get_tally_next_id(int32_t* id)
{
  int32_t largest_tally_id = 0;
  for (const auto& t : model::tallies) {
    largest_tally_id = std::max(largest_tally_id, t->id_);
  }
  *id = largest_tally_id + 1;
}

extern "C" int openmc_tally_get_estimator(int32_t index, int* estimator)
{
  if (index < 0 || index >= model::tallies.size()) {
    set_errmsg("Index in tallies array is out of bounds.");
    return OPENMC_E_OUT_OF_BOUNDS;
  }

  *estimator = static_cast<int>(model::tallies[index]->estimator_);
  return 0;
}

extern "C" int openmc_tally_set_estimator(int32_t index, const char* estimator)
{
  if (index < 0 || index >= model::tallies.size()) {
    set_errmsg("Index in tallies array is out of bounds.");
    return OPENMC_E_OUT_OF_BOUNDS;
  }

  auto& t {model::tallies[index]};

  std::string est = estimator;
  if (est == "analog") {
    t->estimator_ = TallyEstimator::ANALOG;
  } else if (est == "collision") {
    t->estimator_ = TallyEstimator::COLLISION;
  } else if (est == "tracklength") {
    t->estimator_ = TallyEstimator::TRACKLENGTH;
  } else {
    set_errmsg("Unknown tally estimator: " + est);
    return OPENMC_E_INVALID_ARGUMENT;
  }
  return 0;
}

extern "C" int openmc_tally_get_id(int32_t index, int32_t* id)
{
  if (index < 0 || index >= model::tallies.size()) {
    set_errmsg("Index in tallies array is out of bounds.");
    return OPENMC_E_OUT_OF_BOUNDS;
  }

  *id = model::tallies[index]->id_;
  return 0;
}

extern "C" int openmc_tally_set_id(int32_t index, int32_t id)
{
  if (index < 0 || index >= model::tallies.size()) {
    set_errmsg("Index in tallies array is out of bounds.");
    return OPENMC_E_OUT_OF_BOUNDS;
  }

  model::tallies[index]->set_id(id);
  return 0;
}

extern "C" int openmc_tally_get_type(int32_t index, int32_t* type)
{
  if (index < 0 || index >= model::tallies.size()) {
    set_errmsg("Index in tallies array is out of bounds.");
    return OPENMC_E_OUT_OF_BOUNDS;
  }
  *type = static_cast<int>(model::tallies[index]->type_);

  return 0;
}

extern "C" int openmc_tally_set_type(int32_t index, const char* type)
{
  if (index < 0 || index >= model::tallies.size()) {
    set_errmsg("Index in tallies array is out of bounds.");
    return OPENMC_E_OUT_OF_BOUNDS;
  }
  if (strcmp(type, "volume") == 0) {
    model::tallies[index]->type_ = TallyType::VOLUME;
  } else if (strcmp(type, "mesh-surface") == 0) {
    model::tallies[index]->type_ = TallyType::MESH_SURFACE;
  } else if (strcmp(type, "surface") == 0) {
    model::tallies[index]->type_ = TallyType::SURFACE;
  } else if (strcmp(type, "pulse-height") == 0) {
    model::tallies[index]->type_ = TallyType::PULSE_HEIGHT;
  } else {
    set_errmsg(fmt::format("Unknown tally type: {}", type));
    return OPENMC_E_INVALID_ARGUMENT;
  }

  return 0;
}

extern "C" int openmc_tally_get_active(int32_t index, bool* active)
{
  if (index < 0 || index >= model::tallies.size()) {
    set_errmsg("Index in tallies array is out of bounds.");
    return OPENMC_E_OUT_OF_BOUNDS;
  }
  *active = model::tallies[index]->active_;

  return 0;
}

extern "C" int openmc_tally_set_active(int32_t index, bool active)
{
  if (index < 0 || index >= model::tallies.size()) {
    set_errmsg("Index in tallies array is out of bounds.");
    return OPENMC_E_OUT_OF_BOUNDS;
  }
  model::tallies[index]->active_ = active;

  return 0;
}

extern "C" int openmc_tally_get_writable(int32_t index, bool* writable)
{
  if (index < 0 || index >= model::tallies.size()) {
    set_errmsg("Index in tallies array is out of bounds.");
    return OPENMC_E_OUT_OF_BOUNDS;
  }
  *writable = model::tallies[index]->writable();

  return 0;
}

extern "C" int openmc_tally_set_writable(int32_t index, bool writable)
{
  if (index < 0 || index >= model::tallies.size()) {
    set_errmsg("Index in tallies array is out of bounds.");
    return OPENMC_E_OUT_OF_BOUNDS;
  }
  model::tallies[index]->set_writable(writable);

  return 0;
}

extern "C" int openmc_tally_get_multiply_density(int32_t index, bool* value)
{
  if (index < 0 || index >= model::tallies.size()) {
    set_errmsg("Index in tallies array is out of bounds.");
    return OPENMC_E_OUT_OF_BOUNDS;
  }
  *value = model::tallies[index]->multiply_density();

  return 0;
}

extern "C" int openmc_tally_set_multiply_density(int32_t index, bool value)
{
  if (index < 0 || index >= model::tallies.size()) {
    set_errmsg("Index in tallies array is out of bounds.");
    return OPENMC_E_OUT_OF_BOUNDS;
  }
  model::tallies[index]->set_multiply_density(value);

  return 0;
}

extern "C" int openmc_tally_get_scores(int32_t index, int** scores, int* n)
{
  if (index < 0 || index >= model::tallies.size()) {
    set_errmsg("Index in tallies array is out of bounds.");
    return OPENMC_E_OUT_OF_BOUNDS;
  }

  *scores = model::tallies[index]->scores_.data();
  *n = model::tallies[index]->scores_.size();
  return 0;
}

extern "C" int openmc_tally_set_scores(
  int32_t index, int n, const char** scores)
{
  if (index < 0 || index >= model::tallies.size()) {
    set_errmsg("Index in tallies array is out of bounds.");
    return OPENMC_E_OUT_OF_BOUNDS;
  }

  vector<std::string> scores_str(scores, scores + n);
  try {
    model::tallies[index]->set_scores(scores_str);
  } catch (const std::invalid_argument& ex) {
    set_errmsg(ex.what());
    return OPENMC_E_INVALID_ARGUMENT;
  }

  return 0;
}

extern "C" int openmc_tally_get_nuclides(int32_t index, int** nuclides, int* n)
{
  // Make sure the index fits in the array bounds.
  if (index < 0 || index >= model::tallies.size()) {
    set_errmsg("Index in tallies array is out of bounds.");
    return OPENMC_E_OUT_OF_BOUNDS;
  }

  *n = model::tallies[index]->nuclides_.size();
  *nuclides = model::tallies[index]->nuclides_.data();

  return 0;
}

extern "C" int openmc_tally_set_nuclides(
  int32_t index, int n, const char** nuclides)
{
  // Make sure the index fits in the array bounds.
  if (index < 0 || index >= model::tallies.size()) {
    set_errmsg("Index in tallies array is out of bounds.");
    return OPENMC_E_OUT_OF_BOUNDS;
  }

  vector<std::string> words(nuclides, nuclides + n);
  vector<int> nucs;
  for (auto word : words) {
    if (word == "total") {
      nucs.push_back(-1);
    } else {
      auto search = data::nuclide_map.find(word);
      if (search == data::nuclide_map.end()) {
        int err = openmc_load_nuclide(word.c_str(), nullptr, 0);
        if (err < 0) {
          set_errmsg(openmc_err_msg);
          return OPENMC_E_DATA;
        }
      }
      nucs.push_back(data::nuclide_map.at(word));
    }
  }

  model::tallies[index]->nuclides_ = nucs;

  return 0;
}

extern "C" int openmc_tally_get_filters(
  int32_t index, const int32_t** indices, size_t* n)
{
  if (index < 0 || index >= model::tallies.size()) {
    set_errmsg("Index in tallies array is out of bounds.");
    return OPENMC_E_OUT_OF_BOUNDS;
  }

  *indices = model::tallies[index]->filters().data();
  *n = model::tallies[index]->filters().size();
  return 0;
}

extern "C" int openmc_tally_set_filters(
  int32_t index, size_t n, const int32_t* indices)
{
  // Make sure the index fits in the array bounds.
  if (index < 0 || index >= model::tallies.size()) {
    set_errmsg("Index in tallies array is out of bounds.");
    return OPENMC_E_OUT_OF_BOUNDS;
  }

  // Set the filters.
  try {
    // Convert indices to filter pointers
    vector<Filter*> filters;
    for (int64_t i = 0; i < n; ++i) {
      int32_t i_filt = indices[i];
      filters.push_back(model::tally_filters.at(i_filt).get());
    }
    model::tallies[index]->set_filters(filters);
  } catch (const std::out_of_range& ex) {
    set_errmsg("Index in tally filter array out of bounds.");
    return OPENMC_E_OUT_OF_BOUNDS;
  }

  return 0;
}

//! Reset tally results and number of realizations
extern "C" int openmc_tally_reset(int32_t index)
{
  // Make sure the index fits in the array bounds.
  if (index < 0 || index >= model::tallies.size()) {
    set_errmsg("Index in tallies array is out of bounds.");
    return OPENMC_E_OUT_OF_BOUNDS;
  }

  model::tallies[index]->reset();
  return 0;
}

extern "C" int openmc_tally_get_n_realizations(int32_t index, int32_t* n)
{
  // Make sure the index fits in the array bounds.
  if (index < 0 || index >= model::tallies.size()) {
    set_errmsg("Index in tallies array is out of bounds.");
    return OPENMC_E_OUT_OF_BOUNDS;
  }

  *n = model::tallies[index]->n_realizations_;
  return 0;
}

//! \brief Returns a pointer to a tally results array along with its shape.
//! This allows a user to obtain in-memory tally results from Python directly.
extern "C" int openmc_tally_results(
  int32_t index, double** results, size_t* shape)
{
  // Make sure the index fits in the array bounds.
  if (index < 0 || index >= model::tallies.size()) {
    set_errmsg("Index in tallies array is out of bounds.");
    return OPENMC_E_OUT_OF_BOUNDS;
  }

  const auto& t {model::tallies[index]};
  if (t->results_.size() == 0) {
    set_errmsg("Tally results have not been allocated yet.");
    return OPENMC_E_ALLOCATE;
  }

  // Set pointer to results and copy shape
  *results = t->results_.data();
  auto s = t->results_.shape();
  shape[0] = s[0];
  shape[1] = s[1];
  shape[2] = s[2];
  return 0;
}

extern "C" int openmc_global_tallies(double** ptr)
{
  *ptr = simulation::global_tallies.data();
  return 0;
}

extern "C" size_t tallies_size()
{
  return model::tallies.size();
}

// given a tally ID, remove it from the tallies vector
extern "C" int openmc_remove_tally(int32_t index)
{
  // check that id is in the map
  if (index < 0 || index >= model::tallies.size()) {
    set_errmsg("Index in tallies array is out of bounds.");
    return OPENMC_E_OUT_OF_BOUNDS;
  }

  // delete the tally via iterator pointing to correct position
  // this calls the Tally destructor, removing the tally from the map as well
  model::tallies.erase(model::tallies.begin() + index);

  return 0;
}

} // namespace openmc<|MERGE_RESOLUTION|>--- conflicted
+++ resolved
@@ -325,8 +325,7 @@
         if (has_energyout && i_nuc == -1) {
           fatal_error(fmt::format(
             "Error on tally {}: Cannot use a "
-            "'nuclide_density' or 'temperature' derivative on a tally with "
-            "an "
+            "'nuclide_density' or 'temperature' derivative on a tally with an "
             "outgoing energy filter and 'total' nuclide rate. Instead, tally "
             "each nuclide in the material individually.",
             id_));
@@ -1124,13 +1123,10 @@
 
     if (tally.active_) {
       model::active_tallies.push_back(i);
-<<<<<<< HEAD
-      bool particleout_present = tally.has_filter(FilterType::PARTICLE_OUT);
-=======
       bool mesh_present = (tally.get_filter<MeshFilter>() ||
                            tally.get_filter<MeshMaterialFilter>());
       auto time_filter = tally.get_filter<TimeFilter>();
->>>>>>> afd9d060
+      bool particleout_present = tally.has_filter(FilterType::PARTICLE_OUT);
       switch (tally.type_) {
 
       case TallyType::VOLUME:
