#include "openmc/tallies/tally.h"

#include "openmc/capi.h"
#include "openmc/constants.h"
#include "openmc/error.h"
#include "openmc/file_utils.h"
#include "openmc/message_passing.h"
#include "openmc/mesh.h"
#include "openmc/mgxs_interface.h"
#include "openmc/nuclide.h"
#include "openmc/particle.h"
#include "openmc/reaction.h"
#include "openmc/reaction_product.h"
#include "openmc/settings.h"
#include "openmc/simulation.h"
#include "openmc/source.h"
#include "openmc/tallies/derivative.h"
#include "openmc/tallies/filter.h"
#include "openmc/tallies/filter_cell.h"
#include "openmc/tallies/filter_cellfrom.h"
#include "openmc/tallies/filter_delayedgroup.h"
#include "openmc/tallies/filter_energy.h"
#include "openmc/tallies/filter_legendre.h"
#include "openmc/tallies/filter_mesh.h"
#include "openmc/tallies/filter_meshsurface.h"
#include "openmc/tallies/filter_particle.h"
#include "openmc/tallies/filter_sph_harm.h"
#include "openmc/tallies/filter_surface.h"
#include "openmc/xml_interface.h"

#include "xtensor/xadapt.hpp"
#include "xtensor/xbuilder.hpp" // for empty_like
#include "xtensor/xview.hpp"

#include <algorithm> // for max
#include <array>
#include <cstddef> // for size_t
#include <sstream>
#include <string>

namespace openmc {

//==============================================================================
// Global variable definitions
//==============================================================================

namespace model {
  std::vector<std::unique_ptr<Tally>> tallies;
  std::vector<int> active_tallies;
  std::vector<int> active_analog_tallies;
  std::vector<int> active_tracklength_tallies;
  std::vector<int> active_collision_tallies;
  std::vector<int> active_meshsurf_tallies;
  std::vector<int> active_surface_tallies;
  std::unordered_map<int, int> tally_map;
}

namespace simulation {
  xt::xtensor_fixed<double, xt::xshape<N_GLOBAL_TALLIES, 3>> global_tallies;
  int32_t n_realizations {0};
}

double global_tally_absorption;
double global_tally_collision;
double global_tally_tracklength;
double global_tally_leakage;

int
score_str_to_int(std::string score_str)
{
  if (score_str == "flux")
    return SCORE_FLUX;

  if (score_str == "total" || score_str == "(n,total)")
    return SCORE_TOTAL;

  if (score_str == "scatter")
    return SCORE_SCATTER;

  if (score_str == "nu-scatter")
    return SCORE_NU_SCATTER;

  if (score_str == "absorption")
    return SCORE_ABSORPTION;

  if (score_str == "fission" || score_str == "18")
    return SCORE_FISSION;

  if (score_str == "nu-fission")
    return SCORE_NU_FISSION;

  if (score_str == "decay-rate")
    return SCORE_DECAY_RATE;

  if (score_str == "delayed-nu-fission")
    return SCORE_DELAYED_NU_FISSION;

  if (score_str == "prompt-nu-fission")
    return SCORE_PROMPT_NU_FISSION;

  if (score_str == "kappa-fission")
    return SCORE_KAPPA_FISSION;

  if (score_str == "inverse-velocity")
    return SCORE_INVERSE_VELOCITY;

  if (score_str == "fission-q-prompt")
    return SCORE_FISS_Q_PROMPT;

  if (score_str == "fission-q-recoverable")
    return SCORE_FISS_Q_RECOV;

  if (score_str == "heating")
    return HEATING;

  if (score_str == "heating-local")
    return HEATING_LOCAL;

  if (score_str == "current")
    return SCORE_CURRENT;

  if (score_str == "events")
    return SCORE_EVENTS;

  if (score_str == "elastic" || score_str == "(n,elastic)")
    return ELASTIC;

  if (score_str == "n2n" || score_str == "(n,2n)")
    return N_2N;

  if (score_str == "n3n" || score_str == "(n,3n)")
    return N_3N;

  if (score_str == "n4n" || score_str == "(n,4n)")
    return N_4N;

  if (score_str == "(n,2nd)")
    return N_2ND;
  if (score_str == "(n,na)")
    return N_2NA;
  if (score_str == "(n,n3a)")
    return N_N3A;
  if (score_str == "(n,2na)")
    return N_2NA;
  if (score_str == "(n,3na)")
    return N_3NA;
  if (score_str == "(n,np)")
    return N_NP;
  if (score_str == "(n,n2a)")
    return N_N2A;
  if (score_str == "(n,2n2a)")
    return N_2N2A;
  if (score_str == "(n,nd)")
    return N_ND;
  if (score_str == "(n,nt)")
    return N_NT;
  if (score_str == "(n,nHe-3)")
    return N_N3HE;
  if (score_str == "(n,nd2a)")
    return N_ND2A;
  if (score_str == "(n,nt2a)")
    return N_NT2A;
  if (score_str == "(n,3nf)")
    return N_3NF;
  if (score_str == "(n,2np)")
    return N_2NP;
  if (score_str == "(n,3np)")
    return N_3NP;
  if (score_str == "(n,n2p)")
    return N_N2P;
  if (score_str == "(n,npa)")
    return N_NPA;
  if (score_str == "(n,n1)")
    return N_N1;
  if (score_str == "(n,nc)")
    return N_NC;
  if (score_str == "(n,gamma)")
    return N_GAMMA;
  if (score_str == "(n,p)")
    return N_P;
  if (score_str == "(n,d)")
    return N_D;
  if (score_str == "(n,t)")
    return N_T;
  if (score_str == "(n,3He)")
    return N_3HE;
  if (score_str == "(n,a)")
    return N_A;
  if (score_str == "(n,2a)")
    return N_2A;
  if (score_str == "(n,3a)")
    return N_3A;
  if (score_str == "(n,2p)")
    return N_2P;
  if (score_str == "(n,pa)")
    return N_PA;
  if (score_str == "(n,t2a)")
    return N_T2A;
  if (score_str == "(n,d2a)")
    return N_D2A;
  if (score_str == "(n,pd)")
    return N_PD;
  if (score_str == "(n,pt)")
    return N_PT;
  if (score_str == "(n,da)")
    return N_DA;
  if (score_str == "(n,Xp)" || score_str == "H1-production")
    return N_XP;
  if (score_str == "(n,Xd)" || score_str == "H2-production")
    return N_XD;
  if (score_str == "(n,Xt)" || score_str == "H3-production")
    return N_XT;
  if (score_str == "(n,X3He)" || score_str == "He3-production")
    return N_X3HE;
  if (score_str == "(n,Xa)" || score_str == "He4-production")
    return N_XA;
  if (score_str == "damage-energy")
    return DAMAGE_ENERGY;

  // So far we have not identified this score string.  Check to see if it is a
  // deprecated score.
  if (score_str.rfind("scatter-", 0) == 0
      || score_str.rfind("nu-scatter-", 0) == 0
      || score_str.rfind("total-y", 0) == 0
      || score_str.rfind("flux-y", 0) == 0)
    fatal_error(score_str + " is no longer an available score");


  // Assume the given string is a reaction MT number.  Make sure it's a natural
  // number then return.
  int MT;
  try {
    MT = std::stoi(score_str);
  } catch (const std::invalid_argument& ex) {
    throw std::invalid_argument("Invalid tally score \"" + score_str + "\"");
  }
  if (MT < 1)
    throw std::invalid_argument("Invalid tally score \"" + score_str + "\"");
  return MT;
}

//==============================================================================
// Tally object implementation
//==============================================================================

Tally::Tally(int32_t id)
  : index_{model::tallies.size()}
{
  this->set_id(id);
  this->set_filters({});
}

Tally::Tally(pugi::xml_node node)
  : index_{model::tallies.size()}
{
  // Copy and set tally id
  if (!check_for_node(node, "id")) {
    throw std::runtime_error{"Must specify id for tally in tally XML file."};
  }
  int32_t id = std::stoi(get_node_value(node, "id"));
  this->set_id(id);

  if (check_for_node(node, "name")) name_ = get_node_value(node, "name");

  // =======================================================================
  // READ DATA FOR FILTERS

  // Check if user is using old XML format and throw an error if so
  if (check_for_node(node, "filter")) {
    throw std::runtime_error{"Tally filters must be specified independently of "
      "tallies in a <filter> element. The <tally> element itself should "
      "have a list of filters that apply, e.g., <filters>1 2</filters> "
      "where 1 and 2 are the IDs of filters specified outside of "
      "<tally>."};
  }

  // Determine number of filters
  std::vector<int> filter_ids;
  if (check_for_node(node, "filters")) {
    filter_ids = get_node_array<int>(node, "filters");
  }

  // Allocate and store filter user ids
  std::vector<Filter*> filters;
  for (int filter_id : filter_ids) {
    // Determine if filter ID is valid
    auto it = model::filter_map.find(filter_id);
    if (it == model::filter_map.end()) {
      throw std::runtime_error{"Could not find filter " + std::to_string(filter_id)
        + " specified on tally " + std::to_string(id_)};
    }

    // Store the index of the filter
    filters.push_back(model::tally_filters[it->second].get());
  }

  // Set the filters
  this->set_filters(filters);

  // Check for the presence of certain filter types
  bool has_energyout = energyout_filter_ >= 0;
  int particle_filter_index = C_NONE;
  for (gsl::index j = 0; j < filters_.size(); ++j) {
    int i_filter = filters_[j];
    const auto& f = model::tally_filters[i_filter].get();

    auto pf = dynamic_cast<ParticleFilter*>(f);
    if (pf) particle_filter_index = i_filter;

    // Change the tally estimator if a filter demands it
    std::string filt_type = f->type();
    if (filt_type == "energyout" || filt_type == "legendre") {
      estimator_ = TallyEstimator::ANALOG;
    } else if (filt_type == "sphericalharmonics") {
      auto sf = dynamic_cast<SphericalHarmonicsFilter*>(f);
      if (sf->cosine() == SphericalHarmonicsCosine::scatter) {
        estimator_ = TallyEstimator::ANALOG;
      }
    } else if (filt_type == "spatiallegendre" || filt_type == "zernike"
      || filt_type == "zernikeradial") {
      estimator_ = TallyEstimator::COLLISION;
    }
  }

  // =======================================================================
  // READ DATA FOR NUCLIDES

  this->set_nuclides(node);

  // =======================================================================
  // READ DATA FOR SCORES

  this->set_scores(node);

  if (!check_for_node(node, "scores")) {
    fatal_error("No scores specified on tally " + std::to_string(id_)
      + ".");
  }

  // Check if tally is compatible with particle type
  if (settings::photon_transport) {
    if (particle_filter_index == C_NONE) {
      for (int score : scores_) {
        switch (score) {
        case SCORE_INVERSE_VELOCITY:
          fatal_error("Particle filter must be used with photon "
            "transport on and inverse velocity score");
          break;
        case SCORE_FLUX:
        case SCORE_TOTAL:
        case SCORE_SCATTER:
        case SCORE_NU_SCATTER:
        case SCORE_ABSORPTION:
        case SCORE_FISSION:
        case SCORE_NU_FISSION:
        case SCORE_CURRENT:
        case SCORE_EVENTS:
        case SCORE_DELAYED_NU_FISSION:
        case SCORE_PROMPT_NU_FISSION:
        case SCORE_DECAY_RATE:
          warning("Particle filter is not used with photon transport"
            " on and " + reaction_name(score) + " score.");
          break;
        }
      }
    } else {
      const auto& f = model::tally_filters[particle_filter_index].get();
      auto pf = dynamic_cast<ParticleFilter*>(f);
      for (auto p : pf->particles()) {
        if (p == Particle::Type::electron ||
            p == Particle::Type::positron) {
          estimator_ = TallyEstimator::ANALOG;
        }
      }
    }
  } else {
    if (particle_filter_index >= 0) {
      const auto& f = model::tally_filters[particle_filter_index].get();
      auto pf = dynamic_cast<ParticleFilter*>(f);
      for (auto p : pf->particles()) {
        if (p != Particle::Type::neutron) {
          warning("Particle filter other than NEUTRON used with photon "
            "transport turned off. All tallies for particle type " +
            std::to_string(static_cast<int>(p)) + " will have no scores");
        }
      }
    }
  }

  // Check for a tally derivative.
  if (check_for_node(node, "derivative")) {
    int deriv_id = std::stoi(get_node_value(node, "derivative"));

    // Find the derivative with the given id, and store it's index.
    auto it = model::tally_deriv_map.find(deriv_id);
    if (it == model::tally_deriv_map.end()) {
      fatal_error("Could not find derivative " + std::to_string(deriv_id)
        + " specified on tally " + std::to_string(id_));
    }

    deriv_ = it->second;

    // Only analog or collision estimators are supported for differential
    // tallies.
    if (estimator_ == TallyEstimator::TRACKLENGTH) {
      estimator_ = TallyEstimator::COLLISION;
    }

    const auto& deriv = model::tally_derivs[deriv_];
    if (deriv.variable == DIFF_NUCLIDE_DENSITY
      || deriv.variable == DIFF_TEMPERATURE) {
      for (int i_nuc : nuclides_) {
        if (has_energyout && i_nuc == -1) {
          fatal_error("Error on tally " + std::to_string(id_)
            + ": Cannot use a 'nuclide_density' or 'temperature' "
            "derivative on a tally with an outgoing energy filter and "
            "'total' nuclide rate. Instead, tally each nuclide in the "
            "material individually.");
          // Note that diff tallies with these characteristics would work
          // correctly if no tally events occur in the perturbed material
          // (e.g. pertrubing moderator but only tallying fuel), but this
          // case would be hard to check for by only reading inputs.
        }
      }
    }
  }

  // If settings.xml trigger is turned on, create tally triggers
  if (settings::trigger_on) {
    this->init_triggers(node);
  }

  // =======================================================================
  // SET TALLY ESTIMATOR

  // Check if user specified estimator
  if (check_for_node(node, "estimator")) {
    std::string est = get_node_value(node, "estimator");
    if (est == "analog") {
      estimator_ = TallyEstimator::ANALOG;
    } else if (est == "tracklength" || est == "track-length"
      || est == "pathlength" || est == "path-length") {
      // If the estimator was set to an analog estimator, this means the
      // tally needs post-collision information
      if (estimator_ == TallyEstimator::ANALOG) {
        throw std::runtime_error{"Cannot use track-length estimator for tally "
          + std::to_string(id_)};
      }

      // Set estimator to track-length estimator
      estimator_ = TallyEstimator::TRACKLENGTH;

    } else if (est == "collision") {
      // If the estimator was set to an analog estimator, this means the
      // tally needs post-collision information
      if (estimator_ == TallyEstimator::ANALOG) {
        throw std::runtime_error{"Cannot use collision estimator for tally " +
          std::to_string(id_)};
      }

      // Set estimator to collision estimator
      estimator_ = TallyEstimator::COLLISION;

    } else {
      throw std::runtime_error{"Invalid estimator '" + est + "' on tally " +
        std::to_string(id_)};
    }
  }
}

Tally::~Tally()
{
  model::tally_map.erase(id_);
}

Tally*
Tally::create(int32_t id)
{
  model::tallies.push_back(std::make_unique<Tally>(id));
  return model::tallies.back().get();
}

void
Tally::set_id(int32_t id)
{
  Expects(id >= 0 || id == C_NONE);

  // Clear entry in tally map if an ID was already assigned before
  if (id_ != C_NONE) {
    model::tally_map.erase(id_);
    id_ = C_NONE;
  }

  // Make sure no other tally has the same ID
  if (model::tally_map.find(id) != model::tally_map.end()) {
    throw std::runtime_error{"Two tallies have the same ID: " + std::to_string(id)};
  }

  // If no ID specified, auto-assign next ID in sequence
  if (id == C_NONE) {
    id = 0;
    for (const auto& t : model::tallies) {
      id = std::max(id, t->id_);
    }
    ++id;
  }

  // Update ID and entry in tally map
  id_ = id;
  model::tally_map[id] = index_;
}

void
Tally::set_filters(gsl::span<Filter*> filters)
{
  // Clear old data.
  filters_.clear();
  strides_.clear();

  // Copy in the given filter indices.
  auto n = filters.size();
  filters_.reserve(n);

  for (int i = 0; i < n; ++i) {
    // Add index to vector of filters
    auto& f {filters[i]};
    filters_.push_back(model::filter_map.at(f->id()));

    // Keep track of indices for special filters.
    if (dynamic_cast<const EnergyoutFilter*>(f)) {
      energyout_filter_ = i;
    } else if (dynamic_cast<const DelayedGroupFilter*>(f)) {
      delayedgroup_filter_ = i;
    }
  }

  // Set the strides.  Filters are traversed in reverse so that the last filter
  // has the shortest stride in memory and the first filter has the longest
  // stride.
  strides_.resize(n, 0);
  int stride = 1;
  for (int i = n-1; i >= 0; --i) {
    strides_[i] = stride;
    stride *= model::tally_filters[filters_[i]]->n_bins();
  }
  n_filter_bins_ = stride;
}

void
Tally::set_scores(pugi::xml_node node)
{
  if (!check_for_node(node, "scores"))
    fatal_error("No scores specified on tally " + std::to_string(id_));

  auto scores = get_node_array<std::string>(node, "scores");
  set_scores(scores);
}

void
Tally::set_scores(const std::vector<std::string>& scores)
{
  // Reset state and prepare for the new scores.
  scores_.clear();
  depletion_rx_ = false;
  scores_.reserve(scores.size());

  // Check for the presence of certain restrictive filters.
  bool energyout_present = energyout_filter_ != C_NONE;
  bool legendre_present = false;
  bool cell_present = false;
  bool cellfrom_present = false;
  bool surface_present = false;
  bool meshsurface_present = false;
  for (auto i_filt : filters_) {
    const auto* filt {model::tally_filters[i_filt].get()};
    if (dynamic_cast<const LegendreFilter*>(filt)) {
      legendre_present = true;
    } else if (dynamic_cast<const CellFromFilter*>(filt)) {
      cellfrom_present = true;
    } else if (dynamic_cast<const CellFilter*>(filt)) {
      cell_present = true;
    } else if (dynamic_cast<const SurfaceFilter*>(filt)) {
      surface_present = true;
    } else if (dynamic_cast<const MeshSurfaceFilter*>(filt)) {
      meshsurface_present = true;
    }
  }

  // Iterate over the given scores.
  for (auto score_str : scores) {
    // Make sure a delayed group filter wasn't used with an incompatible score.
    if (delayedgroup_filter_ != C_NONE) {
      if (score_str != "delayed-nu-fission" && score_str != "decay-rate")
        fatal_error("Cannot tally " + score_str + "with a delayedgroup filter");
    }

    auto score = score_str_to_int(score_str);

    switch (score) {
    case SCORE_FLUX:
      if (!nuclides_.empty())
        if (!(nuclides_.size() == 1 && nuclides_[0] == -1))
          fatal_error("Cannot tally flux for an individual nuclide.");
      if (energyout_present)
        fatal_error("Cannot tally flux with an outgoing energy filter.");
      break;

    case SCORE_TOTAL:
    case SCORE_ABSORPTION:
    case SCORE_FISSION:
      if (energyout_present)
        fatal_error("Cannot tally " + score_str + " reaction rate with an "
          "outgoing energy filter");
      break;

    case SCORE_SCATTER:
      if (legendre_present)
        estimator_ = TallyEstimator::ANALOG;
    case SCORE_NU_FISSION:
    case SCORE_DELAYED_NU_FISSION:
    case SCORE_PROMPT_NU_FISSION:
      if (energyout_present)
        estimator_ = TallyEstimator::ANALOG;
      break;

    case SCORE_NU_SCATTER:
      if (settings::run_CE) {
        estimator_ = TallyEstimator::ANALOG;
      } else {
        if (energyout_present || legendre_present)
          estimator_ = TallyEstimator::ANALOG;
      }
      break;

    case N_2N:
    case N_3N:
    case N_4N:
    case N_GAMMA:
    case N_P:
    case N_A:
      depletion_rx_ = true;
      break;

    case SCORE_CURRENT:
      // Check which type of current is desired: mesh or surface currents.
      if (surface_present || cell_present || cellfrom_present) {
        if (meshsurface_present)
          fatal_error("Cannot tally mesh surface currents in the same tally as "
            "normal surface currents");
        type_ = TallyType::SURFACE;
      } else if (meshsurface_present) {
        type_ = TallyType::MESH_SURFACE;
      } else {
        fatal_error("Cannot tally currents without surface type filters");
      }
      break;
    }

    scores_.push_back(score);
  }

  // Make sure that no duplicate scores exist.
  for (auto it1 = scores_.begin(); it1 != scores_.end(); ++it1) {
    for (auto it2 = it1 + 1; it2 != scores_.end(); ++it2) {
      if (*it1 == *it2)
        fatal_error("Duplicate score of type \"" + reaction_name(*it1)
          + "\" found in tally " + std::to_string(id_));
    }
  }

  // Make sure all scores are compatible with multigroup mode.
  if (!settings::run_CE) {
    for (auto sc : scores_)
      if (sc > 0)
        fatal_error("Cannot tally " + reaction_name(sc) + " reaction rate "
          "in multi-group mode");
  }

  // Make sure current scores are not mixed in with volumetric scores.
  if (type_ == TallyType::SURFACE || type_ == TallyType::MESH_SURFACE) {
    if (scores_.size() != 1)
      fatal_error("Cannot tally other scores in the same tally as surface "
        "currents");
  }
}

void
Tally::set_nuclides(pugi::xml_node node)
{
  nuclides_.clear();

  // By default, we tally just the total material rates.
  if (!check_for_node(node, "nuclides")) {
    nuclides_.push_back(-1);
    return;
  }

  if (get_node_value(node, "nuclides") == "all") {
    // This tally should bin every nuclide in the problem.  It should also bin
    // the total material rates.  To achieve this, set the nuclides_ vector to
    // 0, 1, 2, ..., -1.
    nuclides_.reserve(data::nuclides.size() + 1);
    for (auto i = 0; i < data::nuclides.size(); ++i)
      nuclides_.push_back(i);
    nuclides_.push_back(-1);
    all_nuclides_ = true;

  } else {
    // The user provided specifics nuclides.  Parse it as an array with either
    // "total" or a nuclide name like "U-235" in each position.
    auto words = get_node_array<std::string>(node, "nuclides");
    this->set_nuclides(words);
  }
}

void
Tally::set_nuclides(const std::vector<std::string>& nuclides)
{
  nuclides_.clear();

  for (const auto& nuc : nuclides) {
    if (nuc == "total") {
      nuclides_.push_back(-1);
    } else {
      auto search = data::nuclide_map.find(nuc);
      if (search == data::nuclide_map.end())
        fatal_error("Could not find the nuclide " + nuc
          + " specified in tally " + std::to_string(id_)
          + " in any material");
      nuclides_.push_back(search->second);
    }
  }
}

void
Tally::init_triggers(pugi::xml_node node)
{
  for (auto trigger_node: node.children("trigger")) {
    // Read the trigger type.
    TriggerMetric metric;
    if (check_for_node(trigger_node, "type")) {
      auto type_str = get_node_value(trigger_node, "type");
      if (type_str == "std_dev") {
        metric = TriggerMetric::standard_deviation;
      } else if (type_str == "variance") {
        metric = TriggerMetric::variance;
      } else if (type_str == "rel_err") {
        metric = TriggerMetric::relative_error;
      } else {
        std::stringstream msg;
        msg << "Unknown trigger type \"" << type_str << "\" in tally "  << id_;
        fatal_error(msg);
      }
    } else {
      std::stringstream msg;
      msg << "Must specify trigger type for tally " << id_
          << " in tally XML file";
      fatal_error(msg);
    }

    // Read the trigger threshold.
    double threshold;
    if (check_for_node(trigger_node, "threshold")) {
      threshold = std::stod(get_node_value(trigger_node, "threshold"));
    } else {
      std::stringstream msg;
      msg << "Must specify trigger threshold for tally " << id_
          << " in tally XML file";
      fatal_error(msg);
    }

    // Read the trigger scores.
    std::vector<std::string> trigger_scores;
    if (check_for_node(trigger_node, "scores")) {
      trigger_scores = get_node_array<std::string>(trigger_node, "scores");
    } else {
      trigger_scores.push_back("all");
    }

    // Parse the trigger scores and populate the triggers_ vector.
    for (auto score_str : trigger_scores) {
      if (score_str == "all") {
        triggers_.reserve(triggers_.size() + this->scores_.size());
        for (auto i_score = 0; i_score < this->scores_.size(); ++i_score) {
          triggers_.push_back({metric, threshold, i_score});
        }
      } else {
        int i_score = 0;
        for (; i_score < this->scores_.size(); ++i_score) {
          if (reaction_name(this->scores_[i_score]) == score_str) break;
        }
        if (i_score == this->scores_.size()) {
          std::stringstream msg;
          msg << "Could not find the score \"" << score_str << "\" in tally "
              << id_ << " but it was listed in a trigger on that tally";
          fatal_error(msg);
        }
        triggers_.push_back({metric, threshold, i_score});
      }
    }
  }
}

void Tally::init_results()
{
  int n_scores = scores_.size() * nuclides_.size();
  results_ = xt::empty<double>({n_filter_bins_, n_scores, 3});
}

void Tally::reset()
{
  n_realizations_ = 0;
  if (results_.size() != 0) {
    xt::view(results_, xt::all()) = 0.0;
  }
}

void Tally::accumulate()
{
  // Increment number of realizations
  n_realizations_ += settings::reduce_tallies ? 1 : mpi::n_procs;

  if (mpi::master || !settings::reduce_tallies) {
    // Calculate total source strength for normalization
    double total_source = 0.0;
    if (settings::run_mode == RunMode::FIXEDSOURCE) {
      for (const auto& s : model::external_sources) {
        total_source += s.strength();
      }
    } else {
      total_source = 1.0;
    }

    // Account for number of source particles in normalization
    double norm = total_source / (settings::n_particles * settings::gen_per_batch);

    // Accumulate each result
    for (int i = 0; i < results_.shape()[0]; ++i) {
      for (int j = 0; j < results_.shape()[1]; ++j) {
<<<<<<< HEAD
        double val = results_(i, j, TallyResult::VALUE) /
          simulation::total_weight * total_source;
        results_(i, j, TallyResult::VALUE) = 0.0;
        results_(i, j, TallyResult::SUM) += val;
        results_(i, j, TallyResult::SUM_SQ) += val*val;
=======
        double val = results_(i, j, RESULT_VALUE) * norm;
        results_(i, j, RESULT_VALUE) = 0.0;
        results_(i, j, RESULT_SUM) += val;
        results_(i, j, RESULT_SUM_SQ) += val*val;
>>>>>>> f4e46fd6
      }
    }
  }
}

//==============================================================================
// Non-member functions
//==============================================================================

void read_tallies_xml()
{
  // Check if tallies.xml exists. If not, just return since it is optional
  std::string filename = settings::path_input + "tallies.xml";
  if (!file_exists(filename)) return;

  write_message("Reading tallies XML file...", 5);

  // Parse tallies.xml file
  pugi::xml_document doc;
  doc.load_file(filename.c_str());
  pugi::xml_node root = doc.document_element();

  // Check for <assume_separate> setting
  if (check_for_node(root, "assume_separate")) {
    settings::assume_separate = get_node_value_bool(root, "assume_separate");
  }

  // Check for user meshes and allocate
  read_meshes(root);

  // We only need the mesh info for plotting
  if (settings::run_mode == RunMode::PLOTTING) return;

  // Read data for tally derivatives
  read_tally_derivatives(root);

  // ==========================================================================
  // READ FILTER DATA

  // Check for user filters and allocate
  for (auto node_filt : root.children("filter")) {
    auto f = Filter::create(node_filt);
  }

  // ==========================================================================
  // READ TALLY DATA

  // Check for user tallies
  int n = 0;
  for (auto node : root.children("tally")) ++n;
  if (n == 0 && mpi::master) {
    warning("No tallies present in tallies.xml file.");
  }

  for (auto node_tal : root.children("tally")) {
    model::tallies.push_back(std::make_unique<Tally>(node_tal));
  }
}

#ifdef OPENMC_MPI
void reduce_tally_results()
{
  for (int i_tally : model::active_tallies) {
    // Skip any tallies that are not active
    auto& tally {model::tallies[i_tally]};

    // Get view of accumulated tally values
    auto values_view = xt::view(tally->results_, xt::all(), xt::all(), static_cast<int>(TallyResult::VALUE));

    // Make copy of tally values in contiguous array
    xt::xtensor<double, 2> values = values_view;
    xt::xtensor<double, 2> values_reduced = xt::empty_like(values);

    // Reduce contiguous set of tally results
    MPI_Reduce(values.data(), values_reduced.data(), values.size(),
      MPI_DOUBLE, MPI_SUM, 0, mpi::intracomm);

    // Transfer values on master and reset on other ranks
    if (mpi::master) {
      values_view = values_reduced;
    } else {
      values_view = 0.0;
    }
  }

  // Get view of global tally values
  auto& gt = simulation::global_tallies;
  auto gt_values_view = xt::view(gt, xt::all(), static_cast<int>(TallyResult::VALUE));

  // Make copy of values in contiguous array
  xt::xtensor<double, 1> gt_values = gt_values_view;
  xt::xtensor<double, 1> gt_values_reduced = xt::empty_like(gt_values);

  // Reduce contiguous data
  MPI_Reduce(gt_values.data(), gt_values_reduced.data(), N_GLOBAL_TALLIES,
    MPI_DOUBLE, MPI_SUM, 0, mpi::intracomm);

  // Transfer values on master and reset on other ranks
  if (mpi::master) {
    gt_values_view = gt_values_reduced;
  } else {
    gt_values_view = 0.0;
  }

  // We also need to determine the total starting weight of particles from the
  // last realization
  double weight_reduced;
  MPI_Reduce(&simulation::total_weight, &weight_reduced, 1, MPI_DOUBLE, MPI_SUM,
    0, mpi::intracomm);
  if (mpi::master) simulation::total_weight = weight_reduced;
}
#endif

void
accumulate_tallies()
{
#ifdef OPENMC_MPI
  // Combine tally results onto master process
  if (settings::reduce_tallies) reduce_tally_results();
#endif

  // Increase number of realizations (only used for global tallies)
  simulation::n_realizations += settings::reduce_tallies ? 1 : mpi::n_procs;

  // Accumulate on master only unless run is not reduced then do it on all
  if (mpi::master || !settings::reduce_tallies) {
    auto& gt = simulation::global_tallies;

    if (settings::run_mode == RunMode::EIGENVALUE) {
      if (simulation::current_batch > settings::n_inactive) {
        // Accumulate products of different estimators of k
        double k_col = gt(GlobalTally::K_COLLISION, TallyResult::VALUE) / simulation::total_weight;
        double k_abs = gt(GlobalTally::K_ABSORPTION, TallyResult::VALUE) / simulation::total_weight;
        double k_tra = gt(GlobalTally::K_TRACKLENGTH, TallyResult::VALUE) / simulation::total_weight;
        simulation::k_col_abs += k_col * k_abs;
        simulation::k_col_tra += k_col * k_tra;
        simulation::k_abs_tra += k_abs * k_tra;
      }
    }

    // Accumulate results for global tallies
    for (int i = 0; i < N_GLOBAL_TALLIES; ++i) {
      double val = gt(i, TallyResult::VALUE)/simulation::total_weight;
      gt(i, TallyResult::VALUE) = 0.0;
      gt(i, TallyResult::SUM) += val;
      gt(i, TallyResult::SUM_SQ) += val*val;
    }
  }

  // Accumulate results for each tally
  for (int i_tally : model::active_tallies) {
    auto& tally {model::tallies[i_tally]};
    tally->accumulate();
  }
}

void
setup_active_tallies()
{
  model::active_tallies.clear();
  model::active_analog_tallies.clear();
  model::active_tracklength_tallies.clear();
  model::active_collision_tallies.clear();
  model::active_meshsurf_tallies.clear();
  model::active_surface_tallies.clear();

  for (auto i = 0; i < model::tallies.size(); ++i) {
    const auto& tally {*model::tallies[i]};

    if (tally.active_) {
      model::active_tallies.push_back(i);
      switch (tally.type_) {

      case TallyType::VOLUME:
        switch (tally.estimator_) {
          case TallyEstimator::ANALOG:
            model::active_analog_tallies.push_back(i);
            break;
          case TallyEstimator::TRACKLENGTH:
            model::active_tracklength_tallies.push_back(i);
            break;
          case TallyEstimator::COLLISION:
            model::active_collision_tallies.push_back(i);
        }
        break;

      case TallyType::MESH_SURFACE:
        model::active_meshsurf_tallies.push_back(i);
        break;

      case TallyType::SURFACE:
        model::active_surface_tallies.push_back(i);
      }

      // Check if tally contains depletion reactions and if so, set flag
      if (tally.depletion_rx_) simulation::need_depletion_rx = true;
    }
  }
}

void
free_memory_tally()
{
  #pragma omp parallel
  {
    model::tally_derivs.clear();
  }
  model::tally_deriv_map.clear();

  model::tally_filters.clear();
  model::filter_map.clear();

  model::tallies.clear();

  model::active_tallies.clear();
  model::active_analog_tallies.clear();
  model::active_tracklength_tallies.clear();
  model::active_collision_tallies.clear();
  model::active_meshsurf_tallies.clear();
  model::active_surface_tallies.clear();

  model::tally_map.clear();
}

//==============================================================================
// C-API functions
//==============================================================================

extern "C" int
openmc_extend_tallies(int32_t n, int32_t* index_start, int32_t* index_end)
{
  if (index_start) *index_start = model::tallies.size();
  if (index_end) *index_end = model::tallies.size() + n - 1;
  for (int i = 0; i < n; ++i) {
    model::tallies.push_back(std::make_unique<Tally>(-1));
  }
  return 0;
}

extern "C" int
openmc_get_tally_index(int32_t id, int32_t* index)
{
  auto it = model::tally_map.find(id);
  if (it == model::tally_map.end()) {
    set_errmsg("No tally exists with ID=" + std::to_string(id) + ".");
    return OPENMC_E_INVALID_ID;
  }

  *index = it->second;
  return 0;
}

extern "C" void
openmc_get_tally_next_id(int32_t* id)
{
  int32_t largest_tally_id = 0;
  for (const auto& t : model::tallies) {
    largest_tally_id = std::max(largest_tally_id, t->id_);
  }
  *id = largest_tally_id + 1;
}

extern "C" int
openmc_tally_get_estimator(int32_t index, int* estimator)
{
  if (index < 0 || index >= model::tallies.size()) {
    set_errmsg("Index in tallies array is out of bounds.");
    return OPENMC_E_OUT_OF_BOUNDS;
  }

  *estimator = static_cast<int>(model::tallies[index]->estimator_);
  return 0;
}

extern "C" int
openmc_tally_set_estimator(int32_t index, const char* estimator)
{
  if (index < 0 || index >= model::tallies.size()) {
    set_errmsg("Index in tallies array is out of bounds.");
    return OPENMC_E_OUT_OF_BOUNDS;
  }

  auto& t {model::tallies[index]};

  std::string est = estimator;
  if (est == "analog") {
    t->estimator_ = TallyEstimator::ANALOG;
  } else if (est == "collision") {
    t->estimator_ = TallyEstimator::COLLISION;
  } else if (est == "tracklength") {
    t->estimator_ = TallyEstimator::TRACKLENGTH;
  } else {
    set_errmsg("Unknown tally estimator: " + est);
    return OPENMC_E_INVALID_ARGUMENT;
  }
  return 0;
}

extern "C" int
openmc_tally_get_id(int32_t index, int32_t* id)
{
  if (index < 0 || index >= model::tallies.size()) {
    set_errmsg("Index in tallies array is out of bounds.");
    return OPENMC_E_OUT_OF_BOUNDS;
  }

  *id = model::tallies[index]->id_;
  return 0;
}

extern "C" int
openmc_tally_set_id(int32_t index, int32_t id)
{
  if (index < 0 || index >= model::tallies.size()) {
    set_errmsg("Index in tallies array is out of bounds.");
    return OPENMC_E_OUT_OF_BOUNDS;
  }

  model::tallies[index]->set_id(id);
  return 0;
}

extern "C" int
openmc_tally_get_type(int32_t index, int32_t* type)
{
  if (index < 0 || index >= model::tallies.size()) {
    set_errmsg("Index in tallies array is out of bounds.");
    return OPENMC_E_OUT_OF_BOUNDS;
  }
  *type = static_cast<int>(model::tallies[index]->type_);

  return 0;
}

extern "C" int
openmc_tally_set_type(int32_t index, const char* type)
{
  if (index < 0 || index >= model::tallies.size()) {
    set_errmsg("Index in tallies array is out of bounds.");
    return OPENMC_E_OUT_OF_BOUNDS;
  }
  if (strcmp(type, "volume") == 0) {
    model::tallies[index]->type_ = TallyType::VOLUME;
  } else if (strcmp(type, "mesh-surface") == 0) {
    model::tallies[index]->type_ = TallyType::MESH_SURFACE;
  } else if (strcmp(type, "surface") == 0) {
    model::tallies[index]->type_ = TallyType::SURFACE;
  } else {
    std::stringstream errmsg;
    errmsg << "Unknown tally type: " << type;
    set_errmsg(errmsg);
    return OPENMC_E_INVALID_ARGUMENT;
  }

  return 0;
}

extern "C" int
openmc_tally_get_active(int32_t index, bool* active)
{
  if (index < 0 || index >= model::tallies.size()) {
    set_errmsg("Index in tallies array is out of bounds.");
    return OPENMC_E_OUT_OF_BOUNDS;
  }
  *active = model::tallies[index]->active_;

  return 0;
}

extern "C" int
openmc_tally_set_active(int32_t index, bool active)
{
  if (index < 0 || index >= model::tallies.size()) {
    set_errmsg("Index in tallies array is out of bounds.");
    return OPENMC_E_OUT_OF_BOUNDS;
  }
  model::tallies[index]->active_ = active;

  return 0;
}

extern "C" int
openmc_tally_get_writable(int32_t index, bool* writable)
{
  if (index < 0 || index >= model::tallies.size()) {
    set_errmsg("Index in tallies array is out of bounds.");
    return OPENMC_E_OUT_OF_BOUNDS;
  }
  *writable = model::tallies[index]->writable();

  return 0;
}

extern "C" int
openmc_tally_set_writable(int32_t index, bool writable)
{
  if (index < 0 || index >= model::tallies.size()) {
    set_errmsg("Index in tallies array is out of bounds.");
    return OPENMC_E_OUT_OF_BOUNDS;
  }
  model::tallies[index]->set_writable(writable);

  return 0;
}

extern "C" int
openmc_tally_get_scores(int32_t index, int** scores, int* n)
{
  if (index < 0 || index >= model::tallies.size()) {
    set_errmsg("Index in tallies array is out of bounds.");
    return OPENMC_E_OUT_OF_BOUNDS;
  }

  *scores = model::tallies[index]->scores_.data();
  *n = model::tallies[index]->scores_.size();
  return 0;
}

extern "C" int
openmc_tally_set_scores(int32_t index, int n, const char** scores)
{
  if (index < 0 || index >= model::tallies.size()) {
    set_errmsg("Index in tallies array is out of bounds.");
    return OPENMC_E_OUT_OF_BOUNDS;
  }

  std::vector<std::string> scores_str(scores, scores+n);
  try {
    model::tallies[index]->set_scores(scores_str);
  } catch (const std::invalid_argument& ex) {
    set_errmsg(ex.what());
    return OPENMC_E_INVALID_ARGUMENT;
  }

  return 0;
}

extern "C" int
openmc_tally_get_nuclides(int32_t index, int** nuclides, int* n)
{
  // Make sure the index fits in the array bounds.
  if (index < 0 || index >= model::tallies.size()) {
    set_errmsg("Index in tallies array is out of bounds.");
    return OPENMC_E_OUT_OF_BOUNDS;
  }

  *n = model::tallies[index]->nuclides_.size();
  *nuclides = model::tallies[index]->nuclides_.data();

  return 0;
}

extern "C" int
openmc_tally_set_nuclides(int32_t index, int n, const char** nuclides)
{
  // Make sure the index fits in the array bounds.
  if (index < 0 || index >= model::tallies.size()) {
    set_errmsg("Index in tallies array is out of bounds.");
    return OPENMC_E_OUT_OF_BOUNDS;
  }

  std::vector<std::string> words(nuclides, nuclides+n);
  std::vector<int> nucs;
  for (auto word : words){
    if (word == "total") {
      nucs.push_back(-1);
    } else {
      auto search = data::nuclide_map.find(word);
      if (search == data::nuclide_map.end()) {
        set_errmsg("Nuclide \"" + word  + "\" has not been loaded yet");
        return OPENMC_E_DATA;
      }
      nucs.push_back(search->second);
    }
  }

  model::tallies[index]->nuclides_ = nucs;

  return 0;
}

extern "C" int
openmc_tally_get_filters(int32_t index, const int32_t** indices, size_t* n)
{
  if (index < 0 || index >= model::tallies.size()) {
    set_errmsg("Index in tallies array is out of bounds.");
    return OPENMC_E_OUT_OF_BOUNDS;
  }

  *indices = model::tallies[index]->filters().data();
  *n = model::tallies[index]->filters().size();
  return 0;
}

extern "C" int
openmc_tally_set_filters(int32_t index, size_t n, const int32_t* indices)
{
  // Make sure the index fits in the array bounds.
  if (index < 0 || index >= model::tallies.size()) {
    set_errmsg("Index in tallies array is out of bounds.");
    return OPENMC_E_OUT_OF_BOUNDS;
  }

  // Set the filters.
  try {
    // Convert indices to filter pointers
    std::vector<Filter*> filters;
    for (gsl::index i = 0; i < n; ++i) {
      int32_t i_filt = indices[i];
      filters.push_back(model::tally_filters.at(i_filt).get());
    }
    model::tallies[index]->set_filters(filters);
  } catch (const std::out_of_range& ex) {
    set_errmsg("Index in tally filter array out of bounds.");
    return OPENMC_E_OUT_OF_BOUNDS;
  }

  return 0;
}

//! Reset tally results and number of realizations
extern "C" int
openmc_tally_reset(int32_t index)
{
  // Make sure the index fits in the array bounds.
  if (index < 0 || index >= model::tallies.size()) {
    set_errmsg("Index in tallies array is out of bounds.");
    return OPENMC_E_OUT_OF_BOUNDS;
  }

  model::tallies[index]->reset();
  return 0;
}

extern "C" int
openmc_tally_get_n_realizations(int32_t index, int32_t* n)
{
  // Make sure the index fits in the array bounds.
  if (index < 0 || index >= model::tallies.size()) {
    set_errmsg("Index in tallies array is out of bounds.");
    return OPENMC_E_OUT_OF_BOUNDS;
  }

  *n = model::tallies[index]->n_realizations_;
  return 0;
}

//! \brief Returns a pointer to a tally results array along with its shape. This
//! allows a user to obtain in-memory tally results from Python directly.
extern "C" int
openmc_tally_results(int32_t index, double** results, size_t* shape)
{
  // Make sure the index fits in the array bounds.
  if (index < 0 || index >= model::tallies.size()) {
    set_errmsg("Index in tallies array is out of bounds.");
    return OPENMC_E_OUT_OF_BOUNDS;
  }

  const auto& t {model::tallies[index]};
  if (t->results_.size() == 0) {
    set_errmsg("Tally results have not been allocated yet.");
    return OPENMC_E_ALLOCATE;
  }

  // Set pointer to results and copy shape
  *results = t->results_.data();
  auto s = t->results_.shape();
  shape[0] = s[0];
  shape[1] = s[1];
  shape[2] = s[2];
  return 0;
}

extern "C" int
openmc_global_tallies(double** ptr)
{
  *ptr = simulation::global_tallies.data();
  return 0;
}

extern "C" size_t tallies_size() { return model::tallies.size(); }

} // namespace openmc<|MERGE_RESOLUTION|>--- conflicted
+++ resolved
@@ -837,18 +837,11 @@
     // Accumulate each result
     for (int i = 0; i < results_.shape()[0]; ++i) {
       for (int j = 0; j < results_.shape()[1]; ++j) {
-<<<<<<< HEAD
         double val = results_(i, j, TallyResult::VALUE) /
           simulation::total_weight * total_source;
         results_(i, j, TallyResult::VALUE) = 0.0;
         results_(i, j, TallyResult::SUM) += val;
         results_(i, j, TallyResult::SUM_SQ) += val*val;
-=======
-        double val = results_(i, j, RESULT_VALUE) * norm;
-        results_(i, j, RESULT_VALUE) = 0.0;
-        results_(i, j, RESULT_SUM) += val;
-        results_(i, j, RESULT_SUM_SQ) += val*val;
->>>>>>> f4e46fd6
       }
     }
   }
