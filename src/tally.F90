module tally

  use ace_header,       only: Reaction, GrpTransfer
  use constants
  use error,            only: fatal_error
  use global
  use math,             only: t_percentile, calc_pn, calc_rn
  use mesh,             only: get_mesh_bin, bin_to_mesh_indices, &
                              get_mesh_indices, mesh_indices_to_bin, &
                              mesh_intersects_2d, mesh_intersects_3d
  use mesh_header,      only: StructuredMesh
  use output,           only: header
  use particle_header,  only: LocalCoord, Particle
  use search,           only: binary_search
  use string,           only: to_str
  use tally_header,     only: TallyResult, TallyMapItem, TallyMapElement

#ifdef MPI
  use mpi
#endif

  implicit none

  ! Tally map positioning array
  integer :: position(N_FILTER_TYPES - 3) = 0
!$omp threadprivate(position)

contains

!===============================================================================
! SCORE_ANALOG_TALLY keeps track of how many events occur in a specified cell,
! energy range, etc. Note that since these are "analog" tallies, they are only
! triggered at every collision, not every event
!===============================================================================

  subroutine score_analog_tally(p)

    type(Particle), intent(in) :: p

    integer :: i
    integer :: i_tally
    integer :: j                    ! loop index for scoring bins
    integer :: k                    ! loop index for nuclide bins
<<<<<<< HEAD
    integer :: n                    ! loop index for scattering order
=======
    integer :: n                    ! loop index for legendre order
    integer :: num_nm               ! Number of N,M orders in harmonic
>>>>>>> c8909292
    integer :: l                    ! scoring bin loop index, allowing for changing
                                    ! position during the loop
    integer :: filter_index         ! single index for single bin
    integer :: score_bin            ! scoring bin, e.g. SCORE_FLUX
    integer :: i_nuclide            ! index in nuclides array
    integer :: score_index          ! scoring bin index
    real(8) :: score                ! analog tally score
    real(8) :: last_wgt             ! pre-collision particle weight
    real(8) :: wgt                  ! post-collision particle weight
    real(8) :: mu                   ! cosine of angle of collision
    real(8) :: macro_total          ! material macro total xs
    real(8) :: macro_scatt          ! material macro scatt xs
    logical :: found_bin            ! scoring bin found?
    type(TallyObject), pointer, save :: t => null()
!$omp threadprivate(t)

    ! Copy particle's pre- and post-collision weight and angle
    last_wgt = p % last_wgt
    wgt = p % wgt
    mu = p % mu

    ! A loop over all tallies is necessary because we need to simultaneously
    ! determine different filter bins for the same tally in order to score to it

    TALLY_LOOP: do i = 1, active_analog_tallies % size()
      ! Get index of tally and pointer to tally
      i_tally = active_analog_tallies % get_item(i)
      t => tallies(i_tally)

      ! =======================================================================
      ! DETERMINE SCORING BIN COMBINATION

      call get_scoring_bins(p, i_tally, found_bin)
      if (.not. found_bin) cycle

      ! =======================================================================
      ! CALCULATE RESULTS AND ACCUMULATE TALLY

      ! If we have made it here, we have a scoring combination of bins for this
      ! tally -- now we need to determine where in the results array we should
      ! be accumulating the tally values

      ! Determine scoring index for this filter combination
      filter_index = sum((matching_bins(1:t%n_filters) - 1) * t % stride) + 1

      ! Check for nuclide bins
      k = 0
      NUCLIDE_LOOP: do while (k < t % n_nuclide_bins)

        ! Increment the index in the list of nuclide bins
        k = k + 1

        if (t % all_nuclides) then
          ! In the case that the user has requested to tally all nuclides, we
          ! can take advantage of the fact that we know exactly how nuclide
          ! bins correspond to nuclide indices.
          if (k == 1) then
            ! If we just entered, set the nuclide bin index to the index in
            ! the nuclides array since this will match the index in the
            ! nuclide bin array.
            k = p % event_nuclide
          elseif (k == p % event_nuclide + 1) then
            ! After we've tallied the individual nuclide bin, we also need
            ! to contribute to the total material bin which is the last bin
            k = n_nuclides_total + 1
          else
            ! After we've tallied in both the individual nuclide bin and the
            ! total material bin, we're done
            exit
          end if

        else
          ! If the user has explicitly specified nuclides (or specified
          ! none), we need to search through the nuclide bin list one by
          ! one. First we need to get the value of the nuclide bin
          i_nuclide = t % nuclide_bins(k)

          ! Now compare the value against that of the colliding nuclide.
          if (i_nuclide /= p % event_nuclide .and. i_nuclide /= -1) cycle
        end if

        ! Determine score for each bin
        j = 0
        SCORE_LOOP: do l = 1, t % n_user_score_bins
          j = j + 1
          ! determine what type of score bin
          score_bin = t % score_bins(j)

          ! determine scoring bin index
          score_index = (k - 1)*t % n_score_bins + j

          select case (score_bin)
          case (SCORE_FLUX)
            ! All events score to a flux bin. We actually use a collision
            ! estimator since there is no way to count 'events' exactly for
            ! the flux

            score = last_wgt / material_xs % total

          case (SCORE_FLUX_YN)
            ! All events score to a flux bin. We actually use a collision
            ! estimator since there is no way to count 'events' exactly for
            ! the flux

            score_index = score_index - 1

            ! get the score
            score = last_wgt / material_xs % total

            num_nm = 1
            ! Find the order for a collection of requested moments
            ! and store the moment contribution of each
            do n = 0, t % moment_order(j)
              ! determine scoring bin index
              score_index = score_index + num_nm
              ! Update number of total n,m bins for this n (m = [-n: n])
              num_nm = 2 * n + 1

              ! multiply score by the angular flux moments and store
!$omp critical
              t % results(score_index: score_index + num_nm - 1, filter_index) % value = &
                t % results(score_index: score_index + num_nm - 1, filter_index) % value + &
                score * calc_rn(n, p % last_uvw)
!$omp end critical
            end do
            j = j + (t % moment_order(j) + 1)**2 - 1
            cycle SCORE_LOOP

          case (SCORE_TOTAL)
            ! All events will score to the total reaction rate. We can just
            ! use the weight of the particle entering the collision as the
            ! score

            if (survival_biasing) then
              ! We need to account for the fact that some weight was already
              ! absorbed
              score = last_wgt + p % absorb_wgt
            else
              score = last_wgt
            end if

          case (SCORE_TOTAL_YN)
            ! All events will score to the total reaction rate. We can just
            ! use the weight of the particle entering the collision as the
            ! score

            score_index = score_index - 1

            ! get the score
            if (survival_biasing) then
              ! We need to account for the fact that some weight was already
              ! absorbed
              score = last_wgt + p % absorb_wgt
            else
              score = last_wgt
            end if

            num_nm = 1
            ! Find the order for a collection of requested moments
            ! and store the moment contribution of each
            do n = 0, t % moment_order(j)
              ! determine scoring bin index
              score_index = score_index + num_nm
              ! Update number of total n,m bins for this n (m = [-n: n])
              num_nm = 2 * n + 1

              ! multiply score by the angular flux moments and store
!$omp critical
              t % results(score_index: score_index + num_nm - 1, filter_index) % value = &
                t % results(score_index: score_index + num_nm - 1, filter_index) % value + &
                score * calc_rn(n, p % last_uvw)
!$omp end critical
            end do
            j = j + (t % moment_order(j) + 1)**2 - 1
            cycle SCORE_LOOP

          case (SCORE_SCATTER)
            ! Skip any event where the particle didn't scatter
            if (p % event /= EVENT_SCATTER) cycle SCORE_LOOP

            ! Since only scattering events make it here, again we can use
            ! the weight entering the collision as the estimator for the
            ! reaction rate

            score = last_wgt

          case (SCORE_NU_SCATTER)
            ! Skip any event where the particle didn't scatter
            if (p % event /= EVENT_SCATTER) cycle SCORE_LOOP

            ! For scattering production, we need to use the post-collision
            ! weight as the estimate for the number of neutrons exiting a
            ! reaction with neutrons in the exit channel

            score = wgt

          case (SCORE_SCATTER_N)
            ! Skip any event where the particle didn't scatter
            if (p % event /= EVENT_SCATTER) cycle SCORE_LOOP

            ! Find the scattering order for a singly requested moment, and
            ! store its moment contribution.
<<<<<<< HEAD
            if (t % scatt_order(j) == 1) then
=======

            if (t % moment_order(j) == 1) then
>>>>>>> c8909292
              score = last_wgt * mu ! avoid function call overhead
            else
              score = last_wgt * calc_pn(t % moment_order(j), mu)
            endif

          case (SCORE_SCATTER_PN)
            ! Skip any event where the particle didn't scatter
<<<<<<< HEAD
            if (p % event == EVENT_SCATTER) then
              score_index = score_index - 1
              ! Find the scattering order for a collection of requested moments
              ! and store the moment contribution of each
              do n = 0, t % scatt_order(j)
                ! determine scoring bin index
                score_index = score_index + 1
                ! get the score and tally it
                score = last_wgt * calc_pn(n, mu)
=======
            if (p % event /= EVENT_SCATTER) then
              j = j + t % moment_order(j)
              cycle SCORE_LOOP
            end if
            score_index = score_index - 1
            ! Find the scattering order for a collection of requested moments
            ! and store the moment contribution of each
            do n = 0, t % moment_order(j)
              ! determine scoring bin index
              score_index = score_index + 1
              ! get the score and tally it
              score = last_wgt * calc_pn(n, mu)
>>>>>>> c8909292

!$omp critical
                t % results(score_index, filter_index) % value = &
                  t % results(score_index, filter_index) % value + score
!$omp end critical
<<<<<<< HEAD
              end do
            end if
            j = j + t % scatt_order(j)
            cycle SCORE_LOOP

          case (SCORE_NDPP_SCATT_N)
            ! Skip any event where the particle didn't scatter
            if (p % event /= EVENT_SCATTER) cycle SCORE_LOOP

            ! For the case of analog NDPP scatter-n tallying, filter_index needs
            ! to be adjusted to point to the first energyout filter
            call tally_ndpp_n(p % event_nuclide, score_index, filter_index - &
              matching_bins(t % find_filter(FILTER_ENERGYOUT)) + 1, &
              t % scatt_order(j), last_wgt, .true., p % last_E, t % results)

            cycle SCORE_LOOP

          case (SCORE_NDPP_SCATT_PN)
            ! Skip any event where the particle didn't scatter
            if (p % event == EVENT_SCATTER) then
              ! For the case of analog NDPP scatter-pn tallying, filter_index needs
              ! to be adjusted to point to the first energyout filter
              call tally_ndpp_pn(p % event_nuclide, score_index, filter_index - &
                matching_bins(t % find_filter(FILTER_ENERGYOUT)) + 1, &
                t % scatt_order(j), last_wgt, .true., p % last_E, t % results)
            end if

            j = j + t % scatt_order(j)
=======
            end do
            j = j + t % moment_order(j)
            cycle SCORE_LOOP

          case (SCORE_SCATTER_YN)
            ! Skip any event where the particle didn't scatter
            if (p % event /= EVENT_SCATTER) then
              j = j + t % moment_order(j)
              cycle SCORE_LOOP
            end if
            score_index = score_index - 1

            ! Calculate the number of moments from t % moment_order
            num_nm = 1
            ! Find the order for a collection of requested moments
            ! and store the moment contribution of each
            do n = 0, t % moment_order(j)
              ! determine scoring bin index
              score_index = score_index + num_nm
              ! Update number of total n,m bins for this n (m = [-n: n])
              num_nm = 2 * n + 1
              ! get the score of the scattering moment
              score = last_wgt * calc_pn(n, mu)

              ! multiply score by the angular flux moments and store
!$omp critical
              t % results(score_index: score_index + num_nm - 1, filter_index) % value = &
                t % results(score_index: score_index + num_nm - 1, filter_index) % value + &
                score * calc_rn(n, p % last_uvw)
!$omp end critical
            end do
            j = j + (t % moment_order(j) + 1)**2 - 1
            cycle SCORE_LOOP

          case (SCORE_NU_SCATTER_N)
            ! Skip any event where the particle didn't scatter
            if (p % event /= EVENT_SCATTER) cycle SCORE_LOOP

            ! Find the scattering order for a singly requested moment, and
            ! store its moment contribution.

            if (t % moment_order(j) == 1) then
              score = wgt * mu ! avoid function call overhead
            else
              score = wgt * calc_pn(t % moment_order(j), mu)
            endif

          case (SCORE_NU_SCATTER_PN)
            ! Skip any event where the particle didn't scatter
            if (p % event /= EVENT_SCATTER) then
              j = j + t % moment_order(j)
              cycle SCORE_LOOP
            end if
            score_index = score_index - 1
            ! Find the scattering order for a collection of requested moments
            ! and store the moment contribution of each
            do n = 0, t % moment_order(j)
              ! determine scoring bin index
              score_index = score_index + 1
              ! get the score and tally it
              score = wgt * calc_pn(n, mu)

!$omp critical
              t % results(score_index, filter_index) % value = &
                t % results(score_index, filter_index) % value + score
!$omp end critical
            end do
            j = j + t % moment_order(j)
            cycle SCORE_LOOP

          case (SCORE_NU_SCATTER_YN)
            ! Skip any event where the particle didn't scatter
            if (p % event /= EVENT_SCATTER) then
              j = j + t % moment_order(j)
              cycle SCORE_LOOP
            end if
            score_index = score_index - 1

            ! Calculate the number of moments from t % moment_order
            num_nm = 1
            ! Find the order for a collection of requested moments
            ! and store the moment contribution of each
            do n = 0, t % moment_order(j)
              ! determine scoring bin index
              score_index = score_index + num_nm
              ! Update number of total n,m bins for this n (m = [-n: n])
              num_nm = 2 * n + 1
              ! get the score of the scattering moment
              score = wgt * calc_pn(n, mu)

              ! multiply score by the angular flux moments and store
!$omp critical
              t % results(score_index: score_index + num_nm - 1, filter_index) % value = &
                t % results(score_index: score_index + num_nm - 1, filter_index) % value + &
                score * calc_rn(n, p % last_uvw)
!$omp end critical
            end do
            j = j + (t % moment_order(j) + 1)**2 - 1
>>>>>>> c8909292
            cycle SCORE_LOOP

          case (SCORE_NDPP_NU_SCATT_N)
            ! Skip any event where the particle didn't scatter
            if (p % event /= EVENT_SCATTER) cycle SCORE_LOOP

            ! For the case of analog NDPP nu-scatter-n tallying, filter_index needs
            ! to be adjusted to point to the first energyout filter
            call tally_ndpp_n(p % event_nuclide, score_index, filter_index - &
              matching_bins(t % find_filter(FILTER_ENERGYOUT)) + 1, &
              t % scatt_order(j), last_wgt, .true., p % last_E, t % results, .true.)

            cycle SCORE_LOOP

          case (SCORE_NDPP_NU_SCATT_PN)
            ! Skip any event where the particle didn't scatter
            if (p % event == EVENT_SCATTER) then
              ! For the case of analog NDPP nu-scatter-pn tallying, filter_index needs
              ! to be adjusted to point to the first energyout filter
              call tally_ndpp_pn(p % event_nuclide, score_index, filter_index - &
                matching_bins(t % find_filter(FILTER_ENERGYOUT)) + 1, &
                t % scatt_order(j), last_wgt, .true., p % last_E, t % results, .true.)
            end if

            j = j + t % scatt_order(j)
            cycle SCORE_LOOP

          case (SCORE_NDPP_CHI, SCORE_NDPP_CHI_P, SCORE_NDPP_CHI_D)
            if (survival_biasing) then
              ! No fission events occur if survival biasing is on -- need to
              ! calculate fraction of absorptions that would have resulted in
              ! fission

              score = p % absorb_wgt * micro_xs(p % event_nuclide) % fission / &
                   micro_xs(p % event_nuclide) % absorption

            else
              ! Skip any non-fission events
              if (.not. p % fission) cycle SCORE_LOOP

              ! All fission events will contribute, so again we can use
              ! particle's weight entering the collision as the estimate for the
              ! fission reaction rate
              score = last_wgt

            end if

            call tally_ndpp_chi(p % event_nuclide, score_index, filter_index - &
              matching_bins(t % find_filter(FILTER_ENERGYOUT)) + 1, score, &
              .true., p % last_E, score_bin, t % results)

            cycle SCORE_LOOP

          case (SCORE_TRANSPORT)
            ! Skip any event where the particle didn't scatter
            if (p % event /= EVENT_SCATTER) cycle SCORE_LOOP

            ! get material macros
            macro_total = material_xs % total
            macro_scatt = material_xs % total - material_xs % absorption

            ! Score total rate - p1 scatter rate Note estimator needs to be
            ! adjusted since tallying is only occuring when a scatter has
            ! happend. Effectively this means multiplying the estimator by
            ! total/scatter macro
            score = (macro_total - mu*macro_scatt)*(ONE/macro_scatt)

          case (SCORE_N_1N)
            ! Skip any event where the particle didn't scatter
            if (p % event /= EVENT_SCATTER) cycle SCORE_LOOP

            ! Skip any events where weight of particle changed
            if (wgt /= last_wgt) cycle SCORE_LOOP

            ! All events that reach this point are (n,1n) reactions
            score = last_wgt

          case (SCORE_ABSORPTION)
            if (survival_biasing) then
              ! No absorption events actually occur if survival biasing is on --
              ! just use weight absorbed in survival biasing

              score = p % absorb_wgt

            else
              ! Skip any event where the particle wasn't absorbed
              if (p % event == EVENT_SCATTER) cycle SCORE_LOOP

              ! All fission and absorption events will contribute here, so we
              ! can just use the particle's weight entering the collision

              score = last_wgt
            end if

          case (SCORE_FISSION)
            if (survival_biasing) then
              ! No fission events occur if survival biasing is on -- need to
              ! calculate fraction of absorptions that would have resulted in
              ! fission

              score = p % absorb_wgt * micro_xs(p % event_nuclide) % fission / &
                   micro_xs(p % event_nuclide) % absorption

            else
              ! Skip any non-fission events
              if (.not. p % fission) cycle SCORE_LOOP

              ! All fission events will contribute, so again we can use
              ! particle's weight entering the collision as the estimate for the
              ! fission reaction rate

              score = last_wgt
            end if

          case (SCORE_NU_FISSION)
            if (survival_biasing) then
              ! No fission events occur if survival biasing is on -- need to
              ! calculate fraction of absorptions that would have resulted in
              ! nu-fission

              score = p % absorb_wgt * micro_xs(p % event_nuclide) % &
                   nu_fission / micro_xs(p % event_nuclide) % absorption

            else
              ! Skip any non-fission events
              if (.not. p % fission) cycle SCORE_LOOP

              if (t % find_filter(FILTER_ENERGYOUT) > 0) then
                ! Normally, we only need to make contributions to one scoring
                ! bin. However, in the case of fission, since multiple fission
                ! neutrons were emitted with different energies, multiple
                ! outgoing energy bins may have been scored to. The following
                ! logic treats this special case and results to multiple bins

                call score_fission_eout(p, t, score_index)
                cycle SCORE_LOOP

              else
                ! If there is no outgoing energy filter, than we only need to
                ! score to one bin. For the score to be 'analog', we need to
                ! score the number of particles that were banked in the fission
                ! bank. Since this was weighted by 1/keff, we multiply by keff
                ! to get the proper score.

                score = keff * p % wgt_bank

              end if
            end if

          case (SCORE_KAPPA_FISSION)
            if (survival_biasing) then
              ! No fission events occur if survival biasing is on -- need to
              ! calculate fraction of absorptions that would have resulted in
              ! fission and multiply by Q

              score = p % absorb_wgt * &
                      micro_xs(p % event_nuclide) % kappa_fission / &
                      micro_xs(p % event_nuclide) % absorption

            else
              ! Skip any non-fission events
              if (.not. p % fission) cycle SCORE_LOOP

              ! All fission events will contribute, so again we can use
              ! particle's weight entering the collision as the estimate for
              ! the fission energy production rate

              n = nuclides(p % event_nuclide) % index_fission(1)
              score = last_wgt * &
                nuclides(p % event_nuclide) % reactions(n) % Q_value
            end if
          case (SCORE_EVENTS)
            ! Simply count number of scoring events
            score = ONE

          case default
            ! Any other score is assumed to be a MT number. Thus, we just need
            ! to check if it matches the MT number of the event
            if (p % event_MT /= score_bin) cycle SCORE_LOOP

            score = last_wgt

          end select

          ! Add score to tally
!$omp critical
          t % results(score_index, filter_index) % value = &
               t % results(score_index, filter_index) % value + score
!$omp end critical

        end do SCORE_LOOP

      end do NUCLIDE_LOOP

      ! If the user has specified that we can assume all tallies are spatially
      ! separate, this implies that once a tally has been scored to, we needn't
      ! check the others. This cuts down on overhead when there are many
      ! tallies specified

      if (assume_separate) exit TALLY_LOOP

    end do TALLY_LOOP

    ! Reset tally map positioning
    position = 0

  end subroutine score_analog_tally

!===============================================================================
! SCORE_FISSION_EOUT handles a special case where we need to store neutron
! production rate with an outgoing energy filter (think of a fission matrix). In
! this case, we may need to score to multiple bins if there were multiple
! neutrons produced with different energies.
!===============================================================================

  subroutine score_fission_eout(p, t, i_score)

    type(Particle), intent(in) :: p
    type(TallyObject), pointer :: t
    integer, intent(in)        :: i_score ! index for score

    integer :: i             ! index of outgoing energy filter
    integer :: n             ! number of energies on filter
    integer :: k             ! loop index for bank sites
    integer :: bin_energyout ! original outgoing energy bin
    integer :: i_filter      ! index for matching filter bin combination
    real(8) :: score         ! actualy score
    real(8) :: E_out         ! energy of fission bank site

    ! save original outgoing energy bin and score index
    i = t % find_filter(FILTER_ENERGYOUT)
    bin_energyout = matching_bins(i)

    ! Get number of energies on filter
    n = size(t % filters(i) % real_bins)

    ! Since the creation of fission sites is weighted such that it is
    ! expected to create n_particles sites, we need to multiply the
    ! score by keff to get the true nu-fission rate. Otherwise, the sum
    ! of all nu-fission rates would be ~1.0.

    ! loop over number of particles banked
    do k = 1, p % n_bank
      ! determine score based on bank site weight and keff
      score = keff * fission_bank(n_bank - p % n_bank + k) % wgt

      ! determine outgoing energy from fission bank
      E_out = fission_bank(n_bank - p % n_bank + k) % E

      ! check if outgoing energy is within specified range on filter
      if (E_out < t % filters(i) % real_bins(1) .or. &
           E_out > t % filters(i) % real_bins(n)) cycle

      ! change outgoing energy bin
      matching_bins(i) = binary_search(t % filters(i) % real_bins, n, E_out)

      ! determine scoring index
      i_filter = sum((matching_bins(1:t%n_filters) - 1) * t % stride) + 1

      ! Add score to tally
!$omp critical
      t % results(i_score, i_filter) % value = &
           t % results(i_score, i_filter) % value + score
!$omp end critical
    end do

    ! reset outgoing energy bin and score index
    matching_bins(i) = bin_energyout

  end subroutine score_fission_eout

!===============================================================================
! SCORE_TRACKLENGTH_TALLY calculates fluxes and reaction rates based on the
! track-length estimate of the flux. This is triggered at every event (surface
! crossing, lattice crossing, or collision) and thus cannot be done for tallies
! that require post-collision information.
!===============================================================================

  subroutine score_tracklength_tally(p, distance)

    type(Particle), intent(in) :: p
    real(8),        intent(in) :: distance

    integer :: i
    integer :: i_tally
    integer :: j                    ! loop index for scoring bins
    integer :: k                    ! loop index for nuclide bins
    integer :: l                    ! loop index for nuclides in material
    integer :: u                    ! Loop index for user score bins
    integer :: m                    ! loop index for reactions
    integer :: n                    ! loop index for legendre order
    integer :: num_nm               ! Number of N,M orders in harmonic
    integer :: q                    ! loop index for scoring bins
    integer :: filter_index         ! single index for single bin
    integer :: i_nuclide            ! index in nuclides array (from bins)
    integer :: i_nuc                ! index in nuclides array (from material)
    integer :: i_energy             ! index in nuclide energy grid
    integer :: score_bin            ! scoring type, e.g. SCORE_FLUX
    integer :: score_index          ! scoring bin index
    real(8) :: f                    ! interpolation factor
    real(8) :: flux                 ! tracklength estimate of flux
    real(8) :: score                ! actual score (e.g., flux*xs)
    real(8) :: atom_density         ! atom density of single nuclide in atom/b-cm
    logical :: found_bin            ! scoring bin found?
    type(TallyObject), pointer, save :: t => null()
    type(Material),    pointer, save :: mat => null()
    type(Reaction),    pointer, save :: rxn => null()
!$omp threadprivate(t, mat, rxn)

    ! Determine track-length estimate of flux
    flux = p % wgt * distance

    ! A loop over all tallies is necessary because we need to simultaneously
    ! determine different filter bins for the same tally in order to score to it

    TALLY_LOOP: do i = 1, active_tracklength_tallies % size()
      ! Get index of tally and pointer to tally
      i_tally = active_tracklength_tallies % get_item(i)
      t => tallies(i_tally)

      ! Check if this tally has a mesh filter -- if so, we treat it separately
      ! since multiple bins can be scored to with a single track

      if (t % find_filter(FILTER_MESH) > 0) then
        call score_tl_on_mesh(p, i_tally, distance)
        cycle
      end if

      ! =======================================================================
      ! DETERMINE SCORING BIN COMBINATION

      call get_scoring_bins(p, i_tally, found_bin)
      if (.not. found_bin) cycle

      ! =======================================================================
      ! CALCULATE RESULTS AND ACCUMULATE TALLY

      ! If we have made it here, we have a scoring combination of bins for this
      ! tally -- now we need to determine where in the results array we should
      ! be accumulating the tally values

      ! Determine scoring index for this filter combination
      filter_index = sum((matching_bins(1:t%n_filters) - 1) * t % stride) + 1

      if (t % all_nuclides) then
        call score_all_nuclides(p, i_tally, flux, filter_index)
      else

        NUCLIDE_BIN_LOOP: do k = 1, t % n_nuclide_bins
          ! Get index of nuclide in nuclides array
          i_nuclide = t % nuclide_bins(k)

          if (i_nuclide > 0) then
            ! Get pointer to current material
            mat => materials(p % material)

            ! Determine if nuclide is actually in material
            NUCLIDE_MAT_LOOP: do j = 1, mat % n_nuclides
              ! If index of nuclide matches the j-th nuclide listed in the
              ! material, break out of the loop
              if (i_nuclide == mat % nuclide(j)) exit

              ! If we've reached the last nuclide in the material, it means
              ! the specified nuclide to be tallied is not in this material
              if (j == mat % n_nuclides) then
                cycle NUCLIDE_BIN_LOOP
              end if
            end do NUCLIDE_MAT_LOOP

            atom_density = mat % atom_density(j)
          end if

          ! Determine score for each bin
          j = 0
<<<<<<< HEAD
          SCORE_LOOP: do u = 1, t % n_user_score_bins
=======
          SCORE_LOOP: do q = 1, t % n_user_score_bins
>>>>>>> c8909292
            j = j + 1
            ! determine what type of score bin
            score_bin = t % score_bins(j)

<<<<<<< HEAD
            ! Determine scoring bin index
=======
            ! determine scoring bin index
>>>>>>> c8909292
            score_index = (k - 1)*t % n_score_bins + j

            if (i_nuclide > 0) then
              ! ================================================================
              ! DETERMINE NUCLIDE CROSS SECTION

              select case(score_bin)
              case (SCORE_FLUX)
                ! For flux, we need no cross section
                score = flux

              case (SCORE_FLUX_YN)
                score_index = score_index - 1

                ! For flux, we need no cross section
                score = flux

                num_nm = 1
                ! Find the order for a collection of requested moments
                ! and store the moment contribution of each
                do n = 0, t % moment_order(j)
                  ! determine scoring bin index
                  score_index = score_index + num_nm
                  ! Update number of total n,m bins for this n (m = [-n: n])
                  num_nm = 2 * n + 1

                  ! multiply score by the angular flux moments and store
!$omp critical
                  t % results(score_index: score_index + num_nm - 1, filter_index) % value = &
                    t % results(score_index: score_index + num_nm - 1, filter_index) % value + &
                    score * calc_rn(n, p % coord0 % uvw)
!$omp end critical
                end do
                j = j + (t % moment_order(j) + 1)**2 - 1
                cycle SCORE_LOOP

              case (SCORE_TOTAL)
                ! Total cross section is pre-calculated
                score = micro_xs(i_nuclide) % total * &
                     atom_density * flux

              case (SCORE_TOTAL_YN)
                score_index = score_index - 1

                num_nm = 1
                ! Find the order for a collection of requested moments
                ! and store the moment contribution of each
                do n = 0, t % moment_order(j)
                  ! determine scoring bin index
                  score_index = score_index + num_nm
                  ! Update number of total n,m bins for this n (m = [-n: n])
                  num_nm = 2 * n + 1

                  ! multiply score by the angular flux moments and store
!$omp critical
                  t % results(score_index: score_index + num_nm - 1, filter_index) % value = &
                    t % results(score_index: score_index + num_nm - 1, filter_index) % value + &
                    score * calc_rn(n, p % coord0 % uvw)
!$omp end critical
                end do
                j = j + (t % moment_order(j) + 1)**2 - 1
                cycle SCORE_LOOP

              case (SCORE_SCATTER)
                ! Scattering cross section is pre-calculated
                score = (micro_xs(i_nuclide) % total - &
                     micro_xs(i_nuclide) % absorption) * &
                     atom_density * flux

              case (SCORE_NDPP_SCATT_N)
                call tally_ndpp_n(i_nuclide, score_index, filter_index - &
                  matching_bins(t % find_filter(FILTER_ENERGYOUT)) + 1, &
                  t % scatt_order(j), atom_density * flux, .false., &
                  p % E, t % results)
                cycle SCORE_LOOP

              case (SCORE_NDPP_SCATT_PN)
                call tally_ndpp_pn(i_nuclide, score_index, filter_index - &
                  matching_bins(t % find_filter(FILTER_ENERGYOUT)) + 1, &
                  t % scatt_order(j), atom_density * flux, .false., &
                  p % E, t % results)
                j = j + t % scatt_order(j)
                cycle SCORE_LOOP

              case (SCORE_NDPP_NU_SCATT_N)
                call tally_ndpp_n(i_nuclide, score_index, filter_index - &
                  matching_bins(t % find_filter(FILTER_ENERGYOUT)) + 1, &
                  t % scatt_order(j), atom_density * flux, .false., &
                  p % E, t % results, .true.)
                cycle SCORE_LOOP

              case (SCORE_NDPP_NU_SCATT_PN)
                call tally_ndpp_pn(i_nuclide, score_index, filter_index - &
                  matching_bins(t % find_filter(FILTER_ENERGYOUT)) + 1, &
                  t % scatt_order(j), atom_density * flux, .false., &
                  p % E, t % results, .true.)
                j = j + t % scatt_order(j)
                cycle SCORE_LOOP

              case (SCORE_NDPP_CHI, SCORE_NDPP_CHI_P, SCORE_NDPP_CHI_D)
                call tally_ndpp_chi(i_nuclide, score_index, filter_index - &
                  matching_bins(t % find_filter(FILTER_ENERGYOUT)) + 1, &
                  atom_density * flux, .false., p % E, score_bin, t % results)

                cycle SCORE_LOOP

              case (SCORE_ABSORPTION)
                ! Absorption cross section is pre-calculated
                score = micro_xs(i_nuclide) % absorption * &
                     atom_density * flux

              case (SCORE_FISSION)
                ! Fission cross section is pre-calculated
                score = micro_xs(i_nuclide) % fission * &
                     atom_density * flux

              case (SCORE_NU_FISSION)
                ! Nu-fission cross section is pre-calculated
                score = micro_xs(i_nuclide) % nu_fission * &
                     atom_density * flux

              case (SCORE_KAPPA_FISSION)
                score = micro_xs(i_nuclide) % kappa_fission * &
                     atom_density * flux

              case (SCORE_EVENTS)
                ! For number of events, just score unity
                score = ONE

              case default
                ! Any other cross section has to be calculated on-the-fly. For
                ! cross sections that are used often (e.g. n2n, ngamma, etc. for
                ! depletion), it might make sense to optimize this section or
                ! pre-calculate cross sections

                if (score_bin > 1) then
                  ! Set default score
                  score = ZERO

                  ! TODO: The following search for the matching reaction could
                  ! be replaced by adding a dictionary on each Nuclide instance
                  ! of the form {MT: i_reaction, ...}

                  REACTION_LOOP: do m = 1, nuclides(i_nuclide) % n_reaction
                    ! Get pointer to reaction
                    rxn => nuclides(i_nuclide) % reactions(m)

                    ! Check if this is the desired MT
                    if (score_bin == rxn % MT) then
                      ! Retrieve index on nuclide energy grid and interpolation
                      ! factor
                      i_energy = micro_xs(i_nuclide) % index_grid
                      f = micro_xs(i_nuclide) % interp_factor

                      if (i_energy >= rxn % threshold) then
                        score = ((ONE - f) * rxn % sigma(i_energy - &
                             rxn%threshold + 1) + f * rxn % sigma(i_energy - &
                             rxn%threshold + 2)) * atom_density * flux
                      end if

                      exit REACTION_LOOP
                    end if
                  end do REACTION_LOOP

                else
                  message = "Invalid score type on tally " // to_str(t % id) // "."
                  call fatal_error()
                end if
              end select

            else
              ! ================================================================
              ! DETERMINE MATERIAL CROSS SECTION

              select case(score_bin)
              case (SCORE_FLUX)
                ! For flux, we need no cross section
                score = flux

              case (SCORE_FLUX_YN)
                score_index = score_index - 1

                ! For flux, we need no cross section
                score = flux

                num_nm = 1
                ! Find the order for a collection of requested moments
                ! and store the moment contribution of each
                do n = 0, t % moment_order(j)
                  ! determine scoring bin index
                  score_index = score_index + num_nm
                  ! Update number of total n,m bins for this n (m = [-n: n])
                  num_nm = 2 * n + 1

                  ! multiply score by the angular flux moments and store
!$omp critical
                t % results(score_index: score_index + num_nm - 1, filter_index) % value = &
                  t % results(score_index: score_index + num_nm - 1, filter_index) % value + &
                  score * calc_rn(n, p % coord0 % uvw)
!$omp end critical
                end do
                j = j + (t % moment_order(j) + 1)**2 - 1
                cycle SCORE_LOOP

              case (SCORE_TOTAL)
                ! Total cross section is pre-calculated
                score = material_xs % total * flux

              case (SCORE_TOTAL_YN)
                score_index = score_index - 1

                ! Total cross section is pre-calculated
                score = material_xs % total * flux

                num_nm = 1
                ! Find the order for a collection of requested moments
                ! and store the moment contribution of each
                do n = 0, t % moment_order(j)
                  ! determine scoring bin index
                  score_index = score_index + num_nm
                  ! Update number of total n,m bins for this n (m = [-n: n])
                  num_nm = 2 * n + 1

                  ! multiply score by the angular flux moments and store
!$omp critical
                  t % results(score_index: score_index + num_nm - 1, filter_index) % value = &
                    t % results(score_index: score_index + num_nm - 1, filter_index) % value + &
                    score * calc_rn(n, p % coord0 % uvw)
!$omp end critical
                end do
                j = j + (t % moment_order(j) + 1)**2 - 1
                cycle SCORE_LOOP

              case (SCORE_SCATTER)
                ! Scattering cross section is pre-calculated
                score = (material_xs % total - material_xs % absorption) * flux

              case (SCORE_NDPP_SCATT_N)
                mat => materials(p % material)
                call tally_macro_ndpp_n(mat, score_index, filter_index - &
                  matching_bins(t % find_filter(FILTER_ENERGYOUT)) + 1, &
                  t % scatt_order(j), flux, p % E, t % results)

                cycle SCORE_LOOP

              case (SCORE_NDPP_SCATT_PN)
                mat => materials(p % material)
                call tally_macro_ndpp_pn(mat, score_index, filter_index - &
                  matching_bins(t % find_filter(FILTER_ENERGYOUT)) + 1, &
                  t % scatt_order(j), flux, p % E, t % results)

                j = j + t % scatt_order(j)
                cycle SCORE_LOOP

              case (SCORE_NDPP_NU_SCATT_N)
                mat => materials(p % material)
                call tally_macro_ndpp_n(mat, score_index, filter_index - &
                  matching_bins(t % find_filter(FILTER_ENERGYOUT)) + 1, &
                  t % scatt_order(j), flux, p % E, t % results, .true.)

                cycle SCORE_LOOP

              case (SCORE_NDPP_NU_SCATT_PN)
                mat => materials(p % material)
                call tally_macro_ndpp_pn(mat, score_index, filter_index - &
                  matching_bins(t % find_filter(FILTER_ENERGYOUT)) + 1, &
                  t % scatt_order(j), flux, p % E, t % results, .true.)

                j = j + t % scatt_order(j)
                cycle SCORE_LOOP

              case (SCORE_NDPP_CHI, SCORE_NDPP_CHI_P, SCORE_NDPP_CHI_D)
                mat => materials(p % material)
                call tally_macro_ndpp_chi(mat, score_index, filter_index - &
                  matching_bins(t % find_filter(FILTER_ENERGYOUT)) + 1, flux, &
                  p % E, score_bin, t % results)

                cycle SCORE_LOOP

              case (SCORE_ABSORPTION)
                ! Absorption cross section is pre-calculated
                score = material_xs % absorption * flux

              case (SCORE_FISSION)
                ! Fission cross section is pre-calculated
                score = material_xs % fission * flux

              case (SCORE_NU_FISSION)
                ! Nu-fission cross section is pre-calculated
                score = material_xs % nu_fission * flux

              case (SCORE_KAPPA_FISSION)
                score = material_xs % kappa_fission * flux

              case (SCORE_EVENTS)
                ! For number of events, just score unity
                score = ONE

              case default
                ! Any other cross section has to be calculated on-the-fly. This
                ! is somewhat costly since it requires a loop over each nuclide
                ! in a material and each reaction in the nuclide

                if (score_bin > 1) then
                  ! Set default score
                  score = ZERO

                  ! Get pointer to current material
                  mat => materials(p % material)

                  do l = 1, mat % n_nuclides
                    ! Get atom density
                    atom_density = mat % atom_density(l)

                    ! Get index in nuclides array
                    i_nuc = mat % nuclide(l)

                    ! TODO: The following search for the matching reaction could
                    ! be replaced by adding a dictionary on each Nuclide
                    ! instance of the form {MT: i_reaction, ...}

                    do m = 1, nuclides(i_nuc) % n_reaction
                      ! Get pointer to reaction
                      rxn => nuclides(i_nuc) % reactions(m)

                      ! Check if this is the desired MT
                      if (score_bin == rxn % MT) then
                        ! Retrieve index on nuclide energy grid and interpolation
                        ! factor
                        i_energy = micro_xs(i_nuc) % index_grid
                        f = micro_xs(i_nuc) % interp_factor

                        if (i_energy >= rxn % threshold) then
                          score = score + ((ONE - f) * rxn % sigma(i_energy - &
                               rxn%threshold + 1) + f * rxn % sigma(i_energy - &
                               rxn%threshold + 2)) * atom_density * flux
                        end if

                        exit
                      end if
                    end do

                  end do

                else
                  message = "Invalid score type on tally " // to_str(t % id) // "."
                  call fatal_error()
                end if
              end select
            end if

            ! Add score to tally
!$omp critical
            t % results(score_index, filter_index) % value = &
                 t % results(score_index, filter_index) % value + score
!$omp end critical

          end do SCORE_LOOP

        end do NUCLIDE_BIN_LOOP
      end if

      ! If the user has specified that we can assume all tallies are spatially
      ! separate, this implies that once a tally has been scored to, we needn't
      ! check the others. This cuts down on overhead when there are many
      ! tallies specified

      if (assume_separate) exit TALLY_LOOP

    end do TALLY_LOOP

    ! Reset tally map positioning
    position = 0

  end subroutine score_tracklength_tally

!===============================================================================
! SCORE_ALL_NUCLIDES tallies individual nuclide reaction rates specifically when
! the user requests <nuclides>all</nuclides>.
!===============================================================================

  subroutine score_all_nuclides(p, i_tally, flux, filter_index)

    type(Particle), intent(in) :: p
    integer,        intent(in) :: i_tally
    real(8),        intent(in) :: flux
    integer,        intent(in) :: filter_index

    integer :: i             ! loop index for nuclides in material
    integer :: j             ! loop index for scoring bin types
    integer :: m             ! loop index for reactions in nuclide
<<<<<<< HEAD
    integer :: u             ! Loop index for user score bins
=======
    integer :: n             ! loop index for legendre order
    integer :: num_nm        ! Number of N,M orders in harmonic
    integer :: q             ! loop index for scoring bins
>>>>>>> c8909292
    integer :: i_nuclide     ! index in nuclides array
    integer :: score_bin     ! type of score, e.g. SCORE_FLUX
    integer :: score_index   ! scoring bin index
    integer :: i_energy      ! index in nuclide energy grid
    real(8) :: f             ! interpolation factor
    real(8) :: score         ! actual scoring tally value
    real(8) :: atom_density  ! atom density of single nuclide in atom/b-cm
    type(TallyObject), pointer, save :: t => null()
    type(Material),    pointer, save :: mat => null()
    type(Reaction),    pointer, save :: rxn => null()
!$omp threadprivate(t, mat, rxn)

    ! Get pointer to tally
    t => tallies(i_tally)

    ! Get pointer to current material. We need this in order to determine what
    ! nuclides are in the material
    mat => materials(p % material)

    ! ==========================================================================
    ! SCORE ALL INDIVIDUAL NUCLIDE REACTION RATES

    NUCLIDE_LOOP: do i = 1, mat % n_nuclides

      ! Determine index in nuclides array and atom density for i-th nuclide in
      ! current material
      i_nuclide = mat % nuclide(i)
      atom_density = mat % atom_density(i)

      ! Loop over score types for each bin
      j = 0
<<<<<<< HEAD
      SCORE_LOOP: do u = 1, t % n_user_score_bins
=======
      SCORE_LOOP: do q = 1, t % n_user_score_bins
>>>>>>> c8909292
        j = j + 1
        ! determine what type of score bin
        score_bin = t % score_bins(j)

        ! Determine scoring bin index based on what the index of the nuclide
        ! is in the nuclides array
        score_index = (i_nuclide - 1)*t % n_score_bins + j

        ! Determine macroscopic nuclide cross section
        select case(score_bin)
        case (SCORE_FLUX)
          score = flux

        case (SCORE_FLUX_YN)
          score_index = score_index - 1

          ! For flux, we need no cross section
          score = flux

          num_nm = 1
          ! Find the order for a collection of requested moments
          ! and store the moment contribution of each
          do n = 0, t % moment_order(j)
            ! determine scoring bin index
            score_index = score_index + num_nm
            ! Update number of total n,m bins for this n (m = [-n: n])
            num_nm = 2 * n + 1

            ! multiply score by the angular flux moments and store
!$omp critical
            t % results(score_index: score_index + num_nm - 1, filter_index) % value = &
              t % results(score_index: score_index + num_nm - 1, filter_index) % value + &
              score * calc_rn(n, p % coord0 % uvw)
!$omp end critical
          end do
          j = j + (t % moment_order(j) + 1)**2 - 1
          cycle SCORE_LOOP

        case (SCORE_TOTAL)
          score = micro_xs(i_nuclide) % total * atom_density * flux

        case (SCORE_TOTAL_YN)
          score_index = score_index - 1

          score = micro_xs(i_nuclide) % total * atom_density * flux

          num_nm = 1
          ! Find the order for a collection of requested moments
          ! and store the moment contribution of each
          do n = 0, t % moment_order(j)
            ! determine scoring bin index
            score_index = score_index + num_nm
            ! Update number of total n,m bins for this n (m = [-n: n])
            num_nm = 2 * n + 1

            ! multiply score by the angular flux moments and store
!$omp critical
            t % results(score_index: score_index + num_nm - 1, filter_index) % value = &
              t % results(score_index: score_index + num_nm - 1, filter_index) % value + &
              score * calc_rn(n, p % coord0 % uvw)
!$omp end critical
          end do
          j = j + (t % moment_order(j) + 1)**2 - 1
          cycle SCORE_LOOP

        case (SCORE_SCATTER)
          score = (micro_xs(i_nuclide) % total - &
               micro_xs(i_nuclide) % absorption) * atom_density * flux

        case (SCORE_NDPP_SCATT_N)
          call tally_ndpp_n(i_nuclide, score_index, filter_index - &
            matching_bins(t % find_filter(FILTER_ENERGYOUT)) + 1, &
            t % scatt_order(j), atom_density * flux, .false., p % E, &
            t % results)

          cycle SCORE_LOOP

        case (SCORE_NDPP_SCATT_PN)
          call tally_ndpp_pn(i_nuclide, score_index, filter_index - &
            matching_bins(t % find_filter(FILTER_ENERGYOUT)) + 1, &
            t % scatt_order(j), atom_density * flux, .false., p % E, &
            t % results)

          j = j + t % scatt_order(j)
          cycle SCORE_LOOP

        case (SCORE_NDPP_NU_SCATT_N)
          call tally_ndpp_n(i_nuclide, score_index, filter_index - &
            matching_bins(t % find_filter(FILTER_ENERGYOUT)) + 1, &
            t % scatt_order(j), atom_density * flux, .false., p % E, &
            t % results, .true.)

          cycle SCORE_LOOP

        case (SCORE_NDPP_NU_SCATT_PN)
          call tally_ndpp_pn(i_nuclide, score_index, filter_index - &
            matching_bins(t % find_filter(FILTER_ENERGYOUT)) + 1, &
            t % scatt_order(j), atom_density * flux, .false., p % E, &
            t % results, .true.)

          j = j + t % scatt_order(j)
          cycle SCORE_LOOP

        case (SCORE_NDPP_CHI, SCORE_NDPP_CHI_P, SCORE_NDPP_CHI_D)
          call tally_ndpp_chi(i_nuclide, score_index, filter_index - &
            matching_bins(t % find_filter(FILTER_ENERGYOUT)) + 1, &
            atom_density * flux, .false., p % E, score_bin, t % results)

          cycle SCORE_LOOP

        case (SCORE_ABSORPTION)
          score = micro_xs(i_nuclide) % absorption * atom_density * flux

        case (SCORE_FISSION)
          score = micro_xs(i_nuclide) % fission * atom_density * flux

        case (SCORE_NU_FISSION)
          score = micro_xs(i_nuclide) % nu_fission * atom_density * flux

        case (SCORE_KAPPA_FISSION)
          score = micro_xs(i_nuclide) % kappa_fission * atom_density * flux

        case (SCORE_EVENTS)
          score = ONE

        case default
          ! Any other cross section has to be calculated on-the-fly. For cross
          ! sections that are used often (e.g. n2n, ngamma, etc. for depletion),
          ! it might make sense to optimize this section or pre-calculate cross
          ! sections

          if (score_bin > 1) then
            ! Set default score
            score = ZERO

            ! TODO: The following search for the matching reaction could be
            ! replaced by adding a dictionary on each Nuclide instance of the
            ! form {MT: i_reaction, ...}

            REACTION_LOOP: do m = 1, nuclides(i_nuclide) % n_reaction
              ! Get pointer to reaction
              rxn => nuclides(i_nuclide) % reactions(m)

              ! Check if this is the desired MT
              if (score_bin == rxn % MT) then
                ! Retrieve index on nuclide energy grid and interpolation factor
                i_energy = micro_xs(i_nuclide) % index_grid
                f = micro_xs(i_nuclide) % interp_factor

                if (i_energy >= rxn % threshold) then
                  score = ((ONE - f) * rxn % sigma(i_energy - &
                       rxn%threshold + 1) + f * rxn % sigma(i_energy - &
                       rxn%threshold + 2)) * atom_density * flux
                end if

                exit REACTION_LOOP
              end if
            end do REACTION_LOOP

          else
            message = "Invalid score type on tally " // to_str(t % id) // "."
            call fatal_error()
          end if
        end select

        ! Add score to tally
!$omp critical
        t % results(score_index, filter_index) % value = &
             t % results(score_index, filter_index) % value + score
!$omp end critical

      end do SCORE_LOOP

    end do NUCLIDE_LOOP

    ! ==========================================================================
    ! SCORE TOTAL MATERIAL REACTION RATES

    ! Loop over score types for each bin
    j = 0
<<<<<<< HEAD
    MATERIAL_SCORE_LOOP: do u = 1, t % n_user_score_bins
=======
    MATERIAL_SCORE_LOOP: do q = 1, t % n_user_score_bins
>>>>>>> c8909292
      j = j + 1
      ! determine what type of score bin
      score_bin = t % score_bins(j)

      ! Determine scoring bin index based on what the index of the nuclide
      ! is in the nuclides array
      score_index = n_nuclides_total*t % n_score_bins + j

      ! Determine macroscopic material cross section
      select case(score_bin)
      case (SCORE_FLUX)
        score = flux

      case (SCORE_FLUX_YN)
        score_index = score_index - 1

        ! For flux, we need no cross section
        score = flux

        num_nm = 1
        ! Find the order for a collection of requested moments
        ! and store the moment contribution of each
        do n = 0, t % moment_order(j)
          ! determine scoring bin index
          score_index = score_index + num_nm
          ! Update number of total n,m bins for this n (m = [-n: n])
          num_nm = 2 * n + 1

          ! multiply score by the angular flux moments and store
!$omp critical
          t % results(score_index: score_index + num_nm - 1, filter_index) % value = &
            t % results(score_index: score_index + num_nm - 1, filter_index) % value + &
            score * calc_rn(n, p % coord0 % uvw)
!$omp end critical
        end do
        j = j + (t % moment_order(j) + 1)**2 - 1
        cycle MATERIAL_SCORE_LOOP

      case (SCORE_TOTAL)
        score = material_xs % total * flux

      case (SCORE_TOTAL_YN)
        score_index = score_index - 1

        ! Total cross section is pre-calculated
        score = material_xs % total * flux

        num_nm = 1
        ! Find the order for a collection of requested moments
        ! and store the moment contribution of each
        do n = 0, t % moment_order(j)
          ! determine scoring bin index
          score_index = score_index + num_nm
          ! Update number of total n,m bins for this n (m = [-n: n])
          num_nm = 2 * n + 1

          ! multiply score by the angular flux moments and store
!$omp critical
          t % results(score_index: score_index + num_nm - 1, filter_index) % value = &
            t % results(score_index: score_index + num_nm - 1, filter_index) % value + &
            score * calc_rn(n, p % coord0 % uvw)
!$omp end critical
        end do
        j = j + (t % moment_order(j) + 1)**2 - 1
        cycle MATERIAL_SCORE_LOOP

      case (SCORE_SCATTER)
        score = (material_xs % total - material_xs % absorption) * flux

      case (SCORE_NDPP_SCATT_N)
        mat => materials(p % material)
        call tally_macro_ndpp_n(mat, score_index, filter_index - &
          matching_bins(t % find_filter(FILTER_ENERGYOUT)) + 1, &
          t % scatt_order(j), flux, p % E, t % results)

        cycle MATERIAL_SCORE_LOOP

      case (SCORE_NDPP_SCATT_PN)
        mat => materials(p % material)
        call tally_macro_ndpp_pn(mat, score_index, filter_index - &
          matching_bins(t % find_filter(FILTER_ENERGYOUT)) + 1, &
          t % scatt_order(j), flux, p % E, t % results)

        j = j + t % scatt_order(j)
        cycle MATERIAL_SCORE_LOOP

      case (SCORE_NDPP_NU_SCATT_N)
        mat => materials(p % material)
        call tally_macro_ndpp_n(mat, score_index, filter_index - &
          matching_bins(t % find_filter(FILTER_ENERGYOUT)) + 1, &
          t % scatt_order(j), flux, p % E, t % results, .true.)

        cycle MATERIAL_SCORE_LOOP

      case (SCORE_NDPP_NU_SCATT_PN)
        mat => materials(p % material)
        call tally_macro_ndpp_pn(mat, score_index, filter_index - &
          matching_bins(t % find_filter(FILTER_ENERGYOUT)) + 1, &
          t % scatt_order(j), flux, p % E, t % results, .true.)

        j = j + t % scatt_order(j)
        cycle MATERIAL_SCORE_LOOP

      case (SCORE_NDPP_CHI, SCORE_NDPP_CHI_P, SCORE_NDPP_CHI_D)
        mat => materials(p % material)
        call tally_macro_ndpp_chi(mat, score_index, filter_index - &
          matching_bins(t % find_filter(FILTER_ENERGYOUT)) + 1, flux, &
          p % E, score_bin, t % results)

        cycle MATERIAL_SCORE_LOOP

      case (SCORE_ABSORPTION)
        score = material_xs % absorption * flux

      case (SCORE_FISSION)
        score = material_xs % fission * flux

      case (SCORE_NU_FISSION)
        score = material_xs % nu_fission * flux

      case (SCORE_KAPPA_FISSION)
        score = material_xs % kappa_fission * flux

      case (SCORE_EVENTS)
        score = ONE

      case default
        ! Any other cross section has to be calculated on-the-fly. This is
        ! somewhat costly since it requires a loop over each nuclide in a
        ! material and each reaction in the nuclide

        if (score_bin > 1) then
          ! Set default score
          score = ZERO

          ! Get pointer to current material
          mat => materials(p % material)

          do i = 1, mat % n_nuclides
            ! Get atom density
            atom_density = mat % atom_density(i)

            ! Get index in nuclides array
            i_nuclide = mat % nuclide(i)

            ! TODO: The following search for the matching reaction could
            ! be replaced by adding a dictionary on each Nuclide
            ! instance of the form {MT: i_reaction, ...}

            do m = 1, nuclides(i_nuclide) % n_reaction
              ! Get pointer to reaction
              rxn => nuclides(i_nuclide) % reactions(m)

              ! Check if this is the desired MT
              if (score_bin == rxn % MT) then
                ! Retrieve index on nuclide energy grid and interpolation
                ! factor
                i_energy = micro_xs(i_nuclide) % index_grid
                f = micro_xs(i_nuclide) % interp_factor

                if (i_energy >= rxn % threshold) then
                  score = score + ((ONE - f) * rxn % sigma(i_energy - &
                       rxn%threshold + 1) + f * rxn % sigma(i_energy - &
                       rxn%threshold + 2)) * atom_density * flux
                end if

                exit
              end if
            end do

          end do

        else
          message = "Invalid score type on tally " // to_str(t % id) // "."
          call fatal_error()
        end if
      end select

      ! Add score to tally
!$omp critical
      t % results(score_index, filter_index) % value = &
           t % results(score_index, filter_index) % value + score
!$omp end critical

    end do MATERIAL_SCORE_LOOP

  end subroutine score_all_nuclides

!===============================================================================
! SCORE_TL_ON_MESH calculate fluxes and reaction rates based on the track-length
! estimate of the flux specifically for tallies that have mesh filters. For
! these tallies, it is possible to score to multiple mesh cells for each track.
!===============================================================================

  subroutine score_tl_on_mesh(p, i_tally, d_track)

    type(Particle), intent(in) :: p
    integer,        intent(in) :: i_tally
    real(8),        intent(in) :: d_track

    integer :: i                    ! loop index for filter/score bins
    integer :: j                    ! loop index for direction
    integer :: k                    ! loop index for mesh cell crossings
    integer :: b                    ! loop index for nuclide bins
<<<<<<< HEAD
    integer :: u                    ! Loop index for user score bins
=======
    integer :: n                    ! loop index for legendre order
    integer :: num_nm               ! Number of N,M orders in harmonic
    integer :: q                    ! loop index for scoring bins
>>>>>>> c8909292
    integer :: ijk0(3)              ! indices of starting coordinates
    integer :: ijk1(3)              ! indices of ending coordinates
    integer :: ijk_cross(3)         ! indices of mesh cell crossed
    integer :: n_cross              ! number of surface crossings
    integer :: filter_index         ! single index for single bin
    integer :: score_bin            ! scoring bin, e.g. SCORE_FLUX
    integer :: i_nuclide            ! index in nuclides array
    integer :: score_index          ! scoring bin index
    integer :: i_filter_mesh        ! index of mesh filter in filters array
    real(8) :: atom_density         ! density of individual nuclide in atom/b-cm
    real(8) :: flux                 ! tracklength estimate of flux
    real(8) :: score                ! actual score (e.g., flux*xs)
    real(8) :: uvw(3)               ! cosine of angle of particle
    real(8) :: xyz0(3)              ! starting/intermediate coordinates
    real(8) :: xyz1(3)              ! ending coordinates of particle
    real(8) :: xyz_cross(3)         ! coordinates of next boundary
    real(8) :: d(3)                 ! distance to each bounding surface
    real(8) :: distance             ! distance traveled in mesh cell
    logical :: found_bin            ! was a scoring bin found?
    logical :: start_in_mesh        ! starting coordinates inside mesh?
    logical :: end_in_mesh          ! ending coordinates inside mesh?
    type(TallyObject),    pointer, save :: t => null()
    type(StructuredMesh), pointer, save :: m => null()
    type(Material),       pointer, save :: mat => null()
    type(LocalCoord),     pointer, save :: coord => null()
!$omp threadprivate(t, m, mat, coord)

    t => tallies(i_tally)
    matching_bins(1:t%n_filters) = 1

    ! ==========================================================================
    ! CHECK IF THIS TRACK INTERSECTS THE MESH

    ! Copy starting and ending location of particle
    xyz0 = p % coord0 % xyz - (d_track - TINY_BIT) * p % coord0 % uvw
    xyz1 = p % coord0 % xyz  - TINY_BIT * p % coord0 % uvw

    ! Get index for mesh filter
    i_filter_mesh = t % find_filter(FILTER_MESH)

    ! Determine indices for starting and ending location
    m => meshes(t % filters(i_filter_mesh) % int_bins(1))
    call get_mesh_indices(m, xyz0, ijk0(:m % n_dimension), start_in_mesh)
    call get_mesh_indices(m, xyz1, ijk1(:m % n_dimension), end_in_mesh)

    ! Check if start or end is in mesh -- if not, check if track still
    ! intersects with mesh
    if ((.not. start_in_mesh) .and. (.not. end_in_mesh)) then
      if (m % n_dimension == 2) then
        if (.not. mesh_intersects_2d(m, xyz0, xyz1)) return
      else
        if (.not. mesh_intersects_3d(m, xyz0, xyz1)) return
      end if
    end if

    ! Reset starting and ending location
    xyz0 = p % coord0 % xyz - d_track * p % coord0 % uvw
    xyz1 = p % coord0 % xyz

    ! =========================================================================
    ! CHECK FOR SCORING COMBINATION FOR FILTERS OTHER THAN MESH

    FILTER_LOOP: do i = 1, t % n_filters

      select case (t % filters(i) % type)
      case (FILTER_UNIVERSE)
        ! determine next universe bin
        ! TODO: Account for multiple universes when performing this filter
        matching_bins(i) = get_next_bin(FILTER_UNIVERSE, &
             p % coord % universe, i_tally)

      case (FILTER_MATERIAL)
        matching_bins(i) = get_next_bin(FILTER_MATERIAL, &
             p % material, i_tally)

      case (FILTER_CELL)
        ! determine next cell bin
        coord => p % coord0
        do while(associated(coord))
          position(FILTER_CELL) = 0
          matching_bins(i) = get_next_bin(FILTER_CELL, &
               coord % cell, i_tally)
          if (matching_bins(i) /= NO_BIN_FOUND) exit
          coord => coord % next
        end do
        nullify(coord)

      case (FILTER_CELLBORN)
        ! determine next cellborn bin
        matching_bins(i) = get_next_bin(FILTER_CELLBORN, &
             p % cell_born, i_tally)

      case (FILTER_SURFACE)
        ! determine next surface bin
        matching_bins(i) = get_next_bin(FILTER_SURFACE, &
             p % surface, i_tally)

      case (FILTER_ENERGYIN)
        ! determine incoming energy bin
        k = t % filters(i) % n_bins

        ! check if energy of the particle is within energy bins
        if (p % E < t % filters(i) % real_bins(1) .or. &
             p % E > t % filters(i) % real_bins(k + 1)) then
          matching_bins(i) = NO_BIN_FOUND
        else
          ! search to find incoming energy bin
          matching_bins(i) = binary_search(t % filters(i) % real_bins, &
               k + 1, p % E)
        end if

      end select

      ! Check if no matching bin was found
      if (matching_bins(i) == NO_BIN_FOUND) return

    end do FILTER_LOOP

    ! ==========================================================================
    ! DETERMINE WHICH MESH CELLS TO SCORE TO

    ! Calculate number of surface crossings
    n_cross = sum(abs(ijk1(:m % n_dimension) - ijk0(:m % n_dimension))) + 1

    ! Copy particle's direction
    uvw = p % coord0 % uvw

    ! Bounding coordinates
    do j = 1, m % n_dimension
      if (uvw(j) > 0) then
        xyz_cross(j) = m % lower_left(j) + ijk0(j) * m % width(j)
      else
        xyz_cross(j) = m % lower_left(j) + (ijk0(j) - 1) * m % width(j)
      end if
    end do

    MESH_LOOP: do k = 1, n_cross
      found_bin = .false.

      ! Calculate distance to each bounding surface. We need to treat special
      ! case where the cosine of the angle is zero since this would result in a
      ! divide-by-zero.

      if (k == n_cross) xyz_cross = xyz1

      do j = 1, m % n_dimension
        if (uvw(j) == 0) then
          d(j) = INFINITY
        else
          d(j) = (xyz_cross(j) - xyz0(j))/uvw(j)
        end if
      end do

      ! Determine the closest bounding surface of the mesh cell by calculating
      ! the minimum distance

      j = minloc(d(:m % n_dimension), 1)
      distance = d(j)

      ! Now use the minimum distance and diretion of the particle to determine
      ! which surface was crossed

      if (all(ijk0(:m % n_dimension) >= 1) .and. all(ijk0(:m % n_dimension) <= m % dimension)) then
        ijk_cross = ijk0
        found_bin = .true.
      end if

      ! Increment indices and determine new crossing point
      if (uvw(j) > 0) then
        ijk0(j) = ijk0(j) + 1
        xyz_cross(j) = xyz_cross(j) + m % width(j)
      else
        ijk0(j) = ijk0(j) - 1
        xyz_cross(j) = xyz_cross(j) - m % width(j)
      end if

      ! =======================================================================
      ! SCORE TO THIS MESH CELL

      if (found_bin) then
        ! Calculate track-length estimate of flux
        flux = p % wgt * distance

        ! Determine mesh bin
        matching_bins(i_filter_mesh) = mesh_indices_to_bin(m, ijk_cross)

        ! Determining scoring index
        filter_index = sum((matching_bins(1:t%n_filters) - 1) * t % stride) + 1

        if (t % all_nuclides) then
          ! Score reaction rates for each nuclide in material
          call score_all_nuclides(p, i_tally, flux, filter_index)

        else
          NUCLIDE_BIN_LOOP: do b = 1, t % n_nuclide_bins
            ! Get index of nuclide in nuclides array
            i_nuclide = t % nuclide_bins(b)

            if (i_nuclide > 0) then
              ! Get pointer to current material
              mat => materials(p % material)

              ! Determine if nuclide is actually in material
              NUCLIDE_MAT_LOOP: do j = 1, mat % n_nuclides
                ! If index of nuclide matches the j-th nuclide listed in
                ! the material, break out of the loop
                if (i_nuclide == mat % nuclide(j)) exit

                ! If we've reached the last nuclide in the material, it
                ! means the specified nuclide to be tallied is not in this
                ! material
                if (j == mat % n_nuclides) then
                  cycle NUCLIDE_BIN_LOOP
                end if
              end do NUCLIDE_MAT_LOOP

              atom_density = mat % atom_density(j)
            end if

            ! Determine score for each bin
            j = 0
<<<<<<< HEAD
            SCORE_LOOP: do u = 1, t % n_user_score_bins
=======
            SCORE_LOOP: do q = 1, t % n_user_score_bins
>>>>>>> c8909292
              j = j + 1
              ! determine what type of score bin
              score_bin = t % score_bins(j)

              ! Determine scoring bin index
              score_index = (b - 1)*t % n_score_bins + j

              if (i_nuclide > 0) then
                ! Determine macroscopic nuclide cross section
                select case(score_bin)
                case (SCORE_FLUX)
                  score = flux

                case (SCORE_FLUX_YN)
                  score_index = score_index - 1

                  score = flux

                  num_nm = 1
                  ! Find the order for a collection of requested moments
                  ! and store the moment contribution of each
                  do n = 0, t % moment_order(j)
                    ! determine scoring bin index
                    score_index = score_index + num_nm
                    ! Update number of total n,m bins for this n (m = [-n: n])
                    num_nm = 2 * n + 1

                    ! multiply score by the angular flux moments and store
!$omp critical
                    t % results(score_index: score_index + num_nm - 1, filter_index) % value = &
                      t % results(score_index: score_index + num_nm - 1, filter_index) % value + &
                      score * calc_rn(n, p % coord0 % uvw)
!$omp end critical
                  end do
                  j = j + (t % moment_order(j) + 1)**2 - 1
                  cycle SCORE_LOOP

                case (SCORE_TOTAL)
                  score = micro_xs(i_nuclide) % total * &
                       atom_density * flux

                case (SCORE_TOTAL_YN)
                  score_index = score_index - 1

                  ! Total cross section is pre-calculated
                  score = micro_xs(i_nuclide) % total * &
                    atom_density * flux

                  num_nm = 1
                  ! Find the order for a collection of requested moments
                  ! and store the moment contribution of each
                  do n = 0, t % moment_order(j)
                    ! determine scoring bin index
                    score_index = score_index + num_nm
                    ! Update number of total n,m bins for this n (m = [-n: n])
                    num_nm = 2 * n + 1

                    ! multiply score by the angular flux moments and store
!$omp critical
                    t % results(score_index: score_index + num_nm - 1, filter_index) % value = &
                      t % results(score_index: score_index + num_nm - 1, filter_index) % value + &
                      score * calc_rn(n, p % coord0 % uvw)
!$omp end critical
                  end do
                  j = j + (t % moment_order(j) + 1)**2 - 1
                  cycle SCORE_LOOP

                case (SCORE_SCATTER)
                  score = (micro_xs(i_nuclide) % total - &
                       micro_xs(i_nuclide) % absorption) * &
                       atom_density * flux
                case (SCORE_NDPP_SCATT_N)
                  call tally_ndpp_n(i_nuclide, score_index, filter_index - &
                    matching_bins(t % find_filter(FILTER_ENERGYOUT)) + 1, &
                    t % scatt_order(j), atom_density * flux, .false., &
                    p % E, t % results)
                  cycle SCORE_LOOP
                case (SCORE_NDPP_SCATT_PN)
                  call tally_ndpp_pn(i_nuclide, score_index, filter_index - &
                    matching_bins(t % find_filter(FILTER_ENERGYOUT)) + 1, &
                    t % scatt_order(j), atom_density * flux, .false., &
                    p % E, t % results)
                  j = j + t % scatt_order(j)
                  cycle SCORE_LOOP
                case (SCORE_NDPP_NU_SCATT_N)
                  call tally_ndpp_n(i_nuclide, score_index, filter_index - &
                    matching_bins(t % find_filter(FILTER_ENERGYOUT)) + 1, &
                    t % scatt_order(j), atom_density * flux, .false., &
                    p % E, t % results, .true.)
                  cycle SCORE_LOOP
                case (SCORE_NDPP_NU_SCATT_PN)
                  call tally_ndpp_pn(i_nuclide, score_index, filter_index - &
                    matching_bins(t % find_filter(FILTER_ENERGYOUT)) + 1, &
                    t % scatt_order(j), atom_density * flux, .false., &
                    p % E, t % results, .true.)
                  j = j + t % scatt_order(j)
                  cycle SCORE_LOOP
                case (SCORE_NDPP_CHI, SCORE_NDPP_CHI_P, SCORE_NDPP_CHI_D)
                  call tally_ndpp_chi(i_nuclide, score_index, &
                    filter_index - &
                    matching_bins(t % find_filter(FILTER_ENERGYOUT)) + 1, &
                    atom_density * flux, .false., p % E, score_bin, t % results)

                  cycle SCORE_LOOP
                case (SCORE_ABSORPTION)
                  score = micro_xs(i_nuclide) % absorption * &
                       atom_density * flux
                case (SCORE_FISSION)
                  score = micro_xs(i_nuclide) % fission * &
                       atom_density * flux
                case (SCORE_NU_FISSION)
                  score = micro_xs(i_nuclide) % nu_fission * &
                       atom_density * flux
                case (SCORE_KAPPA_FISSION)
                  score = micro_xs(i_nuclide) % kappa_fission * atom_density * flux
                case (SCORE_EVENTS)
                  score = ONE
                case default
                  message = "Invalid score type on tally " // &
                       to_str(t % id) // "."
                  call fatal_error()
                end select

              else
                ! Determine macroscopic material cross section
                select case(score_bin)
                case (SCORE_FLUX)
                  score = flux

                case (SCORE_FLUX_YN)
                  score_index = score_index - 1

                  score = flux

                  num_nm = 1
                  ! Find the order for a collection of requested moments
                  ! and store the moment contribution of each
                  do n = 0, t % moment_order(j)
                    ! determine scoring bin index
                    score_index = score_index + num_nm
                    ! Update number of total n,m bins for this n (m = [-n: n])
                    num_nm = 2 * n + 1

                    ! multiply score by the angular flux moments and store
!$omp critical
                    t % results(score_index: score_index + num_nm - 1, filter_index) % value = &
                      t % results(score_index: score_index + num_nm - 1, filter_index) % value + &
                      score * calc_rn(n, p % coord0 % uvw)
!$omp end critical
                  end do
                  j = j + (t % moment_order(j) + 1)**2 - 1
                  cycle SCORE_LOOP

                case (SCORE_TOTAL)
                  score = material_xs % total * flux

                case (SCORE_TOTAL_YN)
                  score_index = score_index - 1

                  ! Total cross section is pre-calculated
                  score = material_xs % total * flux

                  num_nm = 1
                  ! Find the order for a collection of requested moments
                  ! and store the moment contribution of each
                  do n = 0, t % moment_order(j)
                    ! determine scoring bin index
                    score_index = score_index + num_nm
                    ! Update number of total n,m bins for this n (m = [-n: n])
                    num_nm = 2 * n + 1

                    ! multiply score by the angular flux moments and store
!$omp critical
                    t % results(score_index: score_index + num_nm - 1, filter_index) % value = &
                      t % results(score_index: score_index + num_nm - 1, filter_index) % value + &
                      score * calc_rn(n, p % coord0 % uvw)
!$omp end critical
                  end do
                  j = j + (t % moment_order(j) + 1)**2 - 1
                  cycle SCORE_LOOP

                case (SCORE_SCATTER)
                  score = (material_xs % total - material_xs % absorption) * flux
                case (SCORE_NDPP_SCATT_N)
                  mat => materials(p % material)
                  call tally_macro_ndpp_n(mat, score_index, filter_index - &
                    matching_bins(t % find_filter(FILTER_ENERGYOUT)) + 1, &
                    t % scatt_order(j), flux, p % E, t % results)
                  cycle SCORE_LOOP
                case (SCORE_NDPP_SCATT_PN)
                  mat => materials(p % material)
                  call tally_macro_ndpp_pn(mat, score_index, filter_index - &
                    matching_bins(t % find_filter(FILTER_ENERGYOUT)) + 1, &
                    t % scatt_order(j), flux, p % E, t % results)
                  j = j + t % scatt_order(j)
                  cycle SCORE_LOOP
                case (SCORE_NDPP_NU_SCATT_N)
                  mat => materials(p % material)
                  call tally_macro_ndpp_n(mat, score_index, filter_index - &
                    matching_bins(t % find_filter(FILTER_ENERGYOUT)) + 1, &
                    t % scatt_order(j), flux, p % E, t % results, .true.)
                  cycle SCORE_LOOP
                case (SCORE_NDPP_NU_SCATT_PN)
                  mat => materials(p % material)
                  call tally_macro_ndpp_pn(mat, score_index, filter_index - &
                    matching_bins(t % find_filter(FILTER_ENERGYOUT)) + 1, &
                    t % scatt_order(j), flux, p % E, t % results, .true.)
                  j = j + t % scatt_order(j)
                  cycle SCORE_LOOP
                case (SCORE_NDPP_CHI, SCORE_NDPP_CHI_P, SCORE_NDPP_CHI_D)
                  mat => materials(p % material)
                  call tally_macro_ndpp_chi(mat, score_index, filter_index - &
                    matching_bins(t % find_filter(FILTER_ENERGYOUT)) + 1, flux, &
                    p % E, score_bin, t % results)

                  cycle SCORE_LOOP
                case (SCORE_ABSORPTION)
                  score = material_xs % absorption * flux
                case (SCORE_FISSION)
                  score = material_xs % fission * flux
                case (SCORE_NU_FISSION)
                  score = material_xs % nu_fission * flux
                case (SCORE_KAPPA_FISSION)
                  score = material_xs % kappa_fission * flux
                case (SCORE_EVENTS)
                  score = ONE
                case default
                  message = "Invalid score type on tally " // &
                       to_str(t % id) // "."
                  call fatal_error()
                end select
              end if

              ! Add score to tally
!$omp critical
              t % results(score_index, filter_index) % value = &
                   t % results(score_index, filter_index) % value + score
!$omp end critical

            end do SCORE_LOOP

          end do NUCLIDE_BIN_LOOP
        end if
      end if

      ! Calculate new coordinates
      xyz0 = xyz0 + distance * uvw

    end do MESH_LOOP

  end subroutine score_tl_on_mesh

!===============================================================================
! GET_SCORING_BINS determines a combination of filter bins that should be scored
! for a tally based on the particle's current attributes.
!===============================================================================

  subroutine get_scoring_bins(p, i_tally, found_bin)

    type(Particle), intent(in)  :: p
    integer,        intent(in)  :: i_tally
    logical,        intent(out) :: found_bin

    integer :: i ! loop index for filters
    integer :: n ! number of bins for single filter
    real(8) :: E ! particle energy
    type(TallyObject),    pointer, save :: t => null()
    type(StructuredMesh), pointer, save :: m => null()
    type(LocalCoord),     pointer, save :: coord => null()
!$omp threadprivate(t, m, coord)

    found_bin = .true.
    t => tallies(i_tally)
    matching_bins(1:t%n_filters) = 1

    FILTER_LOOP: do i = 1, t % n_filters

      select case (t % filters(i) % type)
      case (FILTER_MESH)
        ! determine mesh bin
        m => meshes(t % filters(i) % int_bins(1))

        ! Determine if we're in the mesh first
        call get_mesh_bin(m, p % coord0 % xyz, matching_bins(i))

      case (FILTER_UNIVERSE)
        ! determine next universe bin
        ! TODO: Account for multiple universes when performing this filter
        matching_bins(i) = get_next_bin(FILTER_UNIVERSE, &
             p % coord % universe, i_tally)

      case (FILTER_MATERIAL)
        matching_bins(i) = get_next_bin(FILTER_MATERIAL, &
             p % material, i_tally)

      case (FILTER_CELL)
        ! determine next cell bin
        coord => p % coord0
        do while(associated(coord))
          position(FILTER_CELL) = 0
          matching_bins(i) = get_next_bin(FILTER_CELL, &
               coord % cell, i_tally)
          if (matching_bins(i) /= NO_BIN_FOUND) exit
          coord => coord % next
        end do
        nullify(coord)

      case (FILTER_CELLBORN)
        ! determine next cellborn bin
        matching_bins(i) = get_next_bin(FILTER_CELLBORN, &
             p % cell_born, i_tally)

      case (FILTER_SURFACE)
        ! determine next surface bin
        matching_bins(i) = get_next_bin(FILTER_SURFACE, &
             p % surface, i_tally)

      case (FILTER_ENERGYIN)
        ! determine incoming energy bin
        n = t % filters(i) % n_bins

        ! make sure the correct energy is used
        if (t % estimator == ESTIMATOR_TRACKLENGTH) then
          E = p % E
        else
          E = p % last_E
        end if

        ! check if energy of the particle is within energy bins
        if (E < t % filters(i) % real_bins(1) .or. &
             E > t % filters(i) % real_bins(n + 1)) then
          matching_bins(i) = NO_BIN_FOUND
        else
          ! search to find incoming energy bin
          matching_bins(i) = binary_search(t % filters(i) % real_bins, &
               n + 1, E)
        end if

      case (FILTER_ENERGYOUT)
        ! determine outgoing energy bin
        n = t % filters(i) % n_bins

        ! check if energy of the particle is within energy bins
        if (p % E < t % filters(i) % real_bins(1) .or. &
             p % E > t % filters(i) % real_bins(n + 1)) then
          matching_bins(i) = NO_BIN_FOUND
        else
          ! search to find incoming energy bin
          matching_bins(i) = binary_search(t % filters(i) % real_bins, &
               n + 1, p % E)
        end if

      end select

      ! If the current filter didn't match, exit this subroutine
      if (matching_bins(i) == NO_BIN_FOUND) then
        found_bin = .false.
        return
      end if

    end do FILTER_LOOP

  end subroutine get_scoring_bins

!===============================================================================
! SCORE_SURFACE_CURRENT tallies surface crossings in a mesh tally by manually
! determining which mesh surfaces were crossed
!===============================================================================

  subroutine score_surface_current(p)

    type(Particle), intent(in) :: p

    integer :: i
    integer :: i_tally
    integer :: j                    ! loop indices
    integer :: k                    ! loop indices
    integer :: ijk0(3)              ! indices of starting coordinates
    integer :: ijk1(3)              ! indices of ending coordinates
    integer :: n_cross              ! number of surface crossings
    integer :: n                    ! number of incoming energy bins
    integer :: filter_index         ! index of scoring bin
    integer :: i_filter_mesh        ! index of mesh filter in filters array
    integer :: i_filter_surf        ! index of surface filter in filters
    real(8) :: uvw(3)               ! cosine of angle of particle
    real(8) :: xyz0(3)              ! starting/intermediate coordinates
    real(8) :: xyz1(3)              ! ending coordinates of particle
    real(8) :: xyz_cross(3)         ! coordinates of bounding surfaces
    real(8) :: d(3)                 ! distance to each bounding surface
    real(8) :: distance             ! actual distance traveled
    logical :: start_in_mesh        ! particle's starting xyz in mesh?
    logical :: end_in_mesh          ! particle's ending xyz in mesh?
    logical :: x_same               ! same starting/ending x index (i)
    logical :: y_same               ! same starting/ending y index (j)
    logical :: z_same               ! same starting/ending z index (k)
    type(TallyObject),    pointer, save :: t => null()
    type(StructuredMesh), pointer, save :: m => null()
!$omp threadprivate(t, m)

    TALLY_LOOP: do i = 1, active_current_tallies % size()
      ! Copy starting and ending location of particle
      xyz0 = p % last_xyz
      xyz1 = p % coord0 % xyz

      ! Get pointer to tally
      i_tally = active_current_tallies % get_item(i)
      t => tallies(i_tally)

      ! Get index for mesh and surface filters
      i_filter_mesh = t % find_filter(FILTER_MESH)
      i_filter_surf = t % find_filter(FILTER_SURFACE)

      ! Determine indices for starting and ending location
      m => meshes(t % filters(i_filter_mesh) % int_bins(1))
      call get_mesh_indices(m, xyz0, ijk0(:m % n_dimension), start_in_mesh)
      call get_mesh_indices(m, xyz1, ijk1(:m % n_dimension), end_in_mesh)

      ! Check to if start or end is in mesh -- if not, check if track still
      ! intersects with mesh
      if ((.not. start_in_mesh) .and. (.not. end_in_mesh)) then
        if (m % n_dimension == 2) then
          if (.not. mesh_intersects_2d(m, xyz0, xyz1)) cycle
        else
          if (.not. mesh_intersects_3d(m, xyz0, xyz1)) cycle
        end if
      end if

      ! Calculate number of surface crossings
      n_cross = sum(abs(ijk1 - ijk0))
      if (n_cross == 0) then
        cycle
      end if

      ! Copy particle's direction
      uvw = p % coord0 % uvw

      ! determine incoming energy bin
      j = t % find_filter(FILTER_ENERGYIN)
      if (j > 0) then
        n = t % filters(j) % n_bins
        ! check if energy of the particle is within energy bins
        if (p % E < t % filters(j) % real_bins(1) .or. &
             p % E > t % filters(j) % real_bins(n + 1)) then
          cycle
        end if

        ! search to find incoming energy bin
        matching_bins(j) = binary_search(t % filters(j) % real_bins, &
             n + 1, p % E)
      end if

      ! =======================================================================
      ! SPECIAL CASES WHERE TWO INDICES ARE THE SAME

      x_same = (ijk0(1) == ijk1(1))
      y_same = (ijk0(2) == ijk1(2))
      z_same = (ijk0(3) == ijk1(3))

      if (x_same .and. y_same) then
        ! Only z crossings
        if (uvw(3) > 0) then
          do j = ijk0(3), ijk1(3) - 1
            ijk0(3) = j
            if (all(ijk0 >= 0) .and. all(ijk0 <= m % dimension)) then
              matching_bins(i_filter_surf) = OUT_TOP
              matching_bins(i_filter_mesh) = &
                   mesh_indices_to_bin(m, ijk0 + 1, .true.)
              filter_index = sum((matching_bins(1:t%n_filters) - 1) * t % stride) + 1
!$omp critical
              t % results(1, filter_index) % value = &
                   t % results(1, filter_index) % value + p % wgt
!$omp end critical
            end if
          end do
        else
          do j = ijk0(3) - 1, ijk1(3), -1
            ijk0(3) = j
            if (all(ijk0 >= 0) .and. all(ijk0 <= m % dimension)) then
              matching_bins(i_filter_surf) = IN_TOP
              matching_bins(i_filter_mesh) = &
                   mesh_indices_to_bin(m, ijk0 + 1, .true.)
              filter_index = sum((matching_bins(1:t%n_filters) - 1) * t % stride) + 1
!$omp critical
              t % results(1, filter_index) % value = &
                   t % results(1, filter_index) % value + p % wgt
!$omp end critical
            end if
          end do
        end if
        cycle
      elseif (x_same .and. z_same) then
        ! Only y crossings
        if (uvw(2) > 0) then
          do j = ijk0(2), ijk1(2) - 1
            ijk0(2) = j
            if (all(ijk0 >= 0) .and. all(ijk0 <= m % dimension)) then
              matching_bins(i_filter_surf) = OUT_FRONT
              matching_bins(i_filter_mesh) = &
                   mesh_indices_to_bin(m, ijk0 + 1, .true.)
              filter_index = sum((matching_bins(1:t%n_filters) - 1) * t % stride) + 1
!$omp critical
              t % results(1, filter_index) % value = &
                   t % results(1, filter_index) % value + p % wgt
!$omp end critical
            end if
          end do
        else
          do j = ijk0(2) - 1, ijk1(2), -1
            ijk0(2) = j
            if (all(ijk0 >= 0) .and. all(ijk0 <= m % dimension)) then
              matching_bins(i_filter_surf) = IN_FRONT
              matching_bins(i_filter_mesh) = &
                   mesh_indices_to_bin(m, ijk0 + 1, .true.)
              filter_index = sum((matching_bins(1:t%n_filters) - 1) * t % stride) + 1
!$omp critical
              t % results(1, filter_index) % value = &
                   t % results(1, filter_index) % value + p % wgt
!$omp end critical
            end if
          end do
        end if
        cycle
      elseif (y_same .and. z_same) then
        ! Only x crossings
        if (uvw(1) > 0) then
          do j = ijk0(1), ijk1(1) - 1
            ijk0(1) = j
            if (all(ijk0 >= 0) .and. all(ijk0 <= m % dimension)) then
              matching_bins(i_filter_surf) = OUT_RIGHT
              matching_bins(i_filter_mesh) = &
                   mesh_indices_to_bin(m, ijk0 + 1, .true.)
              filter_index = sum((matching_bins(1:t%n_filters) - 1) * t % stride) + 1
!$omp critical
              t % results(1, filter_index) % value = &
                   t % results(1, filter_index) % value + p % wgt
!$omp end critical
            end if
          end do
        else
          do j = ijk0(1) - 1, ijk1(1), -1
            ijk0(1) = j
            if (all(ijk0 >= 0) .and. all(ijk0 <= m % dimension)) then
              matching_bins(i_filter_surf) = IN_RIGHT
              matching_bins(i_filter_mesh) = &
                   mesh_indices_to_bin(m, ijk0 + 1, .true.)
              filter_index = sum((matching_bins(1:t%n_filters) - 1) * t % stride) + 1
!$omp critical
              t % results(1, filter_index) % value = &
                   t % results(1, filter_index) % value + p % wgt
!$omp end critical
            end if
          end do
        end if
        cycle
      end if

      ! =======================================================================
      ! GENERIC CASE

      ! Bounding coordinates
      do j = 1, 3
        if (uvw(j) > 0) then
          xyz_cross(j) = m % lower_left(j) + ijk0(j) * m % width(j)
        else
          xyz_cross(j) = m % lower_left(j) + (ijk0(j) - 1) * m % width(j)
        end if
      end do

      do k = 1, n_cross
        ! Reset scoring bin index
        matching_bins(i_filter_surf) = 0

        ! Calculate distance to each bounding surface. We need to treat
        ! special case where the cosine of the angle is zero since this would
        ! result in a divide-by-zero.

        do j = 1, 3
          if (uvw(j) == 0) then
            d(j) = INFINITY
          else
            d(j) = (xyz_cross(j) - xyz0(j))/uvw(j)
          end if
        end do

        ! Determine the closest bounding surface of the mesh cell by
        ! calculating the minimum distance

        distance = minval(d)

        ! Now use the minimum distance and diretion of the particle to
        ! determine which surface was crossed

        if (distance == d(1)) then
          if (uvw(1) > 0) then
            ! Crossing into right mesh cell -- this is treated as outgoing
            ! current from (i,j,k)
            if (all(ijk0 >= 0) .and. all(ijk0 <= m % dimension)) then
              matching_bins(i_filter_surf) = OUT_RIGHT
              matching_bins(i_filter_mesh) = &
                   mesh_indices_to_bin(m, ijk0 + 1, .true.)
            end if
            ijk0(1) = ijk0(1) + 1
            xyz_cross(1) = xyz_cross(1) + m % width(1)
          else
            ! Crossing into left mesh cell -- this is treated as incoming
            ! current in (i-1,j,k)
            ijk0(1) = ijk0(1) - 1
            xyz_cross(1) = xyz_cross(1) - m % width(1)
            if (all(ijk0 >= 0) .and. all(ijk0 <= m % dimension)) then
              matching_bins(i_filter_surf) = IN_RIGHT
              matching_bins(i_filter_mesh) = &
                   mesh_indices_to_bin(m, ijk0 + 1, .true.)
            end if
          end if
        elseif (distance == d(2)) then
          if (uvw(2) > 0) then
            ! Crossing into front mesh cell -- this is treated as outgoing
            ! current in (i,j,k)
            if (all(ijk0 >= 0) .and. all(ijk0 <= m % dimension)) then
              matching_bins(i_filter_surf) = OUT_FRONT
              matching_bins(i_filter_mesh) = &
                   mesh_indices_to_bin(m, ijk0 + 1, .true.)
            end if
            ijk0(2) = ijk0(2) + 1
            xyz_cross(2) = xyz_cross(2) + m % width(2)
          else
            ! Crossing into back mesh cell -- this is treated as incoming
            ! current in (i,j-1,k)
            ijk0(2) = ijk0(2) - 1
            xyz_cross(2) = xyz_cross(2) - m % width(2)
            if (all(ijk0 >= 0) .and. all(ijk0 <= m % dimension)) then
              matching_bins(i_filter_surf) = IN_FRONT
              matching_bins(i_filter_mesh) = &
                   mesh_indices_to_bin(m, ijk0 + 1, .true.)
            end if
          end if
        else if (distance == d(3)) then
          if (uvw(3) > 0) then
            ! Crossing into top mesh cell -- this is treated as outgoing
            ! current in (i,j,k)
            if (all(ijk0 >= 0) .and. all(ijk0 <= m % dimension)) then
              matching_bins(i_filter_surf) = OUT_TOP
              matching_bins(i_filter_mesh) = &
                   mesh_indices_to_bin(m, ijk0 + 1, .true.)
            end if
            ijk0(3) = ijk0(3) + 1
            xyz_cross(3) = xyz_cross(3) + m % width(3)
          else
            ! Crossing into bottom mesh cell -- this is treated as incoming
            ! current in (i,j,k-1)
            ijk0(3) = ijk0(3) - 1
            xyz_cross(3) = xyz_cross(3) - m % width(3)
            if (all(ijk0 >= 0) .and. all(ijk0 <= m % dimension)) then
              matching_bins(i_filter_surf) = IN_TOP
              matching_bins(i_filter_mesh) = &
                   mesh_indices_to_bin(m, ijk0 + 1, .true.)
            end if
          end if
        end if

        ! Determine scoring index
        if (matching_bins(i_filter_surf) > 0) then
          filter_index = sum((matching_bins(1:t%n_filters) - 1) * t % stride) + 1

          ! Check for errors
          if (filter_index <= 0 .or. filter_index > &
               t % total_filter_bins) then
            message = "Score index outside range."
            call fatal_error()
          end if

          ! Add to surface current tally
!$omp critical
          t % results(1, filter_index) % value = &
               t % results(1, filter_index) % value + p % wgt
!$omp end critical
        end if

        ! Calculate new coordinates
        xyz0 = xyz0 + distance * uvw
      end do

    end do TALLY_LOOP

  end subroutine score_surface_current

!===============================================================================
! GET_NEXT_BIN determines the next scoring bin for a particular filter variable
!===============================================================================

  function get_next_bin(filter_type, filter_value, i_tally) result(bin)

    integer, intent(in) :: filter_type  ! e.g. FILTER_MATERIAL
    integer, intent(in) :: filter_value ! value of filter, e.g. material 3
    integer, intent(in) :: i_tally      ! index of tally
    integer             :: bin          ! index of filter

    integer :: i_tally_check
    integer :: n

    ! If there are no scoring bins for this item, then return immediately
    if (.not. allocated(tally_maps(filter_type) % items(filter_value) % elements)) then
      bin = NO_BIN_FOUND
      return
    end if

    ! Check how many elements there are for this item
    n = size(tally_maps(filter_type) % items(filter_value) % elements)

    do
      ! Increment position in elements
      position(filter_type) = position(filter_type) + 1

      ! If we've reached the end of the array, there is no more bin to score to
      if (position(filter_type) > n) then
        position(filter_type) = 0
        bin = NO_BIN_FOUND
        return
      end if

      i_tally_check = tally_maps(filter_type) % items(filter_value) % &
           elements(position(filter_type)) % index_tally

      if (i_tally_check > i_tally) then
        ! Since the index being checked against is greater than the index we
        ! need (and the tally indices were added to elements sequentially), we
        ! know that no more bins will be scoring bins for this tally
        position(filter_type) = 0
        bin = NO_BIN_FOUND
        return
      elseif (i_tally_check == i_tally) then
        ! Found a match
        bin = tally_maps(filter_type) % items(filter_value) % &
             elements(position(filter_type)) % index_bin
        return
      end if

    end do

  end function get_next_bin

!===============================================================================
! SYNCHRONIZE_TALLIES accumulates the sum of the contributions from each history
! within the batch to a new random variable
!===============================================================================

  subroutine synchronize_tallies()

    integer :: i
    real(8) :: k_col ! Copy of batch collision estimate of keff
    real(8) :: k_abs ! Copy of batch absorption estimate of keff
    real(8) :: k_tra ! Copy of batch tracklength estimate of keff

#ifdef MPI
    ! Combine tally results onto master process
    if (reduce_tallies) call reduce_tally_results()
#endif

    ! Increase number of realizations (only used for global tallies)
    if (reduce_tallies) then
      n_realizations = n_realizations + 1
    else
      n_realizations = n_realizations + n_procs
    end if

    ! Accumulate on master only unless run is not reduced then do it on all
    if (master .or. (.not. reduce_tallies)) then
      ! Accumulate results for each tally
      do i = 1, active_tallies % size()
        call accumulate_tally(tallies(active_tallies % get_item(i)))
      end do

      if (run_mode == MODE_EIGENVALUE) then
        if (active_batches) then
          ! Accumulate products of different estimators of k
          k_col = global_tallies(K_COLLISION) % value / total_weight
          k_abs = global_tallies(K_ABSORPTION) % value / total_weight
          k_tra = global_tallies(K_TRACKLENGTH) % value / total_weight
          k_col_abs = k_col_abs + k_col * k_abs
          k_col_tra = k_col_tra + k_col * k_tra
          k_abs_tra = k_abs_tra + k_abs * k_tra
        end if
      end if

      ! Accumulate results for global tallies
      call accumulate_result(global_tallies)
    end if

  end subroutine synchronize_tallies

!===============================================================================
! REDUCE_TALLY_RESULTS collects all the results from tallies onto one processor
!===============================================================================

#ifdef MPI
  subroutine reduce_tally_results()

    integer :: i
    integer :: n      ! number of filter bins
    integer :: m      ! number of score bins
    integer :: n_bins ! total number of bins
    real(8), allocatable :: tally_temp(:,:) ! contiguous array of results
    real(8) :: global_temp(N_GLOBAL_TALLIES)
    real(8) :: dummy  ! temporary receive buffer for non-root reduces
    type(TallyObject), pointer :: t => null()

    do i = 1, active_tallies % size()
      t => tallies(active_tallies % get_item(i))

      m = t % total_score_bins
      n = t % total_filter_bins
      n_bins = m*n

      allocate(tally_temp(m,n))

      tally_temp = t % results(:,:) % value

      if (master) then
        ! The MPI_IN_PLACE specifier allows the master to copy values into
        ! a receive buffer without having a temporary variable
        call MPI_REDUCE(MPI_IN_PLACE, tally_temp, n_bins, MPI_REAL8, &
             MPI_SUM, 0, MPI_COMM_WORLD, mpi_err)

        ! Transfer values to value on master
        t % results(:,:) % value = tally_temp
      else
        ! Receive buffer not significant at other processors
        call MPI_REDUCE(tally_temp, dummy, n_bins, MPI_REAL8, &
             MPI_SUM, 0, MPI_COMM_WORLD, mpi_err)

        ! Reset value on other processors
        t % results(:,:) % value = 0
      end if

      deallocate(tally_temp)
    end do

    ! Copy global tallies into array to be reduced
    global_temp = global_tallies(:) % value

    if (master) then
      call MPI_REDUCE(MPI_IN_PLACE, global_temp, N_GLOBAL_TALLIES, &
           MPI_REAL8, MPI_SUM, 0, MPI_COMM_WORLD, mpi_err)

      ! Transfer values back to global_tallies on master
      global_tallies(:) % value = global_temp
    else
      ! Receive buffer not significant at other processors
      call MPI_REDUCE(global_temp, dummy, N_GLOBAL_TALLIES, &
           MPI_REAL8, MPI_SUM, 0, MPI_COMM_WORLD, mpi_err)

      ! Reset value on other processors
      global_tallies(:) % value = ZERO
    end if

    ! We also need to determine the total starting weight of particles from the
    ! last realization
    if (master) then
      call MPI_REDUCE(MPI_IN_PLACE, total_weight, 1, MPI_REAL8, MPI_SUM, &
           0, MPI_COMM_WORLD, mpi_err)
    else
      ! Receive buffer not significant at other processors
      call MPI_REDUCE(total_weight, dummy, 1, MPI_REAL8, MPI_SUM, &
           0, MPI_COMM_WORLD, mpi_err)
    end if

  end subroutine reduce_tally_results
#endif

!===============================================================================
! ACCUMULATE_TALLY
!===============================================================================

  subroutine accumulate_tally(t)

    type(TallyObject), intent(inout) :: t

    ! Increment number of realizations
    if (reduce_tallies) then
      t % n_realizations = t % n_realizations + 1
    else
      t % n_realizations = t % n_realizations + n_procs
    end if

    ! Accumulate each TallyResult
    call accumulate_result(t % results)

  end subroutine accumulate_tally

!===============================================================================
! TALLY_STATISTICS computes the mean and standard deviation of the mean of each
! tally and stores them in the val and val_sq attributes of the TallyResults
! respectively
!===============================================================================

  subroutine tally_statistics()

    integer :: i    ! index in tallies array
    type(TallyObject), pointer :: t => null()

    ! Calculate statistics for user-defined tallies
    do i = 1, n_tallies
      t => tallies(i)

      call statistics_result(t % results, t % n_realizations)
    end do

    ! Calculate statistics for global tallies
    call statistics_result(global_tallies, n_realizations)

  end subroutine tally_statistics

!===============================================================================
! ACCUMULATE_RESULT accumulates results from many histories (or many generations)
! into a single realization of a random variable.
!===============================================================================

  elemental subroutine accumulate_result(this)

    type(TallyResult), intent(inout) :: this

    real(8) :: val

    ! Add the sum and square of the sum of contributions from a tally result to
    ! the variables sum and sum_sq. This will later allow us to calculate a
    ! variance on the tallies.

    val = this % value/total_weight
    this % sum    = this % sum    + val
    this % sum_sq = this % sum_sq + val*val

    ! Reset the single batch estimate
    this % value = ZERO

  end subroutine accumulate_result

!===============================================================================
! STATISTICS_RESULT determines the sample mean and the standard deviation of the
! mean for a TallyResult.
!===============================================================================

  elemental subroutine statistics_result(this, n)

    type(TallyResult), intent(inout) :: this
    integer,           intent(in)    :: n

    ! Calculate sample mean and standard deviation of the mean -- note that we
    ! have used Bessel's correction so that the estimator of the variance of the
    ! sample mean is unbiased.

    this % sum    = this % sum/n
    this % sum_sq = sqrt((this % sum_sq/n - this % sum * &
         this % sum) / (n - 1))

  end subroutine statistics_result

!===============================================================================
! RESET_RESULT zeroes out the value and accumulated sum and sum-squared for a
! single TallyResult.
!===============================================================================

  elemental subroutine reset_result(this)

    type(TallyResult), intent(inout) :: this

    this % value    = ZERO
    this % sum      = ZERO
    this % sum_sq   = ZERO

  end subroutine reset_result

!===============================================================================
! SETUP_ACTIVE_USERTALLIES
!===============================================================================

  subroutine setup_active_usertallies()

    integer :: i ! loop counter

    do i = 1, n_user_tallies
      ! Add tally to active tallies
      call active_tallies % add(i_user_tallies + i)

      ! Check what type of tally this is and add it to the appropriate list
      if (user_tallies(i) % type == TALLY_VOLUME) then
        if (user_tallies(i) % estimator == ESTIMATOR_ANALOG) then
          call active_analog_tallies % add(i_user_tallies + i)
        elseif (user_tallies(i) % estimator == ESTIMATOR_TRACKLENGTH) then
          call active_tracklength_tallies % add(i_user_tallies + i)
        end if
      elseif (user_tallies(i) % type == TALLY_SURFACE_CURRENT) then
        call active_current_tallies % add(i_user_tallies + i)
      end if
    end do

  end subroutine setup_active_usertallies

!===============================================================================
! SETUP_ACTIVE_CMFDTALLIES
!===============================================================================

  subroutine setup_active_cmfdtallies()

    integer :: i ! loop counter

    ! check to see if any of the active tally lists has been allocated
    if (active_tallies % size() > 0) then
      message = "Active tallies should not exist before CMFD tallies!"
      call fatal_error()
    else if (active_analog_tallies % size() > 0) then
      message = 'Active analog tallies should not exist before CMFD tallies!'
      call fatal_error()
    else if (active_tracklength_tallies % size() > 0) then
      message = "Active tracklength tallies should not exist before CMFD &
           &tallies!"
      call fatal_error()
    else if (active_current_tallies % size() > 0) then
      message = "Active current tallies should not exist before CMFD tallies!"
      call fatal_error()
    end if

    do i = 1, n_cmfd_tallies
      ! Add CMFD tally to active tallies
      call active_tallies % add(i_cmfd_tallies + i)

      ! Check what type of tally this is and add it to the appropriate list
      if (cmfd_tallies(i) % type == TALLY_VOLUME) then
        if (cmfd_tallies(i) % estimator == ESTIMATOR_ANALOG) then
          call active_analog_tallies % add(i_cmfd_tallies + i)
        elseif (cmfd_tallies(i) % estimator == ESTIMATOR_TRACKLENGTH) then
          call active_tracklength_tallies % add(i_cmfd_tallies + i)
        end if
      elseif (cmfd_tallies(i) % type == TALLY_SURFACE_CURRENT) then
        call active_current_tallies % add(i_cmfd_tallies + i)
      end if
    end do

  end subroutine setup_active_cmfdtallies

!===============================================================================
! TALLY_NDPP_N determines the scattering moments which were
! previously calculated with a pre-processor such as NDPP;
! this can be used for analog and tracklength estimators;
! this method applies to ndpp-scatter-n tally types
!===============================================================================

  subroutine tally_ndpp_n(i_nuclide, score_index, filter_index, t_order, &
    mult, is_analog, Ein, results, nuscatt)

    integer, intent(in) :: i_nuclide    ! index into nuclides array
    integer, intent(in) :: score_index  ! dim = 1 starting index in results
    integer, intent(in) :: filter_index ! dim = 2 starting index (incoming E filter)
    integer, intent(in) :: t_order      ! # of scattering orders to tally
    real(8), intent(in) :: mult         ! wgt or wgt * atom_density * flux
    logical, intent(in) :: is_analog    ! Is this an analog or TL event?
    real(8), intent(in) :: Ein          ! Incoming energy
    type(TallyResult), intent(inout) :: results(:,:) ! Tally results storage
    logical, optional, intent(in)    :: nuscatt      ! Is this for nuscatter?

    integer :: g        ! outgoing energy group index
    integer :: g_filter ! outgoing energy group index
    integer :: i_grid   ! index on nuclide energy grid
    real(8) :: f        ! interp factor on nuclide energy grid
    real(8) :: one_f    ! (ONE - f)
    type(Nuclide), pointer, save     :: nuc ! Working nuclide
    type(SAlphaBeta), pointer, save  :: sab ! The working s(a,b) table
    type(GrpTransfer), pointer :: ndpp_scatt(:) => null() ! data to tally
    real(8), pointer :: ndpp_scatt_Ein(:) => null() ! Energy grid of data to tally
!$omp threadprivate(nuc,sab,ndpp_scatt,ndpp_scatt_Ein)

    ! Find if this nuclide is in the range for S(a,b) treatment
    ! cross_section % calculate_sab_xs(...) would have figured this out
    ! for us already, by placing i_sab in micro_xs(i) % index_sab
    if (micro_xs(i_nuclide) % index_sab /= 0) then
      ! We have a collision in the S(a,b) range
      sab => sab_tables(micro_xs(i_nuclide) % index_sab)
      ndpp_scatt => sab % ndpp_scatt
      ndpp_scatt_Ein => sab % ndpp_scatt_Ein
      ! Find the grid index and interpolant of ndpp scattering data
      if (Ein <= ndpp_scatt_Ein(1)) then
        i_grid = 1
        f = ZERO
      else if (Ein >= ndpp_scatt_Ein(size(ndpp_scatt_Ein))) then
        i_grid = size(ndpp_scatt_Ein)
        f = ONE
      else
        i_grid = binary_search(ndpp_scatt_Ein, size(ndpp_scatt_Ein), Ein)
        f = (Ein - ndpp_scatt_Ein(i_grid)) / &
          (ndpp_scatt_Ein(i_grid + 1) - ndpp_scatt_Ein(i_grid))
      end if

      ! Calculate 1-f, and apply mult
      one_f = (ONE - f) * mult
      f = f * mult
      ! Now apply sigS if we are in tracklength mode
      if (.not. is_analog) then
        f = f * micro_xs(i_nuclide) % elastic
        one_f = one_f * micro_xs(i_nuclide) % elastic
      end if
    else
      ! Normal scattering (non-S(a,b))
      ! Set up pointers
      nuc => nuclides(i_nuclide)
      if (present(nuscatt)) then
        if (nuscatt) then
          ndpp_scatt => nuc % ndpp_nuscatt
        else
          ndpp_scatt => nuc % ndpp_scatt
        end if
      else
        ndpp_scatt => nuc % ndpp_scatt
      end if
      ndpp_scatt_Ein => nuc % ndpp_scatt_Ein
      ! Find the grid index and interpolant of ndpp scattering data
      i_grid = micro_xs(i_nuclide) % index_grid
      if (Ein <= ndpp_scatt_Ein(1)) then
        i_grid = 1
        f = ZERO
      else if (Ein >= ndpp_scatt_Ein(size(ndpp_scatt_Ein))) then
        i_grid = size(ndpp_scatt_Ein) - 1
        f = ONE
      !else if (i_grid + ndpp_groups + 1 <= size(ndpp_scatt_Ein)) then
      !  !i_grid = binary_search(ndpp_scatt_Ein(i_grid: &
      !  !                       i_grid + ndpp_groups + 1), &
      !  !                       ndpp_groups + 2, Ein) + i_grid - 1
      !  i_grid = binary_search(ndpp_scatt_Ein, size(ndpp_scatt_Ein), Ein)
      !  f = (Ein - ndpp_scatt_Ein(i_grid)) / &
      !    (ndpp_scatt_Ein(i_grid + 1) - ndpp_scatt_Ein(i_grid))
      else
        !i_grid = binary_search(ndpp_scatt_Ein(i_grid:), &
        !                       size(ndpp_scatt_Ein) - i_grid + 1, Ein) + &
        !         i_grid - 1
        i_grid = binary_search(ndpp_scatt_Ein, size(ndpp_scatt_Ein), Ein)
        f = (Ein - ndpp_scatt_Ein(i_grid)) / &
          (ndpp_scatt_Ein(i_grid + 1) - ndpp_scatt_Ein(i_grid))
      end if

      ! Calculate 1-f, and apply mult
      one_f = (ONE - f) * mult
      f = f * mult
      ! Now apply sigS if we are in tracklength mode
      if (.not. is_analog) then
        f = f * (micro_xs(i_nuclide) % total - &
                 micro_xs(i_nuclide) % absorption)
        one_f = one_f * (micro_xs(i_nuclide) % total - &
                         micro_xs(i_nuclide) % absorption)
      end if
    end if

    ! Add the contribution from the lower score
    if (allocated(ndpp_scatt(i_grid) % outgoing)) then
      do g = lbound(ndpp_scatt(i_grid) % outgoing, dim=2), &
             ubound(ndpp_scatt(i_grid) % outgoing, dim=2)
        g_filter = filter_index + g - 1
!$omp atomic
        results(score_index, g_filter) % value = &
          results(score_index, g_filter) % value + &
          ndpp_scatt(i_grid) % outgoing(t_order + 1, g) * one_f
      end do
    end if

    ! Now add the contribution from the higher score
    if (allocated(ndpp_scatt(i_grid + 1) % outgoing)) then
      do g = lbound(ndpp_scatt(i_grid + 1) % outgoing, dim=2), &
             ubound(ndpp_scatt(i_grid + 1) % outgoing, dim=2)
        g_filter = filter_index + g - 1
!$omp atomic
        results(score_index, g_filter) % value = &
          results(score_index, g_filter) % value + &
          ndpp_scatt(i_grid + 1) % outgoing(t_order + 1, g) * f
      end do
    end if
  end subroutine tally_ndpp_n

!===============================================================================
! TALLY_MACRO_NDPP_N determines the macroscopic scattering moments which were
! previously calculated with a pre-processor such as NDPP;
! this method applies to ndpp-scatter-n tally types
!===============================================================================

  subroutine tally_macro_ndpp_n(mat, score_index, filter_index, t_order, flux, &
    Ein, results, nuscatt)

    type(Material), pointer, intent(in) :: mat ! Working material
    integer, intent(in) :: score_index  ! dim = 1 starting index in results
    integer, intent(in) :: filter_index ! dim = 2 starting index (incoming E filter)
    integer, intent(in) :: t_order      ! # of scattering orders to tally
    real(8), intent(in) :: flux         ! flux
    real(8), intent(in) :: Ein          ! Incoming energy
    type(TallyResult), intent(inout) :: results(:,:) ! Tally results storage
    logical, optional, intent(in)    :: nuscatt      ! Is this for nuscatter?

    integer :: i      ! index in nuclide list of materials
    integer :: i_nuclide ! index in nuclides array of our working nuclide
    real(8) :: N_flux ! atom_density * flux

    if (present(nuscatt)) then
      do i = 1, mat % n_nuclides
        i_nuclide = mat % nuclide(i)
        N_flux = mat % atom_density(i) * flux
        call tally_ndpp_n(i_nuclide, score_index, filter_index, t_order, &
          N_flux, .false., Ein, results, nuscatt)
      end do
    else
      do i = 1, mat % n_nuclides
        i_nuclide = mat % nuclide(i)
        N_flux = mat % atom_density(i) * flux
        call tally_ndpp_n(i_nuclide, score_index, filter_index, t_order, &
          N_flux, .false., Ein, results)
      end do
    end if
  end subroutine tally_macro_ndpp_n

!===============================================================================
! TALLY_NDPP_PN determines the scattering moments which were
! previously calculated with a pre-processor such as NDPP;
! this can be used for analog and tracklength estimators;
! this method applies to ndpp-scatter-n tally types
!===============================================================================

  subroutine tally_ndpp_pn(i_nuclide, score_index, filter_index, t_order, &
    mult, is_analog, Ein, results, nuscatt)

    integer, intent(in) :: i_nuclide        ! index into nuclides array
    integer, intent(in) :: score_index      ! dim = 1 starting index in results
    integer, intent(in) :: filter_index     ! dim = 2 starting index (incoming E filter)
    integer, intent(in) :: t_order          ! # of scattering orders to tally
    real(8), intent(in) :: mult             ! wgt or wgt * atom_density * flux
    logical, intent(in) :: is_analog        ! Is this an analog or TL event?
    real(8), intent(in) :: Ein              ! Incoming energy
    type(TallyResult), intent(inout) :: results(:,:) ! Tally results storage
    logical, optional, intent(in)    :: nuscatt      ! Is this for nuscatter?

    integer :: g        ! outgoing energy group index
    integer :: g_filter ! outgoing energy group index
    integer :: i_grid   ! index on nuclide energy grid
    real(8) :: f        ! interp factor on nuclide energy grid
    real(8) :: one_f    ! (ONE - f)
    integer :: i_score  ! index of score dimension of results
    integer :: l        ! legendre moment index
    type(Nuclide), pointer, save     :: nuc ! Working nuclide
    type(SAlphaBeta), pointer, save  :: sab ! The working s(a,b) table
    type(GrpTransfer), pointer :: ndpp_scatt(:) => null() ! data to tally
    real(8), pointer :: ndpp_scatt_Ein(:) => null() ! Energy grid of data to tally
    !$omp threadprivate(nuc,sab,ndpp_scatt,ndpp_scatt_Ein)

    ! Find if this nuclide is in the range for S(a,b) treatment
    ! cross_section % calculate_sab_xs(...) would have figured this out
    ! for us already, by placing i_sab in micro_xs(i) % index_sab
    if (micro_xs(i_nuclide) % index_sab /= 0) then
      ! We have a collision in the S(a,b) range
      sab => sab_tables(micro_xs(i_nuclide) % index_sab)
      ndpp_scatt => sab % ndpp_scatt
      ndpp_scatt_Ein => sab % ndpp_scatt_Ein
      ! Find the grid index and interpolant of ndpp scattering data
      if (Ein <= ndpp_scatt_Ein(1)) then
        i_grid = 1
        f = ZERO
      else if (Ein >= ndpp_scatt_Ein(size(ndpp_scatt_Ein))) then
        i_grid = size(ndpp_scatt_Ein)
        f = ONE
      else
        i_grid = binary_search(ndpp_scatt_Ein, size(ndpp_scatt_Ein), Ein)
        f = (Ein - ndpp_scatt_Ein(i_grid)) / &
          (ndpp_scatt_Ein(i_grid + 1) - ndpp_scatt_Ein(i_grid))
      end if

      ! Calculate 1-f, and apply mult
      one_f = (ONE - f) * mult
      f = f * mult
      ! Now apply sigS if we are in tracklength mode
      if (.not. is_analog) then
        f = f * micro_xs(i_nuclide) % elastic
        one_f = one_f * micro_xs(i_nuclide) % elastic
      end if
    else
      ! Normal scattering (non-S(a,b))
      ! Set up pointers
      nuc => nuclides(i_nuclide)
      if (present(nuscatt)) then
        if (nuscatt) then
          ndpp_scatt => nuc % ndpp_nuscatt
        else
          ndpp_scatt => nuc % ndpp_scatt
        end if
      else
        ndpp_scatt => nuc % ndpp_scatt
      end if
      ndpp_scatt_Ein => nuc % ndpp_scatt_Ein
      ! Find the grid index and interpolant of ndpp scattering data
      i_grid = micro_xs(i_nuclide) % index_grid
      if (Ein <= ndpp_scatt_Ein(1)) then
        i_grid = 1
        f = ZERO
      else if (Ein >= ndpp_scatt_Ein(size(ndpp_scatt_Ein))) then
        i_grid = size(ndpp_scatt_Ein)
        f = ONE
      !else if (i_grid + ndpp_groups + 1 <= size(ndpp_scatt_Ein)) then
      !  i_grid = binary_search(ndpp_scatt_Ein(i_grid: &
      !                         i_grid + ndpp_groups + 1), &
      !                         ndpp_groups + 2, Ein) + i_grid - 1
      !  f = (Ein - ndpp_scatt_Ein(i_grid)) / &
      !    (ndpp_scatt_Ein(i_grid + 1) - ndpp_scatt_Ein(i_grid))
      else
      !  i_grid = binary_search(ndpp_scatt_Ein(i_grid:), &
      !                         size(ndpp_scatt_Ein) - i_grid + 1, Ein) + &
      !           i_grid - 1
        i_grid = binary_search(ndpp_scatt_Ein, size(ndpp_scatt_Ein), Ein)
        f = (Ein - ndpp_scatt_Ein(i_grid)) / &
          (ndpp_scatt_Ein(i_grid + 1) - ndpp_scatt_Ein(i_grid))
      end if

      ! Calculate 1-f, and apply mult
      one_f = (ONE - f) * mult
      f = f * mult
      ! Now apply sigS if we are in tracklength mode
      if (.not. is_analog) then
        f = f * (micro_xs(i_nuclide) % total - &
                 micro_xs(i_nuclide) % absorption)
        one_f = one_f * (micro_xs(i_nuclide) % total - &
                         micro_xs(i_nuclide) % absorption)
      end if
    end if

    ! Add the contribution from the lower score
    if (allocated(ndpp_scatt(i_grid) % outgoing)) then
      do g = lbound(ndpp_scatt(i_grid) % outgoing, dim=2), &
             ubound(ndpp_scatt(i_grid) % outgoing, dim=2)
        g_filter = filter_index + g - 1
        do l = 1, t_order + 1
        i_score = score_index + l - 1
          !$omp atomic
          results(i_score, g_filter) % value = &
            results(i_score, g_filter) % value + &
            ndpp_scatt(i_grid) % outgoing(l, g) * one_f
        end do
      end do
    end if

    ! Now add the contribution from the higher score
    if (allocated(ndpp_scatt(i_grid + 1) % outgoing)) then
      do g = lbound(ndpp_scatt(i_grid + 1) % outgoing, dim=2), &
             ubound(ndpp_scatt(i_grid + 1) % outgoing, dim=2)
        g_filter = filter_index + g - 1
        do l = 1, t_order + 1
        i_score = score_index + l - 1
          !$omp atomic
          results(i_score, g_filter) % value = &
            results(i_score, g_filter) % value + &
            ndpp_scatt(i_grid + 1) % outgoing(l, g) * f
        end do
      end do
    end if

  end subroutine tally_ndpp_pn

!===============================================================================
! TALLY_MACRO_NDPP_PN determines the macroscopic scattering moments which were
! previously calculated with a pre-processor such as NDPP;
! this method applies to ndpp-scatter-pn tally types
!===============================================================================

  subroutine tally_macro_ndpp_pn(mat, score_index, filter_index, t_order, flux, &
    Ein, results, nuscatt)

    type(Material), pointer, intent(in) :: mat ! Working material
    integer, intent(in) :: score_index      ! dim = 1 starting index in results
    integer, intent(in) :: filter_index     ! dim = 2 starting index (incoming E filter)
    integer, intent(in) :: t_order          ! # of scattering orders to tally
    real(8), intent(in) :: flux             ! flux
    real(8), intent(in) :: Ein              ! Incoming energy
    type(TallyResult), intent(inout) :: results(:,:) ! Tally results storage
    logical, optional, intent(in)    :: nuscatt      ! Is this for nuscatter?

    integer :: i      ! index in nuclide list of materials
    integer :: i_nuclide ! index in nuclides array of our working nuclide
    real(8) :: N_flux ! atom_density * flux

    if (present(nuscatt)) then
      do i = 1, mat % n_nuclides
        i_nuclide = mat % nuclide(i)
        N_flux = mat % atom_density(i) * flux
        call tally_ndpp_pn(i_nuclide, score_index, filter_index, t_order, &
          N_flux, .false., Ein, results, nuscatt)
      end do
    else
      do i = 1, mat % n_nuclides
        i_nuclide = mat % nuclide(i)
        N_flux = mat % atom_density(i) * flux
        call tally_ndpp_pn(i_nuclide, score_index, filter_index, t_order, &
          N_flux, .false., Ein, results)
      end do
    end if

  end subroutine tally_macro_ndpp_pn

!===============================================================================
! TALLY_NDPP_CHI determines the fission spectra which were
! previously calculated with a pre-processor such as NDPP;
! this can be used for analog and tracklength estimators;
! this method applies to ndpp-scatter-chi tally types
!===============================================================================

  subroutine tally_ndpp_chi(i_nuclide, score_index, filter_index, mult, &
                            is_analog, Ein, score_type, results)

    integer, intent(in) :: i_nuclide        ! index into nuclides array
    integer, intent(in) :: score_index      ! dim = 1 starting index in results
    integer, intent(in) :: filter_index     ! dim = 2 starting index (incoming E filter)
    real(8), intent(in) :: mult             ! wgt or wgt * atom_density * flux
    logical, intent(in) :: is_analog        ! Is this an analog or TL event?
    real(8), intent(in) :: Ein              ! Incoming energy
    integer, intent(in) :: score_type       ! Type of Chi score we are using
    type(TallyResult), intent(inout) :: results(:,:) ! Tally results storage

    integer :: g        ! outgoing energy group index
    integer :: g_filter ! outgoing energy group index
    integer :: i_grid   ! index on nuclide energy grid
    real(8) :: f        ! interp factor on nuclide energy grid
    real(8) :: one_f    ! (ONE - f)
    type(Nuclide), pointer, save :: nuc  ! Working nuclide
    real(8), pointer, save :: chi_Ein(:) ! Working Ein grid
    real(8), pointer, save :: chi(:,:)   ! Working chi data
    !$omp threadprivate(nuc, chi_Ein, chi)

    ! Set up pointers
    nuc => nuclides(i_nuclide)
    chi_Ein => nuc % ndpp_chi_Ein
    if (score_type == SCORE_NDPP_CHI) then
      chi => nuc % ndpp_chi
    else if (score_type == SCORE_NDPP_CHI_P) then
      chi => nuc % ndpp_chi_p
    else if (score_type == SCORE_NDPP_CHI_D) then
      message = "OpenMC does not yet support Chi-Delayed Tallying!"
      call fatal_error()
      !chi => nuc % ndpp_chi_d
    end if

    if (.not. nuc % fissionable) then
      return
    end if

    ! Find the grid index and interpolant of ndpp scattering data
    if (Ein <= chi_Ein(1)) then
      i_grid = 1
      f = ZERO
    else if (Ein >= chi_Ein(size(chi_Ein))) then
      i_grid = size(chi_Ein)
      f = ONE
    else
      i_grid = binary_search(chi_Ein, size(chi_Ein), Ein)
      f = (Ein - chi_Ein(i_grid)) / &
        (chi_Ein(i_grid + 1) - chi_Ein(i_grid))
    end if

    ! Calculate 1-f, apply mult, and weight by nu-fission
    one_f = (ONE - f) * mult * micro_xs(i_nuclide) % nu_fission
    f = f * mult * micro_xs(i_nuclide) % nu_fission
    if (.not. is_analog) then  ! Weight only by nu
      f = f / micro_xs(i_nuclide) % fission
      one_f = one_f / micro_xs(i_nuclide) % fission
    end if

    ! Add the contribution from NDPP data (with interpolation)
    do g = 1, ubound(chi, dim=1)
      g_filter = filter_index + g - 1
      !$omp atomic
      results(score_index, g_filter) % value = &
        results(score_index, g_filter) % value + &
        chi(g, i_grid) * one_f + &
        chi(g, i_grid + 1) * f
    end do

  end subroutine tally_ndpp_chi

!===============================================================================
! TALLY_MACRO_NDPP_CHI determines the material-wise Chi spectra which were
! previously calculated with a pre-processor such as NDPP;
! this method applies to ndpp-scatter-pn tally types
!===============================================================================

  subroutine tally_macro_ndpp_chi(mat, score_index, filter_index, flux, Ein, &
                                  score_type, results)

    type(Material), pointer, intent(in) :: mat ! Working material
    integer, intent(in) :: score_index      ! dim = 1 starting index in results
    integer, intent(in) :: filter_index     ! dim = 2 starting index (incoming E filter)
    real(8), intent(in) :: flux             ! flux
    real(8), intent(in) :: Ein              ! Incoming energy
    integer, intent(in) :: score_type       ! Type of Chi score we are using
    type(TallyResult), intent(inout) :: results(:,:) ! Tally results storage

    integer :: i      ! index in nuclide list of materials
    integer :: i_nuclide ! index in nuclides array of our working nuclide
    real(8) :: N_flux ! atom_density * flux

    do i = 1, mat % n_nuclides
      i_nuclide = mat % nuclide(i)
      N_flux = mat % atom_density(i) * flux
      call tally_ndpp_chi(i_nuclide, score_index, filter_index, N_flux, &
        .false., Ein, score_type, results)
    end do

  end subroutine tally_macro_ndpp_chi

end module tally<|MERGE_RESOLUTION|>--- conflicted
+++ resolved
@@ -41,12 +41,8 @@
     integer :: i_tally
     integer :: j                    ! loop index for scoring bins
     integer :: k                    ! loop index for nuclide bins
-<<<<<<< HEAD
-    integer :: n                    ! loop index for scattering order
-=======
     integer :: n                    ! loop index for legendre order
     integer :: num_nm               ! Number of N,M orders in harmonic
->>>>>>> c8909292
     integer :: l                    ! scoring bin loop index, allowing for changing
                                     ! position during the loop
     integer :: filter_index         ! single index for single bin
@@ -249,12 +245,8 @@
 
             ! Find the scattering order for a singly requested moment, and
             ! store its moment contribution.
-<<<<<<< HEAD
-            if (t % scatt_order(j) == 1) then
-=======
 
             if (t % moment_order(j) == 1) then
->>>>>>> c8909292
               score = last_wgt * mu ! avoid function call overhead
             else
               score = last_wgt * calc_pn(t % moment_order(j), mu)
@@ -262,17 +254,6 @@
 
           case (SCORE_SCATTER_PN)
             ! Skip any event where the particle didn't scatter
-<<<<<<< HEAD
-            if (p % event == EVENT_SCATTER) then
-              score_index = score_index - 1
-              ! Find the scattering order for a collection of requested moments
-              ! and store the moment contribution of each
-              do n = 0, t % scatt_order(j)
-                ! determine scoring bin index
-                score_index = score_index + 1
-                ! get the score and tally it
-                score = last_wgt * calc_pn(n, mu)
-=======
             if (p % event /= EVENT_SCATTER) then
               j = j + t % moment_order(j)
               cycle SCORE_LOOP
@@ -285,42 +266,11 @@
               score_index = score_index + 1
               ! get the score and tally it
               score = last_wgt * calc_pn(n, mu)
->>>>>>> c8909292
-
-!$omp critical
-                t % results(score_index, filter_index) % value = &
-                  t % results(score_index, filter_index) % value + score
-!$omp end critical
-<<<<<<< HEAD
-              end do
-            end if
-            j = j + t % scatt_order(j)
-            cycle SCORE_LOOP
-
-          case (SCORE_NDPP_SCATT_N)
-            ! Skip any event where the particle didn't scatter
-            if (p % event /= EVENT_SCATTER) cycle SCORE_LOOP
-
-            ! For the case of analog NDPP scatter-n tallying, filter_index needs
-            ! to be adjusted to point to the first energyout filter
-            call tally_ndpp_n(p % event_nuclide, score_index, filter_index - &
-              matching_bins(t % find_filter(FILTER_ENERGYOUT)) + 1, &
-              t % scatt_order(j), last_wgt, .true., p % last_E, t % results)
-
-            cycle SCORE_LOOP
-
-          case (SCORE_NDPP_SCATT_PN)
-            ! Skip any event where the particle didn't scatter
-            if (p % event == EVENT_SCATTER) then
-              ! For the case of analog NDPP scatter-pn tallying, filter_index needs
-              ! to be adjusted to point to the first energyout filter
-              call tally_ndpp_pn(p % event_nuclide, score_index, filter_index - &
-                matching_bins(t % find_filter(FILTER_ENERGYOUT)) + 1, &
-                t % scatt_order(j), last_wgt, .true., p % last_E, t % results)
-            end if
-
-            j = j + t % scatt_order(j)
-=======
+
+!$omp critical
+              t % results(score_index, filter_index) % value = &
+                t % results(score_index, filter_index) % value + score
+!$omp end critical
             end do
             j = j + t % moment_order(j)
             cycle SCORE_LOOP
@@ -419,7 +369,31 @@
 !$omp end critical
             end do
             j = j + (t % moment_order(j) + 1)**2 - 1
->>>>>>> c8909292
+            cycle SCORE_LOOP
+
+          case (SCORE_NDPP_SCATT_N)
+            ! Skip any event where the particle didn't scatter
+            if (p % event /= EVENT_SCATTER) cycle SCORE_LOOP
+
+            ! For the case of analog NDPP scatter-n tallying, filter_index needs
+            ! to be adjusted to point to the first energyout filter
+            call tally_ndpp_n(p % event_nuclide, score_index, filter_index - &
+              matching_bins(t % find_filter(FILTER_ENERGYOUT)) + 1, &
+              t % moment_order(j), last_wgt, .true., p % last_E, t % results)
+
+            cycle SCORE_LOOP
+
+          case (SCORE_NDPP_SCATT_PN)
+            ! Skip any event where the particle didn't scatter
+            if (p % event == EVENT_SCATTER) then
+              ! For the case of analog NDPP scatter-pn tallying, filter_index needs
+              ! to be adjusted to point to the first energyout filter
+              call tally_ndpp_pn(p % event_nuclide, score_index, filter_index - &
+                matching_bins(t % find_filter(FILTER_ENERGYOUT)) + 1, &
+                t % moment_order(j), last_wgt, .true., p % last_E, t % results)
+            end if
+
+            j = j + t % moment_order(j)
             cycle SCORE_LOOP
 
           case (SCORE_NDPP_NU_SCATT_N)
@@ -430,7 +404,7 @@
             ! to be adjusted to point to the first energyout filter
             call tally_ndpp_n(p % event_nuclide, score_index, filter_index - &
               matching_bins(t % find_filter(FILTER_ENERGYOUT)) + 1, &
-              t % scatt_order(j), last_wgt, .true., p % last_E, t % results, .true.)
+              t % moment_order(j), last_wgt, .true., p % last_E, t % results, .true.)
 
             cycle SCORE_LOOP
 
@@ -441,10 +415,10 @@
               ! to be adjusted to point to the first energyout filter
               call tally_ndpp_pn(p % event_nuclide, score_index, filter_index - &
                 matching_bins(t % find_filter(FILTER_ENERGYOUT)) + 1, &
-                t % scatt_order(j), last_wgt, .true., p % last_E, t % results, .true.)
+                t % moment_order(j), last_wgt, .true., p % last_E, t % results, .true.)
             end if
 
-            j = j + t % scatt_order(j)
+            j = j + t % moment_order(j)
             cycle SCORE_LOOP
 
           case (SCORE_NDPP_CHI, SCORE_NDPP_CHI_P, SCORE_NDPP_CHI_D)
@@ -568,7 +542,7 @@
 
               end if
             end if
-
+          
           case (SCORE_KAPPA_FISSION)
             if (survival_biasing) then
               ! No fission events occur if survival biasing is on -- need to
@@ -578,7 +552,7 @@
               score = p % absorb_wgt * &
                       micro_xs(p % event_nuclide) % kappa_fission / &
                       micro_xs(p % event_nuclide) % absorption
-
+              
             else
               ! Skip any non-fission events
               if (.not. p % fission) cycle SCORE_LOOP
@@ -586,7 +560,7 @@
               ! All fission events will contribute, so again we can use
               ! particle's weight entering the collision as the estimate for
               ! the fission energy production rate
-
+              
               n = nuclides(p % event_nuclide) % index_fission(1)
               score = last_wgt * &
                 nuclides(p % event_nuclide) % reactions(n) % Q_value
@@ -708,7 +682,6 @@
     integer :: j                    ! loop index for scoring bins
     integer :: k                    ! loop index for nuclide bins
     integer :: l                    ! loop index for nuclides in material
-    integer :: u                    ! Loop index for user score bins
     integer :: m                    ! loop index for reactions
     integer :: n                    ! loop index for legendre order
     integer :: num_nm               ! Number of N,M orders in harmonic
@@ -794,20 +767,12 @@
 
           ! Determine score for each bin
           j = 0
-<<<<<<< HEAD
-          SCORE_LOOP: do u = 1, t % n_user_score_bins
-=======
           SCORE_LOOP: do q = 1, t % n_user_score_bins
->>>>>>> c8909292
             j = j + 1
             ! determine what type of score bin
             score_bin = t % score_bins(j)
 
-<<<<<<< HEAD
             ! Determine scoring bin index
-=======
-            ! determine scoring bin index
->>>>>>> c8909292
             score_index = (k - 1)*t % n_score_bins + j
 
             if (i_nuclide > 0) then
@@ -880,31 +845,31 @@
               case (SCORE_NDPP_SCATT_N)
                 call tally_ndpp_n(i_nuclide, score_index, filter_index - &
                   matching_bins(t % find_filter(FILTER_ENERGYOUT)) + 1, &
-                  t % scatt_order(j), atom_density * flux, .false., &
+                  t % moment_order(j), atom_density * flux, .false., &
                   p % E, t % results)
                 cycle SCORE_LOOP
 
               case (SCORE_NDPP_SCATT_PN)
                 call tally_ndpp_pn(i_nuclide, score_index, filter_index - &
                   matching_bins(t % find_filter(FILTER_ENERGYOUT)) + 1, &
-                  t % scatt_order(j), atom_density * flux, .false., &
+                  t % moment_order(j), atom_density * flux, .false., &
                   p % E, t % results)
-                j = j + t % scatt_order(j)
+                j = j + t % moment_order(j)
                 cycle SCORE_LOOP
 
               case (SCORE_NDPP_NU_SCATT_N)
                 call tally_ndpp_n(i_nuclide, score_index, filter_index - &
                   matching_bins(t % find_filter(FILTER_ENERGYOUT)) + 1, &
-                  t % scatt_order(j), atom_density * flux, .false., &
+                  t % moment_order(j), atom_density * flux, .false., &
                   p % E, t % results, .true.)
                 cycle SCORE_LOOP
 
               case (SCORE_NDPP_NU_SCATT_PN)
                 call tally_ndpp_pn(i_nuclide, score_index, filter_index - &
                   matching_bins(t % find_filter(FILTER_ENERGYOUT)) + 1, &
-                  t % scatt_order(j), atom_density * flux, .false., &
+                  t % moment_order(j), atom_density * flux, .false., &
                   p % E, t % results, .true.)
-                j = j + t % scatt_order(j)
+                j = j + t % moment_order(j)
                 cycle SCORE_LOOP
 
               case (SCORE_NDPP_CHI, SCORE_NDPP_CHI_P, SCORE_NDPP_CHI_D)
@@ -1049,7 +1014,7 @@
                 mat => materials(p % material)
                 call tally_macro_ndpp_n(mat, score_index, filter_index - &
                   matching_bins(t % find_filter(FILTER_ENERGYOUT)) + 1, &
-                  t % scatt_order(j), flux, p % E, t % results)
+                  t % moment_order(j), flux, p % E, t % results)
 
                 cycle SCORE_LOOP
 
@@ -1057,16 +1022,16 @@
                 mat => materials(p % material)
                 call tally_macro_ndpp_pn(mat, score_index, filter_index - &
                   matching_bins(t % find_filter(FILTER_ENERGYOUT)) + 1, &
-                  t % scatt_order(j), flux, p % E, t % results)
-
-                j = j + t % scatt_order(j)
+                  t % moment_order(j), flux, p % E, t % results)
+
+                j = j + t % moment_order(j)
                 cycle SCORE_LOOP
 
               case (SCORE_NDPP_NU_SCATT_N)
                 mat => materials(p % material)
                 call tally_macro_ndpp_n(mat, score_index, filter_index - &
                   matching_bins(t % find_filter(FILTER_ENERGYOUT)) + 1, &
-                  t % scatt_order(j), flux, p % E, t % results, .true.)
+                  t % moment_order(j), flux, p % E, t % results, .true.)
 
                 cycle SCORE_LOOP
 
@@ -1074,9 +1039,9 @@
                 mat => materials(p % material)
                 call tally_macro_ndpp_pn(mat, score_index, filter_index - &
                   matching_bins(t % find_filter(FILTER_ENERGYOUT)) + 1, &
-                  t % scatt_order(j), flux, p % E, t % results, .true.)
-
-                j = j + t % scatt_order(j)
+                  t % moment_order(j), flux, p % E, t % results, .true.)
+
+                j = j + t % moment_order(j)
                 cycle SCORE_LOOP
 
               case (SCORE_NDPP_CHI, SCORE_NDPP_CHI_P, SCORE_NDPP_CHI_D)
@@ -1199,13 +1164,9 @@
     integer :: i             ! loop index for nuclides in material
     integer :: j             ! loop index for scoring bin types
     integer :: m             ! loop index for reactions in nuclide
-<<<<<<< HEAD
-    integer :: u             ! Loop index for user score bins
-=======
     integer :: n             ! loop index for legendre order
     integer :: num_nm        ! Number of N,M orders in harmonic
     integer :: q             ! loop index for scoring bins
->>>>>>> c8909292
     integer :: i_nuclide     ! index in nuclides array
     integer :: score_bin     ! type of score, e.g. SCORE_FLUX
     integer :: score_index   ! scoring bin index
@@ -1237,11 +1198,7 @@
 
       ! Loop over score types for each bin
       j = 0
-<<<<<<< HEAD
-      SCORE_LOOP: do u = 1, t % n_user_score_bins
-=======
       SCORE_LOOP: do q = 1, t % n_user_score_bins
->>>>>>> c8909292
         j = j + 1
         ! determine what type of score bin
         score_bin = t % score_bins(j)
@@ -1314,7 +1271,7 @@
         case (SCORE_NDPP_SCATT_N)
           call tally_ndpp_n(i_nuclide, score_index, filter_index - &
             matching_bins(t % find_filter(FILTER_ENERGYOUT)) + 1, &
-            t % scatt_order(j), atom_density * flux, .false., p % E, &
+            t % moment_order(j), atom_density * flux, .false., p % E, &
             t % results)
 
           cycle SCORE_LOOP
@@ -1322,16 +1279,16 @@
         case (SCORE_NDPP_SCATT_PN)
           call tally_ndpp_pn(i_nuclide, score_index, filter_index - &
             matching_bins(t % find_filter(FILTER_ENERGYOUT)) + 1, &
-            t % scatt_order(j), atom_density * flux, .false., p % E, &
+            t % moment_order(j), atom_density * flux, .false., p % E, &
             t % results)
 
-          j = j + t % scatt_order(j)
+          j = j + t % moment_order(j)
           cycle SCORE_LOOP
 
         case (SCORE_NDPP_NU_SCATT_N)
           call tally_ndpp_n(i_nuclide, score_index, filter_index - &
             matching_bins(t % find_filter(FILTER_ENERGYOUT)) + 1, &
-            t % scatt_order(j), atom_density * flux, .false., p % E, &
+            t % moment_order(j), atom_density * flux, .false., p % E, &
             t % results, .true.)
 
           cycle SCORE_LOOP
@@ -1339,10 +1296,10 @@
         case (SCORE_NDPP_NU_SCATT_PN)
           call tally_ndpp_pn(i_nuclide, score_index, filter_index - &
             matching_bins(t % find_filter(FILTER_ENERGYOUT)) + 1, &
-            t % scatt_order(j), atom_density * flux, .false., p % E, &
+            t % moment_order(j), atom_density * flux, .false., p % E, &
             t % results, .true.)
 
-          j = j + t % scatt_order(j)
+          j = j + t % moment_order(j)
           cycle SCORE_LOOP
 
         case (SCORE_NDPP_CHI, SCORE_NDPP_CHI_P, SCORE_NDPP_CHI_D)
@@ -1422,11 +1379,7 @@
 
     ! Loop over score types for each bin
     j = 0
-<<<<<<< HEAD
-    MATERIAL_SCORE_LOOP: do u = 1, t % n_user_score_bins
-=======
     MATERIAL_SCORE_LOOP: do q = 1, t % n_user_score_bins
->>>>>>> c8909292
       j = j + 1
       ! determine what type of score bin
       score_bin = t % score_bins(j)
@@ -1493,6 +1446,7 @@
         j = j + (t % moment_order(j) + 1)**2 - 1
         cycle MATERIAL_SCORE_LOOP
 
+
       case (SCORE_SCATTER)
         score = (material_xs % total - material_xs % absorption) * flux
 
@@ -1500,7 +1454,7 @@
         mat => materials(p % material)
         call tally_macro_ndpp_n(mat, score_index, filter_index - &
           matching_bins(t % find_filter(FILTER_ENERGYOUT)) + 1, &
-          t % scatt_order(j), flux, p % E, t % results)
+          t % moment_order(j), flux, p % E, t % results)
 
         cycle MATERIAL_SCORE_LOOP
 
@@ -1508,16 +1462,16 @@
         mat => materials(p % material)
         call tally_macro_ndpp_pn(mat, score_index, filter_index - &
           matching_bins(t % find_filter(FILTER_ENERGYOUT)) + 1, &
-          t % scatt_order(j), flux, p % E, t % results)
-
-        j = j + t % scatt_order(j)
+          t % moment_order(j), flux, p % E, t % results)
+
+        j = j + t % moment_order(j)
         cycle MATERIAL_SCORE_LOOP
 
       case (SCORE_NDPP_NU_SCATT_N)
         mat => materials(p % material)
         call tally_macro_ndpp_n(mat, score_index, filter_index - &
           matching_bins(t % find_filter(FILTER_ENERGYOUT)) + 1, &
-          t % scatt_order(j), flux, p % E, t % results, .true.)
+          t % moment_order(j), flux, p % E, t % results, .true.)
 
         cycle MATERIAL_SCORE_LOOP
 
@@ -1525,9 +1479,9 @@
         mat => materials(p % material)
         call tally_macro_ndpp_pn(mat, score_index, filter_index - &
           matching_bins(t % find_filter(FILTER_ENERGYOUT)) + 1, &
-          t % scatt_order(j), flux, p % E, t % results, .true.)
-
-        j = j + t % scatt_order(j)
+          t % moment_order(j), flux, p % E, t % results, .true.)
+
+        j = j + t % moment_order(j)
         cycle MATERIAL_SCORE_LOOP
 
       case (SCORE_NDPP_CHI, SCORE_NDPP_CHI_P, SCORE_NDPP_CHI_D)
@@ -1631,13 +1585,9 @@
     integer :: j                    ! loop index for direction
     integer :: k                    ! loop index for mesh cell crossings
     integer :: b                    ! loop index for nuclide bins
-<<<<<<< HEAD
-    integer :: u                    ! Loop index for user score bins
-=======
     integer :: n                    ! loop index for legendre order
     integer :: num_nm               ! Number of N,M orders in harmonic
     integer :: q                    ! loop index for scoring bins
->>>>>>> c8909292
     integer :: ijk0(3)              ! indices of starting coordinates
     integer :: ijk1(3)              ! indices of ending coordinates
     integer :: ijk_cross(3)         ! indices of mesh cell crossed
@@ -1859,11 +1809,7 @@
 
             ! Determine score for each bin
             j = 0
-<<<<<<< HEAD
-            SCORE_LOOP: do u = 1, t % n_user_score_bins
-=======
             SCORE_LOOP: do q = 1, t % n_user_score_bins
->>>>>>> c8909292
               j = j + 1
               ! determine what type of score bin
               score_bin = t % score_bins(j)
@@ -1938,28 +1884,28 @@
                 case (SCORE_NDPP_SCATT_N)
                   call tally_ndpp_n(i_nuclide, score_index, filter_index - &
                     matching_bins(t % find_filter(FILTER_ENERGYOUT)) + 1, &
-                    t % scatt_order(j), atom_density * flux, .false., &
+                    t % moment_order(j), atom_density * flux, .false., &
                     p % E, t % results)
                   cycle SCORE_LOOP
                 case (SCORE_NDPP_SCATT_PN)
                   call tally_ndpp_pn(i_nuclide, score_index, filter_index - &
                     matching_bins(t % find_filter(FILTER_ENERGYOUT)) + 1, &
-                    t % scatt_order(j), atom_density * flux, .false., &
+                    t % moment_order(j), atom_density * flux, .false., &
                     p % E, t % results)
-                  j = j + t % scatt_order(j)
+                  j = j + t % moment_order(j)
                   cycle SCORE_LOOP
                 case (SCORE_NDPP_NU_SCATT_N)
                   call tally_ndpp_n(i_nuclide, score_index, filter_index - &
                     matching_bins(t % find_filter(FILTER_ENERGYOUT)) + 1, &
-                    t % scatt_order(j), atom_density * flux, .false., &
+                    t % moment_order(j), atom_density * flux, .false., &
                     p % E, t % results, .true.)
                   cycle SCORE_LOOP
                 case (SCORE_NDPP_NU_SCATT_PN)
                   call tally_ndpp_pn(i_nuclide, score_index, filter_index - &
                     matching_bins(t % find_filter(FILTER_ENERGYOUT)) + 1, &
-                    t % scatt_order(j), atom_density * flux, .false., &
+                    t % moment_order(j), atom_density * flux, .false., &
                     p % E, t % results, .true.)
-                  j = j + t % scatt_order(j)
+                  j = j + t % moment_order(j)
                   cycle SCORE_LOOP
                 case (SCORE_NDPP_CHI, SCORE_NDPP_CHI_P, SCORE_NDPP_CHI_D)
                   call tally_ndpp_chi(i_nuclide, score_index, &
@@ -2051,34 +1997,33 @@
                   mat => materials(p % material)
                   call tally_macro_ndpp_n(mat, score_index, filter_index - &
                     matching_bins(t % find_filter(FILTER_ENERGYOUT)) + 1, &
-                    t % scatt_order(j), flux, p % E, t % results)
+                    t % moment_order(j), flux, p % E, t % results)
                   cycle SCORE_LOOP
                 case (SCORE_NDPP_SCATT_PN)
                   mat => materials(p % material)
                   call tally_macro_ndpp_pn(mat, score_index, filter_index - &
                     matching_bins(t % find_filter(FILTER_ENERGYOUT)) + 1, &
-                    t % scatt_order(j), flux, p % E, t % results)
-                  j = j + t % scatt_order(j)
+                    t % moment_order(j), flux, p % E, t % results)
+                  j = j + t % moment_order(j)
                   cycle SCORE_LOOP
                 case (SCORE_NDPP_NU_SCATT_N)
                   mat => materials(p % material)
                   call tally_macro_ndpp_n(mat, score_index, filter_index - &
                     matching_bins(t % find_filter(FILTER_ENERGYOUT)) + 1, &
-                    t % scatt_order(j), flux, p % E, t % results, .true.)
+                    t % moment_order(j), flux, p % E, t % results, .true.)
                   cycle SCORE_LOOP
                 case (SCORE_NDPP_NU_SCATT_PN)
                   mat => materials(p % material)
                   call tally_macro_ndpp_pn(mat, score_index, filter_index - &
                     matching_bins(t % find_filter(FILTER_ENERGYOUT)) + 1, &
-                    t % scatt_order(j), flux, p % E, t % results, .true.)
-                  j = j + t % scatt_order(j)
+                    t % moment_order(j), flux, p % E, t % results, .true.)
+                  j = j + t % moment_order(j)
                   cycle SCORE_LOOP
                 case (SCORE_NDPP_CHI, SCORE_NDPP_CHI_P, SCORE_NDPP_CHI_D)
                   mat => materials(p % material)
                   call tally_macro_ndpp_chi(mat, score_index, filter_index - &
                     matching_bins(t % find_filter(FILTER_ENERGYOUT)) + 1, flux, &
                     p % E, score_bin, t % results)
-
                   cycle SCORE_LOOP
                 case (SCORE_ABSORPTION)
                   score = material_xs % absorption * flux
@@ -2903,470 +2848,4 @@
 
   end subroutine setup_active_cmfdtallies
 
-!===============================================================================
-! TALLY_NDPP_N determines the scattering moments which were
-! previously calculated with a pre-processor such as NDPP;
-! this can be used for analog and tracklength estimators;
-! this method applies to ndpp-scatter-n tally types
-!===============================================================================
-
-  subroutine tally_ndpp_n(i_nuclide, score_index, filter_index, t_order, &
-    mult, is_analog, Ein, results, nuscatt)
-
-    integer, intent(in) :: i_nuclide    ! index into nuclides array
-    integer, intent(in) :: score_index  ! dim = 1 starting index in results
-    integer, intent(in) :: filter_index ! dim = 2 starting index (incoming E filter)
-    integer, intent(in) :: t_order      ! # of scattering orders to tally
-    real(8), intent(in) :: mult         ! wgt or wgt * atom_density * flux
-    logical, intent(in) :: is_analog    ! Is this an analog or TL event?
-    real(8), intent(in) :: Ein          ! Incoming energy
-    type(TallyResult), intent(inout) :: results(:,:) ! Tally results storage
-    logical, optional, intent(in)    :: nuscatt      ! Is this for nuscatter?
-
-    integer :: g        ! outgoing energy group index
-    integer :: g_filter ! outgoing energy group index
-    integer :: i_grid   ! index on nuclide energy grid
-    real(8) :: f        ! interp factor on nuclide energy grid
-    real(8) :: one_f    ! (ONE - f)
-    type(Nuclide), pointer, save     :: nuc ! Working nuclide
-    type(SAlphaBeta), pointer, save  :: sab ! The working s(a,b) table
-    type(GrpTransfer), pointer :: ndpp_scatt(:) => null() ! data to tally
-    real(8), pointer :: ndpp_scatt_Ein(:) => null() ! Energy grid of data to tally
-!$omp threadprivate(nuc,sab,ndpp_scatt,ndpp_scatt_Ein)
-
-    ! Find if this nuclide is in the range for S(a,b) treatment
-    ! cross_section % calculate_sab_xs(...) would have figured this out
-    ! for us already, by placing i_sab in micro_xs(i) % index_sab
-    if (micro_xs(i_nuclide) % index_sab /= 0) then
-      ! We have a collision in the S(a,b) range
-      sab => sab_tables(micro_xs(i_nuclide) % index_sab)
-      ndpp_scatt => sab % ndpp_scatt
-      ndpp_scatt_Ein => sab % ndpp_scatt_Ein
-      ! Find the grid index and interpolant of ndpp scattering data
-      if (Ein <= ndpp_scatt_Ein(1)) then
-        i_grid = 1
-        f = ZERO
-      else if (Ein >= ndpp_scatt_Ein(size(ndpp_scatt_Ein))) then
-        i_grid = size(ndpp_scatt_Ein)
-        f = ONE
-      else
-        i_grid = binary_search(ndpp_scatt_Ein, size(ndpp_scatt_Ein), Ein)
-        f = (Ein - ndpp_scatt_Ein(i_grid)) / &
-          (ndpp_scatt_Ein(i_grid + 1) - ndpp_scatt_Ein(i_grid))
-      end if
-
-      ! Calculate 1-f, and apply mult
-      one_f = (ONE - f) * mult
-      f = f * mult
-      ! Now apply sigS if we are in tracklength mode
-      if (.not. is_analog) then
-        f = f * micro_xs(i_nuclide) % elastic
-        one_f = one_f * micro_xs(i_nuclide) % elastic
-      end if
-    else
-      ! Normal scattering (non-S(a,b))
-      ! Set up pointers
-      nuc => nuclides(i_nuclide)
-      if (present(nuscatt)) then
-        if (nuscatt) then
-          ndpp_scatt => nuc % ndpp_nuscatt
-        else
-          ndpp_scatt => nuc % ndpp_scatt
-        end if
-      else
-        ndpp_scatt => nuc % ndpp_scatt
-      end if
-      ndpp_scatt_Ein => nuc % ndpp_scatt_Ein
-      ! Find the grid index and interpolant of ndpp scattering data
-      i_grid = micro_xs(i_nuclide) % index_grid
-      if (Ein <= ndpp_scatt_Ein(1)) then
-        i_grid = 1
-        f = ZERO
-      else if (Ein >= ndpp_scatt_Ein(size(ndpp_scatt_Ein))) then
-        i_grid = size(ndpp_scatt_Ein) - 1
-        f = ONE
-      !else if (i_grid + ndpp_groups + 1 <= size(ndpp_scatt_Ein)) then
-      !  !i_grid = binary_search(ndpp_scatt_Ein(i_grid: &
-      !  !                       i_grid + ndpp_groups + 1), &
-      !  !                       ndpp_groups + 2, Ein) + i_grid - 1
-      !  i_grid = binary_search(ndpp_scatt_Ein, size(ndpp_scatt_Ein), Ein)
-      !  f = (Ein - ndpp_scatt_Ein(i_grid)) / &
-      !    (ndpp_scatt_Ein(i_grid + 1) - ndpp_scatt_Ein(i_grid))
-      else
-        !i_grid = binary_search(ndpp_scatt_Ein(i_grid:), &
-        !                       size(ndpp_scatt_Ein) - i_grid + 1, Ein) + &
-        !         i_grid - 1
-        i_grid = binary_search(ndpp_scatt_Ein, size(ndpp_scatt_Ein), Ein)
-        f = (Ein - ndpp_scatt_Ein(i_grid)) / &
-          (ndpp_scatt_Ein(i_grid + 1) - ndpp_scatt_Ein(i_grid))
-      end if
-
-      ! Calculate 1-f, and apply mult
-      one_f = (ONE - f) * mult
-      f = f * mult
-      ! Now apply sigS if we are in tracklength mode
-      if (.not. is_analog) then
-        f = f * (micro_xs(i_nuclide) % total - &
-                 micro_xs(i_nuclide) % absorption)
-        one_f = one_f * (micro_xs(i_nuclide) % total - &
-                         micro_xs(i_nuclide) % absorption)
-      end if
-    end if
-
-    ! Add the contribution from the lower score
-    if (allocated(ndpp_scatt(i_grid) % outgoing)) then
-      do g = lbound(ndpp_scatt(i_grid) % outgoing, dim=2), &
-             ubound(ndpp_scatt(i_grid) % outgoing, dim=2)
-        g_filter = filter_index + g - 1
-!$omp atomic
-        results(score_index, g_filter) % value = &
-          results(score_index, g_filter) % value + &
-          ndpp_scatt(i_grid) % outgoing(t_order + 1, g) * one_f
-      end do
-    end if
-
-    ! Now add the contribution from the higher score
-    if (allocated(ndpp_scatt(i_grid + 1) % outgoing)) then
-      do g = lbound(ndpp_scatt(i_grid + 1) % outgoing, dim=2), &
-             ubound(ndpp_scatt(i_grid + 1) % outgoing, dim=2)
-        g_filter = filter_index + g - 1
-!$omp atomic
-        results(score_index, g_filter) % value = &
-          results(score_index, g_filter) % value + &
-          ndpp_scatt(i_grid + 1) % outgoing(t_order + 1, g) * f
-      end do
-    end if
-  end subroutine tally_ndpp_n
-
-!===============================================================================
-! TALLY_MACRO_NDPP_N determines the macroscopic scattering moments which were
-! previously calculated with a pre-processor such as NDPP;
-! this method applies to ndpp-scatter-n tally types
-!===============================================================================
-
-  subroutine tally_macro_ndpp_n(mat, score_index, filter_index, t_order, flux, &
-    Ein, results, nuscatt)
-
-    type(Material), pointer, intent(in) :: mat ! Working material
-    integer, intent(in) :: score_index  ! dim = 1 starting index in results
-    integer, intent(in) :: filter_index ! dim = 2 starting index (incoming E filter)
-    integer, intent(in) :: t_order      ! # of scattering orders to tally
-    real(8), intent(in) :: flux         ! flux
-    real(8), intent(in) :: Ein          ! Incoming energy
-    type(TallyResult), intent(inout) :: results(:,:) ! Tally results storage
-    logical, optional, intent(in)    :: nuscatt      ! Is this for nuscatter?
-
-    integer :: i      ! index in nuclide list of materials
-    integer :: i_nuclide ! index in nuclides array of our working nuclide
-    real(8) :: N_flux ! atom_density * flux
-
-    if (present(nuscatt)) then
-      do i = 1, mat % n_nuclides
-        i_nuclide = mat % nuclide(i)
-        N_flux = mat % atom_density(i) * flux
-        call tally_ndpp_n(i_nuclide, score_index, filter_index, t_order, &
-          N_flux, .false., Ein, results, nuscatt)
-      end do
-    else
-      do i = 1, mat % n_nuclides
-        i_nuclide = mat % nuclide(i)
-        N_flux = mat % atom_density(i) * flux
-        call tally_ndpp_n(i_nuclide, score_index, filter_index, t_order, &
-          N_flux, .false., Ein, results)
-      end do
-    end if
-  end subroutine tally_macro_ndpp_n
-
-!===============================================================================
-! TALLY_NDPP_PN determines the scattering moments which were
-! previously calculated with a pre-processor such as NDPP;
-! this can be used for analog and tracklength estimators;
-! this method applies to ndpp-scatter-n tally types
-!===============================================================================
-
-  subroutine tally_ndpp_pn(i_nuclide, score_index, filter_index, t_order, &
-    mult, is_analog, Ein, results, nuscatt)
-
-    integer, intent(in) :: i_nuclide        ! index into nuclides array
-    integer, intent(in) :: score_index      ! dim = 1 starting index in results
-    integer, intent(in) :: filter_index     ! dim = 2 starting index (incoming E filter)
-    integer, intent(in) :: t_order          ! # of scattering orders to tally
-    real(8), intent(in) :: mult             ! wgt or wgt * atom_density * flux
-    logical, intent(in) :: is_analog        ! Is this an analog or TL event?
-    real(8), intent(in) :: Ein              ! Incoming energy
-    type(TallyResult), intent(inout) :: results(:,:) ! Tally results storage
-    logical, optional, intent(in)    :: nuscatt      ! Is this for nuscatter?
-
-    integer :: g        ! outgoing energy group index
-    integer :: g_filter ! outgoing energy group index
-    integer :: i_grid   ! index on nuclide energy grid
-    real(8) :: f        ! interp factor on nuclide energy grid
-    real(8) :: one_f    ! (ONE - f)
-    integer :: i_score  ! index of score dimension of results
-    integer :: l        ! legendre moment index
-    type(Nuclide), pointer, save     :: nuc ! Working nuclide
-    type(SAlphaBeta), pointer, save  :: sab ! The working s(a,b) table
-    type(GrpTransfer), pointer :: ndpp_scatt(:) => null() ! data to tally
-    real(8), pointer :: ndpp_scatt_Ein(:) => null() ! Energy grid of data to tally
-    !$omp threadprivate(nuc,sab,ndpp_scatt,ndpp_scatt_Ein)
-
-    ! Find if this nuclide is in the range for S(a,b) treatment
-    ! cross_section % calculate_sab_xs(...) would have figured this out
-    ! for us already, by placing i_sab in micro_xs(i) % index_sab
-    if (micro_xs(i_nuclide) % index_sab /= 0) then
-      ! We have a collision in the S(a,b) range
-      sab => sab_tables(micro_xs(i_nuclide) % index_sab)
-      ndpp_scatt => sab % ndpp_scatt
-      ndpp_scatt_Ein => sab % ndpp_scatt_Ein
-      ! Find the grid index and interpolant of ndpp scattering data
-      if (Ein <= ndpp_scatt_Ein(1)) then
-        i_grid = 1
-        f = ZERO
-      else if (Ein >= ndpp_scatt_Ein(size(ndpp_scatt_Ein))) then
-        i_grid = size(ndpp_scatt_Ein)
-        f = ONE
-      else
-        i_grid = binary_search(ndpp_scatt_Ein, size(ndpp_scatt_Ein), Ein)
-        f = (Ein - ndpp_scatt_Ein(i_grid)) / &
-          (ndpp_scatt_Ein(i_grid + 1) - ndpp_scatt_Ein(i_grid))
-      end if
-
-      ! Calculate 1-f, and apply mult
-      one_f = (ONE - f) * mult
-      f = f * mult
-      ! Now apply sigS if we are in tracklength mode
-      if (.not. is_analog) then
-        f = f * micro_xs(i_nuclide) % elastic
-        one_f = one_f * micro_xs(i_nuclide) % elastic
-      end if
-    else
-      ! Normal scattering (non-S(a,b))
-      ! Set up pointers
-      nuc => nuclides(i_nuclide)
-      if (present(nuscatt)) then
-        if (nuscatt) then
-          ndpp_scatt => nuc % ndpp_nuscatt
-        else
-          ndpp_scatt => nuc % ndpp_scatt
-        end if
-      else
-        ndpp_scatt => nuc % ndpp_scatt
-      end if
-      ndpp_scatt_Ein => nuc % ndpp_scatt_Ein
-      ! Find the grid index and interpolant of ndpp scattering data
-      i_grid = micro_xs(i_nuclide) % index_grid
-      if (Ein <= ndpp_scatt_Ein(1)) then
-        i_grid = 1
-        f = ZERO
-      else if (Ein >= ndpp_scatt_Ein(size(ndpp_scatt_Ein))) then
-        i_grid = size(ndpp_scatt_Ein)
-        f = ONE
-      !else if (i_grid + ndpp_groups + 1 <= size(ndpp_scatt_Ein)) then
-      !  i_grid = binary_search(ndpp_scatt_Ein(i_grid: &
-      !                         i_grid + ndpp_groups + 1), &
-      !                         ndpp_groups + 2, Ein) + i_grid - 1
-      !  f = (Ein - ndpp_scatt_Ein(i_grid)) / &
-      !    (ndpp_scatt_Ein(i_grid + 1) - ndpp_scatt_Ein(i_grid))
-      else
-      !  i_grid = binary_search(ndpp_scatt_Ein(i_grid:), &
-      !                         size(ndpp_scatt_Ein) - i_grid + 1, Ein) + &
-      !           i_grid - 1
-        i_grid = binary_search(ndpp_scatt_Ein, size(ndpp_scatt_Ein), Ein)
-        f = (Ein - ndpp_scatt_Ein(i_grid)) / &
-          (ndpp_scatt_Ein(i_grid + 1) - ndpp_scatt_Ein(i_grid))
-      end if
-
-      ! Calculate 1-f, and apply mult
-      one_f = (ONE - f) * mult
-      f = f * mult
-      ! Now apply sigS if we are in tracklength mode
-      if (.not. is_analog) then
-        f = f * (micro_xs(i_nuclide) % total - &
-                 micro_xs(i_nuclide) % absorption)
-        one_f = one_f * (micro_xs(i_nuclide) % total - &
-                         micro_xs(i_nuclide) % absorption)
-      end if
-    end if
-
-    ! Add the contribution from the lower score
-    if (allocated(ndpp_scatt(i_grid) % outgoing)) then
-      do g = lbound(ndpp_scatt(i_grid) % outgoing, dim=2), &
-             ubound(ndpp_scatt(i_grid) % outgoing, dim=2)
-        g_filter = filter_index + g - 1
-        do l = 1, t_order + 1
-        i_score = score_index + l - 1
-          !$omp atomic
-          results(i_score, g_filter) % value = &
-            results(i_score, g_filter) % value + &
-            ndpp_scatt(i_grid) % outgoing(l, g) * one_f
-        end do
-      end do
-    end if
-
-    ! Now add the contribution from the higher score
-    if (allocated(ndpp_scatt(i_grid + 1) % outgoing)) then
-      do g = lbound(ndpp_scatt(i_grid + 1) % outgoing, dim=2), &
-             ubound(ndpp_scatt(i_grid + 1) % outgoing, dim=2)
-        g_filter = filter_index + g - 1
-        do l = 1, t_order + 1
-        i_score = score_index + l - 1
-          !$omp atomic
-          results(i_score, g_filter) % value = &
-            results(i_score, g_filter) % value + &
-            ndpp_scatt(i_grid + 1) % outgoing(l, g) * f
-        end do
-      end do
-    end if
-
-  end subroutine tally_ndpp_pn
-
-!===============================================================================
-! TALLY_MACRO_NDPP_PN determines the macroscopic scattering moments which were
-! previously calculated with a pre-processor such as NDPP;
-! this method applies to ndpp-scatter-pn tally types
-!===============================================================================
-
-  subroutine tally_macro_ndpp_pn(mat, score_index, filter_index, t_order, flux, &
-    Ein, results, nuscatt)
-
-    type(Material), pointer, intent(in) :: mat ! Working material
-    integer, intent(in) :: score_index      ! dim = 1 starting index in results
-    integer, intent(in) :: filter_index     ! dim = 2 starting index (incoming E filter)
-    integer, intent(in) :: t_order          ! # of scattering orders to tally
-    real(8), intent(in) :: flux             ! flux
-    real(8), intent(in) :: Ein              ! Incoming energy
-    type(TallyResult), intent(inout) :: results(:,:) ! Tally results storage
-    logical, optional, intent(in)    :: nuscatt      ! Is this for nuscatter?
-
-    integer :: i      ! index in nuclide list of materials
-    integer :: i_nuclide ! index in nuclides array of our working nuclide
-    real(8) :: N_flux ! atom_density * flux
-
-    if (present(nuscatt)) then
-      do i = 1, mat % n_nuclides
-        i_nuclide = mat % nuclide(i)
-        N_flux = mat % atom_density(i) * flux
-        call tally_ndpp_pn(i_nuclide, score_index, filter_index, t_order, &
-          N_flux, .false., Ein, results, nuscatt)
-      end do
-    else
-      do i = 1, mat % n_nuclides
-        i_nuclide = mat % nuclide(i)
-        N_flux = mat % atom_density(i) * flux
-        call tally_ndpp_pn(i_nuclide, score_index, filter_index, t_order, &
-          N_flux, .false., Ein, results)
-      end do
-    end if
-
-  end subroutine tally_macro_ndpp_pn
-
-!===============================================================================
-! TALLY_NDPP_CHI determines the fission spectra which were
-! previously calculated with a pre-processor such as NDPP;
-! this can be used for analog and tracklength estimators;
-! this method applies to ndpp-scatter-chi tally types
-!===============================================================================
-
-  subroutine tally_ndpp_chi(i_nuclide, score_index, filter_index, mult, &
-                            is_analog, Ein, score_type, results)
-
-    integer, intent(in) :: i_nuclide        ! index into nuclides array
-    integer, intent(in) :: score_index      ! dim = 1 starting index in results
-    integer, intent(in) :: filter_index     ! dim = 2 starting index (incoming E filter)
-    real(8), intent(in) :: mult             ! wgt or wgt * atom_density * flux
-    logical, intent(in) :: is_analog        ! Is this an analog or TL event?
-    real(8), intent(in) :: Ein              ! Incoming energy
-    integer, intent(in) :: score_type       ! Type of Chi score we are using
-    type(TallyResult), intent(inout) :: results(:,:) ! Tally results storage
-
-    integer :: g        ! outgoing energy group index
-    integer :: g_filter ! outgoing energy group index
-    integer :: i_grid   ! index on nuclide energy grid
-    real(8) :: f        ! interp factor on nuclide energy grid
-    real(8) :: one_f    ! (ONE - f)
-    type(Nuclide), pointer, save :: nuc  ! Working nuclide
-    real(8), pointer, save :: chi_Ein(:) ! Working Ein grid
-    real(8), pointer, save :: chi(:,:)   ! Working chi data
-    !$omp threadprivate(nuc, chi_Ein, chi)
-
-    ! Set up pointers
-    nuc => nuclides(i_nuclide)
-    chi_Ein => nuc % ndpp_chi_Ein
-    if (score_type == SCORE_NDPP_CHI) then
-      chi => nuc % ndpp_chi
-    else if (score_type == SCORE_NDPP_CHI_P) then
-      chi => nuc % ndpp_chi_p
-    else if (score_type == SCORE_NDPP_CHI_D) then
-      message = "OpenMC does not yet support Chi-Delayed Tallying!"
-      call fatal_error()
-      !chi => nuc % ndpp_chi_d
-    end if
-
-    if (.not. nuc % fissionable) then
-      return
-    end if
-
-    ! Find the grid index and interpolant of ndpp scattering data
-    if (Ein <= chi_Ein(1)) then
-      i_grid = 1
-      f = ZERO
-    else if (Ein >= chi_Ein(size(chi_Ein))) then
-      i_grid = size(chi_Ein)
-      f = ONE
-    else
-      i_grid = binary_search(chi_Ein, size(chi_Ein), Ein)
-      f = (Ein - chi_Ein(i_grid)) / &
-        (chi_Ein(i_grid + 1) - chi_Ein(i_grid))
-    end if
-
-    ! Calculate 1-f, apply mult, and weight by nu-fission
-    one_f = (ONE - f) * mult * micro_xs(i_nuclide) % nu_fission
-    f = f * mult * micro_xs(i_nuclide) % nu_fission
-    if (.not. is_analog) then  ! Weight only by nu
-      f = f / micro_xs(i_nuclide) % fission
-      one_f = one_f / micro_xs(i_nuclide) % fission
-    end if
-
-    ! Add the contribution from NDPP data (with interpolation)
-    do g = 1, ubound(chi, dim=1)
-      g_filter = filter_index + g - 1
-      !$omp atomic
-      results(score_index, g_filter) % value = &
-        results(score_index, g_filter) % value + &
-        chi(g, i_grid) * one_f + &
-        chi(g, i_grid + 1) * f
-    end do
-
-  end subroutine tally_ndpp_chi
-
-!===============================================================================
-! TALLY_MACRO_NDPP_CHI determines the material-wise Chi spectra which were
-! previously calculated with a pre-processor such as NDPP;
-! this method applies to ndpp-scatter-pn tally types
-!===============================================================================
-
-  subroutine tally_macro_ndpp_chi(mat, score_index, filter_index, flux, Ein, &
-                                  score_type, results)
-
-    type(Material), pointer, intent(in) :: mat ! Working material
-    integer, intent(in) :: score_index      ! dim = 1 starting index in results
-    integer, intent(in) :: filter_index     ! dim = 2 starting index (incoming E filter)
-    real(8), intent(in) :: flux             ! flux
-    real(8), intent(in) :: Ein              ! Incoming energy
-    integer, intent(in) :: score_type       ! Type of Chi score we are using
-    type(TallyResult), intent(inout) :: results(:,:) ! Tally results storage
-
-    integer :: i      ! index in nuclide list of materials
-    integer :: i_nuclide ! index in nuclides array of our working nuclide
-    real(8) :: N_flux ! atom_density * flux
-
-    do i = 1, mat % n_nuclides
-      i_nuclide = mat % nuclide(i)
-      N_flux = mat % atom_density(i) * flux
-      call tally_ndpp_chi(i_nuclide, score_index, filter_index, N_flux, &
-        .false., Ein, score_type, results)
-    end do
-
-  end subroutine tally_macro_ndpp_chi
-
 end module tally