module tally

  use ace_header,       only: Reaction
  use constants
  use error,            only: fatal_error
  use geometry_header
  use global
  use math,             only: t_percentile, calc_pn, calc_rn
  use mesh,             only: get_mesh_bin, bin_to_mesh_indices, &
                              get_mesh_indices, mesh_indices_to_bin, &
                              mesh_intersects_2d, mesh_intersects_3d
  use mesh_header,      only: StructuredMesh
<<<<<<< HEAD
  use output,           only: header, write_message
  use output_interface, only: BinaryOutput
=======
  use output,           only: header
>>>>>>> 058fc2ea
  use particle_header,  only: LocalCoord, Particle, deallocate_coord
  use search,           only: binary_search
  use string,           only: to_str
  use tally_header,     only: TallyResult, TallyMapItem, TallyMapElement

#ifdef HDF5
  use hdf5_interface
#endif
#ifdef MPI
  use mpi
#endif

  implicit none

  integer :: position(N_FILTER_TYPES - 3) = 0 ! Tally map positioning array
!$omp threadprivate(position)

contains

!===============================================================================
! SCORE_GENERAL adds scores to the tally array for the given filter and nuclide.
! This will work for either analog or tracklength tallies.  Note that
! atom_density and flux are not used for analog tallies.
!===============================================================================

  subroutine score_general(p, t, start_index, filter_index, i_nuclide, &
       atom_density, flux)
    type(Particle),             intent(in)    :: p
    type(TallyObject), pointer, intent(inout) :: t
    integer,                    intent(in)    :: start_index
    integer,                    intent(in)    :: i_nuclide
    integer,                    intent(in)    :: filter_index   ! for % results
    real(8),                    intent(in)    :: flux           ! flux estimate
    real(8),                    intent(in)    :: atom_density   ! atom/b-cm

    integer :: i                    ! loop index for scoring bins
    integer :: l                    ! loop index for nuclides in material
    integer :: m                    ! loop index for reactions
    integer :: n                    ! loop index for legendre order
    integer :: num_nm               ! Number of N,M orders in harmonic
    integer :: q                    ! loop index for scoring bins
    integer :: i_nuc                ! index in nuclides array (from material)
    integer :: i_energy             ! index in nuclide energy grid
    integer :: score_bin            ! scoring bin, e.g. SCORE_FLUX
    integer :: score_index          ! scoring bin index
    real(8) :: atom_density_        ! atom/b-cm
    real(8) :: f                    ! interpolation factor
    real(8) :: score                ! analog tally score
    real(8) :: macro_total          ! material macro total xs
    real(8) :: macro_scatt          ! material macro scatt xs
    real(8) :: uvw(3)               ! particle direction
    type(Material),    pointer :: mat
    type(Reaction),    pointer :: rxn

    i = 0
    SCORE_LOOP: do q = 1, t % n_user_score_bins
      i = i + 1

      ! determine what type of score bin
      score_bin = t % score_bins(i)

      ! determine scoring bin index
      score_index = start_index + i

      !#########################################################################
      ! Determine appropirate scoring value.

      select case(score_bin)


      case (SCORE_FLUX, SCORE_FLUX_YN)
        if (t % estimator == ESTIMATOR_ANALOG) then
          ! All events score to a flux bin. We actually use a collision
          ! estimator since there is no way to count 'events' exactly for
          ! the flux
          if (survival_biasing) then
            ! We need to account for the fact that some weight was already
            ! absorbed
            score = p % last_wgt + p % absorb_wgt
          else
            score = p % last_wgt
          end if
          score = score / material_xs % total

<<<<<<< HEAD
      ! Determine scoring index for this filter combination
      filter_index = t % get_filter_index(matching_bins)
=======
        else if (t % estimator == ESTIMATOR_TRACKLENGTH) then
          ! For flux, we need no cross section
          score = flux
        end if
>>>>>>> 058fc2ea


      case (SCORE_TOTAL, SCORE_TOTAL_YN)
        if (t % estimator == ESTIMATOR_ANALOG) then
          ! All events will score to the total reaction rate. We can just
          ! use the weight of the particle entering the collision as the
          ! score
          if (survival_biasing) then
            ! We need to account for the fact that some weight was already
            ! absorbed
            score = p % last_wgt + p % absorb_wgt
          else
            score = p % last_wgt
          end if

        else if (t % estimator == ESTIMATOR_TRACKLENGTH) then
          if (i_nuclide > 0) then
            score = micro_xs(i_nuclide) % total * atom_density * flux
          else
            score = material_xs % total * flux
          end if
        end if


      case (SCORE_SCATTER, SCORE_SCATTER_N)
        if (t % estimator == ESTIMATOR_ANALOG) then
          ! Skip any event where the particle didn't scatter
          if (p % event /= EVENT_SCATTER) cycle SCORE_LOOP
          ! Since only scattering events make it here, again we can use
          ! the weight entering the collision as the estimator for the
          ! reaction rate
          score = p % last_wgt

        else if (t % estimator == ESTIMATOR_TRACKLENGTH) then
          ! Note SCORE_SCATTER_N not available for tracklength.
          if (i_nuclide > 0) then
            score = (micro_xs(i_nuclide) % total &
                 - micro_xs(i_nuclide) % absorption) * atom_density * flux
          else
            score = (material_xs % total - material_xs % absorption) * flux
          end if
        end if


      case (SCORE_SCATTER_PN, SCORE_SCATTER_YN)
        ! Only analog estimators are available.
        ! Skip any event where the particle didn't scatter
        if (p % event /= EVENT_SCATTER) then
          i = i + t % moment_order(i)
          cycle SCORE_LOOP
        end if
        ! Since only scattering events make it here, again we can use
        ! the weight entering the collision as the estimator for the
        ! reaction rate
        score = p % last_wgt


      case (SCORE_NU_SCATTER, SCORE_NU_SCATTER_N)
        ! Only analog estimators are available.
        ! Skip any event where the particle didn't scatter
        if (p % event /= EVENT_SCATTER) cycle SCORE_LOOP
        ! For scattering production, we need to use the post-collision
        ! weight as the estimate for the number of neutrons exiting a
        ! reaction with neutrons in the exit channel
        score = p % wgt


      case (SCORE_NU_SCATTER_PN, SCORE_NU_SCATTER_YN)
        ! Only analog estimators are available.
        ! Skip any event where the particle didn't scatter
        if (p % event /= EVENT_SCATTER) then
          i = i + t % moment_order(i)
          cycle SCORE_LOOP
        end if
        ! For scattering production, we need to use the post-collision
        ! weight as the estimate for the number of neutrons exiting a
        ! reaction with neutrons in the exit channel
        score = p % wgt


      case (SCORE_TRANSPORT)
        ! Only analog estimators are available.
        ! Skip any event where the particle didn't scatter
        if (p % event /= EVENT_SCATTER) cycle SCORE_LOOP
        ! get material macros
        macro_total = material_xs % total
        macro_scatt = material_xs % total - material_xs % absorption
        ! Score total rate - p1 scatter rate Note estimator needs to be
        ! adjusted since tallying is only occuring when a scatter has
        ! happened. Effectively this means multiplying the estimator by
        ! total/scatter macro
        score = (macro_total - p % mu * macro_scatt) * (ONE / macro_scatt)


      case (SCORE_N_1N)
        ! Only analog estimators are available.
        ! Skip any event where the particle didn't scatter
        if (p % event /= EVENT_SCATTER) cycle SCORE_LOOP
        ! Skip any events where weight of particle changed
        if (p % wgt /= p % last_wgt) cycle SCORE_LOOP
        ! All events that reach this point are (n,1n) reactions
        score = p % last_wgt


      case (SCORE_ABSORPTION)
        if (t % estimator == ESTIMATOR_ANALOG) then
          if (survival_biasing) then
            ! No absorption events actually occur if survival biasing is on --
            ! just use weight absorbed in survival biasing
            score = p % absorb_wgt
          else
            ! Skip any event where the particle wasn't absorbed
            if (p % event == EVENT_SCATTER) cycle SCORE_LOOP
            ! All fission and absorption events will contribute here, so we
            ! can just use the particle's weight entering the collision
            score = p % last_wgt
          end if

        else if (t % estimator == ESTIMATOR_TRACKLENGTH) then
          if (i_nuclide > 0) then
            score = micro_xs(i_nuclide) % absorption * atom_density * flux
          else
            score = material_xs % absorption * flux
          end if
        end if


      case (SCORE_FISSION)
        if (t % estimator == ESTIMATOR_ANALOG) then
          if (survival_biasing) then
            ! No fission events occur if survival biasing is on -- need to
            ! calculate fraction of absorptions that would have resulted in
            ! fission
            if (micro_xs(p % event_nuclide) % absorption > ZERO) then
              score = p % absorb_wgt * micro_xs(p % event_nuclide) % fission &
                   / micro_xs(p % event_nuclide) % absorption
            else
              score = ZERO
            end if
          else
            ! Skip any non-absorption events
            if (p % event == EVENT_SCATTER) cycle SCORE_LOOP
            ! All fission events will contribute, so again we can use
            ! particle's weight entering the collision as the estimate for the
            ! fission reaction rate
            score = p % last_wgt * micro_xs(p % event_nuclide) % fission &
                 / micro_xs(p % event_nuclide) % absorption
          end if

        else if (t % estimator == ESTIMATOR_TRACKLENGTH) then
          if (i_nuclide > 0) then
            score = micro_xs(i_nuclide) % fission * atom_density * flux
          else
            score = material_xs % fission * flux
          end if
        end if


      case (SCORE_NU_FISSION)
        if (t % estimator == ESTIMATOR_ANALOG) then
          if (survival_biasing .or. p % fission) then
            if (t % find_filter(FILTER_ENERGYOUT) > 0) then
              ! Normally, we only need to make contributions to one scoring
              ! bin. However, in the case of fission, since multiple fission
              ! neutrons were emitted with different energies, multiple
              ! outgoing energy bins may have been scored to. The following
              ! logic treats this special case and results to multiple bins
              call score_fission_eout(p, t, score_index)
              cycle SCORE_LOOP
            end if
          end if
          if (survival_biasing) then
            ! No fission events occur if survival biasing is on -- need to
            ! calculate fraction of absorptions that would have resulted in
            ! nu-fission
            if (micro_xs(p % event_nuclide) % absorption > ZERO) then
              score = p % absorb_wgt * micro_xs(p % event_nuclide) % &
                   nu_fission / micro_xs(p % event_nuclide) % absorption
            else
              score = ZERO
            end if
          else
            ! Skip any non-fission events
            if (.not. p % fission) cycle SCORE_LOOP
            ! If there is no outgoing energy filter, than we only need to
            ! score to one bin. For the score to be 'analog', we need to
            ! score the number of particles that were banked in the fission
            ! bank. Since this was weighted by 1/keff, we multiply by keff
            ! to get the proper score.
            score = keff * p % wgt_bank
          end if

        else if (t % estimator == ESTIMATOR_TRACKLENGTH) then
          if (i_nuclide > 0) then
            score = micro_xs(i_nuclide) % nu_fission * atom_density * flux
          else
            score = material_xs % nu_fission * flux
          end if
        end if


      case (SCORE_KAPPA_FISSION)
        if (t % estimator == ESTIMATOR_ANALOG) then
          if (survival_biasing) then
            ! No fission events occur if survival biasing is on -- need to
            ! calculate fraction of absorptions that would have resulted in
            ! fission scale by kappa-fission
            if (micro_xs(p % event_nuclide) % absorption > ZERO) then
              score = p % absorb_wgt * &
                   micro_xs(p % event_nuclide) % kappa_fission / &
                   micro_xs(p % event_nuclide) % absorption
            else
              score = ZERO
            end if
          else
            ! Skip any non-absorption events
            if (p % event == EVENT_SCATTER) cycle SCORE_LOOP
            ! All fission events will contribute, so again we can use
            ! particle's weight entering the collision as the estimate for
            ! the fission energy production rate
            score = p % last_wgt * &
                 micro_xs(p % event_nuclide) % kappa_fission / &
                 micro_xs(p % event_nuclide) % absorption
          end if

        else if (t % estimator == ESTIMATOR_TRACKLENGTH) then
          if (i_nuclide > 0) then
            score = micro_xs(i_nuclide) % kappa_fission * atom_density * flux
          else
            score = material_xs % kappa_fission * flux
          end if
        end if


      case (SCORE_EVENTS)
        ! Simply count number of scoring events
        score = ONE


      case default
        if (t % estimator == ESTIMATOR_ANALOG) then
          ! Any other score is assumed to be a MT number. Thus, we just need
          ! to check if it matches the MT number of the event
          if (p % event_MT /= score_bin) cycle SCORE_LOOP
          score = p % last_wgt

        else if (t % estimator == ESTIMATOR_TRACKLENGTH) then
          ! Any other cross section has to be calculated on-the-fly. For
          ! cross sections that are used often (e.g. n2n, ngamma, etc. for
          ! depletion), it might make sense to optimize this section or
          ! pre-calculate cross sections
          if (score_bin > 1) then
            ! Set default score
            score = ZERO

            if (i_nuclide > 0) then
              ! TODO: The following search for the matching reaction could
              ! be replaced by adding a dictionary on each Nuclide instance
              ! of the form {MT: i_reaction, ...}
              REACTION_LOOP: do m = 1, nuclides(i_nuclide) % n_reaction
                ! Get pointer to reaction
                rxn => nuclides(i_nuclide) % reactions(m)
                ! Check if this is the desired MT
                if (score_bin == rxn % MT) then
                  ! Retrieve index on nuclide energy grid and interpolation
                  ! factor
                  i_energy = micro_xs(i_nuclide) % index_grid
                  f = micro_xs(i_nuclide) % interp_factor
                  if (i_energy >= rxn % threshold) then
                    score = ((ONE - f) * rxn % sigma(i_energy - &
                         rxn%threshold + 1) + f * rxn % sigma(i_energy - &
                         rxn%threshold + 2)) * atom_density * flux
                  end if
                  exit REACTION_LOOP
                end if
              end do REACTION_LOOP

            else
              ! Get pointer to current material
              mat => materials(p % material)
              do l = 1, mat % n_nuclides
                ! Get atom density
                atom_density_ = mat % atom_density(l)
                ! Get index in nuclides array
                i_nuc = mat % nuclide(l)
                ! TODO: The following search for the matching reaction could
                ! be replaced by adding a dictionary on each Nuclide
                ! instance of the form {MT: i_reaction, ...}
                do m = 1, nuclides(i_nuc) % n_reaction
                  ! Get pointer to reaction
                  rxn => nuclides(i_nuc) % reactions(m)
                  ! Check if this is the desired MT
                  if (score_bin == rxn % MT) then
                    ! Retrieve index on nuclide energy grid and interpolation
                    ! factor
                    i_energy = micro_xs(i_nuc) % index_grid
                    f = micro_xs(i_nuc) % interp_factor
                    if (i_energy >= rxn % threshold) then
                      score = score + ((ONE - f) * rxn % sigma(i_energy - &
                           rxn%threshold + 1) + f * rxn % sigma(i_energy - &
                           rxn%threshold + 2)) * atom_density_ * flux
                    end if
                    exit
                  end if
                end do
              end do
            end if

          else
            call fatal_error("Invalid score type on tally " &
                 // to_str(t % id) // ".")
          end if
        end if


      end select

      !#########################################################################
      ! Expand score if necessary and add to tally results.

      select case(score_bin)


      case (SCORE_SCATTER_N, SCORE_NU_SCATTER_N)
        ! Find the scattering order for a singly requested moment, and
        ! store its moment contribution.
        if (t % moment_order(i) == 1) then
          score = score * p % mu ! avoid function call overhead
        else
          score = score * calc_pn(t % moment_order(i), p % mu)
        endif
!$omp atomic
        t % results(score_index, filter_index) % value = &
             t % results(score_index, filter_index) % value + score


      case(SCORE_SCATTER_YN, SCORE_NU_SCATTER_YN)
        score_index = score_index - 1
        num_nm = 1
        ! Find the order for a collection of requested moments
        ! and store the moment contribution of each
        do n = 0, t % moment_order(i)
          ! determine scoring bin index
          score_index = score_index + num_nm
          ! Update number of total n,m bins for this n (m = [-n: n])
          num_nm = 2 * n + 1

          ! multiply score by the angular flux moments and store
!$omp critical
          t % results(score_index: score_index + num_nm - 1, filter_index) &
               % value = t &
               % results(score_index: score_index + num_nm - 1, filter_index)&
               % value &
               + score * calc_pn(n, p % mu) * calc_rn(n, p % last_uvw)
!$omp end critical
        end do
        i = i + (t % moment_order(i) + 1)**2 - 1


      case(SCORE_FLUX_YN, SCORE_TOTAL_YN)
        score_index = score_index - 1
        num_nm = 1
        if (t % estimator == ESTIMATOR_ANALOG) then
          uvw = p % last_uvw
        else if (t % estimator == ESTIMATOR_TRACKLENGTH) then
          uvw = p % coord0 % uvw
        end if
        ! Find the order for a collection of requested moments
        ! and store the moment contribution of each
        do n = 0, t % moment_order(i)
          ! determine scoring bin index
          score_index = score_index + num_nm
          ! Update number of total n,m bins for this n (m = [-n: n])
          num_nm = 2 * n + 1

          ! multiply score by the angular flux moments and store
!$omp critical
          t % results(score_index: score_index + num_nm - 1, filter_index) &
               % value = t &
               % results(score_index: score_index + num_nm - 1, filter_index)&
               % value &
               + score * calc_rn(n, uvw)
!$omp end critical
        end do
        i = i + (t % moment_order(i) + 1)**2 - 1


      case (SCORE_SCATTER_PN, SCORE_NU_SCATTER_PN)
        score_index = score_index - 1
        ! Find the scattering order for a collection of requested moments
        ! and store the moment contribution of each
        do n = 0, t % moment_order(i)
          ! determine scoring bin index
          score_index = score_index + 1

          ! get the score and tally it
!$omp atomic
          t % results(score_index, filter_index) % value = &
               t % results(score_index, filter_index) % value &
               + score * calc_pn(n, p % mu)
        end do
        i = i + t % moment_order(i)


      case default
!$omp atomic
        t % results(score_index, filter_index) % value = &
             t % results(score_index, filter_index) % value + score


      end select
    end do SCORE_LOOP
  end subroutine score_general

!===============================================================================
! SCORE_ANALOG_TALLY keeps track of how many events occur in a specified cell,
! energy range, etc. Note that since these are "analog" tallies, they are only
! triggered at every collision, not every event
!===============================================================================

  subroutine score_analog_tally(p)

    type(Particle), intent(in) :: p

    integer :: i
    integer :: i_tally
    integer :: k                    ! loop index for nuclide bins
                                    ! position during the loop
    integer :: filter_index         ! single index for single bin
    integer :: i_nuclide            ! index in nuclides array
    real(8) :: last_wgt             ! pre-collision particle weight
    real(8) :: wgt                  ! post-collision particle weight
    real(8) :: mu                   ! cosine of angle of collision
    logical :: found_bin            ! scoring bin found?
    type(TallyObject), pointer :: t

    ! Copy particle's pre- and post-collision weight and angle
    last_wgt = p % last_wgt
    wgt = p % wgt
    mu = p % mu

    ! A loop over all tallies is necessary because we need to simultaneously
    ! determine different filter bins for the same tally in order to score to it

    TALLY_LOOP: do i = 1, active_analog_tallies % size()
      ! Get index of tally and pointer to tally
      i_tally = active_analog_tallies % get_item(i)
      t => tallies(i_tally)

      ! =======================================================================
      ! DETERMINE SCORING BIN COMBINATION

      call get_scoring_bins(p, i_tally, found_bin)
      if (.not. found_bin) cycle

      ! =======================================================================
      ! CALCULATE RESULTS AND ACCUMULATE TALLY

      ! If we have made it here, we have a scoring combination of bins for this
      ! tally -- now we need to determine where in the results array we should
      ! be accumulating the tally values

      ! Determine scoring index for this filter combination
      filter_index = sum((matching_bins(1:t%n_filters) - 1) * t % stride) + 1

      ! Check for nuclide bins
      k = 0
      NUCLIDE_LOOP: do while (k < t % n_nuclide_bins)

        ! Increment the index in the list of nuclide bins
        k = k + 1

        if (t % all_nuclides) then
          ! In the case that the user has requested to tally all nuclides, we
          ! can take advantage of the fact that we know exactly how nuclide
          ! bins correspond to nuclide indices.
          if (k == 1) then
            ! If we just entered, set the nuclide bin index to the index in
            ! the nuclides array since this will match the index in the
            ! nuclide bin array.
            k = p % event_nuclide
          elseif (k == p % event_nuclide + 1) then
            ! After we've tallied the individual nuclide bin, we also need
            ! to contribute to the total material bin which is the last bin
            k = n_nuclides_total + 1
          else
            ! After we've tallied in both the individual nuclide bin and the
            ! total material bin, we're done
            exit
          end if

        else
          ! If the user has explicitly specified nuclides (or specified
          ! none), we need to search through the nuclide bin list one by
          ! one. First we need to get the value of the nuclide bin
          i_nuclide = t % nuclide_bins(k)

          ! Now compare the value against that of the colliding nuclide.
          if (i_nuclide /= p % event_nuclide .and. i_nuclide /= -1) cycle
        end if

        ! Determine score for each bin
        call score_general(p, t, (k-1)*t % n_score_bins, filter_index, &
             i_nuclide, ZERO, ZERO)

      end do NUCLIDE_LOOP

      ! If the user has specified that we can assume all tallies are spatially
      ! separate, this implies that once a tally has been scored to, we needn't
      ! check the others. This cuts down on overhead when there are many
      ! tallies specified

      if (assume_separate) exit TALLY_LOOP

    end do TALLY_LOOP

    ! Reset tally map positioning
    position = 0

  end subroutine score_analog_tally

!===============================================================================
! SCORE_FISSION_EOUT handles a special case where we need to store neutron
! production rate with an outgoing energy filter (think of a fission matrix). In
! this case, we may need to score to multiple bins if there were multiple
! neutrons produced with different energies.
!===============================================================================

  subroutine score_fission_eout(p, t, i_score)

    type(Particle), intent(in) :: p
    type(TallyObject), pointer :: t
    integer, intent(in)        :: i_score ! index for score

    integer :: i             ! index of outgoing energy filter
    integer :: n             ! number of energies on filter
    integer :: k             ! loop index for bank sites
    integer :: bin_energyout ! original outgoing energy bin
    integer :: i_filter      ! index for matching filter bin combination
    real(8) :: score         ! actual score
    real(8) :: E_out         ! energy of fission bank site

    ! save original outgoing energy bin and score index
    i = t % find_filter(FILTER_ENERGYOUT)
    bin_energyout = matching_bins(i)

    ! Get number of energies on filter
    n = size(t % filters(i) % real_bins)

    ! Since the creation of fission sites is weighted such that it is
    ! expected to create n_particles sites, we need to multiply the
    ! score by keff to get the true nu-fission rate. Otherwise, the sum
    ! of all nu-fission rates would be ~1.0.

    ! loop over number of particles banked
    do k = 1, p % n_bank
      ! determine score based on bank site weight and keff
      score = keff * fission_bank(n_bank - p % n_bank + k) % wgt

      ! determine outgoing energy from fission bank
      E_out = fission_bank(n_bank - p % n_bank + k) % E

      ! check if outgoing energy is within specified range on filter
      if (E_out < t % filters(i) % real_bins(1) .or. &
           E_out > t % filters(i) % real_bins(n)) cycle

      ! change outgoing energy bin
      matching_bins(i) = binary_search(t % filters(i) % real_bins, n, E_out)

      ! determine scoring index
      i_filter = t % get_filter_index(matching_bins)

      ! Add score to tally
!$omp atomic
      t % results(i_score, i_filter) % value = &
           t % results(i_score, i_filter) % value + score
    end do

    ! reset outgoing energy bin and score index
    matching_bins(i) = bin_energyout

  end subroutine score_fission_eout

!===============================================================================
! SCORE_TRACKLENGTH_TALLY calculates fluxes and reaction rates based on the
! track-length estimate of the flux. This is triggered at every event (surface
! crossing, lattice crossing, or collision) and thus cannot be done for tallies
! that require post-collision information.
!===============================================================================

  subroutine score_tracklength_tally(p, distance)

    type(Particle), intent(in) :: p
    real(8),        intent(in) :: distance

    integer :: i
    integer :: i_tally
    integer :: j                    ! loop index for scoring bins
    integer :: k                    ! loop index for nuclide bins
    integer :: filter_index         ! single index for single bin
    integer :: i_nuclide            ! index in nuclides array (from bins)
    real(8) :: flux                 ! tracklength estimate of flux
    real(8) :: atom_density         ! atom density of single nuclide in atom/b-cm
    logical :: found_bin            ! scoring bin found?
    type(TallyObject), pointer :: t
    type(Material),    pointer :: mat

    ! Determine track-length estimate of flux
    flux = p % wgt * distance

    ! A loop over all tallies is necessary because we need to simultaneously
    ! determine different filter bins for the same tally in order to score to it

    TALLY_LOOP: do i = 1, active_tracklength_tallies % size()
      ! Get index of tally and pointer to tally
      i_tally = active_tracklength_tallies % get_item(i)
      t => tallies(i_tally)

      ! Check if this tally has a mesh filter -- if so, we treat it separately
      ! since multiple bins can be scored to with a single track

      if (t % find_filter(FILTER_MESH) > 0) then
        call score_tl_on_mesh(p, i_tally, distance)
        cycle
      end if

      ! =======================================================================
      ! DETERMINE SCORING BIN COMBINATION

      call get_scoring_bins(p, i_tally, found_bin)
      if (.not. found_bin) cycle

      ! =======================================================================
      ! CALCULATE RESULTS AND ACCUMULATE TALLY

      ! If we have made it here, we have a scoring combination of bins for this
      ! tally -- now we need to determine where in the results array we should
      ! be accumulating the tally values

      ! Determine scoring index for this filter combination
      filter_index = t % get_filter_index(matching_bins)

      if (t % all_nuclides) then
        if (p % material /= MATERIAL_VOID) then
          call score_all_nuclides(p, i_tally, flux, filter_index)
        end if
      else

        NUCLIDE_BIN_LOOP: do k = 1, t % n_nuclide_bins
          ! Get index of nuclide in nuclides array
          i_nuclide = t % nuclide_bins(k)

          if (i_nuclide > 0) then
            if (p % material /= MATERIAL_VOID) then
              ! Get pointer to current material
              mat => materials(p % material)

              ! Determine if nuclide is actually in material
              NUCLIDE_MAT_LOOP: do j = 1, mat % n_nuclides
                ! If index of nuclide matches the j-th nuclide listed in the
                ! material, break out of the loop
                if (i_nuclide == mat % nuclide(j)) exit

                ! If we've reached the last nuclide in the material, it means
                ! the specified nuclide to be tallied is not in this material
                if (j == mat % n_nuclides) then
                  cycle NUCLIDE_BIN_LOOP
                end if
              end do NUCLIDE_MAT_LOOP
              atom_density = mat % get_density(p % mapping(mat % map), j)
            else
              atom_density = ZERO
            end if
          end if

          ! Determine score for each bin
<<<<<<< HEAD
          j = 0
          SCORE_LOOP: do q = 1, t % n_user_score_bins
            j = j + 1
            ! determine what type of score bin
            score_bin = t % score_bins(j)

            ! determine scoring bin index
            score_index = (k - 1)*t % n_score_bins + j

            if (i_nuclide > 0) then
              ! ================================================================
              ! DETERMINE NUCLIDE CROSS SECTION

              select case(score_bin)
              case (SCORE_FLUX)
                ! For flux, we need no cross section
                score = flux

              case (SCORE_FLUX_YN)
                score_index = score_index - 1

                ! For flux, we need no cross section
                score = flux

                num_nm = 1
                ! Find the order for a collection of requested moments
                ! and store the moment contribution of each
                do n = 0, t % moment_order(j)
                  ! determine scoring bin index
                  score_index = score_index + num_nm
                  ! Update number of total n,m bins for this n (m = [-n: n])
                  num_nm = 2 * n + 1

                  ! multiply score by the angular flux moments and store
!$omp critical
                  t % results(score_index: score_index + num_nm - 1, filter_index) % value = &
                    t % results(score_index: score_index + num_nm - 1, filter_index) % value + &
                    score * calc_rn(n, p % coord0 % uvw)
!$omp end critical
                end do
                j = j + (t % moment_order(j) + 1)**2 - 1
                cycle SCORE_LOOP

              case (SCORE_TOTAL)
                ! Total cross section is pre-calculated
                score = micro_xs(i_nuclide) % total * &
                     atom_density * flux

              case (SCORE_TOTAL_YN)
                score_index = score_index - 1

                num_nm = 1
                ! Find the order for a collection of requested moments
                ! and store the moment contribution of each
                do n = 0, t % moment_order(j)
                  ! determine scoring bin index
                  score_index = score_index + num_nm
                  ! Update number of total n,m bins for this n (m = [-n: n])
                  num_nm = 2 * n + 1

                  ! multiply score by the angular flux moments and store
!$omp critical
                  t % results(score_index: score_index + num_nm - 1, filter_index) % value = &
                    t % results(score_index: score_index + num_nm - 1, filter_index) % value + &
                    score * calc_rn(n, p % coord0 % uvw)
!$omp end critical
                end do
                j = j + (t % moment_order(j) + 1)**2 - 1
                cycle SCORE_LOOP

              case (SCORE_SCATTER)
                ! Scattering cross section is pre-calculated
                score = (micro_xs(i_nuclide) % total - &
                     micro_xs(i_nuclide) % absorption) * &
                     atom_density * flux

              case (SCORE_ABSORPTION)
                ! Absorption cross section is pre-calculated
                score = micro_xs(i_nuclide) % absorption * &
                     atom_density * flux

              case (SCORE_FISSION)
                ! Fission cross section is pre-calculated
                score = micro_xs(i_nuclide) % fission * &
                     atom_density * flux

              case (SCORE_NU_FISSION)
                ! Nu-fission cross section is pre-calculated
                score = micro_xs(i_nuclide) % nu_fission * &
                     atom_density * flux

              case (SCORE_KAPPA_FISSION)
                score = micro_xs(i_nuclide) % kappa_fission * &
                     atom_density * flux

              case (SCORE_EVENTS)
                ! For number of events, just score unity
                score = ONE

              case default
                ! Any other cross section has to be calculated on-the-fly. For
                ! cross sections that are used often (e.g. n2n, ngamma, etc. for
                ! depletion), it might make sense to optimize this section or
                ! pre-calculate cross sections

                if (score_bin > 1) then
                  ! Set default score
                  score = ZERO

                  ! TODO: The following search for the matching reaction could
                  ! be replaced by adding a dictionary on each Nuclide instance
                  ! of the form {MT: i_reaction, ...}

                  REACTION_LOOP: do m = 1, nuclides(i_nuclide) % n_reaction
                    ! Get pointer to reaction
                    rxn => nuclides(i_nuclide) % reactions(m)

                    ! Check if this is the desired MT
                    if (score_bin == rxn % MT) then
                      ! Retrieve index on nuclide energy grid and interpolation
                      ! factor
                      i_energy = micro_xs(i_nuclide) % index_grid
                      f = micro_xs(i_nuclide) % interp_factor

                      if (i_energy >= rxn % threshold) then
                        score = ((ONE - f) * rxn % sigma(i_energy - &
                             rxn%threshold + 1) + f * rxn % sigma(i_energy - &
                             rxn%threshold + 2)) * atom_density * flux
                      end if

                      exit REACTION_LOOP
                    end if
                  end do REACTION_LOOP

                else
                  call fatal_error("Invalid score type on tally " &
                       &// to_str(t % id) // ".")
                end if
              end select

            else
              ! ================================================================
              ! DETERMINE MATERIAL CROSS SECTION

              select case(score_bin)
              case (SCORE_FLUX)
                ! For flux, we need no cross section
                score = flux

              case (SCORE_FLUX_YN)
                score_index = score_index - 1

                ! For flux, we need no cross section
                score = flux

                num_nm = 1
                ! Find the order for a collection of requested moments
                ! and store the moment contribution of each
                do n = 0, t % moment_order(j)
                  ! determine scoring bin index
                  score_index = score_index + num_nm
                  ! Update number of total n,m bins for this n (m = [-n: n])
                  num_nm = 2 * n + 1

                  ! multiply score by the angular flux moments and store
!$omp critical
                t % results(score_index: score_index + num_nm - 1, filter_index) % value = &
                  t % results(score_index: score_index + num_nm - 1, filter_index) % value + &
                  score * calc_rn(n, p % coord0 % uvw)
!$omp end critical
                end do
                j = j + (t % moment_order(j) + 1)**2 - 1
                cycle SCORE_LOOP

              case (SCORE_TOTAL)
                ! Total cross section is pre-calculated
                score = material_xs % total * flux

              case (SCORE_TOTAL_YN)
                score_index = score_index - 1

                ! Total cross section is pre-calculated
                score = material_xs % total * flux

                num_nm = 1
                ! Find the order for a collection of requested moments
                ! and store the moment contribution of each
                do n = 0, t % moment_order(j)
                  ! determine scoring bin index
                  score_index = score_index + num_nm
                  ! Update number of total n,m bins for this n (m = [-n: n])
                  num_nm = 2 * n + 1

                  ! multiply score by the angular flux moments and store
!$omp critical
                  t % results(score_index: score_index + num_nm - 1, filter_index) % value = &
                    t % results(score_index: score_index + num_nm - 1, filter_index) % value + &
                    score * calc_rn(n, p % coord0 % uvw)
!$omp end critical
                end do
                j = j + (t % moment_order(j) + 1)**2 - 1
                cycle SCORE_LOOP

              case (SCORE_SCATTER)
                ! Scattering cross section is pre-calculated
                score = (material_xs % total - material_xs % absorption) * flux

              case (SCORE_ABSORPTION)
                ! Absorption cross section is pre-calculated
                score = material_xs % absorption * flux

              case (SCORE_FISSION)
                ! Fission cross section is pre-calculated
                score = material_xs % fission * flux

              case (SCORE_NU_FISSION)
                ! Nu-fission cross section is pre-calculated
                score = material_xs % nu_fission * flux

              case (SCORE_KAPPA_FISSION)
                score = material_xs % kappa_fission * flux

              case (SCORE_EVENTS)
                ! For number of events, just score unity
                score = ONE

              case default
                ! Any other cross section has to be calculated on-the-fly. This
                ! is somewhat costly since it requires a loop over each nuclide
                ! in a material and each reaction in the nuclide

                if (score_bin > 1) then
                  ! Set default score
                  score = ZERO

                  ! Get pointer to current material
                  mat => materials(p % material)

                  do l = 1, mat % n_nuclides
                    ! Get atom density
                    atom_density = mat % get_density(p % mapping(mat % map), l)

                    ! Get index in nuclides array
                    i_nuc = mat % nuclide(l)

                    ! TODO: The following search for the matching reaction could
                    ! be replaced by adding a dictionary on each Nuclide
                    ! instance of the form {MT: i_reaction, ...}

                    do m = 1, nuclides(i_nuc) % n_reaction
                      ! Get pointer to reaction
                      rxn => nuclides(i_nuc) % reactions(m)

                      ! Check if this is the desired MT
                      if (score_bin == rxn % MT) then
                        ! Retrieve index on nuclide energy grid and interpolation
                        ! factor
                        i_energy = micro_xs(i_nuc) % index_grid
                        f = micro_xs(i_nuc) % interp_factor

                        if (i_energy >= rxn % threshold) then
                          score = score + ((ONE - f) * rxn % sigma(i_energy - &
                               rxn%threshold + 1) + f * rxn % sigma(i_energy - &
                               rxn%threshold + 2)) * atom_density * flux
                        end if

                        exit
                      end if
                    end do

                  end do

                else
                  call fatal_error("Invalid score type on tally " &
                       &// to_str(t % id) // ".")
                end if
              end select
            end if

            ! Add score to tally
!$omp atomic
            t % results(score_index, filter_index) % value = &
                 t % results(score_index, filter_index) % value + score

          end do SCORE_LOOP
=======
          call score_general(p, t, (k-1)*t % n_score_bins, filter_index, &
               i_nuclide, atom_density, flux)
>>>>>>> 058fc2ea

        end do NUCLIDE_BIN_LOOP
      end if

      ! If the user has specified that we can assume all tallies are spatially
      ! separate, this implies that once a tally has been scored to, we needn't
      ! check the others. This cuts down on overhead when there are many
      ! tallies specified

      if (assume_separate) exit TALLY_LOOP

    end do TALLY_LOOP

    ! Reset tally map positioning
    position = 0

  end subroutine score_tracklength_tally

!===============================================================================
! SCORE_ALL_NUCLIDES tallies individual nuclide reaction rates specifically when
! the user requests <nuclides>all</nuclides>.
!===============================================================================

  subroutine score_all_nuclides(p, i_tally, flux, filter_index)

    type(Particle), intent(in) :: p
    integer,        intent(in) :: i_tally
    real(8),        intent(in) :: flux
    integer,        intent(in) :: filter_index

    integer :: i             ! loop index for nuclides in material
    integer :: i_nuclide     ! index in nuclides array
    real(8) :: atom_density  ! atom density of single nuclide in atom/b-cm
    type(TallyObject), pointer :: t
    type(Material),    pointer :: mat

    ! Get pointer to tally
    t => tallies(i_tally)

    ! Get pointer to current material. We need this in order to determine what
    ! nuclides are in the material
    mat => materials(p % material)

    ! ==========================================================================
    ! SCORE ALL INDIVIDUAL NUCLIDE REACTION RATES

    NUCLIDE_LOOP: do i = 1, mat % n_nuclides

      ! Determine index in nuclides array and atom density for i-th nuclide in
      ! current material
      i_nuclide = mat % nuclide(i)    

      atom_density = mat % get_density(p % mapping(mat % map), i)

      ! Determine score for each bin
      call score_general(p, t, (i_nuclide-1)*t % n_score_bins, filter_index, &
           i_nuclide, atom_density, flux)

    end do NUCLIDE_LOOP

    ! ==========================================================================
    ! SCORE TOTAL MATERIAL REACTION RATES

<<<<<<< HEAD
    ! Loop over score types for each bin
    j = 0
    MATERIAL_SCORE_LOOP: do q = 1, t % n_user_score_bins
      j = j + 1
      ! determine what type of score bin
      score_bin = t % score_bins(j)

      ! Determine scoring bin index based on what the index of the nuclide
      ! is in the nuclides array
      score_index = n_nuclides_total*t % n_score_bins + j

      ! Determine macroscopic material cross section
      select case(score_bin)
      case (SCORE_FLUX)
        score = flux

      case (SCORE_FLUX_YN)
        score_index = score_index - 1

        ! For flux, we need no cross section
        score = flux

        num_nm = 1
        ! Find the order for a collection of requested moments
        ! and store the moment contribution of each
        do n = 0, t % moment_order(j)
          ! determine scoring bin index
          score_index = score_index + num_nm
          ! Update number of total n,m bins for this n (m = [-n: n])
          num_nm = 2 * n + 1

          ! multiply score by the angular flux moments and store
!$omp critical
          t % results(score_index: score_index + num_nm - 1, filter_index) % value = &
            t % results(score_index: score_index + num_nm - 1, filter_index) % value + &
            score * calc_rn(n, p % coord0 % uvw)
!$omp end critical
        end do
        j = j + (t % moment_order(j) + 1)**2 - 1
        cycle MATERIAL_SCORE_LOOP

      case (SCORE_TOTAL)
        score = material_xs % total * flux

      case (SCORE_TOTAL_YN)
        score_index = score_index - 1

        ! Total cross section is pre-calculated
        score = material_xs % total * flux

        num_nm = 1
        ! Find the order for a collection of requested moments
        ! and store the moment contribution of each
        do n = 0, t % moment_order(j)
          ! determine scoring bin index
          score_index = score_index + num_nm
          ! Update number of total n,m bins for this n (m = [-n: n])
          num_nm = 2 * n + 1

          ! multiply score by the angular flux moments and store
!$omp critical
          t % results(score_index: score_index + num_nm - 1, filter_index) % value = &
            t % results(score_index: score_index + num_nm - 1, filter_index) % value + &
            score * calc_rn(n, p % coord0 % uvw)
!$omp end critical
        end do
        j = j + (t % moment_order(j) + 1)**2 - 1
        cycle MATERIAL_SCORE_LOOP

      case (SCORE_SCATTER)
        score = (material_xs % total - material_xs % absorption) * flux

      case (SCORE_ABSORPTION)
        score = material_xs % absorption * flux

      case (SCORE_FISSION)
        score = material_xs % fission * flux

      case (SCORE_NU_FISSION)
        score = material_xs % nu_fission * flux

      case (SCORE_KAPPA_FISSION)
        score = material_xs % kappa_fission * flux

      case (SCORE_EVENTS)
        score = ONE

      case default
        ! Any other cross section has to be calculated on-the-fly. This is
        ! somewhat costly since it requires a loop over each nuclide in a
        ! material and each reaction in the nuclide

        if (score_bin > 1) then
          ! Set default score
          score = ZERO

          ! Get pointer to current material
          mat => materials(p % material)

          do i = 1, mat % n_nuclides
            ! Get atom density           

            atom_density = mat % get_density(p % mapping(mat % map), i)

            ! Get index in nuclides array
            i_nuclide = mat % nuclide(i)

            ! TODO: The following search for the matching reaction could
            ! be replaced by adding a dictionary on each Nuclide
            ! instance of the form {MT: i_reaction, ...}

            do m = 1, nuclides(i_nuclide) % n_reaction
              ! Get pointer to reaction
              rxn => nuclides(i_nuclide) % reactions(m)

              ! Check if this is the desired MT
              if (score_bin == rxn % MT) then
                ! Retrieve index on nuclide energy grid and interpolation
                ! factor
                i_energy = micro_xs(i_nuclide) % index_grid
                f = micro_xs(i_nuclide) % interp_factor

                if (i_energy >= rxn % threshold) then
                  score = score + ((ONE - f) * rxn % sigma(i_energy - &
                       rxn%threshold + 1) + f * rxn % sigma(i_energy - &
                       rxn%threshold + 2)) * atom_density * flux
                end if

                exit
              end if
            end do

          end do

        else
          call fatal_error("Invalid score type on tally " &
               &// to_str(t % id) // ".")
        end if
      end select

      ! Add score to tally
!$omp atomic
      t % results(score_index, filter_index) % value = &
           t % results(score_index, filter_index) % value + score
=======
    i_nuclide = -1
    atom_density = ZERO
>>>>>>> 058fc2ea

    ! Determine score for each bin
    call score_general(p, t, n_nuclides_total*t % n_score_bins, filter_index, &
         i_nuclide, atom_density, flux)

  end subroutine score_all_nuclides

!===============================================================================
! SCORE_TL_ON_MESH calculate fluxes and reaction rates based on the track-length
! estimate of the flux specifically for tallies that have mesh filters. For
! these tallies, it is possible to score to multiple mesh cells for each track.
!===============================================================================

  subroutine score_tl_on_mesh(p, i_tally, d_track)

    type(Particle), intent(in) :: p
    integer,        intent(in) :: i_tally
    real(8),        intent(in) :: d_track

    integer :: i                    ! loop index for filter/score bins
    integer :: j                    ! loop index for direction
    integer :: k                    ! loop index for mesh cell crossings
    integer :: b                    ! loop index for nuclide bins
    integer :: ijk0(3)              ! indices of starting coordinates
    integer :: ijk1(3)              ! indices of ending coordinates
    integer :: ijk_cross(3)         ! indices of mesh cell crossed
    integer :: n_cross              ! number of surface crossings
    integer :: filter_index         ! single index for single bin
    integer :: i_nuclide            ! index in nuclides array
    integer :: i_filter_mesh        ! index of mesh filter in filters array
    real(8) :: atom_density         ! density of individual nuclide in atom/b-cm
    real(8) :: flux                 ! tracklength estimate of flux
    real(8) :: uvw(3)               ! cosine of angle of particle
    real(8) :: xyz0(3)              ! starting/intermediate coordinates
    real(8) :: xyz1(3)              ! ending coordinates of particle
    real(8) :: xyz_cross(3)         ! coordinates of next boundary
    real(8) :: d(3)                 ! distance to each bounding surface
    real(8) :: distance             ! distance traveled in mesh cell
    logical :: found_bin            ! was a scoring bin found?
    logical :: start_in_mesh        ! starting coordinates inside mesh?
    logical :: end_in_mesh          ! ending coordinates inside mesh?
    type(TallyObject),    pointer :: t
    type(StructuredMesh), pointer :: m
    type(Material),       pointer :: mat
    type(LocalCoord),     pointer :: coord

    t => tallies(i_tally)
    matching_bins(1:t%n_filters) = 1

    ! ==========================================================================
    ! CHECK IF THIS TRACK INTERSECTS THE MESH

    ! Copy starting and ending location of particle
    xyz0 = p % coord0 % xyz - (d_track - TINY_BIT) * p % coord0 % uvw
    xyz1 = p % coord0 % xyz  - TINY_BIT * p % coord0 % uvw

    ! Get index for mesh filter
    i_filter_mesh = t % find_filter(FILTER_MESH)

    ! Determine indices for starting and ending location
    m => meshes(t % filters(i_filter_mesh) % int_bins(1))
    call get_mesh_indices(m, xyz0, ijk0(:m % n_dimension), start_in_mesh)
    call get_mesh_indices(m, xyz1, ijk1(:m % n_dimension), end_in_mesh)

    ! Check if start or end is in mesh -- if not, check if track still
    ! intersects with mesh
    if ((.not. start_in_mesh) .and. (.not. end_in_mesh)) then
      if (m % n_dimension == 2) then
        if (.not. mesh_intersects_2d(m, xyz0, xyz1)) return
      else
        if (.not. mesh_intersects_3d(m, xyz0, xyz1)) return
      end if
    end if

    ! Reset starting and ending location
    xyz0 = p % coord0 % xyz - d_track * p % coord0 % uvw
    xyz1 = p % coord0 % xyz

    ! =========================================================================
    ! CHECK FOR SCORING COMBINATION FOR FILTERS OTHER THAN MESH

    FILTER_LOOP: do i = 1, t % n_filters

      select case (t % filters(i) % type)
      case (FILTER_UNIVERSE)
        ! determine next universe bin
        ! TODO: Account for multiple universes when performing this filter
        matching_bins(i) = get_next_bin(FILTER_UNIVERSE, &
             p % coord % universe, i_tally)

      case (FILTER_MATERIAL)
        matching_bins(i) = get_next_bin(FILTER_MATERIAL, &
             p % material, i_tally)

      case (FILTER_CELL)
        ! determine next cell bin
        coord => p % coord0
        do while(associated(coord))
          position(FILTER_CELL) = 0
          matching_bins(i) = get_next_bin(FILTER_CELL, &
               coord % cell, i_tally)
          if (matching_bins(i) /= NO_BIN_FOUND) exit
          coord => coord % next
        end do
        nullify(coord)

      case (FILTER_CELLBORN)
        ! determine next cellborn bin
        matching_bins(i) = get_next_bin(FILTER_CELLBORN, &
             p % cell_born, i_tally)

      case (FILTER_SURFACE)
        ! determine next surface bin
        matching_bins(i) = get_next_bin(FILTER_SURFACE, &
             p % surface, i_tally)

      case (FILTER_ENERGYIN)
        ! determine incoming energy bin
        k = t % filters(i) % n_bins

        ! check if energy of the particle is within energy bins
        if (p % E < t % filters(i) % real_bins(1) .or. &
             p % E > t % filters(i) % real_bins(k + 1)) then
          matching_bins(i) = NO_BIN_FOUND
        else
          ! search to find incoming energy bin
          matching_bins(i) = binary_search(t % filters(i) % real_bins, &
               k + 1, p % E)
        end if

      end select

      ! Check if no matching bin was found
      if (matching_bins(i) == NO_BIN_FOUND) return

    end do FILTER_LOOP

    ! ==========================================================================
    ! DETERMINE WHICH MESH CELLS TO SCORE TO

    ! Calculate number of surface crossings
    n_cross = sum(abs(ijk1(:m % n_dimension) - ijk0(:m % n_dimension))) + 1

    ! Copy particle's direction
    uvw = p % coord0 % uvw

    ! Bounding coordinates
    do j = 1, m % n_dimension
      if (uvw(j) > 0) then
        xyz_cross(j) = m % lower_left(j) + ijk0(j) * m % width(j)
      else
        xyz_cross(j) = m % lower_left(j) + (ijk0(j) - 1) * m % width(j)
      end if
    end do

    MESH_LOOP: do k = 1, n_cross
      found_bin = .false.

      ! Calculate distance to each bounding surface. We need to treat special
      ! case where the cosine of the angle is zero since this would result in a
      ! divide-by-zero.

      if (k == n_cross) xyz_cross = xyz1

      do j = 1, m % n_dimension
        if (uvw(j) == 0) then
          d(j) = INFINITY
        else
          d(j) = (xyz_cross(j) - xyz0(j))/uvw(j)
        end if
      end do

      ! Determine the closest bounding surface of the mesh cell by calculating
      ! the minimum distance

      j = minloc(d(:m % n_dimension), 1)
      distance = d(j)

      ! Now use the minimum distance and diretion of the particle to determine
      ! which surface was crossed

      if (all(ijk0(:m % n_dimension) >= 1) .and. all(ijk0(:m % n_dimension) <= m % dimension)) then
        ijk_cross = ijk0
        found_bin = .true.
      end if

      ! Increment indices and determine new crossing point
      if (uvw(j) > 0) then
        ijk0(j) = ijk0(j) + 1
        xyz_cross(j) = xyz_cross(j) + m % width(j)
      else
        ijk0(j) = ijk0(j) - 1
        xyz_cross(j) = xyz_cross(j) - m % width(j)
      end if

      ! =======================================================================
      ! SCORE TO THIS MESH CELL

      if (found_bin) then
        ! Calculate track-length estimate of flux
        flux = p % wgt * distance

        ! Determine mesh bin
        matching_bins(i_filter_mesh) = mesh_indices_to_bin(m, ijk_cross)

        ! Determining scoring index
        filter_index = t % get_filter_index(matching_bins)

        if (t % all_nuclides) then
          if (p % material /= MATERIAL_VOID) then
            ! Score reaction rates for each nuclide in material
            call score_all_nuclides(p, i_tally, flux, filter_index)
          end if
        else
          NUCLIDE_BIN_LOOP: do b = 1, t % n_nuclide_bins
            ! Get index of nuclide in nuclides array
            i_nuclide = t % nuclide_bins(b)

            if (i_nuclide > 0) then
              if (p % material /= MATERIAL_VOID) then
                ! Get pointer to current material
                mat => materials(p % material)

                ! Determine if nuclide is actually in material
                NUCLIDE_MAT_LOOP: do j = 1, mat % n_nuclides
                  ! If index of nuclide matches the j-th nuclide listed in
                  ! the material, break out of the loop
                  if (i_nuclide == mat % nuclide(j)) exit

                  ! If we've reached the last nuclide in the material, it
                  ! means the specified nuclide to be tallied is not in this
                  ! material
                  if (j == mat % n_nuclides) then
                    cycle NUCLIDE_BIN_LOOP
                  end if
                end do NUCLIDE_MAT_LOOP
                atom_density = mat % get_density(p % mapping(mat % map), j)
              else
                atom_density = ZERO
              end if
            end if

            ! Determine score for each bin
            call score_general(p, t, (b-1)*t % n_score_bins, filter_index, &
                 i_nuclide, atom_density, flux)

          end do NUCLIDE_BIN_LOOP
        end if
      end if

      ! Calculate new coordinates
      xyz0 = xyz0 + distance * uvw

    end do MESH_LOOP

  end subroutine score_tl_on_mesh

!===============================================================================
! GET_SCORING_BINS determines a combination of filter bins that should be scored
! for a tally based on the particle's current attributes.
!===============================================================================

  subroutine get_scoring_bins(p, i_tally, found_bin)

    type(Particle), intent(in)  :: p
    integer,        intent(in)  :: i_tally
    logical,        intent(out) :: found_bin

    integer :: i ! loop index for filters
    integer :: n ! number of bins for single filter
    integer :: offset ! offset for distribcell
    real(8) :: E ! particle energy
    type(TallyObject),    pointer :: t
    type(StructuredMesh), pointer :: m
    type(LocalCoord),     pointer :: coord

    found_bin = .true.
    t => tallies(i_tally)
    matching_bins(1:t%n_filters) = 1

    FILTER_LOOP: do i = 1, t % n_filters

      select case (t % filters(i) % type)
      case (FILTER_MESH)
        ! determine mesh bin
        m => meshes(t % filters(i) % int_bins(1))

        ! Determine if we're in the mesh first
        call get_mesh_bin(m, p % coord0 % xyz, matching_bins(i))

      case (FILTER_UNIVERSE)
        ! determine next universe bin
        ! TODO: Account for multiple universes when performing this filter
        matching_bins(i) = get_next_bin(FILTER_UNIVERSE, &
             p % coord % universe, i_tally)

      case (FILTER_MATERIAL)
        if (p % material /= MATERIAL_VOID) then
          matching_bins(i) = get_next_bin(FILTER_MATERIAL, &
               p % material, i_tally)
        endif

      case (FILTER_CELL)
        ! determine next cell bin
        coord => p % coord0
        do while(associated(coord))
          position(FILTER_CELL) = 0
          matching_bins(i) = get_next_bin(FILTER_CELL, &
               coord % cell, i_tally)
          if (matching_bins(i) /= NO_BIN_FOUND) exit
          coord => coord % next
        end do
        nullify(coord)

      case (FILTER_DISTRIBCELL)
        ! determine next distribcell bin
        matching_bins(i) = NO_BIN_FOUND
        coord => p % coord0
        offset = 0
        do while(associated(coord))
<<<<<<< HEAD
          if (allocated(coord % mapping)) then
=======
          if (associated(coord % mapping)) then
>>>>>>> 058fc2ea
            offset = offset + coord % mapping(t % filters(i) % offset)
          end if
          if (t % filters(i) % int_bins(1) == coord % cell) then
            matching_bins(i) = offset + 1
            exit
          end if
          coord => coord % next
        end do
        nullify(coord)
        
      case (FILTER_CELLBORN)
        ! determine next cellborn bin
        matching_bins(i) = get_next_bin(FILTER_CELLBORN, &
             p % cell_born, i_tally)

      case (FILTER_SURFACE)
        ! determine next surface bin
        matching_bins(i) = get_next_bin(FILTER_SURFACE, &
             p % surface, i_tally)

      case (FILTER_ENERGYIN)
        ! determine incoming energy bin
        n = t % filters(i) % n_bins

        ! make sure the correct energy is used
        if (t % estimator == ESTIMATOR_TRACKLENGTH) then
          E = p % E
        else
          E = p % last_E
        end if

        ! check if energy of the particle is within energy bins
        if (E < t % filters(i) % real_bins(1) .or. &
             E > t % filters(i) % real_bins(n + 1)) then
          matching_bins(i) = NO_BIN_FOUND
        else
          ! search to find incoming energy bin
          matching_bins(i) = binary_search(t % filters(i) % real_bins, &
               n + 1, E)
        end if

      case (FILTER_ENERGYOUT)
        ! determine outgoing energy bin
        n = t % filters(i) % n_bins

        ! check if energy of the particle is within energy bins
        if (p % E < t % filters(i) % real_bins(1) .or. &
             p % E > t % filters(i) % real_bins(n + 1)) then
          matching_bins(i) = NO_BIN_FOUND
        else
          ! search to find incoming energy bin
          matching_bins(i) = binary_search(t % filters(i) % real_bins, &
               n + 1, p % E)
        end if

      end select

      ! If the current filter didn't match, exit this subroutine
      if (matching_bins(i) == NO_BIN_FOUND) then
        found_bin = .false.
        return
      end if

    end do FILTER_LOOP

  end subroutine get_scoring_bins

!===============================================================================
! SCORE_SURFACE_CURRENT tallies surface crossings in a mesh tally by manually
! determining which mesh surfaces were crossed
!===============================================================================

  subroutine score_surface_current(p)

    type(Particle), intent(in) :: p

    integer :: i
    integer :: i_tally
    integer :: j                    ! loop indices
    integer :: k                    ! loop indices
    integer :: ijk0(3)              ! indices of starting coordinates
    integer :: ijk1(3)              ! indices of ending coordinates
    integer :: n_cross              ! number of surface crossings
    integer :: n                    ! number of incoming energy bins
    integer :: filter_index         ! index of scoring bin
    integer :: i_filter_mesh        ! index of mesh filter in filters array
    integer :: i_filter_surf        ! index of surface filter in filters
    real(8) :: uvw(3)               ! cosine of angle of particle
    real(8) :: xyz0(3)              ! starting/intermediate coordinates
    real(8) :: xyz1(3)              ! ending coordinates of particle
    real(8) :: xyz_cross(3)         ! coordinates of bounding surfaces
    real(8) :: d(3)                 ! distance to each bounding surface
    real(8) :: distance             ! actual distance traveled
    logical :: start_in_mesh        ! particle's starting xyz in mesh?
    logical :: end_in_mesh          ! particle's ending xyz in mesh?
    logical :: x_same               ! same starting/ending x index (i)
    logical :: y_same               ! same starting/ending y index (j)
    logical :: z_same               ! same starting/ending z index (k)
    type(TallyObject),    pointer :: t
    type(StructuredMesh), pointer :: m

    TALLY_LOOP: do i = 1, active_current_tallies % size()
      ! Copy starting and ending location of particle
      xyz0 = p % last_xyz
      xyz1 = p % coord0 % xyz

      ! Get pointer to tally
      i_tally = active_current_tallies % get_item(i)
      t => tallies(i_tally)

      ! Get index for mesh and surface filters
      i_filter_mesh = t % find_filter(FILTER_MESH)
      i_filter_surf = t % find_filter(FILTER_SURFACE)

      ! Determine indices for starting and ending location
      m => meshes(t % filters(i_filter_mesh) % int_bins(1))
      call get_mesh_indices(m, xyz0, ijk0(:m % n_dimension), start_in_mesh)
      call get_mesh_indices(m, xyz1, ijk1(:m % n_dimension), end_in_mesh)

      ! Check to if start or end is in mesh -- if not, check if track still
      ! intersects with mesh
      if ((.not. start_in_mesh) .and. (.not. end_in_mesh)) then
        if (m % n_dimension == 2) then
          if (.not. mesh_intersects_2d(m, xyz0, xyz1)) cycle
        else
          if (.not. mesh_intersects_3d(m, xyz0, xyz1)) cycle
        end if
      end if

      ! Calculate number of surface crossings
      n_cross = sum(abs(ijk1 - ijk0))
      if (n_cross == 0) then
        cycle
      end if

      ! Copy particle's direction
      uvw = p % coord0 % uvw

      ! determine incoming energy bin
      j = t % find_filter(FILTER_ENERGYIN)
      if (j > 0) then
        n = t % filters(j) % n_bins
        ! check if energy of the particle is within energy bins
        if (p % E < t % filters(j) % real_bins(1) .or. &
             p % E > t % filters(j) % real_bins(n + 1)) then
          cycle
        end if

        ! search to find incoming energy bin
        matching_bins(j) = binary_search(t % filters(j) % real_bins, &
             n + 1, p % E)
      end if

      ! =======================================================================
      ! SPECIAL CASES WHERE TWO INDICES ARE THE SAME

      x_same = (ijk0(1) == ijk1(1))
      y_same = (ijk0(2) == ijk1(2))
      z_same = (ijk0(3) == ijk1(3))

      if (x_same .and. y_same) then
        ! Only z crossings
        if (uvw(3) > 0) then
          do j = ijk0(3), ijk1(3) - 1
            ijk0(3) = j
            if (all(ijk0 >= 0) .and. all(ijk0 <= m % dimension)) then
              matching_bins(i_filter_surf) = OUT_TOP
              matching_bins(i_filter_mesh) = &
                   mesh_indices_to_bin(m, ijk0 + 1, .true.)
              filter_index = t % get_filter_index(matching_bins)
!$omp atomic
              t % results(1, filter_index) % value = &
                   t % results(1, filter_index) % value + p % wgt
            end if
          end do
        else
          do j = ijk0(3) - 1, ijk1(3), -1
            ijk0(3) = j
            if (all(ijk0 >= 0) .and. all(ijk0 <= m % dimension)) then
              matching_bins(i_filter_surf) = IN_TOP
              matching_bins(i_filter_mesh) = &
                   mesh_indices_to_bin(m, ijk0 + 1, .true.)
              filter_index = t % get_filter_index(matching_bins)
!$omp atomic
              t % results(1, filter_index) % value = &
                   t % results(1, filter_index) % value + p % wgt
            end if
          end do
        end if
        cycle
      elseif (x_same .and. z_same) then
        ! Only y crossings
        if (uvw(2) > 0) then
          do j = ijk0(2), ijk1(2) - 1
            ijk0(2) = j
            if (all(ijk0 >= 0) .and. all(ijk0 <= m % dimension)) then
              matching_bins(i_filter_surf) = OUT_FRONT
              matching_bins(i_filter_mesh) = &
                   mesh_indices_to_bin(m, ijk0 + 1, .true.)
              filter_index = t % get_filter_index(matching_bins)
!$omp atomic
              t % results(1, filter_index) % value = &
                   t % results(1, filter_index) % value + p % wgt
            end if
          end do
        else
          do j = ijk0(2) - 1, ijk1(2), -1
            ijk0(2) = j
            if (all(ijk0 >= 0) .and. all(ijk0 <= m % dimension)) then
              matching_bins(i_filter_surf) = IN_FRONT
              matching_bins(i_filter_mesh) = &
                   mesh_indices_to_bin(m, ijk0 + 1, .true.)
              filter_index = t % get_filter_index(matching_bins)
!$omp atomic
              t % results(1, filter_index) % value = &
                   t % results(1, filter_index) % value + p % wgt
            end if
          end do
        end if
        cycle
      elseif (y_same .and. z_same) then
        ! Only x crossings
        if (uvw(1) > 0) then
          do j = ijk0(1), ijk1(1) - 1
            ijk0(1) = j
            if (all(ijk0 >= 0) .and. all(ijk0 <= m % dimension)) then
              matching_bins(i_filter_surf) = OUT_RIGHT
              matching_bins(i_filter_mesh) = &
                   mesh_indices_to_bin(m, ijk0 + 1, .true.)
              filter_index = t % get_filter_index(matching_bins)
!$omp atomic
              t % results(1, filter_index) % value = &
                   t % results(1, filter_index) % value + p % wgt
            end if
          end do
        else
          do j = ijk0(1) - 1, ijk1(1), -1
            ijk0(1) = j
            if (all(ijk0 >= 0) .and. all(ijk0 <= m % dimension)) then
              matching_bins(i_filter_surf) = IN_RIGHT
              matching_bins(i_filter_mesh) = &
                   mesh_indices_to_bin(m, ijk0 + 1, .true.)
              filter_index = t % get_filter_index(matching_bins)
!$omp atomic
              t % results(1, filter_index) % value = &
                   t % results(1, filter_index) % value + p % wgt
            end if
          end do
        end if
        cycle
      end if

      ! =======================================================================
      ! GENERIC CASE

      ! Bounding coordinates
      do j = 1, 3
        if (uvw(j) > 0) then
          xyz_cross(j) = m % lower_left(j) + ijk0(j) * m % width(j)
        else
          xyz_cross(j) = m % lower_left(j) + (ijk0(j) - 1) * m % width(j)
        end if
      end do

      do k = 1, n_cross
        ! Reset scoring bin index
        matching_bins(i_filter_surf) = 0

        ! Calculate distance to each bounding surface. We need to treat
        ! special case where the cosine of the angle is zero since this would
        ! result in a divide-by-zero.

        do j = 1, 3
          if (uvw(j) == 0) then
            d(j) = INFINITY
          else
            d(j) = (xyz_cross(j) - xyz0(j))/uvw(j)
          end if
        end do

        ! Determine the closest bounding surface of the mesh cell by
        ! calculating the minimum distance

        distance = minval(d)

        ! Now use the minimum distance and diretion of the particle to
        ! determine which surface was crossed

        if (distance == d(1)) then
          if (uvw(1) > 0) then
            ! Crossing into right mesh cell -- this is treated as outgoing
            ! current from (i,j,k)
            if (all(ijk0 >= 0) .and. all(ijk0 <= m % dimension)) then
              matching_bins(i_filter_surf) = OUT_RIGHT
              matching_bins(i_filter_mesh) = &
                   mesh_indices_to_bin(m, ijk0 + 1, .true.)
            end if
            ijk0(1) = ijk0(1) + 1
            xyz_cross(1) = xyz_cross(1) + m % width(1)
          else
            ! Crossing into left mesh cell -- this is treated as incoming
            ! current in (i-1,j,k)
            ijk0(1) = ijk0(1) - 1
            xyz_cross(1) = xyz_cross(1) - m % width(1)
            if (all(ijk0 >= 0) .and. all(ijk0 <= m % dimension)) then
              matching_bins(i_filter_surf) = IN_RIGHT
              matching_bins(i_filter_mesh) = &
                   mesh_indices_to_bin(m, ijk0 + 1, .true.)
            end if
          end if
        elseif (distance == d(2)) then
          if (uvw(2) > 0) then
            ! Crossing into front mesh cell -- this is treated as outgoing
            ! current in (i,j,k)
            if (all(ijk0 >= 0) .and. all(ijk0 <= m % dimension)) then
              matching_bins(i_filter_surf) = OUT_FRONT
              matching_bins(i_filter_mesh) = &
                   mesh_indices_to_bin(m, ijk0 + 1, .true.)
            end if
            ijk0(2) = ijk0(2) + 1
            xyz_cross(2) = xyz_cross(2) + m % width(2)
          else
            ! Crossing into back mesh cell -- this is treated as incoming
            ! current in (i,j-1,k)
            ijk0(2) = ijk0(2) - 1
            xyz_cross(2) = xyz_cross(2) - m % width(2)
            if (all(ijk0 >= 0) .and. all(ijk0 <= m % dimension)) then
              matching_bins(i_filter_surf) = IN_FRONT
              matching_bins(i_filter_mesh) = &
                   mesh_indices_to_bin(m, ijk0 + 1, .true.)
            end if
          end if
        else if (distance == d(3)) then
          if (uvw(3) > 0) then
            ! Crossing into top mesh cell -- this is treated as outgoing
            ! current in (i,j,k)
            if (all(ijk0 >= 0) .and. all(ijk0 <= m % dimension)) then
              matching_bins(i_filter_surf) = OUT_TOP
              matching_bins(i_filter_mesh) = &
                   mesh_indices_to_bin(m, ijk0 + 1, .true.)
            end if
            ijk0(3) = ijk0(3) + 1
            xyz_cross(3) = xyz_cross(3) + m % width(3)
          else
            ! Crossing into bottom mesh cell -- this is treated as incoming
            ! current in (i,j,k-1)
            ijk0(3) = ijk0(3) - 1
            xyz_cross(3) = xyz_cross(3) - m % width(3)
            if (all(ijk0 >= 0) .and. all(ijk0 <= m % dimension)) then
              matching_bins(i_filter_surf) = IN_TOP
              matching_bins(i_filter_mesh) = &
                   mesh_indices_to_bin(m, ijk0 + 1, .true.)
            end if
          end if
        end if

        ! Determine scoring index
        if (matching_bins(i_filter_surf) > 0) then
          filter_index = t % get_filter_index(matching_bins)

          ! Check for errors
          if (filter_index <= 0 .or. filter_index > &
               t % total_filter_bins) then
            call fatal_error("Score index outside range.")
          end if

          ! Add to surface current tally
!$omp atomic
          t % results(1, filter_index) % value = &
               t % results(1, filter_index) % value + p % wgt
        end if

        ! Calculate new coordinates
        xyz0 = xyz0 + distance * uvw
      end do

    end do TALLY_LOOP

  end subroutine score_surface_current

!===============================================================================
! GET_NEXT_BIN determines the next scoring bin for a particular filter variable
!===============================================================================

  function get_next_bin(filter_type, filter_value, i_tally) result(bin)

    integer, intent(in) :: filter_type  ! e.g. FILTER_MATERIAL
    integer, intent(in) :: filter_value ! value of filter, e.g. material 3
    integer, intent(in) :: i_tally      ! index of tally
    integer             :: bin          ! index of filter

    integer :: i_tally_check
    integer :: n

    ! If there are no scoring bins for this item, then return immediately
    if (.not. allocated(tally_maps(filter_type) % items(filter_value) % elements)) then
      bin = NO_BIN_FOUND
      return
    end if

    ! Check how many elements there are for this item
    n = size(tally_maps(filter_type) % items(filter_value) % elements)

    do
      ! Increment position in elements
      position(filter_type) = position(filter_type) + 1

      ! If we've reached the end of the array, there is no more bin to score to
      if (position(filter_type) > n) then
        position(filter_type) = 0
        bin = NO_BIN_FOUND
        return
      end if

      i_tally_check = tally_maps(filter_type) % items(filter_value) % &
           elements(position(filter_type)) % index_tally

      if (i_tally_check > i_tally) then
        ! Since the index being checked against is greater than the index we
        ! need (and the tally indices were added to elements sequentially), we
        ! know that no more bins will be scoring bins for this tally
        position(filter_type) = 0
        bin = NO_BIN_FOUND
        return
      elseif (i_tally_check == i_tally) then
        ! Found a match
        bin = tally_maps(filter_type) % items(filter_value) % &
             elements(position(filter_type)) % index_bin
        return
      end if

    end do

  end function get_next_bin

!===============================================================================
! SYNCHRONIZE_TALLIES accumulates the sum of the contributions from each history
! within the batch to a new random variable
!===============================================================================

  subroutine synchronize_tallies()

    integer :: i
    real(8) :: k_col ! Copy of batch collision estimate of keff
    real(8) :: k_abs ! Copy of batch absorption estimate of keff
    real(8) :: k_tra ! Copy of batch tracklength estimate of keff

    call write_message("Synchronizing tallies...", 8)

#ifdef MPI
    ! Combine tally results onto master process
    if (reduce_tallies) call reduce_tally_results()
#endif

    ! Increase number of realizations (only used for global tallies)
    if (reduce_tallies) then
      n_realizations = n_realizations + 1
    else
      n_realizations = n_realizations + n_procs
    end if

    ! Accumulate on master only, unless run is not reduced then do it on all
    ! If the run is domain decomposed, we do this only for the master of that
    ! domain. (If a tally filter bin lies on more than one domain, it will be
    ! accumulated on the domain master of each domain - those results should be
    ! identical
    if ((.not. dd_run .and. master) .or. &
        (dd_run .and. domain_decomp % local_master) .or. &
        (.not. reduce_tallies)) then
      ! Accumulate results for each tally
      do i = 1, active_tallies % size()
        call accumulate_tally(tallies(active_tallies % get_item(i)))
      end do

      if (run_mode == MODE_EIGENVALUE) then
        if (active_batches) then
          ! Accumulate products of different estimators of k
          k_col = global_tallies(K_COLLISION) % value / total_weight
          k_abs = global_tallies(K_ABSORPTION) % value / total_weight
          k_tra = global_tallies(K_TRACKLENGTH) % value / total_weight
          k_col_abs = k_col_abs + k_col * k_abs
          k_col_tra = k_col_tra + k_col * k_tra
          k_abs_tra = k_abs_tra + k_abs * k_tra
        end if
      end if

      ! Accumulate results for global tallies
      call accumulate_result(global_tallies)
    end if

  end subroutine synchronize_tallies

!===============================================================================
! REDUCE_TALLY_RESULTS collects all the results from tallies onto one processor
!===============================================================================

#ifdef MPI
  subroutine reduce_tally_results()

    integer :: i
    integer :: n      ! number of filter bins
    integer :: m      ! number of score bins
    integer :: n_bins ! total number of bins
    real(8), allocatable :: tally_temp(:,:) ! contiguous array of results
    real(8) :: global_temp(N_GLOBAL_TALLIES)
    real(8) :: dummy  ! temporary receive buffer for non-root reduces
    type(TallyObject), pointer :: t

    call write_message("Reducing tallies...", 8)

    do i = 1, active_tallies % size()
      t => tallies(active_tallies % get_item(i))
      call write_message("Reducing tally" // trim(to_str(t % id)) // "...", 9)

      if (.not. dd_run) then
        
        if (t % on_the_fly_allocation) then
          call fatal_error("On-the-fly tally reduction only implemented " // &
                    "for domain-decomposed runs")
        end if

        ! For non-DD runs, the results array is always the same size and in the
        ! same order

        m = t % total_score_bins
        n = t % total_filter_bins
        n_bins = m*n

        allocate(tally_temp(m,n))

        tally_temp = t % results(:,:) % value
        if (master) then
          ! The MPI_IN_PLACE specifier allows the master to copy values into
          ! a receive buffer without having a temporary variable
          call MPI_REDUCE(MPI_IN_PLACE, tally_temp, n_bins, MPI_REAL8, &
               MPI_SUM, 0, MPI_COMM_WORLD, mpi_err)

          ! Transfer values to value on master
          t % results(:,:) % value = tally_temp
        else
          ! Receive buffer not significant at other processors
          call MPI_REDUCE(tally_temp, dummy, n_bins, MPI_REAL8, &
               MPI_SUM, 0, MPI_COMM_WORLD, mpi_err)

          ! Reset value on other processors
          t % results(:,:) % value = 0
        end if

        deallocate(tally_temp)

      else

        ! Reduce tallies to local masters within each domain
        call reduce_otf_tally_results(t, domain_decomp % comm)

      end if

    end do

    ! Copy global tallies into array to be reduced
    global_temp = global_tallies(:) % value

    if (master) then
      call MPI_REDUCE(MPI_IN_PLACE, global_temp, N_GLOBAL_TALLIES, &
           MPI_REAL8, MPI_SUM, 0, MPI_COMM_WORLD, mpi_err)

      ! Transfer values back to global_tallies on master
      global_tallies(:) % value = global_temp
    else
      ! Receive buffer not significant at other processors
      call MPI_REDUCE(global_temp, dummy, N_GLOBAL_TALLIES, &
           MPI_REAL8, MPI_SUM, 0, MPI_COMM_WORLD, mpi_err)

      ! Reset value on other processors
      global_tallies(:) % value = ZERO
    end if

    ! We also need to determine the total starting weight of particles from the
    ! last realization
    if (master) then
      call MPI_REDUCE(MPI_IN_PLACE, total_weight, 1, MPI_REAL8, MPI_SUM, &
           0, MPI_COMM_WORLD, mpi_err)
    else
      ! Receive buffer not significant at other processors
      call MPI_REDUCE(total_weight, dummy, 1, MPI_REAL8, MPI_SUM, &
           0, MPI_COMM_WORLD, mpi_err)
    end if

    ! If this is a domain decomposed run, domain masters need the total_weight
    ! for tallies
    if (dd_run) then
      call MPI_BCAST(total_weight, 1, MPI_REAL8, 0, MPI_COMM_WORLD, mpi_err)
    end if

  end subroutine reduce_tally_results

!===============================================================================
! REDUCE_OTF_TALLY_RESULTS collects all the results from one OTF tally onto the
! master process of a communicator
!===============================================================================

  subroutine reduce_otf_tally_results(t, reduce_comm)

    type(TallyObject), pointer, intent(inout) :: t
    integer,                    intent(in) :: reduce_comm

    integer :: j
    integer :: idx    ! filter index in results array
    integer :: p      ! process rank in domain MPI communicator
    integer :: n_bins ! total number of bins
    integer :: n_filters
    integer :: real_bin
    integer :: reduce_n_procs
    integer :: reduce_rank
    logical :: reduce_master
    integer :: max_filters ! max number of filter bins in use on any proc
    integer, allocatable :: proc_n_filters(:) ! number of filter bins on proc
    integer, allocatable :: proc_filter_map(:,:) ! index -> real bin on proc
    integer              :: n_request
    integer              :: request(10000) ! TODO: make this something real!
    real(8), allocatable :: tally_temp(:,:) ! contiguous array of results
    real(8) :: dummy  ! temporary receive buffer for non-root reduces

    ! For DD runs, different processes probably allocated the results array
    ! in a different order, and the results arrays might not be the same
    ! size.  Therefore local masters need to broadcast their filter maps
    ! so processes can send tallies to the correct index in the results
    ! array of the local master

    ! During the OTF allocation phase, we'll be reallocating memory and
    ! moving things around alot, which can be slow.  After that phase
    ! though, all the tally bins on each other process are in the same order
    ! and thus simple MPI_REDUCE can be done
    ! TODO: add in the phase logical and implement MPI_REDUCE as if ordered

    !=======================================================================
    ! SEND MAPS TO LOCAL MASTER

    reduce_master = .false.
    call MPI_COMM_SIZE(reduce_comm, reduce_n_procs, mpi_err)
    call MPI_COMM_RANK(reduce_comm, reduce_rank, mpi_err)
    if (reduce_rank == 0) reduce_master = .true.
    
    ! Master needs to know the max number of filter bins
    call MPI_REDUCE(t % next_filter_idx, max_filters, 1, MPI_INTEGER, &
         MPI_MAX, 0, reduce_comm, mpi_err) 

    n_request = 0
    if (reduce_master) then

      allocate(proc_n_filters(reduce_n_procs - 1))
      allocate(proc_filter_map(max_filters, reduce_n_procs - 1))

      ! Receive filter information from all other procs in domain
      do p = 1, reduce_n_procs - 1

        ! Receive number of filters
        n_request = n_request + 1
        call MPI_IRECV(proc_n_filters(p), 1, MPI_INTEGER, p, p, &
            reduce_comm, request(n_request), mpi_err)

        ! Receive filter maps
        n_request = n_request + 1
        call MPI_IRECV(proc_filter_map(:,p), max_filters, MPI_INTEGER, p, &
            p, reduce_comm, request(n_request), mpi_err)

      end do

    else

      ! Build filter map
      n_filters = t % next_filter_idx - 1
      allocate(proc_filter_map(n_filters, 1))
      do j = 1, n_filters
        real_bin = t % reverse_filter_index_map % get_key(j)
        proc_filter_map(j, 1) = real_bin
      end do

      ! Send number of filters
      n_request = n_request + 1
      call MPI_ISEND(n_filters, 1, MPI_INTEGER, &
          0, reduce_rank, &
          reduce_comm, request(n_request), mpi_err)

      ! Send filter maps
      n_request = n_request + 1
      call MPI_ISEND(proc_filter_map(:,1), n_filters, MPI_INTEGER, &
          0, reduce_rank, &
          reduce_comm, request(n_request), mpi_err)

    end if

    ! Wait for filter information to synchronize
    call MPI_WAITALL(n_request, request, MPI_STATUSES_IGNORE, mpi_err)
    
    !=======================================================================
    ! SYNCHRONIZE MAPS

    if (reduce_master) then

      ! go through all received filter maps and add space
      do p = 1, reduce_n_procs - 1
        do j = 1, proc_n_filters(p)
          real_bin = proc_filter_map(j, p)
          idx = t % otf_filter_index(real_bin)
        end do
      end do

      ! Build filter map
      deallocate(proc_filter_map)
      n_filters = t % next_filter_idx - 1
      allocate(proc_filter_map(n_filters, 1))
      do j = 1, n_filters
        real_bin = t % reverse_filter_index_map % get_key(j)
        proc_filter_map(j, 1) = real_bin
      end do

      ! broadcast the updated master n_filter
      call MPI_BCAST(n_filters, 1, MPI_INTEGER, 0, reduce_comm, mpi_err)

      ! broadcast the updated master filter map
      call MPI_BCAST(proc_filter_map(:, 1), n_filters, MPI_INTEGER, 0, &
          reduce_comm, mpi_err)

    else

      ! receive master n_filters
      call MPI_BCAST(n_filters, 1, MPI_INTEGER, 0, reduce_comm, mpi_err)

      deallocate(proc_filter_map)
      allocate(proc_filter_map(n_filters, 1))

      ! recieve master filter map
      call MPI_BCAST(proc_filter_map(:, 1), n_filters, MPI_INTEGER, 0, &
          reduce_comm, mpi_err)

      ! reorder results according to master map
      allocate(tally_temp(t % total_score_bins, n_filters))
      do j = 1, n_filters
        real_bin = proc_filter_map(j, 1)
        idx = t % otf_filter_index(real_bin)
        tally_temp(:, j) = t % results(:, idx) % value
      end do

      ! reset the tally filter map to match the master
      call t % filter_index_map % clear()
      t % next_filter_idx = 1
      do j = 1, n_filters
        real_bin = proc_filter_map(j, 1)
        idx = t % otf_filter_index(real_bin)
      end do

    end if

    !=======================================================================
    ! REDUCE TALLY RESULTS

    n_bins = t % total_score_bins * n_filters

    if (reduce_master) then
      
      ! TODO: add otf phasing, which would move this outside of here
      allocate(tally_temp(t % total_score_bins, n_filters))
      tally_temp = t % results(:,:) % value
      
      ! Receive results arrays from other procs
      call MPI_REDUCE(MPI_IN_PLACE, tally_temp, n_bins, MPI_REAL8, &
           MPI_SUM, 0, reduce_comm, mpi_err)

      ! Transfer values to value on master
      t % results(:,:) % value = tally_temp

    else

      ! Send results to local master
      call MPI_REDUCE(tally_temp, dummy, n_bins, MPI_REAL8, &
           MPI_SUM, 0, reduce_comm, mpi_err)

      ! Reset value on other processors
      t % results(:,:) % value = 0

    end if

    if (allocated(proc_n_filters)) deallocate(proc_n_filters)
    if (allocated(proc_filter_map)) deallocate(proc_filter_map)
    if (allocated(tally_temp)) deallocate(tally_temp)

  end subroutine reduce_otf_tally_results

#endif

!===============================================================================
! ACCUMULATE_TALLY
!===============================================================================

  subroutine accumulate_tally(t)

    type(TallyObject), intent(inout) :: t

    ! Increment number of realizations
    if (reduce_tallies) then
      t % n_realizations = t % n_realizations + 1
    else
      t % n_realizations = t % n_realizations + n_procs
    end if

    ! Accumulate each TallyResult
    call accumulate_result(t % results)

  end subroutine accumulate_tally

!===============================================================================
! TALLY_STATISTICS computes the mean and standard deviation of the mean of each
! tally and stores them in the val and val_sq attributes of the TallyResults
! respectively
!===============================================================================

  subroutine tally_statistics()

    integer :: i    ! index in tallies array
    type(TallyObject), pointer :: t

    ! Calculate statistics for user-defined tallies
    do i = 1, n_tallies
      t => tallies(i)

      call statistics_result(t % results, t % n_realizations)
    end do

    ! Calculate statistics for global tallies
    call statistics_result(global_tallies, n_realizations)

  end subroutine tally_statistics

!===============================================================================
! ACCUMULATE_RESULT accumulates results from many histories (or many generations)
! into a single realization of a random variable.
!===============================================================================

  elemental subroutine accumulate_result(this)

    type(TallyResult), intent(inout) :: this

    real(8) :: val

    ! Add the sum and square of the sum of contributions from a tally result to
    ! the variables sum and sum_sq. This will later allow us to calculate a
    ! variance on the tallies.

    val = this % value/total_weight
    this % sum    = this % sum    + val
    this % sum_sq = this % sum_sq + val*val

    ! Reset the single batch estimate
    this % value = ZERO

  end subroutine accumulate_result

!===============================================================================
! STATISTICS_RESULT determines the sample mean and the standard deviation of the
! mean for a TallyResult.
!===============================================================================

  elemental subroutine statistics_result(this, n)

    type(TallyResult), intent(inout) :: this
    integer,           intent(in)    :: n

    ! Calculate sample mean and standard deviation of the mean -- note that we
    ! have used Bessel's correction so that the estimator of the variance of the
    ! sample mean is unbiased.

    this % sum    = this % sum/n
    this % sum_sq = sqrt((this % sum_sq/n - this % sum * &
         this % sum) / (n - 1))

  end subroutine statistics_result

!===============================================================================
! RESET_RESULT zeroes out the value and accumulated sum and sum-squared for a
! single TallyResult.
!===============================================================================

  elemental subroutine reset_result(this)

    type(TallyResult), intent(inout) :: this

    this % value    = ZERO
    this % sum      = ZERO
    this % sum_sq   = ZERO

  end subroutine reset_result

!===============================================================================
! SETUP_ACTIVE_USERTALLIES
!===============================================================================

  subroutine setup_active_usertallies()

    integer :: i ! loop counter

    do i = 1, n_user_tallies
      ! Add tally to active tallies
      call active_tallies % add(i_user_tallies + i)

      ! Check what type of tally this is and add it to the appropriate list
      if (user_tallies(i) % type == TALLY_VOLUME) then
        if (user_tallies(i) % estimator == ESTIMATOR_ANALOG) then
          call active_analog_tallies % add(i_user_tallies + i)
        elseif (user_tallies(i) % estimator == ESTIMATOR_TRACKLENGTH) then
          call active_tracklength_tallies % add(i_user_tallies + i)
        end if
      elseif (user_tallies(i) % type == TALLY_SURFACE_CURRENT) then
        call active_current_tallies % add(i_user_tallies + i)
      end if
    end do

  end subroutine setup_active_usertallies

!===============================================================================
! SETUP_ACTIVE_CMFDTALLIES
!===============================================================================

  subroutine setup_active_cmfdtallies()

    integer :: i ! loop counter

    ! check to see if any of the active tally lists has been allocated
    if (active_tallies % size() > 0) then
      call fatal_error("Active tallies should not exist before CMFD tallies!")
    else if (active_analog_tallies % size() > 0) then
      call fatal_error('Active analog tallies should not exist before CMFD &
           &tallies!')
    else if (active_tracklength_tallies % size() > 0) then
      call fatal_error("Active tracklength tallies should not exist before &
           &CMFD tallies!")
    else if (active_current_tallies % size() > 0) then
      call fatal_error("Active current tallies should not exist before CMFD &
           &tallies!")
    end if

    do i = 1, n_cmfd_tallies
      ! Add CMFD tally to active tallies
      call active_tallies % add(i_cmfd_tallies + i)

      ! Check what type of tally this is and add it to the appropriate list
      if (cmfd_tallies(i) % type == TALLY_VOLUME) then
        if (cmfd_tallies(i) % estimator == ESTIMATOR_ANALOG) then
          call active_analog_tallies % add(i_cmfd_tallies + i)
        elseif (cmfd_tallies(i) % estimator == ESTIMATOR_TRACKLENGTH) then
          call active_tracklength_tallies % add(i_cmfd_tallies + i)
        end if
      elseif (cmfd_tallies(i) % type == TALLY_SURFACE_CURRENT) then
        call active_current_tallies % add(i_cmfd_tallies + i)
      end if
    end do

  end subroutine setup_active_cmfdtallies

!===============================================================================
! WRITE_TALLY_RESULT writes an OpenMC TallyResult type
!===============================================================================

  subroutine write_tally_result(sp, buffer, name, group, n1, n2)

    type(BinaryOutput), intent(inout) :: sp
    character(*),       intent(in), optional :: group   ! HDF5 group name
    character(*),       intent(in)           :: name    ! name of data
    integer,            intent(in)           :: n1, n2  ! TallyResult dims
    type(TallyResult),  intent(in), target   :: buffer(n1, n2) ! data to write

    character(len=MAX_WORD_LEN) :: name_  ! HDF5 dataset name
    character(len=MAX_WORD_LEN) :: group_ ! HDF5 group name

#ifndef HDF5
    integer :: j,k ! iteration counters
#endif

    ! Set name
    name_ = trim(name)

    ! Set group
    if (present(group)) then
      group_ = trim(group)
    end if

#ifdef HDF5

    ! Open up sub-group if present
    if (present(group)) then
      call hdf5_open_group(sp % hdf5_fh, group_, sp % hdf5_grp)
    else
      sp % hdf5_grp = sp % hdf5_fh
    end if

    ! Set overall size of vector to write
    dims1(1) = n1*n2 

    ! Create up a dataspace for size
    call h5screate_simple_f(1, dims1, dspace, hdf5_err)

    ! Create the dataset
    call h5dcreate_f(sp % hdf5_grp, name_, hdf5_tallyresult_t, dspace, dset, &
         hdf5_err)

    ! Set pointer to first value and write
    if (n1 > 0 .and. n2 > 0) then
      f_ptr = c_loc(buffer(1,1))
      call h5dwrite_f(dset, hdf5_tallyresult_t, f_ptr, hdf5_err)
    end if

    ! Close ids
    call h5dclose_f(dset, hdf5_err)
    call h5sclose_f(dspace, hdf5_err)
    if (present(group)) then
      call hdf5_close_group(sp % hdf5_grp)
    end if

#else

    ! Write out tally buffer
    do k = 1, n2
      do j = 1, n1
        write(sp % unit_fh) buffer(j,k) % sum
        write(sp % unit_fh) buffer(j,k) % sum_sq
      end do
    end do

#endif 
   
  end subroutine write_tally_result

!===============================================================================
! READ_TALLY_RESULT reads OpenMC TallyResult data
!===============================================================================

  subroutine read_tally_result(sp, buffer, name, group, n1, n2)

    type(BinaryOutput), intent(inout):: sp
    character(*),       intent(in), optional  :: group  ! HDF5 group name
    character(*),       intent(in)            :: name   ! name of data
    integer,            intent(in)            :: n1, n2 ! TallyResult dims
    type(TallyResult),  intent(inout), target :: buffer(n1, n2) ! read data here

    character(len=MAX_WORD_LEN) :: name_  ! HDF5 dataset name
    character(len=MAX_WORD_LEN) :: group_ ! HDF5 group name

#ifndef HDF5
# ifndef MPI
    integer :: j,k ! iteration counters
#else
    integer :: mpiio_err
# endif
#endif

    ! Set name
    name_ = trim(name)

    ! Set group
    if (present(group)) then
      group_ = trim(group)
    end if

#ifdef HDF5

    ! Open up sub-group if present
    if (present(group)) then
      call hdf5_open_group(sp % hdf5_fh, group_, sp % hdf5_grp)
    else
      sp % hdf5_grp = sp % hdf5_fh
    end if

    ! Open the dataset
    call h5dopen_f(sp % hdf5_grp, name, dset, hdf5_err)

    ! Set pointer to first value and write
    f_ptr = c_loc(buffer(1,1))
    call h5dread_f(dset, hdf5_tallyresult_t, f_ptr, hdf5_err)

    ! Close ids
    call h5dclose_f(dset, hdf5_err)
    if (present(group)) call hdf5_close_group(sp % hdf5_grp)

# elif MPI

    ! Write out tally buffer
    call MPI_FILE_READ(sp % unit_fh, buffer, n1*n2, MPI_TALLYRESULT, &
         MPI_STATUS_IGNORE, mpiio_err)

#else

    ! Read tally result
    do k = 1, n2
      do j = 1, n1
        read(sp % unit_fh) buffer(j,k) % sum
        read(sp % unit_fh) buffer(j,k) % sum_sq
      end do
    end do

#endif 
   
  end subroutine read_tally_result

end module tally<|MERGE_RESOLUTION|>--- conflicted
+++ resolved
@@ -10,12 +10,8 @@
                               get_mesh_indices, mesh_indices_to_bin, &
                               mesh_intersects_2d, mesh_intersects_3d
   use mesh_header,      only: StructuredMesh
-<<<<<<< HEAD
   use output,           only: header, write_message
   use output_interface, only: BinaryOutput
-=======
-  use output,           only: header
->>>>>>> 058fc2ea
   use particle_header,  only: LocalCoord, Particle, deallocate_coord
   use search,           only: binary_search
   use string,           only: to_str
@@ -100,16 +96,10 @@
           end if
           score = score / material_xs % total
 
-<<<<<<< HEAD
-      ! Determine scoring index for this filter combination
-      filter_index = t % get_filter_index(matching_bins)
-=======
         else if (t % estimator == ESTIMATOR_TRACKLENGTH) then
           ! For flux, we need no cross section
           score = flux
         end if
->>>>>>> 058fc2ea
-
 
       case (SCORE_TOTAL, SCORE_TOTAL_YN)
         if (t % estimator == ESTIMATOR_ANALOG) then
@@ -572,7 +562,7 @@
       ! be accumulating the tally values
 
       ! Determine scoring index for this filter combination
-      filter_index = sum((matching_bins(1:t%n_filters) - 1) * t % stride) + 1
+      filter_index = t % get_filter_index(matching_bins)
 
       ! Check for nuclide bins
       k = 0
@@ -785,296 +775,8 @@
           end if
 
           ! Determine score for each bin
-<<<<<<< HEAD
-          j = 0
-          SCORE_LOOP: do q = 1, t % n_user_score_bins
-            j = j + 1
-            ! determine what type of score bin
-            score_bin = t % score_bins(j)
-
-            ! determine scoring bin index
-            score_index = (k - 1)*t % n_score_bins + j
-
-            if (i_nuclide > 0) then
-              ! ================================================================
-              ! DETERMINE NUCLIDE CROSS SECTION
-
-              select case(score_bin)
-              case (SCORE_FLUX)
-                ! For flux, we need no cross section
-                score = flux
-
-              case (SCORE_FLUX_YN)
-                score_index = score_index - 1
-
-                ! For flux, we need no cross section
-                score = flux
-
-                num_nm = 1
-                ! Find the order for a collection of requested moments
-                ! and store the moment contribution of each
-                do n = 0, t % moment_order(j)
-                  ! determine scoring bin index
-                  score_index = score_index + num_nm
-                  ! Update number of total n,m bins for this n (m = [-n: n])
-                  num_nm = 2 * n + 1
-
-                  ! multiply score by the angular flux moments and store
-!$omp critical
-                  t % results(score_index: score_index + num_nm - 1, filter_index) % value = &
-                    t % results(score_index: score_index + num_nm - 1, filter_index) % value + &
-                    score * calc_rn(n, p % coord0 % uvw)
-!$omp end critical
-                end do
-                j = j + (t % moment_order(j) + 1)**2 - 1
-                cycle SCORE_LOOP
-
-              case (SCORE_TOTAL)
-                ! Total cross section is pre-calculated
-                score = micro_xs(i_nuclide) % total * &
-                     atom_density * flux
-
-              case (SCORE_TOTAL_YN)
-                score_index = score_index - 1
-
-                num_nm = 1
-                ! Find the order for a collection of requested moments
-                ! and store the moment contribution of each
-                do n = 0, t % moment_order(j)
-                  ! determine scoring bin index
-                  score_index = score_index + num_nm
-                  ! Update number of total n,m bins for this n (m = [-n: n])
-                  num_nm = 2 * n + 1
-
-                  ! multiply score by the angular flux moments and store
-!$omp critical
-                  t % results(score_index: score_index + num_nm - 1, filter_index) % value = &
-                    t % results(score_index: score_index + num_nm - 1, filter_index) % value + &
-                    score * calc_rn(n, p % coord0 % uvw)
-!$omp end critical
-                end do
-                j = j + (t % moment_order(j) + 1)**2 - 1
-                cycle SCORE_LOOP
-
-              case (SCORE_SCATTER)
-                ! Scattering cross section is pre-calculated
-                score = (micro_xs(i_nuclide) % total - &
-                     micro_xs(i_nuclide) % absorption) * &
-                     atom_density * flux
-
-              case (SCORE_ABSORPTION)
-                ! Absorption cross section is pre-calculated
-                score = micro_xs(i_nuclide) % absorption * &
-                     atom_density * flux
-
-              case (SCORE_FISSION)
-                ! Fission cross section is pre-calculated
-                score = micro_xs(i_nuclide) % fission * &
-                     atom_density * flux
-
-              case (SCORE_NU_FISSION)
-                ! Nu-fission cross section is pre-calculated
-                score = micro_xs(i_nuclide) % nu_fission * &
-                     atom_density * flux
-
-              case (SCORE_KAPPA_FISSION)
-                score = micro_xs(i_nuclide) % kappa_fission * &
-                     atom_density * flux
-
-              case (SCORE_EVENTS)
-                ! For number of events, just score unity
-                score = ONE
-
-              case default
-                ! Any other cross section has to be calculated on-the-fly. For
-                ! cross sections that are used often (e.g. n2n, ngamma, etc. for
-                ! depletion), it might make sense to optimize this section or
-                ! pre-calculate cross sections
-
-                if (score_bin > 1) then
-                  ! Set default score
-                  score = ZERO
-
-                  ! TODO: The following search for the matching reaction could
-                  ! be replaced by adding a dictionary on each Nuclide instance
-                  ! of the form {MT: i_reaction, ...}
-
-                  REACTION_LOOP: do m = 1, nuclides(i_nuclide) % n_reaction
-                    ! Get pointer to reaction
-                    rxn => nuclides(i_nuclide) % reactions(m)
-
-                    ! Check if this is the desired MT
-                    if (score_bin == rxn % MT) then
-                      ! Retrieve index on nuclide energy grid and interpolation
-                      ! factor
-                      i_energy = micro_xs(i_nuclide) % index_grid
-                      f = micro_xs(i_nuclide) % interp_factor
-
-                      if (i_energy >= rxn % threshold) then
-                        score = ((ONE - f) * rxn % sigma(i_energy - &
-                             rxn%threshold + 1) + f * rxn % sigma(i_energy - &
-                             rxn%threshold + 2)) * atom_density * flux
-                      end if
-
-                      exit REACTION_LOOP
-                    end if
-                  end do REACTION_LOOP
-
-                else
-                  call fatal_error("Invalid score type on tally " &
-                       &// to_str(t % id) // ".")
-                end if
-              end select
-
-            else
-              ! ================================================================
-              ! DETERMINE MATERIAL CROSS SECTION
-
-              select case(score_bin)
-              case (SCORE_FLUX)
-                ! For flux, we need no cross section
-                score = flux
-
-              case (SCORE_FLUX_YN)
-                score_index = score_index - 1
-
-                ! For flux, we need no cross section
-                score = flux
-
-                num_nm = 1
-                ! Find the order for a collection of requested moments
-                ! and store the moment contribution of each
-                do n = 0, t % moment_order(j)
-                  ! determine scoring bin index
-                  score_index = score_index + num_nm
-                  ! Update number of total n,m bins for this n (m = [-n: n])
-                  num_nm = 2 * n + 1
-
-                  ! multiply score by the angular flux moments and store
-!$omp critical
-                t % results(score_index: score_index + num_nm - 1, filter_index) % value = &
-                  t % results(score_index: score_index + num_nm - 1, filter_index) % value + &
-                  score * calc_rn(n, p % coord0 % uvw)
-!$omp end critical
-                end do
-                j = j + (t % moment_order(j) + 1)**2 - 1
-                cycle SCORE_LOOP
-
-              case (SCORE_TOTAL)
-                ! Total cross section is pre-calculated
-                score = material_xs % total * flux
-
-              case (SCORE_TOTAL_YN)
-                score_index = score_index - 1
-
-                ! Total cross section is pre-calculated
-                score = material_xs % total * flux
-
-                num_nm = 1
-                ! Find the order for a collection of requested moments
-                ! and store the moment contribution of each
-                do n = 0, t % moment_order(j)
-                  ! determine scoring bin index
-                  score_index = score_index + num_nm
-                  ! Update number of total n,m bins for this n (m = [-n: n])
-                  num_nm = 2 * n + 1
-
-                  ! multiply score by the angular flux moments and store
-!$omp critical
-                  t % results(score_index: score_index + num_nm - 1, filter_index) % value = &
-                    t % results(score_index: score_index + num_nm - 1, filter_index) % value + &
-                    score * calc_rn(n, p % coord0 % uvw)
-!$omp end critical
-                end do
-                j = j + (t % moment_order(j) + 1)**2 - 1
-                cycle SCORE_LOOP
-
-              case (SCORE_SCATTER)
-                ! Scattering cross section is pre-calculated
-                score = (material_xs % total - material_xs % absorption) * flux
-
-              case (SCORE_ABSORPTION)
-                ! Absorption cross section is pre-calculated
-                score = material_xs % absorption * flux
-
-              case (SCORE_FISSION)
-                ! Fission cross section is pre-calculated
-                score = material_xs % fission * flux
-
-              case (SCORE_NU_FISSION)
-                ! Nu-fission cross section is pre-calculated
-                score = material_xs % nu_fission * flux
-
-              case (SCORE_KAPPA_FISSION)
-                score = material_xs % kappa_fission * flux
-
-              case (SCORE_EVENTS)
-                ! For number of events, just score unity
-                score = ONE
-
-              case default
-                ! Any other cross section has to be calculated on-the-fly. This
-                ! is somewhat costly since it requires a loop over each nuclide
-                ! in a material and each reaction in the nuclide
-
-                if (score_bin > 1) then
-                  ! Set default score
-                  score = ZERO
-
-                  ! Get pointer to current material
-                  mat => materials(p % material)
-
-                  do l = 1, mat % n_nuclides
-                    ! Get atom density
-                    atom_density = mat % get_density(p % mapping(mat % map), l)
-
-                    ! Get index in nuclides array
-                    i_nuc = mat % nuclide(l)
-
-                    ! TODO: The following search for the matching reaction could
-                    ! be replaced by adding a dictionary on each Nuclide
-                    ! instance of the form {MT: i_reaction, ...}
-
-                    do m = 1, nuclides(i_nuc) % n_reaction
-                      ! Get pointer to reaction
-                      rxn => nuclides(i_nuc) % reactions(m)
-
-                      ! Check if this is the desired MT
-                      if (score_bin == rxn % MT) then
-                        ! Retrieve index on nuclide energy grid and interpolation
-                        ! factor
-                        i_energy = micro_xs(i_nuc) % index_grid
-                        f = micro_xs(i_nuc) % interp_factor
-
-                        if (i_energy >= rxn % threshold) then
-                          score = score + ((ONE - f) * rxn % sigma(i_energy - &
-                               rxn%threshold + 1) + f * rxn % sigma(i_energy - &
-                               rxn%threshold + 2)) * atom_density * flux
-                        end if
-
-                        exit
-                      end if
-                    end do
-
-                  end do
-
-                else
-                  call fatal_error("Invalid score type on tally " &
-                       &// to_str(t % id) // ".")
-                end if
-              end select
-            end if
-
-            ! Add score to tally
-!$omp atomic
-            t % results(score_index, filter_index) % value = &
-                 t % results(score_index, filter_index) % value + score
-
-          end do SCORE_LOOP
-=======
           call score_general(p, t, (k-1)*t % n_score_bins, filter_index, &
                i_nuclide, atom_density, flux)
->>>>>>> 058fc2ea
 
         end do NUCLIDE_BIN_LOOP
       end if
@@ -1138,155 +840,8 @@
     ! ==========================================================================
     ! SCORE TOTAL MATERIAL REACTION RATES
 
-<<<<<<< HEAD
-    ! Loop over score types for each bin
-    j = 0
-    MATERIAL_SCORE_LOOP: do q = 1, t % n_user_score_bins
-      j = j + 1
-      ! determine what type of score bin
-      score_bin = t % score_bins(j)
-
-      ! Determine scoring bin index based on what the index of the nuclide
-      ! is in the nuclides array
-      score_index = n_nuclides_total*t % n_score_bins + j
-
-      ! Determine macroscopic material cross section
-      select case(score_bin)
-      case (SCORE_FLUX)
-        score = flux
-
-      case (SCORE_FLUX_YN)
-        score_index = score_index - 1
-
-        ! For flux, we need no cross section
-        score = flux
-
-        num_nm = 1
-        ! Find the order for a collection of requested moments
-        ! and store the moment contribution of each
-        do n = 0, t % moment_order(j)
-          ! determine scoring bin index
-          score_index = score_index + num_nm
-          ! Update number of total n,m bins for this n (m = [-n: n])
-          num_nm = 2 * n + 1
-
-          ! multiply score by the angular flux moments and store
-!$omp critical
-          t % results(score_index: score_index + num_nm - 1, filter_index) % value = &
-            t % results(score_index: score_index + num_nm - 1, filter_index) % value + &
-            score * calc_rn(n, p % coord0 % uvw)
-!$omp end critical
-        end do
-        j = j + (t % moment_order(j) + 1)**2 - 1
-        cycle MATERIAL_SCORE_LOOP
-
-      case (SCORE_TOTAL)
-        score = material_xs % total * flux
-
-      case (SCORE_TOTAL_YN)
-        score_index = score_index - 1
-
-        ! Total cross section is pre-calculated
-        score = material_xs % total * flux
-
-        num_nm = 1
-        ! Find the order for a collection of requested moments
-        ! and store the moment contribution of each
-        do n = 0, t % moment_order(j)
-          ! determine scoring bin index
-          score_index = score_index + num_nm
-          ! Update number of total n,m bins for this n (m = [-n: n])
-          num_nm = 2 * n + 1
-
-          ! multiply score by the angular flux moments and store
-!$omp critical
-          t % results(score_index: score_index + num_nm - 1, filter_index) % value = &
-            t % results(score_index: score_index + num_nm - 1, filter_index) % value + &
-            score * calc_rn(n, p % coord0 % uvw)
-!$omp end critical
-        end do
-        j = j + (t % moment_order(j) + 1)**2 - 1
-        cycle MATERIAL_SCORE_LOOP
-
-      case (SCORE_SCATTER)
-        score = (material_xs % total - material_xs % absorption) * flux
-
-      case (SCORE_ABSORPTION)
-        score = material_xs % absorption * flux
-
-      case (SCORE_FISSION)
-        score = material_xs % fission * flux
-
-      case (SCORE_NU_FISSION)
-        score = material_xs % nu_fission * flux
-
-      case (SCORE_KAPPA_FISSION)
-        score = material_xs % kappa_fission * flux
-
-      case (SCORE_EVENTS)
-        score = ONE
-
-      case default
-        ! Any other cross section has to be calculated on-the-fly. This is
-        ! somewhat costly since it requires a loop over each nuclide in a
-        ! material and each reaction in the nuclide
-
-        if (score_bin > 1) then
-          ! Set default score
-          score = ZERO
-
-          ! Get pointer to current material
-          mat => materials(p % material)
-
-          do i = 1, mat % n_nuclides
-            ! Get atom density           
-
-            atom_density = mat % get_density(p % mapping(mat % map), i)
-
-            ! Get index in nuclides array
-            i_nuclide = mat % nuclide(i)
-
-            ! TODO: The following search for the matching reaction could
-            ! be replaced by adding a dictionary on each Nuclide
-            ! instance of the form {MT: i_reaction, ...}
-
-            do m = 1, nuclides(i_nuclide) % n_reaction
-              ! Get pointer to reaction
-              rxn => nuclides(i_nuclide) % reactions(m)
-
-              ! Check if this is the desired MT
-              if (score_bin == rxn % MT) then
-                ! Retrieve index on nuclide energy grid and interpolation
-                ! factor
-                i_energy = micro_xs(i_nuclide) % index_grid
-                f = micro_xs(i_nuclide) % interp_factor
-
-                if (i_energy >= rxn % threshold) then
-                  score = score + ((ONE - f) * rxn % sigma(i_energy - &
-                       rxn%threshold + 1) + f * rxn % sigma(i_energy - &
-                       rxn%threshold + 2)) * atom_density * flux
-                end if
-
-                exit
-              end if
-            end do
-
-          end do
-
-        else
-          call fatal_error("Invalid score type on tally " &
-               &// to_str(t % id) // ".")
-        end if
-      end select
-
-      ! Add score to tally
-!$omp atomic
-      t % results(score_index, filter_index) % value = &
-           t % results(score_index, filter_index) % value + score
-=======
     i_nuclide = -1
     atom_density = ZERO
->>>>>>> 058fc2ea
 
     ! Determine score for each bin
     call score_general(p, t, n_nuclides_total*t % n_score_bins, filter_index, &
@@ -1607,11 +1162,7 @@
         coord => p % coord0
         offset = 0
         do while(associated(coord))
-<<<<<<< HEAD
-          if (allocated(coord % mapping)) then
-=======
           if (associated(coord % mapping)) then
->>>>>>> 058fc2ea
             offset = offset + coord % mapping(t % filters(i) % offset)
           end if
           if (t % filters(i) % int_bins(1) == coord % cell) then
@@ -2571,6 +2122,7 @@
 
   end subroutine setup_active_cmfdtallies
 
+
 !===============================================================================
 ! WRITE_TALLY_RESULT writes an OpenMC TallyResult type
 !===============================================================================
