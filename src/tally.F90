module tally

  use constants
  use endf_header,      only: Constant1D
  use error,            only: fatal_error
  use geometry_header
  use global
  use math,             only: t_percentile, calc_pn, calc_rn
  use mesh,             only: get_mesh_bin, bin_to_mesh_indices, &
                              get_mesh_indices, mesh_indices_to_bin, &
                              mesh_intersects_2d, mesh_intersects_3d
  use mesh_header,      only: RegularMesh
  use output,           only: header
  use particle_header,  only: LocalCoord, Particle
  use search,           only: binary_search
  use string,           only: to_str
  use tally_header,     only: TallyResult
  use tally_filter

#ifdef MPI
  use message_passing
#endif

  implicit none

  integer :: position(N_FILTER_TYPES - 3) = 0 ! Tally map positioning array

!$omp threadprivate(position)

  procedure(score_general_),      pointer :: score_general => null()
  procedure(score_analog_tally_), pointer :: score_analog_tally => null()

  abstract interface
    subroutine score_general_(p, t, start_index, filter_index, i_nuclide, &
                              atom_density, flux)
      import Particle
      import TallyObject
      type(Particle),    intent(in)    :: p
      type(TallyObject), intent(inout) :: t
      integer,            intent(in)   :: start_index
      integer,            intent(in)   :: i_nuclide
      integer,            intent(in)   :: filter_index   ! for % results
      real(8),            intent(in)   :: flux           ! flux estimate
      real(8),            intent(in)   :: atom_density   ! atom/b-cm
    end subroutine score_general_

    subroutine score_analog_tally_(p)
      import Particle
      type(Particle), intent(in) :: p
    end subroutine score_analog_tally_
  end interface

contains

!===============================================================================
! INIT_TALLY_ROUTINES Sets the procedure pointers needed for minimizing code
! with the CE and MG modes.
!===============================================================================

  subroutine init_tally_routines()
    if (run_CE) then
      score_general      => score_general_ce
      score_analog_tally => score_analog_tally_ce
    else
      score_general      => score_general_mg
      score_analog_tally => score_analog_tally_mg
    end if
  end subroutine init_tally_routines

!===============================================================================
! SCORE_GENERAL* adds scores to the tally array for the given filter and
! nuclide.  This function is called by all volume tallies.  For analog tallies,
! the flux estimate depends on the score type so the flux argument is really
! just used for filter weights.  The atom_density argument is not used for
! analog tallies.
!===============================================================================

  subroutine score_general_ce(p, t, start_index, filter_index, i_nuclide, &
       atom_density, flux)
    type(Particle),    intent(in)    :: p
    type(TallyObject), intent(inout) :: t
    integer,           intent(in)    :: start_index
    integer,           intent(in)    :: i_nuclide
    integer,           intent(in)    :: filter_index   ! for % results
    real(8),           intent(in)    :: flux           ! flux estimate
    real(8),           intent(in)    :: atom_density   ! atom/b-cm

    integer :: i                    ! loop index for scoring bins
    integer :: l                    ! loop index for nuclides in material
    integer :: m                    ! loop index for reactions
    integer :: q                    ! loop index for scoring bins
    integer :: i_nuc                ! index in nuclides array (from material)
    integer :: i_energy             ! index in nuclide energy grid
    integer :: score_bin            ! scoring bin, e.g. SCORE_FLUX
    integer :: score_index          ! scoring bin index
    integer :: d                    ! delayed neutron index
    integer :: d_bin                ! delayed group bin index
    integer :: dg_filter            ! index of delayed group filter
    real(8) :: yield                ! delayed neutron yield
    real(8) :: atom_density_        ! atom/b-cm
    real(8) :: f                    ! interpolation factor
    real(8) :: score                ! analog tally score
    real(8) :: E                    ! particle energy

    i = 0
    SCORE_LOOP: do q = 1, t % n_user_score_bins
      i = i + 1

      ! determine what type of score bin
      score_bin = t % score_bins(i)

      ! determine scoring bin index
      score_index = start_index + i

      !#########################################################################
      ! Determine appropirate scoring value.

      select case(score_bin)


      case (SCORE_FLUX, SCORE_FLUX_YN)
        if (t % estimator == ESTIMATOR_ANALOG) then
          ! All events score to a flux bin. We actually use a collision
          ! estimator in place of an analog one since there is no way to count
          ! 'events' exactly for the flux
          if (survival_biasing) then
            ! We need to account for the fact that some weight was already
            ! absorbed
            score = p % last_wgt + p % absorb_wgt
          else
            score = p % last_wgt
          end if
          score = score / material_xs % total * flux

        else
          ! For flux, we need no cross section
          score = flux
        end if


      case (SCORE_TOTAL, SCORE_TOTAL_YN)
        if (t % estimator == ESTIMATOR_ANALOG) then
          ! All events will score to the total reaction rate. We can just
          ! use the weight of the particle entering the collision as the
          ! score
          if (survival_biasing) then
            ! We need to account for the fact that some weight was already
            ! absorbed
            score = p % last_wgt + p % absorb_wgt * flux
          else
            score = p % last_wgt * flux
          end if

        else
          if (i_nuclide > 0) then
            score = micro_xs(i_nuclide) % total * atom_density * flux
          else
            score = material_xs % total * flux
          end if
        end if


      case (SCORE_INVERSE_VELOCITY)
        ! make sure the correct energy is used
        if (t % estimator == ESTIMATOR_TRACKLENGTH) then
          E = p % E
        else
          E = p % last_E
        end if

        if (t % estimator == ESTIMATOR_ANALOG) then
          ! All events score to an inverse velocity bin. We actually use a
          ! collision estimator in place of an analog one since there is no way
          ! to count 'events' exactly for the inverse velocity
          if (survival_biasing) then
            ! We need to account for the fact that some weight was already
            ! absorbed
            score = p % last_wgt + p % absorb_wgt
          else
            score = p % last_wgt
          end if

          ! Score the flux weighted inverse velocity with velocity in units of
          ! cm/s
          score = score / material_xs % total &
               / (sqrt(TWO * E / (MASS_NEUTRON_MEV)) * C_LIGHT * 100.0_8) * flux

        else
          ! For inverse velocity, we don't need a cross section. The velocity is
          ! in units of cm/s.
          score = flux / (sqrt(TWO * E / (MASS_NEUTRON_MEV)) * C_LIGHT * 100.0_8)
        end if


      case (SCORE_SCATTER, SCORE_SCATTER_N)
        if (t % estimator == ESTIMATOR_ANALOG) then
          ! Skip any event where the particle didn't scatter
          if (p % event /= EVENT_SCATTER) cycle SCORE_LOOP
          ! Since only scattering events make it here, again we can use
          ! the weight entering the collision as the estimator for the
          ! reaction rate
          score = p % last_wgt * flux

        else
          ! Note SCORE_SCATTER_N not available for tracklength/collision.
          if (i_nuclide > 0) then
            score = (micro_xs(i_nuclide) % total &
                 - micro_xs(i_nuclide) % absorption) * atom_density * flux
          else
            score = (material_xs % total - material_xs % absorption) * flux
          end if
        end if


      case (SCORE_SCATTER_PN)
        ! Only analog estimators are available.
        ! Skip any event where the particle didn't scatter
        if (p % event /= EVENT_SCATTER) then
          i = i + t % moment_order(i)
          cycle SCORE_LOOP
        end if
        ! Since only scattering events make it here, again we can use
        ! the weight entering the collision as the estimator for the
        ! reaction rate
        score = p % last_wgt * flux


      case (SCORE_SCATTER_YN)
        ! Only analog estimators are available.
        ! Skip any event where the particle didn't scatter
        if (p % event /= EVENT_SCATTER) then
          i = i + (t % moment_order(i) + 1)**2 - 1
          cycle SCORE_LOOP
        end if
        ! Since only scattering events make it here, again we can use
        ! the weight entering the collision as the estimator for the
        ! reaction rate
        score = p % last_wgt * flux


      case (SCORE_NU_SCATTER, SCORE_NU_SCATTER_N)
        ! Only analog estimators are available.
        ! Skip any event where the particle didn't scatter
        if (p % event /= EVENT_SCATTER) cycle SCORE_LOOP
        ! For scattering production, we need to use the pre-collision weight
        ! times the yield as the estimate for the number of neutrons exiting a
        ! reaction with neutrons in the exit channel
        if (p % event_MT == ELASTIC .or. p % event_MT == N_LEVEL .or. &
             (p % event_MT >= N_N1 .and. p % event_MT <= N_NC)) then
          ! Don't waste time on very common reactions we know have multiplicities
          ! of one.
          score = p % last_wgt * flux
        else
          m = nuclides(p%event_nuclide)%reaction_index% &
               get_key(p % event_MT)

          ! Get yield and apply to score
          associate (rxn => nuclides(p%event_nuclide)%reactions(m))
            select type (yield => rxn % products(1) % yield)
            type is (Constant1D)
              ! Grab the yield from the reaction
              score = p % last_wgt * yield % y * flux
            class default
              ! the yield was already incorporated in to p % wgt per the
              ! scattering routine
              score = p % wgt * flux
            end select
          end associate
        end if


      case (SCORE_NU_SCATTER_PN)
        ! Only analog estimators are available.
        ! Skip any event where the particle didn't scatter
        if (p % event /= EVENT_SCATTER) then
          i = i + t % moment_order(i)
          cycle SCORE_LOOP
        end if
        ! For scattering production, we need to use the pre-collision
        ! weight times the yield as the estimate for the number of
        ! neutrons exiting a reaction with neutrons in the exit channel
        if (p % event_MT == ELASTIC .or. p % event_MT == N_LEVEL .or. &
             (p % event_MT >= N_N1 .and. p % event_MT <= N_NC)) then
          ! Don't waste time on very common reactions we know have multiplicities
          ! of one.
          score = p % last_wgt * flux
        else
          m = nuclides(p%event_nuclide)%reaction_index% &
               get_key(p % event_MT)

          ! Get yield and apply to score
          associate (rxn => nuclides(p%event_nuclide)%reactions(m))
            select type (yield => rxn % products(1) % yield)
            type is (Constant1D)
              ! Grab the yield from the reaction
              score = p % last_wgt * yield % y * flux
            class default
              ! the yield was already incorporated in to p % wgt per the
              ! scattering routine
              score = p % wgt * flux
            end select
          end associate
        end if


      case (SCORE_NU_SCATTER_YN)
        ! Only analog estimators are available.
        ! Skip any event where the particle didn't scatter
        if (p % event /= EVENT_SCATTER) then
          i = i + (t % moment_order(i) + 1)**2 - 1
          cycle SCORE_LOOP
        end if
        ! For scattering production, we need to use the pre-collision
        ! weight times the yield as the estimate for the number of
        ! neutrons exiting a reaction with neutrons in the exit channel
        if (p % event_MT == ELASTIC .or. p % event_MT == N_LEVEL .or. &
             (p % event_MT >= N_N1 .and. p % event_MT <= N_NC)) then
          ! Don't waste time on very common reactions we know have multiplicities
          ! of one.
          score = p % last_wgt * flux
        else
          m = nuclides(p%event_nuclide)%reaction_index% &
               get_key(p % event_MT)

          ! Get yield and apply to score
          associate (rxn => nuclides(p%event_nuclide)%reactions(m))
            select type (yield => rxn % products(1) % yield)
            type is (Constant1D)
              ! Grab the yield from the reaction
              score = p % last_wgt * yield % y * flux
            class default
              ! the yield was already incorporated in to p % wgt per the
              ! scattering routine
              score = p % wgt * flux
            end select
          end associate
        end if


      case (SCORE_ABSORPTION)
        if (t % estimator == ESTIMATOR_ANALOG) then
          if (survival_biasing) then
            ! No absorption events actually occur if survival biasing is on --
            ! just use weight absorbed in survival biasing
            score = p % absorb_wgt * flux
          else
            ! Skip any event where the particle wasn't absorbed
            if (p % event == EVENT_SCATTER) cycle SCORE_LOOP
            ! All fission and absorption events will contribute here, so we
            ! can just use the particle's weight entering the collision
            score = p % last_wgt * flux
          end if

        else
          if (i_nuclide > 0) then
            score = micro_xs(i_nuclide) % absorption * atom_density * flux
          else
            score = material_xs % absorption * flux
          end if
        end if


      case (SCORE_FISSION)
        if (t % estimator == ESTIMATOR_ANALOG) then
          if (survival_biasing) then
            ! No fission events occur if survival biasing is on -- need to
            ! calculate fraction of absorptions that would have resulted in
            ! fission
            if (micro_xs(p % event_nuclide) % absorption > ZERO) then
              score = p % absorb_wgt * micro_xs(p % event_nuclide) % fission &
                   / micro_xs(p % event_nuclide) % absorption * flux
            else
              score = ZERO
            end if
          else
            ! Skip any non-absorption events
            if (p % event == EVENT_SCATTER) cycle SCORE_LOOP
            ! All fission events will contribute, so again we can use
            ! particle's weight entering the collision as the estimate for the
            ! fission reaction rate
            score = p % last_wgt * micro_xs(p % event_nuclide) % fission &
                 / micro_xs(p % event_nuclide) % absorption * flux
          end if

        else
          if (i_nuclide > 0) then
            score = micro_xs(i_nuclide) % fission * atom_density * flux
          else
            score = material_xs % fission * flux
          end if
        end if


      case (SCORE_NU_FISSION)
        if (t % estimator == ESTIMATOR_ANALOG) then
          if (survival_biasing .or. p % fission) then
            if (t % find_filter(FILTER_ENERGYOUT) > 0) then
              ! Normally, we only need to make contributions to one scoring
              ! bin. However, in the case of fission, since multiple fission
              ! neutrons were emitted with different energies, multiple
              ! outgoing energy bins may have been scored to. The following
              ! logic treats this special case and results to multiple bins
              call score_fission_eout_ce(p, t, score_index, score_bin)
              cycle SCORE_LOOP
            end if
          end if
          if (survival_biasing) then
            ! No fission events occur if survival biasing is on -- need to
            ! calculate fraction of absorptions that would have resulted in
            ! nu-fission
            if (micro_xs(p % event_nuclide) % absorption > ZERO) then
              score = p % absorb_wgt * micro_xs(p % event_nuclide) % &
                   nu_fission / micro_xs(p % event_nuclide) % absorption * flux
            else
              score = ZERO
            end if
          else
            ! Skip any non-fission events
            if (.not. p % fission) cycle SCORE_LOOP
            ! If there is no outgoing energy filter, than we only need to
            ! score to one bin. For the score to be 'analog', we need to
            ! score the number of particles that were banked in the fission
            ! bank. Since this was weighted by 1/keff, we multiply by keff
            ! to get the proper score.
            score = keff * p % wgt_bank * flux
          end if

        else
          if (i_nuclide > 0) then
            score = micro_xs(i_nuclide) % nu_fission * atom_density * flux
          else
            score = material_xs % nu_fission * flux
          end if
        end if


      case (SCORE_PROMPT_NU_FISSION)
        if (t % estimator == ESTIMATOR_ANALOG) then
          if (survival_biasing .or. p % fission) then
            if (t % find_filter(FILTER_ENERGYOUT) > 0) then
              ! Normally, we only need to make contributions to one scoring
              ! bin. However, in the case of fission, since multiple fission
              ! neutrons were emitted with different energies, multiple
              ! outgoing energy bins may have been scored to. The following
              ! logic treats this special case and results to multiple bins
              call score_fission_eout_ce(p, t, score_index, score_bin)
              cycle SCORE_LOOP
            end if
          end if
          if (survival_biasing) then
            ! No fission events occur if survival biasing is on -- need to
            ! calculate fraction of absorptions that would have resulted in
            ! prompt-nu-fission
            if (micro_xs(p % event_nuclide) % absorption > ZERO) then
                score = p % absorb_wgt * micro_xs(p % event_nuclide) % fission &
                     * nuclides(p % event_nuclide) % nu(E, EMISSION_PROMPT) &
                     / micro_xs(p % event_nuclide) % absorption
            else
              score = ZERO
            end if
          else
            ! Skip any non-fission events
            if (.not. p % fission) cycle SCORE_LOOP
            ! If there is no outgoing energy filter, than we only need to
            ! score to one bin. For the score to be 'analog', we need to
            ! score the number of particles that were banked in the fission
            ! bank as prompt neutrons. Since this was weighted by 1/keff, we
            ! multiply by keff to get the proper score.
            score = keff * p % wgt_bank * (ONE - sum(p % n_delayed_bank) &
                 / real(p % n_bank, 8))
          end if

        else
          ! make sure the correct energy is used
          if (t % estimator == ESTIMATOR_TRACKLENGTH) then
            E = p % E
          else
            E = p % last_E
          end if

          if (i_nuclide > 0) then
              score = micro_xs(i_nuclide) % fission * nuclides(i_nuclide) % &
                   nu(E, EMISSION_PROMPT) * atom_density * flux
          else

            score = ZERO

            ! Loop over all nuclides in the current material
            do l = 1, materials(p % material) % n_nuclides

              ! Get atom density
              atom_density_ = materials(p % material) % atom_density(l)

              ! Get index in nuclides array
              i_nuc = materials(p % material) % nuclide(l)

              ! Accumulate the contribution from each nuclide
              score = score + micro_xs(i_nuc) % fission * nuclides(i_nuc) % &
                   nu(E, EMISSION_PROMPT) * atom_density_ * flux
            end do
          end if
        end if


      case (SCORE_DELAYED_NU_FISSION)

        ! make sure the correct energy is used
        if (t % estimator == ESTIMATOR_TRACKLENGTH) then
          E = p % E
        else
          E = p % last_E
        end if

        ! Set the delayedgroup filter index and the number of delayed group bins
        dg_filter = t % find_filter(FILTER_DELAYEDGROUP)

        if (t % estimator == ESTIMATOR_ANALOG) then
          if (survival_biasing .or. p % fission) then
            if (t % find_filter(FILTER_ENERGYOUT) > 0) then
              ! Normally, we only need to make contributions to one scoring
              ! bin. However, in the case of fission, since multiple fission
              ! neutrons were emitted with different energies, multiple
              ! outgoing energy bins may have been scored to. The following
              ! logic treats this special case and results to multiple bins
              call score_fission_eout_ce(p, t, score_index, score_bin)
              cycle SCORE_LOOP
            end if
          end if
          if (survival_biasing) then
            ! No fission events occur if survival biasing is on -- need to
            ! calculate fraction of absorptions that would have resulted in
            ! delayed-nu-fission
            if (micro_xs(p % event_nuclide) % absorption > ZERO) then

              ! Check if the delayed group filter is present
              if (dg_filter > 0) then
                select type(filt => t % filters(dg_filter) % obj)
                type is (DelayedGroupFilter)

                  ! Loop over all delayed group bins and tally to them
                  ! individually
                  do d_bin = 1, filt % n_bins

                    ! Get the delayed group for this bin
                    d = filt % groups(d_bin)

                    ! Compute the yield for this delayed group
                    yield = nuclides(p % event_nuclide) &
                            % nu(E, EMISSION_DELAYED, d)

                    ! Compute the score and tally to bin
                    score = p % absorb_wgt * yield &
                         * micro_xs(p % event_nuclide) % fission &
                         / micro_xs(p % event_nuclide) % absorption
                    call score_fission_delayed_dg(t, d_bin, score, score_index)
                  end do
                  cycle SCORE_LOOP
                end select
              else
                ! If the delayed group filter is not present, compute the score
                ! by multiplying the absorbed weight by the fraction of the
                ! delayed-nu-fission xs to the absorption xs
                score = p % absorb_wgt * micro_xs(p % event_nuclide) % fission &
                     * nuclides(p % event_nuclide) % nu(E, EMISSION_DELAYED) &
                     / micro_xs(p % event_nuclide) % absorption
              end if
            end if
          else
            ! Skip any non-fission events
            if (.not. p % fission) cycle SCORE_LOOP
            ! If there is no outgoing energy filter, than we only need to
            ! score to one bin. For the score to be 'analog', we need to
            ! score the number of particles that were banked in the fission
            ! bank. Since this was weighted by 1/keff, we multiply by keff
            ! to get the proper score. Loop over the neutrons produced from
            ! fission and check which ones are delayed. If a delayed neutron is
            ! encountered, add its contribution to the fission bank to the
            ! score.

            ! Check if the delayed group filter is present
            if (dg_filter > 0) then
              select type(filt => t % filters(dg_filter) % obj)
              type is (DelayedGroupFilter)

                ! Loop over all delayed group bins and tally to them
                ! individually
                do d_bin = 1, filt % n_bins

                  ! Get the delayed group for this bin
                  d = filt % groups(d_bin)

                  ! Compute the score and tally to bin
                  score = keff * p % wgt_bank / p % n_bank * p % n_delayed_bank(d)
                  call score_fission_delayed_dg(t, d_bin, score, score_index)
                end do
                cycle SCORE_LOOP
              end select
            else

              ! Add the contribution from all delayed groups
              score = keff * p % wgt_bank / p % n_bank * sum(p % n_delayed_bank)
            end if
          end if
        else

          ! Check if tally is on a single nuclide
          if (i_nuclide > 0) then

            ! Check if the delayed group filter is present
            if (dg_filter > 0) then
              select type(filt => t % filters(dg_filter) % obj)
              type is (DelayedGroupFilter)

                ! Loop over all delayed group bins and tally to them
                ! individually
                do d_bin = 1, filt % n_bins

                  ! Get the delayed group for this bin
                  d = filt % groups(d_bin)

                  ! Compute the yield for this delayed group
                  yield = nuclides(i_nuclide) % nu(E, EMISSION_DELAYED, d)

                  ! Compute the score and tally to bin
                  score = micro_xs(i_nuclide) % fission * yield * &
                       atom_density * flux
                  call score_fission_delayed_dg(t, d_bin, score, score_index)
                end do
                cycle SCORE_LOOP
              end select
            else

              ! If the delayed group filter is not present, compute the score
              ! by multiplying the delayed-nu-fission macro xs by the flux
              score = micro_xs(i_nuclide) % fission * nuclides(i_nuclide) % &
                   nu(E, EMISSION_DELAYED) * atom_density * flux
            end if

          ! Tally is on total nuclides
          else

            ! Check if the delayed group filter is present
            if (dg_filter > 0) then
              select type(filt => t % filters(dg_filter) % obj)
              type is (DelayedGroupFilter)

                ! Loop over all nuclides in the current material
                do l = 1, materials(p % material) % n_nuclides

                  ! Get atom density
                  atom_density_ = materials(p % material) % atom_density(l)

                  ! Get index in nuclides array
                  i_nuc = materials(p % material) % nuclide(l)

                  ! Loop over all delayed group bins and tally to them
                  ! individually
                  do d_bin = 1, filt % n_bins

                    ! Get the delayed group for this bin
                    d = filt % groups(d_bin)

                    ! Get the yield for the desired nuclide and delayed group
                    yield = nuclides(i_nuc) % nu(E, EMISSION_DELAYED, d)

                    ! Compute the score and tally to bin
                    score = micro_xs(i_nuc) % fission * yield * atom_density_ * flux
                    call score_fission_delayed_dg(t, d_bin, score, score_index)
                  end do
                end do
                cycle SCORE_LOOP
              end select
            else

              score = ZERO

              ! Loop over all nuclides in the current material
              do l = 1, materials(p % material) % n_nuclides

                ! Get atom density
                atom_density_ = materials(p % material) % atom_density(l)

                ! Get index in nuclides array
                i_nuc = materials(p % material) % nuclide(l)

                ! Accumulate the contribution from each nuclide
                score = score + micro_xs(i_nuc) % fission * nuclides(i_nuc) % &
                     nu(E, EMISSION_DELAYED) * atom_density_ * flux
              end do
            end if
          end if
        end if


      case (SCORE_KAPPA_FISSION)
        ! Determine kappa-fission cross section on the fly. The ENDF standard
        ! (ENDF-102) states that MT 18 stores the fission energy as the Q_value
        ! (fission(1))

        score = ZERO

        if (t % estimator == ESTIMATOR_ANALOG) then
          if (survival_biasing) then
            ! No fission events occur if survival biasing is on -- need to
            ! calculate fraction of absorptions that would have resulted in
            ! fission scale by kappa-fission
            associate (nuc => nuclides(p%event_nuclide))
              if (micro_xs(p%event_nuclide)%absorption > ZERO .and. &
                   nuc%fissionable) then
                score = p%absorb_wgt * &
                     nuc%reactions(nuc%index_fission(1))%Q_value * &
                     micro_xs(p%event_nuclide)%fission / &
                     micro_xs(p%event_nuclide)%absorption * flux
              end if
            end associate
          else
            ! Skip any non-absorption events
            if (p % event == EVENT_SCATTER) cycle SCORE_LOOP
            ! All fission events will contribute, so again we can use
            ! particle's weight entering the collision as the estimate for
            ! the fission energy production rate
            associate (nuc => nuclides(p%event_nuclide))
              if (nuc%fissionable) then
                score = p%last_wgt * &
                     nuc%reactions(nuc%index_fission(1))%Q_value * &
                     micro_xs(p%event_nuclide)%fission / &
                     micro_xs(p%event_nuclide)%absorption * flux
              end if
            end associate
          end if

        else
          if (i_nuclide > 0) then
            associate (nuc => nuclides(i_nuclide))
              if (nuc%fissionable) then
                score = nuc%reactions(nuc%index_fission(1))%Q_value * &
                     micro_xs(i_nuclide)%fission * atom_density * flux
              end if
            end associate
          else
            do l = 1, materials(p%material)%n_nuclides
              ! Determine atom density and index of nuclide
              atom_density_ = materials(p%material)%atom_density(l)
              i_nuc = materials(p%material)%nuclide(l)

              ! If nuclide is fissionable, accumulate kappa fission
              associate(nuc => nuclides(i_nuc))
                if (nuc % fissionable) then
                  score = score + nuc%reactions(nuc%index_fission(1))%Q_value * &
                       micro_xs(i_nuc)%fission * atom_density_ * flux
                end if
              end associate
            end do
          end if
        end if

      case (SCORE_EVENTS)
        ! Simply count number of scoring events
        score = ONE

      case (ELASTIC)
        if (t % estimator == ESTIMATOR_ANALOG) then
          ! Check if event MT matches
          if (p % event_MT /= ELASTIC) cycle SCORE_LOOP
          score = p % last_wgt * flux

        else
          if (i_nuclide > 0) then
            score = micro_xs(i_nuclide) % elastic * atom_density * flux
          else
            score = material_xs % elastic * flux
          end if
        end if

      case default
        if (t % estimator == ESTIMATOR_ANALOG) then
          ! Any other score is assumed to be a MT number. Thus, we just need
          ! to check if it matches the MT number of the event
          if (p % event_MT /= score_bin) cycle SCORE_LOOP
          score = p % last_wgt * flux

        else
          ! Any other cross section has to be calculated on-the-fly. For
          ! cross sections that are used often (e.g. n2n, ngamma, etc. for
          ! depletion), it might make sense to optimize this section or
          ! pre-calculate cross sections
          if (score_bin > 1) then
            ! Set default score
            score = ZERO

            if (i_nuclide > 0) then
              if (nuclides(i_nuclide)%reaction_index%has_key(score_bin)) then
                m = nuclides(i_nuclide)%reaction_index%get_key(score_bin)
                associate (rxn => nuclides(i_nuclide) % reactions(m))

                  ! Retrieve index on nuclide energy grid and interpolation
                  ! factor
                  i_energy = micro_xs(i_nuclide) % index_grid
                  f = micro_xs(i_nuclide) % interp_factor
                  if (i_energy >= rxn % threshold) then
                    score = ((ONE - f) * rxn % sigma(i_energy - &
                         rxn%threshold + 1) + f * rxn % sigma(i_energy - &
                         rxn%threshold + 2)) * atom_density * flux
                  end if
                end associate
              end if

            else
              do l = 1, materials(p % material) % n_nuclides
                ! Get atom density
                atom_density_ = materials(p % material) % atom_density(l)

                ! Get index in nuclides array
                i_nuc = materials(p % material) % nuclide(l)

                if (nuclides(i_nuc)%reaction_index%has_key(score_bin)) then
                  m = nuclides(i_nuc)%reaction_index%get_key(score_bin)
                  associate (rxn => nuclides(i_nuc) % reactions(m))
                    ! Retrieve index on nuclide energy grid and interpolation
                    ! factor
                    i_energy = micro_xs(i_nuc) % index_grid
                    f = micro_xs(i_nuc) % interp_factor
                    if (i_energy >= rxn % threshold) then
                      score = score + ((ONE - f) * rxn % sigma(i_energy - &
                           rxn%threshold + 1) + f * rxn % sigma(i_energy - &
                           rxn%threshold + 2)) * atom_density_ * flux
                    end if
                  end associate
                end if
              end do
            end if

          else
            call fatal_error("Invalid score type on tally " &
                 // to_str(t % id) // ".")
          end if
        end if

      end select

      !#########################################################################
      ! Expand score if necessary and add to tally results.
      call expand_and_score(p, t, score_index, filter_index, score_bin, &
                            score, i)

    end do SCORE_LOOP
  end subroutine score_general_ce

  subroutine score_general_mg(p, t, start_index, filter_index, i_nuclide, &
       atom_density, flux)
    type(Particle),    intent(in)    :: p
    type(TallyObject), intent(inout) :: t
    integer,           intent(in)    :: start_index
    integer,           intent(in)    :: i_nuclide
    integer,           intent(in)    :: filter_index   ! for % results
    real(8),           intent(in)    :: flux           ! flux estimate
    real(8),           intent(in)    :: atom_density   ! atom/b-cm

    integer :: i                    ! loop index for scoring bins
    integer :: q                    ! loop index for scoring bins
    integer :: score_bin            ! scoring bin, e.g. SCORE_FLUX
    integer :: score_index          ! scoring bin index
    real(8) :: score                ! analog tally score
    real(8) :: p_uvw(3)             ! Particle's current uvw
    integer :: p_g                  ! Particle group to use for getting info
                                    ! to tally with.
    class(Mgxs), pointer :: matxs
    class(Mgxs), pointer :: nucxs

    ! Set the direction and group to use with get_xs
    ! this only depends on if we
    if (t % estimator == ESTIMATOR_ANALOG .or. &
         t % estimator == ESTIMATOR_COLLISION) then
      if (survival_biasing) then
        ! Then we either are alive and had a scatter (and so g changed),
        ! or are dead and g did not change
        if (p % alive) then
          p_uvw = p % last_uvw
          p_g = p % last_g
        else
          p_uvw = p % coord(p % n_coord) % uvw
          p_g = p % g
        end if
      else if (p % event == EVENT_SCATTER) then
        ! Then the energy group has been changed by the scattering routine
        ! meaning gin is now in p % last_g
        p_uvw = p % last_uvw
        p_g = p % last_g
      else
        ! No scatter, no change in g.
        p_uvw = p % coord(p % n_coord) % uvw
        p_g = p % g
      end if
    else
      ! No actual collision so g has not changed.
      p_uvw = p % coord(p % n_coord) % uvw
      p_g = p % g
    end if

    ! To significantly reduce de-referencing, point matxs to the
    ! macroscopic Mgxs for the material of interest
    matxs => macro_xs(p % material) % obj
    ! Do same for nucxs, point it to the microscopic nuclide data of interest
    if (i_nuclide > 0) then
      nucxs => nuclides_MG(i_nuclide) % obj
    end if

    i = 0
    SCORE_LOOP: do q = 1, t % n_user_score_bins
      i = i + 1

      ! determine what type of score bin
      score_bin = t % score_bins(i)

      ! determine scoring bin index
      score_index = start_index + i

      !#########################################################################
      ! Determine appropirate scoring value.

      select case(score_bin)


      case (SCORE_FLUX, SCORE_FLUX_YN)
        if (t % estimator == ESTIMATOR_ANALOG) then
          ! All events score to a flux bin. We actually use a collision
          ! estimator in place of an analog one since there is no way to count
          ! 'events' exactly for the flux
          if (survival_biasing) then
            ! We need to account for the fact that some weight was already
            ! absorbed
            score = p % last_wgt + p % absorb_wgt
          else
            score = p % last_wgt
          end if
          score = score / material_xs % total * flux

        else
          ! For flux, we need no cross section
          score = flux
        end if


      case (SCORE_TOTAL, SCORE_TOTAL_YN)
        if (t % estimator == ESTIMATOR_ANALOG) then
          ! All events will score to the total reaction rate. We can just
          ! use the weight of the particle entering the collision as the
          ! score
          if (survival_biasing) then
            ! We need to account for the fact that some weight was already
            ! absorbed
            score = p % last_wgt + p % absorb_wgt
          else
            score = p % last_wgt
          end if
          if (i_nuclide > 0) then
            score = score * atom_density * &
                 nucxs % get_xs('total', p_g, UVW=p_uvw) / &
                 matxs % get_xs('total', p_g, UVW=p_uvw) * flux
          end if

        else
          if (i_nuclide > 0) then
            score = nucxs % get_xs('total', p_g, UVW=p_uvw) * &
                 atom_density * flux
          else
            score = material_xs % total * flux
          end if
        end if


      case (SCORE_INVERSE_VELOCITY)
        if (t % estimator == ESTIMATOR_ANALOG .or. &
             t % estimator == ESTIMATOR_COLLISION) then
          ! All events score to an inverse velocity bin. We actually use a
          ! collision estimator in place of an analog one since there is no way
          ! to count 'events' exactly for the inverse velocity
          if (survival_biasing) then
            ! We need to account for the fact that some weight was already
            ! absorbed
            score = p % last_wgt + p % absorb_wgt
          else
            score = p % last_wgt
          end if
          score = score * inverse_velocities(p_g) / material_xs % total * flux

        else
          ! For inverse velocity, we need no cross section
          score = flux * inverse_velocities(p_g)
        end if


      case (SCORE_SCATTER, SCORE_SCATTER_N, SCORE_SCATTER_PN, SCORE_SCATTER_YN)
        if (t % estimator == ESTIMATOR_ANALOG) then
          ! Skip any event where the particle didn't scatter
          if (p % event /= EVENT_SCATTER) then
            if (score_bin == SCORE_SCATTER_PN) then
              i = i + t % moment_order(i)
            else if (score_bin == SCORE_SCATTER_YN) then
              i = i + (t % moment_order(i) + 1)**2 - 1
            end if
            cycle SCORE_LOOP
          end if

          ! Since only scattering events make it here, again we can use
          ! the weight entering the collision as the estimator for the
          ! reaction rate
          score = p % last_wgt * flux

          ! Since we transport based on material data, the angle selected
          ! was not selected from the f(mu) for the nuclide.  Therefore
          ! adjust the score by the actual probability for that nuclide.
          if (i_nuclide > 0) then
            score = score * atom_density * &
                 nucxs % get_xs('scatter*f_mu/mult', p % last_g, p % g, &
                                UVW=p_uvw, MU=p % mu) / &
                 matxs % get_xs('scatter*f_mu/mult', p % last_g, p % g, &
                                UVW=p_uvw, MU=p % mu)
          end if

        else
          ! Note SCORE_SCATTER_*N not available for tracklength/collision.
          if (i_nuclide > 0) then
            score = atom_density * flux * &
                 nucxs % get_xs('scatter/mult', p_g, UVW=p_uvw)
          else
            ! Get the scattering x/s and take away
            ! the multiplication baked in to sigS
            score = flux * &
                 matxs % get_xs('scatter/mult', p_g, UVW=p_uvw)
          end if
        end if


      case (SCORE_NU_SCATTER, SCORE_NU_SCATTER_N, SCORE_NU_SCATTER_PN, &
            SCORE_NU_SCATTER_YN)
        if (t % estimator == ESTIMATOR_ANALOG) then
          ! Skip any event where the particle didn't scatter
          if (p % event /= EVENT_SCATTER) then
            if (score_bin == SCORE_NU_SCATTER_PN) then
              i = i + t % moment_order(i)
            else if (score_bin == SCORE_NU_SCATTER_YN) then
              i = i + (t % moment_order(i) + 1)**2 - 1
            end if
            cycle SCORE_LOOP
          end if

          ! For scattering production, we need to use the pre-collision
          ! weight times the multiplicity as the estimate for the number of
          ! neutrons exiting a reaction with neutrons in the exit channel
          score = p % wgt * flux

          ! Since we transport based on material data, the angle selected
          ! was not selected from the f(mu) for the nuclide.  Therefore
          ! adjust the score by the actual probability for that nuclide.
          if (i_nuclide > 0) then
            score = score * atom_density * &
                 nucxs % get_xs('scatter*f_mu', p % last_g, p % g, &
                                UVW=p_uvw, MU=p % mu) / &
                 matxs % get_xs('scatter*f_mu', p % last_g, p % g, &
                                UVW=p_uvw, MU=p % mu)
          end if

        else
          ! Note SCORE_NU_SCATTER_*N not available for tracklength/collision.
          if (i_nuclide > 0) then
              score = nucxs % get_xs('scatter', p_g, UVW=p_uvw) * &
                   atom_density * flux
          else
            ! Get the scattering x/s, which includes multiplication
            score = matxs % get_xs('scatter', p_g, UVW=p_uvw) * flux
          end if
        end if


      case (SCORE_ABSORPTION)
        if (t % estimator == ESTIMATOR_ANALOG) then
          if (survival_biasing) then
            ! No absorption events actually occur if survival biasing is on --
            ! just use weight absorbed in survival biasing
            score = p % absorb_wgt * flux
          else
            ! Skip any event where the particle wasn't absorbed
            if (p % event == EVENT_SCATTER) cycle SCORE_LOOP
            ! All fission and absorption events will contribute here, so we
            ! can just use the particle's weight entering the collision
            score = p % last_wgt * flux
          end if
          if (i_nuclide > 0) then
            score = score * atom_density * &
                 nucxs % get_xs('absorption', p_g, UVW=p_uvw) / &
                 matxs % get_xs('absorption', p_g, UVW=p_uvw)
          end if
        else
          if (i_nuclide > 0) then
            score = nucxs % get_xs('absorption', p_g, UVW=p_uvw) * &
                 atom_density * flux
          else
            score = material_xs % absorption * flux
          end if
        end if


      case (SCORE_FISSION)
        if (t % estimator == ESTIMATOR_ANALOG) then
          if (survival_biasing) then
            ! No fission events occur if survival biasing is on -- need to
            ! calculate fraction of absorptions that would have resulted in
            ! fission
            score = p % absorb_wgt * flux
          else
            ! Skip any non-absorption events
            if (p % event == EVENT_SCATTER) cycle SCORE_LOOP
            ! All fission events will contribute, so again we can use
            ! particle's weight entering the collision as the estimate for the
            ! fission reaction rate
            score = p % last_wgt * flux
          end if
          if (i_nuclide > 0) then
            score = score * atom_density * &
                 nucxs % get_xs('fission', p_g, UVW=p_uvw) / &
                 matxs % get_xs('absorption', p_g, UVW=p_uvw)
          else
            score = score * &
                 matxs % get_xs('fission', p_g, UVW=p_uvw) / &
                 matxs % get_xs('absorption', p_g, UVW=p_uvw)
          end if
        else
          if (i_nuclide > 0) then
            score = nucxs % get_xs('fission', p_g, UVW=p_uvw) * &
                 atom_density * flux
          else
            score = flux * material_xs % fission

          end if
        end if


      case (SCORE_NU_FISSION)
        if (t % estimator == ESTIMATOR_ANALOG) then
          if (survival_biasing .or. p % fission) then
            if (t % find_filter(FILTER_ENERGYOUT) > 0) then
              ! Normally, we only need to make contributions to one scoring
              ! bin. However, in the case of fission, since multiple fission
              ! neutrons were emitted with different energies, multiple
              ! outgoing energy bins may have been scored to. The following
              ! logic treats this special case and results to multiple bins
              call score_fission_eout_mg(p, t, score_index, i_nuclide, &
                                         atom_density)
              cycle SCORE_LOOP
            end if
          end if
          if (survival_biasing) then
            ! No fission events occur if survival biasing is on -- need to
            ! calculate fraction of absorptions that would have resulted in
            ! nu-fission
            score = p % absorb_wgt * flux
            if (i_nuclide > 0) then
              score = score * atom_density * &
                   nucxs % get_xs('nu_fission', p_g, UVW=p_uvw) / &
                   matxs % get_xs('absorption', p_g, UVW=p_uvw)
            else
              score = score * &
                   matxs % get_xs('nu_fission', p_g, UVW=p_uvw) / &
                   matxs % get_xs('absorption', p_g, UVW=p_uvw)
            end if
          else
            ! Skip any non-fission events
            if (.not. p % fission) cycle SCORE_LOOP
            ! If there is no outgoing energy filter, than we only need to
            ! score to one bin. For the score to be 'analog', we need to
            ! score the number of particles that were banked in the fission
            ! bank. Since this was weighted by 1/keff, we multiply by keff
            ! to get the proper score.
            score = keff * p % wgt_bank * flux
            if (i_nuclide > 0) then
              score = score * atom_density * &
                   nucxs % get_xs('fission', p_g, UVW=p_uvw) / &
                   matxs % get_xs('fission', p_g, UVW=p_uvw)
            end if
          end if

        else
          if (i_nuclide > 0) then
            score = nucxs % get_xs('nu_fission', p_g, UVW=p_uvw) * &
                 atom_density * flux
          else
            score = material_xs % nu_fission * flux
          end if
        end if


      case (SCORE_KAPPA_FISSION)
        if (t % estimator == ESTIMATOR_ANALOG) then
          if (survival_biasing) then
            ! No fission events occur if survival biasing is on -- need to
            ! calculate fraction of absorptions that would have resulted in
            ! fission
            score = p % absorb_wgt * flux
          else
            ! Skip any non-absorption events
            if (p % event == EVENT_SCATTER) cycle SCORE_LOOP
            ! All fission events will contribute, so again we can use
            ! particle's weight entering the collision as the estimate for the
            ! fission reaction rate
            score = p % last_wgt * flux
          end if
          if (i_nuclide > 0) then
            score = score * atom_density * &
                 nucxs % get_xs('kappa_fission', p_g, UVW=p_uvw) / &
                 matxs % get_xs('absorption', p_g, UVW=p_uvw)
          else
            score = score * &
                 matxs % get_xs('kappa_fission', p_g, UVW=p_uvw) / &
                 matxs % get_xs('absorption', p_g, UVW=p_uvw)
          end if
        else
          if (i_nuclide > 0) then
            score = flux * atom_density * &
                 nucxs % get_xs('kappa_fission', p_g, UVW=p_uvw)
          else
            score = flux * matxs % get_xs('kappa_fission', p_g, UVW=p_uvw)

          end if
        end if


      case (SCORE_EVENTS)
        ! Simply count number of scoring events
        score = ONE

      end select

      !#########################################################################
      ! Expand score if necessary and add to tally results.
      call expand_and_score(p, t, score_index, filter_index, score_bin, &
                            score, i)

    end do SCORE_LOOP

    nullify(matxs,nucxs)
  end subroutine score_general_mg

!===============================================================================
! EXPAND_AND_SCORE takes a previously determined score value and adjusts it
! if necessary (for functional expansion weighting), and then adds the resultant
! value to the tally results array.
!===============================================================================

  subroutine expand_and_score(p, t, score_index, filter_index, score_bin, &
                              score, i)
    type(Particle),    intent(in)    :: p
    type(TallyObject), intent(inout) :: t
    integer,           intent(inout) :: score_index
    integer,           intent(in)    :: filter_index ! for % results
    integer,           intent(in)    :: score_bin    ! score of concern
    real(8),           intent(inout) :: score        ! data to score
    integer,           intent(inout) :: i            ! Working index

    integer :: num_nm ! Number of N,M orders in harmonic
    integer :: n      ! Moment loop index
    real(8) :: uvw(3)

    select case(score_bin)
    case (SCORE_SCATTER_N, SCORE_NU_SCATTER_N)
      ! Find the scattering order for a singly requested moment, and
      ! store its moment contribution.
      if (t % moment_order(i) == 1) then
        score = score * p % mu ! avoid function call overhead
      else
        score = score * calc_pn(t % moment_order(i), p % mu)
      endif
!$omp atomic
      t % results(score_index, filter_index) % value = &
           t % results(score_index, filter_index) % value + score


    case(SCORE_SCATTER_YN, SCORE_NU_SCATTER_YN)
      score_index = score_index - 1
      num_nm = 1
      ! Find the order for a collection of requested moments
      ! and store the moment contribution of each
      do n = 0, t % moment_order(i)
        ! determine scoring bin index
        score_index = score_index + num_nm
        ! Update number of total n,m bins for this n (m = [-n: n])
        num_nm = 2 * n + 1

        ! multiply score by the angular flux moments and store
!$omp critical (score_general_scatt_yn)
        t % results(score_index: score_index + num_nm - 1, filter_index) &
             % value = t &
             % results(score_index: score_index + num_nm - 1, filter_index)&
             % value &
             + score * calc_pn(n, p % mu) * calc_rn(n, p % last_uvw)
!$omp end critical (score_general_scatt_yn)
      end do
      i = i + (t % moment_order(i) + 1)**2 - 1


    case(SCORE_FLUX_YN, SCORE_TOTAL_YN)
      score_index = score_index - 1
      num_nm = 1
      if (t % estimator == ESTIMATOR_ANALOG .or. &
           t % estimator == ESTIMATOR_COLLISION) then
        uvw = p % last_uvw
      else if (t % estimator == ESTIMATOR_TRACKLENGTH) then
        uvw = p % coord(1) % uvw
      end if
      ! Find the order for a collection of requested moments
      ! and store the moment contribution of each
      do n = 0, t % moment_order(i)
        ! determine scoring bin index
        score_index = score_index + num_nm
        ! Update number of total n,m bins for this n (m = [-n: n])
        num_nm = 2 * n + 1

        ! multiply score by the angular flux moments and store
!$omp critical (score_general_flux_tot_yn)
        t % results(score_index: score_index + num_nm - 1, filter_index) &
             % value = t &
             % results(score_index: score_index + num_nm - 1, filter_index)&
             % value &
             + score * calc_rn(n, uvw)
!$omp end critical (score_general_flux_tot_yn)
      end do
      i = i + (t % moment_order(i) + 1)**2 - 1


    case (SCORE_SCATTER_PN, SCORE_NU_SCATTER_PN)
      score_index = score_index - 1
      ! Find the scattering order for a collection of requested moments
      ! and store the moment contribution of each
      do n = 0, t % moment_order(i)
        ! determine scoring bin index
        score_index = score_index + 1

        ! get the score and tally it
!$omp atomic
        t % results(score_index, filter_index) % value = &
             t % results(score_index, filter_index) % value &
             + score * calc_pn(n, p % mu)
      end do
      i = i + t % moment_order(i)


    case default
!$omp atomic
      t % results(score_index, filter_index) % value = &
           t % results(score_index, filter_index) % value + score


    end select

  end subroutine expand_and_score

!===============================================================================
! SCORE_ALL_NUCLIDES tallies individual nuclide reaction rates specifically when
! the user requests <nuclides>all</nuclides>.
!===============================================================================

  subroutine score_all_nuclides(p, i_tally, flux, filter_index)

    type(Particle), intent(in) :: p
    integer,        intent(in) :: i_tally
    real(8),        intent(in) :: flux
    integer,        intent(in) :: filter_index

    integer :: i             ! loop index for nuclides in material
    integer :: i_nuclide     ! index in nuclides array
    real(8) :: atom_density  ! atom density of single nuclide in atom/b-cm
    type(TallyObject), pointer :: t
    type(Material),    pointer :: mat

    ! Get pointer to tally
    t => tallies(i_tally)

    ! Get pointer to current material. We need this in order to determine what
    ! nuclides are in the material
    mat => materials(p % material)

    ! ==========================================================================
    ! SCORE ALL INDIVIDUAL NUCLIDE REACTION RATES

    NUCLIDE_LOOP: do i = 1, mat % n_nuclides

      ! Determine index in nuclides array and atom density for i-th nuclide in
      ! current material
      i_nuclide = mat % nuclide(i)
      atom_density = mat % atom_density(i)

      ! Determine score for each bin
      call score_general(p, t, (i_nuclide-1)*t % n_score_bins, filter_index, &
           i_nuclide, atom_density, flux)

    end do NUCLIDE_LOOP

    ! ==========================================================================
    ! SCORE TOTAL MATERIAL REACTION RATES

    i_nuclide = -1
    atom_density = ZERO

    ! Determine score for each bin
    call score_general(p, t, n_nuclides_total*t % n_score_bins, filter_index, &
         i_nuclide, atom_density, flux)

  end subroutine score_all_nuclides

!===============================================================================
! SCORE_ANALOG_TALLY keeps track of how many events occur in a specified cell,
! energy range, etc. Note that since these are "analog" tallies, they are only
! triggered at every collision, not every event
!===============================================================================

  subroutine score_analog_tally_ce(p)

    type(Particle), intent(in) :: p

    integer :: i
    integer :: i_tally
    integer :: i_filt
    integer :: k                    ! loop index for nuclide bins
                                    ! position during the loop
    integer :: filter_index         ! single index for single bin
    integer :: i_nuclide            ! index in nuclides array
    real(8) :: filter_weight        ! combined weight of all filters
    type(TallyObject), pointer :: t

    ! A loop over all tallies is necessary because we need to simultaneously
    ! determine different filter bins for the same tally in order to score to it

    TALLY_LOOP: do i = 1, active_analog_tallies % size()
      ! Get index of tally and pointer to tally
      i_tally = active_analog_tallies % get_item(i)
      t => tallies(i_tally)

      ! Find the first bin in each filter. There may be more than one matching
      ! bin per filter, but we'll deal with those later.
      do i_filt = 1, size(t % filters)
        call t % filters(i_filt) % obj % get_next_bin(p, t % estimator, &
             NO_BIN_FOUND, matching_bins(i_filt), filter_weights(i_filt))
        ! If there are no valid bins for this filter, then there is nothing to
        ! score and we can move on to the next tally.
        if (matching_bins(i_filt) == NO_BIN_FOUND) cycle TALLY_LOOP
      end do

      ! ========================================================================
      ! Loop until we've covered all valid bins on each of the filters.

      FILTER_LOOP: do

        ! Determine scoring index and weight for this filter combination
        filter_index = sum((matching_bins(1:size(t % filters)) - 1) &
             * t % stride) + 1
        filter_weight = product(filter_weights(:size(t % filters)))

        ! ======================================================================
        ! Nuclide logic

        ! Check for nuclide bins
        k = 0
        NUCLIDE_LOOP: do while (k < t % n_nuclide_bins)

          ! Increment the index in the list of nuclide bins
          k = k + 1

          if (t % all_nuclides) then
            ! In the case that the user has requested to tally all nuclides, we
            ! can take advantage of the fact that we know exactly how nuclide
            ! bins correspond to nuclide indices.
            if (k == 1) then
              ! If we just entered, set the nuclide bin index to the index in
              ! the nuclides array since this will match the index in the
              ! nuclide bin array.
              k = p % event_nuclide
            elseif (k == p % event_nuclide + 1) then
              ! After we've tallied the individual nuclide bin, we also need
              ! to contribute to the total material bin which is the last bin
              k = n_nuclides_total + 1
            else
              ! After we've tallied in both the individual nuclide bin and the
              ! total material bin, we're done
              exit
            end if

          else
            ! If the user has explicitly specified nuclides (or specified
            ! none), we need to search through the nuclide bin list one by
            ! one. First we need to get the value of the nuclide bin
            i_nuclide = t % nuclide_bins(k)

            ! Now compare the value against that of the colliding nuclide.
            if (i_nuclide /= p % event_nuclide .and. i_nuclide /= -1) cycle
          end if

          ! Determine score for each bin
          call score_general(p, t, (k-1)*t % n_score_bins, filter_index, &
               i_nuclide, ZERO, filter_weight)

        end do NUCLIDE_LOOP

        ! ======================================================================
        ! Filter logic

        ! If there are no filters, then we are done.
        if (size(t % filters) == 0) exit FILTER_LOOP

        ! Increment the filter bins, starting with the last filter. If we get a
        ! NO_BIN_FOUND for the last filter, it means we finished all valid bins
        ! for that filter, but next-to-last filter might have more than one
        ! valid bin so we need to increment that one as well, and so on.
        do i_filt = size(t % filters), 1, -1
          call t % filters(i_filt) % obj % get_next_bin(p, t % estimator, &
               matching_bins(i_filt), matching_bins(i_filt), &
               filter_weights(i_filt))
          if (matching_bins(i_filt) /= NO_BIN_FOUND) exit
        end do

        ! If we got all NO_BIN_FOUNDs, then we have finished all valid bins for
        ! each of the filters. Exit the loop.
        if (all(matching_bins(:size(t % filters)) == NO_BIN_FOUND)) &
             exit FILTER_LOOP

        ! Reset all the filters with NO_BIN_FOUND. This will set them back to
        ! their first valid bin.
        do i_filt = 1, size(t % filters)
          if (matching_bins(i_filt) == NO_BIN_FOUND) then
            call t % filters(i_filt) % obj % get_next_bin(p, t % estimator, &
                 matching_bins(i_filt), matching_bins(i_filt), &
                 filter_weights(i_filt))
          end if
        end do
      end do FILTER_LOOP

      ! If the user has specified that we can assume all tallies are spatially
      ! separate, this implies that once a tally has been scored to, we needn't
      ! check the others. This cuts down on overhead when there are many
      ! tallies specified

      if (assume_separate) exit TALLY_LOOP

    end do TALLY_LOOP

    ! Reset tally map positioning
    position = 0

  end subroutine score_analog_tally_ce

  subroutine score_analog_tally_mg(p)

    type(Particle), intent(in) :: p

    integer :: i, m
    integer :: i_tally
    integer :: i_filt
    integer :: k                    ! loop index for nuclide bins
                                    ! position during the loop
    integer :: filter_index         ! single index for single bin
    integer :: i_nuclide            ! index in nuclides array
    real(8) :: filter_weight        ! combined weight of all filters
    real(8) :: atom_density
    type(TallyObject), pointer :: t
    type(Material),    pointer :: mat

    ! A loop over all tallies is necessary because we need to simultaneously
    ! determine different filter bins for the same tally in order to score to it

    TALLY_LOOP: do i = 1, active_analog_tallies % size()
      ! Get index of tally and pointer to tally
      i_tally = active_analog_tallies % get_item(i)
      t => tallies(i_tally)

      ! Get pointer to current material. We need this in order to determine what
      ! nuclides are in the material
      mat => materials(p % material)

      ! Find the first bin in each filter. There may be more than one matching
      ! bin per filter, but we'll deal with those later.
      do i_filt = 1, size(t % filters)
        call t % filters(i_filt) % obj % get_next_bin(p, t % estimator, &
             NO_BIN_FOUND, matching_bins(i_filt), filter_weights(i_filt))
        ! If there are no valid bins for this filter, then there is nothing to
        ! score and we can move on to the next tally.
        if (matching_bins(i_filt) == NO_BIN_FOUND) cycle TALLY_LOOP
      end do

      ! ========================================================================
      ! Loop until we've covered all valid bins on each of the filters.

      FILTER_LOOP: do

        ! Determine scoring index and weight for this filter combination
        filter_index = sum((matching_bins(1:size(t % filters)) - 1) &
             * t % stride) + 1
        filter_weight = product(filter_weights(:size(t % filters)))

        ! ======================================================================
        ! Nuclide logic

        ! Check for nuclide bins
        k = 0
        NUCLIDE_LOOP: do while (k < t % n_nuclide_bins)

          ! Increment the index in the list of nuclide bins
          k = k + 1

          i_nuclide = t % nuclide_bins(k)

          ! Check to see if this nuclide was in the material of our collision.
          do m = 1, mat % n_nuclides
            if (mat % nuclide(m) == i_nuclide) then
              atom_density = mat % atom_density(m)
              exit
            end if
          end do

          ! Determine score for each bin
          call score_general(p, t, (k-1)*t % n_score_bins, filter_index, &
               i_nuclide, atom_density, filter_weight)

        end do NUCLIDE_LOOP

        ! ======================================================================
        ! Filter logic

        ! If there are no filters, then we are done.
        if (size(t % filters) == 0) exit FILTER_LOOP

        ! Increment the filter bins, starting with the last filter. If we get a
        ! NO_BIN_FOUND for the last filter, it means we finished all valid bins
        ! for that filter, but next-to-last filter might have more than one
        ! valid bin so we need to increment that one as well, and so on.
        do i_filt = size(t % filters), 1, -1
          call t % filters(i_filt) % obj % get_next_bin(p, t % estimator, &
               matching_bins(i_filt), matching_bins(i_filt), &
               filter_weights(i_filt))
          if (matching_bins(i_filt) /= NO_BIN_FOUND) exit
        end do

        ! If we got all NO_BIN_FOUNDs, then we have finished all valid bins for
        ! each of the filters. Exit the loop.
        if (all(matching_bins(:size(t % filters)) == NO_BIN_FOUND)) &
             exit FILTER_LOOP

        ! Reset all the filters with NO_BIN_FOUND. This will set them back to
        ! their first valid bin.
        do i_filt = 1, size(t % filters)
          if (matching_bins(i_filt) == NO_BIN_FOUND) then
            call t % filters(i_filt) % obj % get_next_bin(p, t % estimator, &
                 matching_bins(i_filt), matching_bins(i_filt), &
                 filter_weights(i_filt))
          end if
        end do
      end do FILTER_LOOP

      ! If the user has specified that we can assume all tallies are spatially
      ! separate, this implies that once a tally has been scored to, we needn't
      ! check the others. This cuts down on overhead when there are many
      ! tallies specified

      if (assume_separate) exit TALLY_LOOP

    end do TALLY_LOOP

    ! Reset tally map positioning
    position = 0

  end subroutine score_analog_tally_mg

!===============================================================================
! SCORE_FISSION_EOUT handles a special case where we need to store neutron
! production rate with an outgoing energy filter (think of a fission matrix). In
! this case, we may need to score to multiple bins if there were multiple
! neutrons produced with different energies.
!===============================================================================

  subroutine score_fission_eout_ce(p, t, i_score, score_bin)

    type(Particle), intent(in)       :: p
    type(TallyObject), intent(inout) :: t
    integer, intent(in)              :: i_score ! index for score
    integer, intent(in)              :: score_bin

    integer :: i             ! index of outgoing energy filter
    integer :: j             ! index of delayedgroup filter
    integer :: d             ! delayed group
    integer :: g             ! another delayed group
    integer :: d_bin         ! delayed group bin index
    integer :: n             ! number of energies on filter
    integer :: k             ! loop index for bank sites
    integer :: bin_energyout ! original outgoing energy bin
    integer :: i_filter      ! index for matching filter bin combination
    real(8) :: filter_weight ! combined weight of all filters
    real(8) :: score         ! actual score
    real(8) :: E_out         ! energy of fission bank site

    ! save original outgoing energy bin and score index
    i = t % find_filter(FILTER_ENERGYOUT)
    bin_energyout = matching_bins(i)

    ! declare the energyout filter type
    select type(eo_filt => t % filters(i) % obj)
    type is (EnergyoutFilter)

      ! Get number of energies on filter
      n = size(eo_filt % bins)

      ! Since the creation of fission sites is weighted such that it is
      ! expected to create n_particles sites, we need to multiply the
      ! score by keff to get the true nu-fission rate. Otherwise, the sum
      ! of all nu-fission rates would be ~1.0.

      ! loop over number of particles banked
      do k = 1, p % n_bank

        ! get the delayed group
        g = fission_bank(n_bank - p % n_bank + k) % delayed_group

        ! determine score based on bank site weight and keff
        score = keff * fission_bank(n_bank - p % n_bank + k) % wgt

        ! determine outgoing energy from fission bank
        E_out = fission_bank(n_bank - p % n_bank + k) % E

        ! check if outgoing energy is within specified range on filter
        if (E_out < eo_filt % bins(1) .or. E_out > eo_filt % bins(n)) cycle

        ! change outgoing energy bin
        Matching_bins(i) = binary_search(eo_filt % bins, n, E_out)

        ! Case for tallying prompt neutrons
        if (score_bin == SCORE_NU_FISSION .or. &
             (score_bin == SCORE_PROMPT_NU_FISSION .and. g == 0)) then

          ! determine scoring index and weight for this filter combination
          i_filter = sum((matching_bins(1:size(t%filters)) - 1) * t % stride) &
               + 1
          filter_weight = product(filter_weights(:size(t % filters)))

          ! Add score to tally
!$omp atomic
          t % results(i_score, i_filter) % value = &
               t % results(i_score, i_filter) % value + score * filter_weight

        ! Case for tallying delayed emissions
        else if (score_bin == SCORE_DELAYED_NU_FISSION .and. g /= 0) then

          ! Get the index of delayed group filter
          j = t % find_filter(FILTER_DELAYEDGROUP)

          ! if the delayed group filter is present, tally to corresponding
          ! delayed group bin if it exists
          if (j > 0) then

            ! declare the delayed group filter type
            select type(dg_filt => t % filters(j) % obj)
            type is (DelayedGroupFilter)

              ! loop over delayed group bins until the corresponding bin is
              ! found
              do d_bin = 1, dg_filt % n_bins
                d = dg_filt % groups(d_bin)

                ! check whether the delayed group of the particle is equal to
                ! the delayed group of this bin
                if (d == g) then
                  call score_fission_delayed_dg(t, d_bin, score, i_score)
                end if
              end do
            end select

          ! if the delayed group filter is not present, add score to tally
          else

            ! determine scoring index and weight for this filter combination
            i_filter = sum((matching_bins(1:size(t%filters)) - 1) * t % stride)&
                 + 1
            filter_weight = product(filter_weights(:size(t % filters)))

            ! Add score to tally
!$omp atomic
            t % results(i_score, i_filter) % value = &
                 t % results(i_score, i_filter) % value + score * filter_weight
          end if
        end if
      end do
    end select

    ! reset outgoing energy bin and score index
    matching_bins(i) = bin_energyout

  end subroutine score_fission_eout_ce

  subroutine score_fission_eout_mg(p, t, i_score, i_nuclide, atom_density)
    type(Particle),    intent(in)    :: p
    type(TallyObject), intent(inout) :: t
    integer,           intent(in)    :: i_score   ! index for score
    integer,           intent(in)    :: i_nuclide ! index for nuclide
    real(8),           intent(in)    :: atom_density

    integer :: i             ! index of outgoing energy filter
    integer :: n             ! number of energies on filter
    integer :: k             ! loop index for bank sites
    integer :: bin_energyout ! original outgoing energy bin
    integer :: i_filter      ! index for matching filter bin combination
    real(8) :: filter_weight ! combined weight of all filters
    real(8) :: score         ! actual score
    integer :: gout          ! energy group of fission bank site
    integer :: gin           ! energy group of incident particle
    real(8) :: E_out

    ! save original outgoing energy bin and score index
    i = t % find_filter(FILTER_ENERGYOUT)
    bin_energyout = matching_bins(i)

    ! Declare the filter type
    select type(filt => t % filters(i) % obj)
    type is (EnergyoutFilter)

      ! Get number of energies on filter
      n = size(filt % bins)

      ! Since the creation of fission sites is weighted such that it is
      ! expected to create n_particles sites, we need to multiply the
      ! score by keff to get the true nu-fission rate. Otherwise, the sum
      ! of all nu-fission rates would be ~1.0.

      ! loop over number of particles banked
      do k = 1, p % n_bank
        ! determine score based on bank site weight and keff
        score = keff * fission_bank(n_bank - p % n_bank + k) % wgt
        if (i_nuclide > 0) then
          if (survival_biasing) then
            gin = p % g
          else
            gin = p % last_g
          end if
          score = score * atom_density * &
               nuclides_MG(i_nuclide) % obj % get_xs('fission', gin, &
                                                     UVW=p % last_uvw) / &
               macro_xs(p % material) % obj % get_xs('fission', gin, &
                                                     UVW=p % last_uvw)
        end if

        if (filt % matches_transport_groups) then
          ! determine outgoing energy from fission bank
          gout = int(fission_bank(n_bank - p % n_bank + k) % E)

          ! change outgoing energy bin
          matching_bins(i) = gout
        else
          ! determine outgoing energy from fission bank
          E_out = energy_bin_avg(int(fission_bank(n_bank - p % n_bank + k) % E))

          ! check if outgoing energy is within specified range on filter
          if (E_out < filt % bins(1) .or. E_out > filt % bins(n)) cycle

          ! change outgoing energy bin
          matching_bins(i) = binary_search(filt % bins, n, E_out)
        end if

        ! determine scoring index and weight for this filter combination
        i_filter = sum((matching_bins(1:size(t%filters)) - 1) * t % stride) + 1
        filter_weight = product(filter_weights(:size(t % filters)))

        ! Add score to tally
!$omp atomic
        t % results(i_score, i_filter) % value = &
             t % results(i_score, i_filter) % value + score * filter_weight
      end do

    ! reset outgoing energy bin and score index
    matching_bins(i) = bin_energyout
  end select

  end subroutine score_fission_eout_mg

!===============================================================================
! SCORE_FISSION_DELAYED_DG helper function used to increment the tally when a
! delayed group filter is present.
!===============================================================================

  subroutine score_fission_delayed_dg(t, d_bin, score, score_index)

    type(TallyObject), intent(inout) :: t
    integer, intent(in)              :: d_bin       ! delayed group bin index
    real(8), intent(in)              :: score       ! actual score
    integer, intent(in)              :: score_index ! index for score

    integer :: bin_original  ! original bin index
    integer :: filter_index  ! index for matching filter bin combination
    real(8) :: filter_weight ! combined weight of all filters

    ! save original delayed group bin
    bin_original = matching_bins(t % find_filter(FILTER_DELAYEDGROUP))
    matching_bins(t % find_filter(FILTER_DELAYEDGROUP)) = d_bin

    ! determine scoring index and weight on the modified matching_bins
    filter_index = sum((matching_bins(1:size(t % filters)) - 1) * t % stride) &
         + 1
    filter_weight = product(filter_weights(:size(t % filters)))

!$omp atomic
    t % results(score_index, filter_index) % value = &
         t % results(score_index, filter_index) % value + score * filter_weight

    ! reset original delayed group bin
    matching_bins(t % find_filter(FILTER_DELAYEDGROUP)) = bin_original

  end subroutine score_fission_delayed_dg

!===============================================================================
! SCORE_TRACKLENGTH_TALLY calculates fluxes and reaction rates based on the
! track-length estimate of the flux. This is triggered at every event (surface
! crossing, lattice crossing, or collision) and thus cannot be done for tallies
! that require post-collision information.
!===============================================================================

  subroutine score_tracklength_tally(p, distance)

    type(Particle), intent(in) :: p
    real(8),        intent(in) :: distance

    integer :: i
    integer :: i_tally
    integer :: i_filt
    integer :: j                    ! loop index for scoring bins
    integer :: k                    ! loop index for nuclide bins
    integer :: filter_index         ! single index for single bin
    integer :: i_nuclide            ! index in nuclides array (from bins)
    real(8) :: flux                 ! tracklength estimate of flux
    real(8) :: atom_density         ! atom density of single nuclide in atom/b-cm
    real(8) :: filter_weight        ! combined weight of all filters
    type(TallyObject), pointer :: t
    type(Material),    pointer :: mat

    ! Determine track-length estimate of flux
    flux = p % wgt * distance

    ! A loop over all tallies is necessary because we need to simultaneously
    ! determine different filter bins for the same tally in order to score to it

    TALLY_LOOP: do i = 1, active_tracklength_tallies % size()
      ! Get index of tally and pointer to tally
      i_tally = active_tracklength_tallies % get_item(i)
      t => tallies(i_tally)

      ! Find the first bin in each filter. There may be more than one matching
      ! bin per filter, but we'll deal with those later.
      do i_filt = 1, size(t % filters)
        call t % filters(i_filt) % obj % get_next_bin(p, t % estimator, &
             NO_BIN_FOUND, matching_bins(i_filt), filter_weights(i_filt))
        ! If there are no valid bins for this filter, then there is nothing to
        ! score and we can move on to the next tally.
        if (matching_bins(i_filt) == NO_BIN_FOUND) cycle TALLY_LOOP
      end do

      ! ========================================================================
      ! Loop until we've covered all valid bins on each of the filters.

      FILTER_LOOP: do

        ! Determine scoring index and weight for this filter combination
        filter_index = sum((matching_bins(1:size(t % filters)) - 1) &
             * t % stride) + 1
        filter_weight = product(filter_weights(:size(t % filters)))

        ! ======================================================================
        ! Nuclide logic

        if (t % all_nuclides) then
          if (p % material /= MATERIAL_VOID) then
            call score_all_nuclides(p, i_tally, flux, filter_index)
          end if
        else

          NUCLIDE_BIN_LOOP: do k = 1, t % n_nuclide_bins
            ! Get index of nuclide in nuclides array
            i_nuclide = t % nuclide_bins(k)

            if (i_nuclide > 0) then
              if (p % material /= MATERIAL_VOID) then
                ! Get pointer to current material
                mat => materials(p % material)

                ! Determine if nuclide is actually in material
                NUCLIDE_MAT_LOOP: do j = 1, mat % n_nuclides
                  ! If index of nuclide matches the j-th nuclide listed in the
                  ! material, break out of the loop
                  if (i_nuclide == mat % nuclide(j)) exit

                  ! If we've reached the last nuclide in the material, it means
                  ! the specified nuclide to be tallied is not in this material
                  if (j == mat % n_nuclides) then
                    cycle NUCLIDE_BIN_LOOP
                  end if
                end do NUCLIDE_MAT_LOOP

                atom_density = mat % atom_density(j)
              else
                atom_density = ZERO
              end if
            end if

            ! Determine score for each bin
            call score_general(p, t, (k-1)*t % n_score_bins, filter_index, &
                 i_nuclide, atom_density, flux * filter_weight)

          end do NUCLIDE_BIN_LOOP

        end if

        ! ======================================================================
        ! Filter logic

        ! If there are no filters, then we are done.
        if (size(t % filters) == 0) exit FILTER_LOOP

        ! Increment the filter bins, starting with the last filter. If we get a
        ! NO_BIN_FOUND for the last filter, it means we finished all valid bins
        ! for that filter, but next-to-last filter might have more than one
        ! valid bin so we need to increment that one as well, and so on.
        do i_filt = size(t % filters), 1, -1
          call t % filters(i_filt) % obj % get_next_bin(p, t % estimator, &
               matching_bins(i_filt), matching_bins(i_filt), &
               filter_weights(i_filt))
          if (matching_bins(i_filt) /= NO_BIN_FOUND) exit
        end do

        ! If we got all NO_BIN_FOUNDs, then we have finished all valid bins for
        ! each of the filters. Exit the loop.
        if (all(matching_bins(:size(t % filters)) == NO_BIN_FOUND)) &
             exit FILTER_LOOP

        ! Reset all the filters with NO_BIN_FOUND. This will set them back to
        ! their first valid bin.
        do i_filt = 1, size(t % filters)
          if (matching_bins(i_filt) == NO_BIN_FOUND) then
            call t % filters(i_filt) % obj % get_next_bin(p, t % estimator, &
                 matching_bins(i_filt), matching_bins(i_filt), &
                 filter_weights(i_filt))
          end if
        end do
      end do FILTER_LOOP

      ! If the user has specified that we can assume all tallies are spatially
      ! separate, this implies that once a tally has been scored to, we needn't
      ! check the others. This cuts down on overhead when there are many
      ! tallies specified

      if (assume_separate) exit TALLY_LOOP

    end do TALLY_LOOP

    ! Reset tally map positioning
    position = 0

  end subroutine score_tracklength_tally

!===============================================================================
! SCORE_COLLISION_TALLY calculates fluxes and reaction rates based on the
! 1/Sigma_t estimate of the flux.  This is triggered after every collision.  It
! is invalid for tallies that require post-collison information because it can
! score reactions that didn't actually occur, and we don't a priori know what
! the outcome will be for reactions that we didn't sample.
!===============================================================================

  subroutine score_collision_tally(p)

    type(Particle), intent(in) :: p

    integer :: i
    integer :: i_tally
    integer :: i_filt
    integer :: j                    ! loop index for scoring bins
    integer :: k                    ! loop index for nuclide bins
    integer :: filter_index         ! single index for single bin
    integer :: i_nuclide            ! index in nuclides array (from bins)
    real(8) :: flux                 ! collision estimate of flux
    real(8) :: atom_density         ! atom density of single nuclide
                                    !   in atom/b-cm
    real(8) :: filter_weight        ! combined weight of all filters
    type(TallyObject), pointer :: t
    type(Material),    pointer :: mat

    ! Determine collision estimate of flux
    if (survival_biasing) then
      ! We need to account for the fact that some weight was already absorbed
      flux = (p % last_wgt + p % absorb_wgt) / material_xs % total
    else
      flux = p % last_wgt / material_xs % total
    end if

    ! A loop over all tallies is necessary because we need to simultaneously
    ! determine different filter bins for the same tally in order to score to it

    TALLY_LOOP: do i = 1, active_collision_tallies % size()
      ! Get index of tally and pointer to tally
      i_tally = active_collision_tallies % get_item(i)
      t => tallies(i_tally)

      ! Find the first bin in each filter. There may be more than one matching
      ! bin per filter, but we'll deal with those later.
      do i_filt = 1, size(t % filters)
        call t % filters(i_filt) % obj % get_next_bin(p, t % estimator, &
             NO_BIN_FOUND, matching_bins(i_filt), filter_weights(i_filt))
        ! If there are no valid bins for this filter, then there is nothing to
        ! score and we can move on to the next tally.
        if (matching_bins(i_filt) == NO_BIN_FOUND) cycle TALLY_LOOP
      end do

      ! ========================================================================
      ! Loop until we've covered all valid bins on each of the filters.

      FILTER_LOOP: do

        ! Determine scoring index and weight for this filter combination
        filter_index = sum((matching_bins(1:size(t % filters)) - 1) &
             * t % stride) + 1
        filter_weight = product(filter_weights(:size(t % filters)))

        ! ======================================================================
        ! Nuclide logic

        if (t % all_nuclides) then
          if (p % material /= MATERIAL_VOID) then
            call score_all_nuclides(p, i_tally, flux, filter_index)
          end if
        else

          NUCLIDE_BIN_LOOP: do k = 1, t % n_nuclide_bins
            ! Get index of nuclide in nuclides array
            i_nuclide = t % nuclide_bins(k)

            if (i_nuclide > 0) then
              if (p % material /= MATERIAL_VOID) then
                ! Get pointer to current material
                mat => materials(p % material)

                ! Determine if nuclide is actually in material
                NUCLIDE_MAT_LOOP: do j = 1, mat % n_nuclides
                  ! If index of nuclide matches the j-th nuclide listed in the
                  ! material, break out of the loop
                  if (i_nuclide == mat % nuclide(j)) exit

                  ! If we've reached the last nuclide in the material, it means
                  ! the specified nuclide to be tallied is not in this material
                  if (j == mat % n_nuclides) then
                    cycle NUCLIDE_BIN_LOOP
                  end if
                end do NUCLIDE_MAT_LOOP

                atom_density = mat % atom_density(j)
              else
                atom_density = ZERO
              end if
            end if

            ! Determine score for each bin
            call score_general(p, t, (k-1)*t % n_score_bins, filter_index, &
                 i_nuclide, atom_density, flux * filter_weight)

          end do NUCLIDE_BIN_LOOP

        end if

        ! ======================================================================
        ! Filter logic

        ! If there are no filters, then we are done.
        if (size(t % filters) == 0) exit FILTER_LOOP

        ! Increment the filter bins, starting with the last filter. If we get a
        ! NO_BIN_FOUND for the last filter, it means we finished all valid bins
        ! for that filter, but next-to-last filter might have more than one
        ! valid bin so we need to increment that one as well, and so on.
        do i_filt = size(t % filters), 1, -1
          call t % filters(i_filt) % obj % get_next_bin(p, t % estimator, &
               matching_bins(i_filt), matching_bins(i_filt), &
               filter_weights(i_filt))
          if (matching_bins(i_filt) /= NO_BIN_FOUND) exit
        end do

        ! If we got all NO_BIN_FOUNDs, then we have finished all valid bins for
        ! each of the filters. Exit the loop.
        if (all(matching_bins(:size(t % filters)) == NO_BIN_FOUND)) &
             exit FILTER_LOOP

        ! Reset all the filters with NO_BIN_FOUND. This will set them back to
        ! their first valid bin.
        do i_filt = 1, size(t % filters)
          if (matching_bins(i_filt) == NO_BIN_FOUND) then
            call t % filters(i_filt) % obj % get_next_bin(p, t % estimator, &
                 matching_bins(i_filt), matching_bins(i_filt), &
                 filter_weights(i_filt))
          end if
        end do
      end do FILTER_LOOP

      ! If the user has specified that we can assume all tallies are spatially
      ! separate, this implies that once a tally has been scored to, we needn't
      ! check the others. This cuts down on overhead when there are many
      ! tallies specified

      if (assume_separate) exit TALLY_LOOP

    end do TALLY_LOOP

    ! Reset tally map positioning
    position = 0

  end subroutine score_collision_tally

!===============================================================================
! SCORE_SURFACE_CURRENT tallies surface crossings in a mesh tally by manually
! determining which mesh surfaces were crossed
!===============================================================================

  subroutine score_surface_current(p)

    type(Particle), intent(in) :: p

    integer :: i
    integer :: i_tally
    integer :: j                    ! loop indices
    integer :: k                    ! loop indices
    integer :: ijk0(3)              ! indices of starting coordinates
    integer :: ijk1(3)              ! indices of ending coordinates
    integer :: n_cross              ! number of surface crossings
    integer :: filter_index         ! index of scoring bin
    integer :: i_filter_mesh        ! index of mesh filter in filters array
    integer :: i_filter_surf        ! index of surface filter in filters
    real(8) :: uvw(3)               ! cosine of angle of particle
    real(8) :: xyz0(3)              ! starting/intermediate coordinates
    real(8) :: xyz1(3)              ! ending coordinates of particle
    real(8) :: xyz_cross(3)         ! coordinates of bounding surfaces
    real(8) :: d(3)                 ! distance to each bounding surface
    real(8) :: distance             ! actual distance traveled
    real(8) :: filt_score           ! score applied by filters
    logical :: start_in_mesh        ! particle's starting xyz in mesh?
    logical :: end_in_mesh          ! particle's ending xyz in mesh?
    logical :: x_same               ! same starting/ending x index (i)
    logical :: y_same               ! same starting/ending y index (j)
    logical :: z_same               ! same starting/ending z index (k)
    type(TallyObject), pointer :: t
    type(RegularMesh), pointer :: m

    TALLY_LOOP: do i = 1, active_current_tallies % size()
      ! Copy starting and ending location of particle
      xyz0 = p % last_xyz_current
      xyz1 = p % coord(1) % xyz

      ! Get pointer to tally
      i_tally = active_current_tallies % get_item(i)
      t => tallies(i_tally)

      ! Get index for mesh and surface filters
      i_filter_mesh = t % find_filter(FILTER_MESH)
      i_filter_surf = t % find_filter(FILTER_SURFACE)

      ! Get pointer to mesh
      select type(filt => t % filters(i_filter_mesh) % obj)
      type is (MeshFilter)
        m => meshes(filt % mesh)
      end select

      ! Determine indices for starting and ending location
      call get_mesh_indices(m, xyz0, ijk0(:m % n_dimension), start_in_mesh)
      call get_mesh_indices(m, xyz1, ijk1(:m % n_dimension), end_in_mesh)

      ! Check to if start or end is in mesh -- if not, check if track still
      ! intersects with mesh
      if ((.not. start_in_mesh) .and. (.not. end_in_mesh)) then
        if (m % n_dimension == 2) then
          if (.not. mesh_intersects_2d(m, xyz0, xyz1)) cycle
        else
          if (.not. mesh_intersects_3d(m, xyz0, xyz1)) cycle
        end if
      end if

      ! Calculate number of surface crossings
      n_cross = sum(abs(ijk1 - ijk0))
      if (n_cross == 0) then
        cycle
      end if

      ! Copy particle's direction
      uvw = p % coord(1) % uvw

      ! Determine incoming energy bin.  We need to tell the energy filter this
      ! is a tracklength tally so it uses the pre-collision energy.
      j = t % find_filter(FILTER_ENERGYIN)
      if (j > 0) then
        call t % filters(i) % obj % get_next_bin(p, ESTIMATOR_TRACKLENGTH, &
             & NO_BIN_FOUND, matching_bins(j), filt_score)
        if (matching_bins(j) == NO_BIN_FOUND) cycle
      end if

      ! =======================================================================
      ! SPECIAL CASES WHERE TWO INDICES ARE THE SAME

      x_same = (ijk0(1) == ijk1(1))
      y_same = (ijk0(2) == ijk1(2))
      z_same = (ijk0(3) == ijk1(3))

      if (x_same .and. y_same) then
        ! Only z crossings
        if (uvw(3) > 0) then
          do j = ijk0(3), ijk1(3) - 1
            ijk0(3) = j
            if (all(ijk0 >= 1) .and. all(ijk0 <= m % dimension)) then
              matching_bins(i_filter_surf) = OUT_TOP
              matching_bins(i_filter_mesh) = &
<<<<<<< HEAD
                   mesh_indices_to_bin(m, ijk0)
              filter_index = sum((matching_bins(1:t%n_filters) - 1) * t % stride) + 1
=======
                   mesh_indices_to_bin(m, ijk0 + 1, .true.)
              filter_index = sum((matching_bins(1:size(t % filters)) - 1) &
                   * t % stride) + 1
>>>>>>> ab432ac1
!$omp atomic
              t % results(1, filter_index) % value = &
                   t % results(1, filter_index) % value + p % wgt
            end if
          end do
        else
          do j = ijk0(3), ijk1(3) + 1, -1
            ijk0(3) = j
            if (all(ijk0 >= 1) .and. all(ijk0 <= m % dimension)) then
              matching_bins(i_filter_surf) = OUT_BOTTOM
              matching_bins(i_filter_mesh) = &
<<<<<<< HEAD
                   mesh_indices_to_bin(m, ijk0)
              filter_index = sum((matching_bins(1:t%n_filters) - 1) * t % stride) + 1
=======
                   mesh_indices_to_bin(m, ijk0 + 1, .true.)
              filter_index = sum((matching_bins(1:size(t % filters)) - 1) &
                   * t % stride) + 1
>>>>>>> ab432ac1
!$omp atomic
              t % results(1, filter_index) % value = &
                   t % results(1, filter_index) % value + p % wgt
            end if
          end do
        end if
        cycle
      elseif (x_same .and. z_same) then
        ! Only y crossings
        if (uvw(2) > 0) then
          do j = ijk0(2), ijk1(2) - 1
            ijk0(2) = j
            if (all(ijk0 >= 1) .and. all(ijk0 <= m % dimension)) then
              matching_bins(i_filter_surf) = OUT_FRONT
              matching_bins(i_filter_mesh) = &
<<<<<<< HEAD
                   mesh_indices_to_bin(m, ijk0)
              filter_index = sum((matching_bins(1:t%n_filters) - 1) * t % stride) + 1
=======
                   mesh_indices_to_bin(m, ijk0 + 1, .true.)
              filter_index = sum((matching_bins(1:size(t % filters)) - 1) &
                   * t % stride) + 1
>>>>>>> ab432ac1
!$omp atomic
              t % results(1, filter_index) % value = &
                   t % results(1, filter_index) % value + p % wgt
            end if
          end do
        else
          do j = ijk0(2), ijk1(2) + 1, -1
            ijk0(2) = j
            if (all(ijk0 >= 1) .and. all(ijk0 <= m % dimension)) then
              matching_bins(i_filter_surf) = OUT_BACK
              matching_bins(i_filter_mesh) = &
<<<<<<< HEAD
                   mesh_indices_to_bin(m, ijk0)
              filter_index = sum((matching_bins(1:t%n_filters) - 1) * t % stride) + 1
=======
                   mesh_indices_to_bin(m, ijk0 + 1, .true.)
              filter_index = sum((matching_bins(1:size(t % filters)) - 1) &
                   * t % stride) + 1
>>>>>>> ab432ac1
!$omp atomic
              t % results(1, filter_index) % value = &
                   t % results(1, filter_index) % value + p % wgt
            end if
          end do
        end if
        cycle
      elseif (y_same .and. z_same) then
        ! Only x crossings
        if (uvw(1) > 0) then
          do j = ijk0(1), ijk1(1) - 1
            ijk0(1) = j
            if (all(ijk0 >= 1) .and. all(ijk0 <= m % dimension)) then
              matching_bins(i_filter_surf) = OUT_RIGHT
              matching_bins(i_filter_mesh) = &
<<<<<<< HEAD
                   mesh_indices_to_bin(m, ijk0)
              filter_index = sum((matching_bins(1:t%n_filters) - 1) * t % stride) + 1
=======
                   mesh_indices_to_bin(m, ijk0 + 1, .true.)
              filter_index = sum((matching_bins(1:size(t % filters)) - 1) &
                   * t % stride) + 1
>>>>>>> ab432ac1
!$omp atomic
              t % results(1, filter_index) % value = &
                   t % results(1, filter_index) % value + p % wgt
            end if
          end do
        else
          do j = ijk0(1), ijk1(1) + 1, -1
            ijk0(1) = j
            if (all(ijk0 >= 1) .and. all(ijk0 <= m % dimension)) then
              matching_bins(i_filter_surf) = OUT_LEFT
              matching_bins(i_filter_mesh) = &
<<<<<<< HEAD
                   mesh_indices_to_bin(m, ijk0)
              filter_index = sum((matching_bins(1:t%n_filters) - 1) * t % stride) + 1
=======
                   mesh_indices_to_bin(m, ijk0 + 1, .true.)
              filter_index = sum((matching_bins(1:size(t % filters)) - 1) &
                   * t % stride) + 1
>>>>>>> ab432ac1
!$omp atomic
              t % results(1, filter_index) % value = &
                   t % results(1, filter_index) % value + p % wgt
            end if
          end do
        end if
        cycle
      end if

      ! =======================================================================
      ! GENERIC CASE

      ! Bounding coordinates
      do j = 1, 3
        if (uvw(j) > 0) then
          xyz_cross(j) = m % lower_left(j) + ijk0(j) * m % width(j)
        else
          xyz_cross(j) = m % lower_left(j) + (ijk0(j) - 1) * m % width(j)
        end if
      end do

      do k = 1, n_cross
        ! Reset scoring bin index
        matching_bins(i_filter_surf) = 0

        ! Calculate distance to each bounding surface. We need to treat
        ! special case where the cosine of the angle is zero since this would
        ! result in a divide-by-zero.

        do j = 1, 3
          if (uvw(j) == 0) then
            d(j) = INFINITY
          else
            d(j) = (xyz_cross(j) - xyz0(j))/uvw(j)
          end if
        end do

        ! Determine the closest bounding surface of the mesh cell by
        ! calculating the minimum distance

        distance = minval(d)

        ! Now use the minimum distance and diretion of the particle to
        ! determine which surface was crossed

        if (distance == d(1)) then
          if (uvw(1) > 0) then
            ! Crossing into right mesh cell -- this is treated as outgoing
            ! current from (i,j,k)
            if (all(ijk0 >= 1) .and. all(ijk0 <= m % dimension)) then
              matching_bins(i_filter_surf) = OUT_RIGHT
              matching_bins(i_filter_mesh) = &
                   mesh_indices_to_bin(m, ijk0)
            end if
            ijk0(1) = ijk0(1) + 1
            xyz_cross(1) = xyz_cross(1) + m % width(1)
          else
            ! Crossing into left mesh cell -- this is treated as outgoing
            ! current in (i,j,k)
            if (all(ijk0 >= 1) .and. all(ijk0 <= m % dimension)) then
              matching_bins(i_filter_surf) = OUT_LEFT
              matching_bins(i_filter_mesh) = &
                   mesh_indices_to_bin(m, ijk0)
            end if
            ijk0(1) = ijk0(1) - 1
            xyz_cross(1) = xyz_cross(1) - m % width(1)
          end if
        elseif (distance == d(2)) then
          if (uvw(2) > 0) then
            ! Crossing into front mesh cell -- this is treated as outgoing
            ! current in (i,j,k)
            if (all(ijk0 >= 1) .and. all(ijk0 <= m % dimension)) then
              matching_bins(i_filter_surf) = OUT_FRONT
              matching_bins(i_filter_mesh) = &
                   mesh_indices_to_bin(m, ijk0)
            end if
            ijk0(2) = ijk0(2) + 1
            xyz_cross(2) = xyz_cross(2) + m % width(2)
          else
            ! Crossing into back mesh cell -- this is treated as outgoing
            ! current in (i,j,k)
            if (all(ijk0 >= 1) .and. all(ijk0 <= m % dimension)) then
              matching_bins(i_filter_surf) = OUT_BACK
              matching_bins(i_filter_mesh) = &
                   mesh_indices_to_bin(m, ijk0)
            end if
            ijk0(2) = ijk0(2) - 1
            xyz_cross(2) = xyz_cross(2) - m % width(2)
          end if
        else if (distance == d(3)) then
          if (uvw(3) > 0) then
            ! Crossing into top mesh cell -- this is treated as outgoing
            ! current in (i,j,k)
            if (all(ijk0 >= 1) .and. all(ijk0 <= m % dimension)) then
              matching_bins(i_filter_surf) = OUT_TOP
              matching_bins(i_filter_mesh) = &
                   mesh_indices_to_bin(m, ijk0)
            end if
            ijk0(3) = ijk0(3) + 1
            xyz_cross(3) = xyz_cross(3) + m % width(3)
          else
            ! Crossing into bottom mesh cell -- this is treated as outgoing
            ! current in (i,j,k)
            if (all(ijk0 >= 1) .and. all(ijk0 <= m % dimension)) then
              matching_bins(i_filter_surf) = OUT_BOTTOM
              matching_bins(i_filter_mesh) = &
                   mesh_indices_to_bin(m, ijk0)
            end if
            ijk0(3) = ijk0(3) - 1
            xyz_cross(3) = xyz_cross(3) - m % width(3)
          end if
        end if

        ! Determine scoring index
        if (matching_bins(i_filter_surf) > 0) then
          filter_index = sum((matching_bins(1:size(t % filters)) - 1) &
               * t % stride) + 1

          ! Check for errors
          if (filter_index <= 0 .or. filter_index > &
               t % total_filter_bins) then
            call fatal_error("Score index outside range.")
          end if

          ! Add to surface current tally
!$omp atomic
          t % results(1, filter_index) % value = &
               t % results(1, filter_index) % value + p % wgt
        end if

        ! Calculate new coordinates
        xyz0 = xyz0 + distance * uvw
      end do

    end do TALLY_LOOP

  end subroutine score_surface_current

!===============================================================================
! SYNCHRONIZE_TALLIES accumulates the sum of the contributions from each history
! within the batch to a new random variable
!===============================================================================

  subroutine synchronize_tallies()

    integer :: i
    real(8) :: k_col ! Copy of batch collision estimate of keff
    real(8) :: k_abs ! Copy of batch absorption estimate of keff
    real(8) :: k_tra ! Copy of batch tracklength estimate of keff

#ifdef MPI
    ! Combine tally results onto master process
    if (reduce_tallies) call reduce_tally_results()
#endif

    ! Increase number of realizations (only used for global tallies)
    if (reduce_tallies) then
      n_realizations = n_realizations + 1
    else
      n_realizations = n_realizations + n_procs
    end if

    ! Accumulate on master only unless run is not reduced then do it on all
    if (master .or. (.not. reduce_tallies)) then
      ! Accumulate results for each tally
      do i = 1, active_tallies % size()
        call accumulate_tally(tallies(active_tallies % get_item(i)))
      end do

      if (run_mode == MODE_EIGENVALUE) then
        if (active_batches) then
          ! Accumulate products of different estimators of k
          k_col = global_tallies(K_COLLISION) % value / total_weight
          k_abs = global_tallies(K_ABSORPTION) % value / total_weight
          k_tra = global_tallies(K_TRACKLENGTH) % value / total_weight
          k_col_abs = k_col_abs + k_col * k_abs
          k_col_tra = k_col_tra + k_col * k_tra
          k_abs_tra = k_abs_tra + k_abs * k_tra
        end if
      end if

      ! Accumulate results for global tallies
      call accumulate_result(global_tallies)
    end if

  end subroutine synchronize_tallies

!===============================================================================
! REDUCE_TALLY_RESULTS collects all the results from tallies onto one processor
!===============================================================================

#ifdef MPI
  subroutine reduce_tally_results()

    integer :: i
    integer :: n      ! number of filter bins
    integer :: m      ! number of score bins
    integer :: n_bins ! total number of bins
    real(8), allocatable :: tally_temp(:,:) ! contiguous array of results
    real(8) :: global_temp(N_GLOBAL_TALLIES)
    real(8) :: dummy  ! temporary receive buffer for non-root reduces
    type(TallyObject), pointer :: t

    do i = 1, active_tallies % size()
      t => tallies(active_tallies % get_item(i))

      m = t % total_score_bins
      n = t % total_filter_bins
      n_bins = m*n

      allocate(tally_temp(m,n))

      tally_temp = t % results(:,:) % value

      if (master) then
        ! The MPI_IN_PLACE specifier allows the master to copy values into
        ! a receive buffer without having a temporary variable
        call MPI_REDUCE(MPI_IN_PLACE, tally_temp, n_bins, MPI_REAL8, &
             MPI_SUM, 0, MPI_COMM_WORLD, mpi_err)

        ! Transfer values to value on master
        t % results(:,:) % value = tally_temp
      else
        ! Receive buffer not significant at other processors
        call MPI_REDUCE(tally_temp, dummy, n_bins, MPI_REAL8, &
             MPI_SUM, 0, MPI_COMM_WORLD, mpi_err)

        ! Reset value on other processors
        t % results(:,:) % value = 0
      end if

      deallocate(tally_temp)
    end do

    ! Copy global tallies into array to be reduced
    global_temp = global_tallies(:) % value

    if (master) then
      call MPI_REDUCE(MPI_IN_PLACE, global_temp, N_GLOBAL_TALLIES, &
           MPI_REAL8, MPI_SUM, 0, MPI_COMM_WORLD, mpi_err)

      ! Transfer values back to global_tallies on master
      global_tallies(:) % value = global_temp
    else
      ! Receive buffer not significant at other processors
      call MPI_REDUCE(global_temp, dummy, N_GLOBAL_TALLIES, &
           MPI_REAL8, MPI_SUM, 0, MPI_COMM_WORLD, mpi_err)

      ! Reset value on other processors
      global_tallies(:) % value = ZERO
    end if

    ! We also need to determine the total starting weight of particles from the
    ! last realization
    if (master) then
      call MPI_REDUCE(MPI_IN_PLACE, total_weight, 1, MPI_REAL8, MPI_SUM, &
           0, MPI_COMM_WORLD, mpi_err)
    else
      ! Receive buffer not significant at other processors
      call MPI_REDUCE(total_weight, dummy, 1, MPI_REAL8, MPI_SUM, &
           0, MPI_COMM_WORLD, mpi_err)
    end if

  end subroutine reduce_tally_results
#endif

!===============================================================================
! ACCUMULATE_TALLY
!===============================================================================

  subroutine accumulate_tally(t)

    type(TallyObject), intent(inout) :: t

    ! Increment number of realizations
    if (reduce_tallies) then
      t % n_realizations = t % n_realizations + 1
    else
      t % n_realizations = t % n_realizations + n_procs
    end if

    ! Accumulate each TallyResult
    call accumulate_result(t % results)

  end subroutine accumulate_tally

!===============================================================================
! TALLY_STATISTICS computes the mean and standard deviation of the mean of each
! tally and stores them in the val and val_sq attributes of the TallyResults
! respectively
!===============================================================================

  subroutine tally_statistics()

    integer :: i    ! index in tallies array
    type(TallyObject), pointer :: t

    ! Calculate statistics for user-defined tallies
    do i = 1, n_tallies
      t => tallies(i)

      call statistics_result(t % results, t % n_realizations)
    end do

    ! Calculate statistics for global tallies
    call statistics_result(global_tallies, n_realizations)

  end subroutine tally_statistics

!===============================================================================
! ACCUMULATE_RESULT accumulates results from many histories (or many generations)
! into a single realization of a random variable.
!===============================================================================

  elemental subroutine accumulate_result(this)

    type(TallyResult), intent(inout) :: this

    real(8) :: val

    ! Add the sum and square of the sum of contributions from a tally result to
    ! the variables sum and sum_sq. This will later allow us to calculate a
    ! variance on the tallies.

    val = this % value/total_weight
    this % sum    = this % sum    + val
    this % sum_sq = this % sum_sq + val*val

    ! Reset the single batch estimate
    this % value = ZERO

  end subroutine accumulate_result

!===============================================================================
! STATISTICS_RESULT determines the sample mean and the standard deviation of the
! mean for a TallyResult.
!===============================================================================

  elemental subroutine statistics_result(this, n)

    type(TallyResult), intent(inout) :: this
    integer,           intent(in)    :: n

    ! Calculate sample mean and standard deviation of the mean -- note that we
    ! have used Bessel's correction so that the estimator of the variance of the
    ! sample mean is unbiased.

    this % sum    = this % sum/n
    this % sum_sq = sqrt((this % sum_sq/n - this % sum * &
         this % sum) / (n - 1))

  end subroutine statistics_result

!===============================================================================
! RESET_RESULT zeroes out the value and accumulated sum and sum-squared for a
! single TallyResult.
!===============================================================================

  elemental subroutine reset_result(this)

    type(TallyResult), intent(inout) :: this

    this % value    = ZERO
    this % sum      = ZERO
    this % sum_sq   = ZERO

  end subroutine reset_result

!===============================================================================
! SETUP_ACTIVE_USERTALLIES
!===============================================================================

  subroutine setup_active_usertallies()

    integer :: i ! loop counter

    do i = 1, n_user_tallies
      ! Add tally to active tallies
      call active_tallies % add(i_user_tallies + i)

      ! Check what type of tally this is and add it to the appropriate list
      if (user_tallies(i) % type == TALLY_VOLUME) then
        if (user_tallies(i) % estimator == ESTIMATOR_ANALOG) then
          call active_analog_tallies % add(i_user_tallies + i)
        elseif (user_tallies(i) % estimator == ESTIMATOR_TRACKLENGTH) then
          call active_tracklength_tallies % add(i_user_tallies + i)
        elseif (user_tallies(i) % estimator == ESTIMATOR_COLLISION) then
          call active_collision_tallies % add(i_user_tallies + i)
        end if
      elseif (user_tallies(i) % type == TALLY_SURFACE_CURRENT) then
        call active_current_tallies % add(i_user_tallies + i)
      end if
    end do

  end subroutine setup_active_usertallies

!===============================================================================
! SETUP_ACTIVE_CMFDTALLIES
!===============================================================================

  subroutine setup_active_cmfdtallies()

    integer :: i ! loop counter

    ! check to see if any of the active tally lists has been allocated
    if (active_tallies % size() > 0) then
      call fatal_error("Active tallies should not exist before CMFD tallies!")
    else if (active_analog_tallies % size() > 0) then
      call fatal_error('Active analog tallies should not exist before CMFD &
           &tallies!')
    else if (active_tracklength_tallies % size() > 0) then
      call fatal_error("Active tracklength tallies should not exist before &
           &CMFD tallies!")
    else if (active_current_tallies % size() > 0) then
      call fatal_error("Active current tallies should not exist before CMFD &
           &tallies!")
    end if

    do i = 1, n_cmfd_tallies
      ! Add CMFD tally to active tallies
      call active_tallies % add(i_cmfd_tallies + i)

      ! Check what type of tally this is and add it to the appropriate list
      if (cmfd_tallies(i) % type == TALLY_VOLUME) then
        if (cmfd_tallies(i) % estimator == ESTIMATOR_ANALOG) then
          call active_analog_tallies % add(i_cmfd_tallies + i)
        elseif (cmfd_tallies(i) % estimator == ESTIMATOR_TRACKLENGTH) then
          call active_tracklength_tallies % add(i_cmfd_tallies + i)
        end if
      elseif (cmfd_tallies(i) % type == TALLY_SURFACE_CURRENT) then
        call active_current_tallies % add(i_cmfd_tallies + i)
      end if
    end do

  end subroutine setup_active_cmfdtallies

end module tally<|MERGE_RESOLUTION|>--- conflicted
+++ resolved
@@ -2312,14 +2312,9 @@
             if (all(ijk0 >= 1) .and. all(ijk0 <= m % dimension)) then
               matching_bins(i_filter_surf) = OUT_TOP
               matching_bins(i_filter_mesh) = &
-<<<<<<< HEAD
                    mesh_indices_to_bin(m, ijk0)
-              filter_index = sum((matching_bins(1:t%n_filters) - 1) * t % stride) + 1
-=======
-                   mesh_indices_to_bin(m, ijk0 + 1, .true.)
               filter_index = sum((matching_bins(1:size(t % filters)) - 1) &
                    * t % stride) + 1
->>>>>>> ab432ac1
 !$omp atomic
               t % results(1, filter_index) % value = &
                    t % results(1, filter_index) % value + p % wgt
@@ -2331,14 +2326,9 @@
             if (all(ijk0 >= 1) .and. all(ijk0 <= m % dimension)) then
               matching_bins(i_filter_surf) = OUT_BOTTOM
               matching_bins(i_filter_mesh) = &
-<<<<<<< HEAD
                    mesh_indices_to_bin(m, ijk0)
-              filter_index = sum((matching_bins(1:t%n_filters) - 1) * t % stride) + 1
-=======
-                   mesh_indices_to_bin(m, ijk0 + 1, .true.)
               filter_index = sum((matching_bins(1:size(t % filters)) - 1) &
                    * t % stride) + 1
->>>>>>> ab432ac1
 !$omp atomic
               t % results(1, filter_index) % value = &
                    t % results(1, filter_index) % value + p % wgt
@@ -2354,14 +2344,9 @@
             if (all(ijk0 >= 1) .and. all(ijk0 <= m % dimension)) then
               matching_bins(i_filter_surf) = OUT_FRONT
               matching_bins(i_filter_mesh) = &
-<<<<<<< HEAD
                    mesh_indices_to_bin(m, ijk0)
-              filter_index = sum((matching_bins(1:t%n_filters) - 1) * t % stride) + 1
-=======
-                   mesh_indices_to_bin(m, ijk0 + 1, .true.)
               filter_index = sum((matching_bins(1:size(t % filters)) - 1) &
                    * t % stride) + 1
->>>>>>> ab432ac1
 !$omp atomic
               t % results(1, filter_index) % value = &
                    t % results(1, filter_index) % value + p % wgt
@@ -2373,14 +2358,9 @@
             if (all(ijk0 >= 1) .and. all(ijk0 <= m % dimension)) then
               matching_bins(i_filter_surf) = OUT_BACK
               matching_bins(i_filter_mesh) = &
-<<<<<<< HEAD
                    mesh_indices_to_bin(m, ijk0)
-              filter_index = sum((matching_bins(1:t%n_filters) - 1) * t % stride) + 1
-=======
-                   mesh_indices_to_bin(m, ijk0 + 1, .true.)
               filter_index = sum((matching_bins(1:size(t % filters)) - 1) &
                    * t % stride) + 1
->>>>>>> ab432ac1
 !$omp atomic
               t % results(1, filter_index) % value = &
                    t % results(1, filter_index) % value + p % wgt
@@ -2396,14 +2376,9 @@
             if (all(ijk0 >= 1) .and. all(ijk0 <= m % dimension)) then
               matching_bins(i_filter_surf) = OUT_RIGHT
               matching_bins(i_filter_mesh) = &
-<<<<<<< HEAD
                    mesh_indices_to_bin(m, ijk0)
-              filter_index = sum((matching_bins(1:t%n_filters) - 1) * t % stride) + 1
-=======
-                   mesh_indices_to_bin(m, ijk0 + 1, .true.)
               filter_index = sum((matching_bins(1:size(t % filters)) - 1) &
                    * t % stride) + 1
->>>>>>> ab432ac1
 !$omp atomic
               t % results(1, filter_index) % value = &
                    t % results(1, filter_index) % value + p % wgt
@@ -2415,14 +2390,9 @@
             if (all(ijk0 >= 1) .and. all(ijk0 <= m % dimension)) then
               matching_bins(i_filter_surf) = OUT_LEFT
               matching_bins(i_filter_mesh) = &
-<<<<<<< HEAD
                    mesh_indices_to_bin(m, ijk0)
-              filter_index = sum((matching_bins(1:t%n_filters) - 1) * t % stride) + 1
-=======
-                   mesh_indices_to_bin(m, ijk0 + 1, .true.)
               filter_index = sum((matching_bins(1:size(t % filters)) - 1) &
                    * t % stride) + 1
->>>>>>> ab432ac1
 !$omp atomic
               t % results(1, filter_index) % value = &
                    t % results(1, filter_index) % value + p % wgt
