module tally

  use ace_header,       only: Reaction
  use constants
  use error,            only: fatal_error
  use geometry_header
  use global
  use math,             only: t_percentile, calc_pn, calc_rn
  use mesh,             only: get_mesh_bin, bin_to_mesh_indices, &
                              get_mesh_indices, mesh_indices_to_bin, &
                              mesh_intersects_2d, mesh_intersects_3d
  use mesh_header,      only: StructuredMesh
  use output,           only: header
  use output_interface, only: BinaryOutput
  use particle_header,  only: LocalCoord, Particle, deallocate_coord
  use search,           only: binary_search
  use string,           only: to_str
  use tally_header,     only: TallyResult, TallyMapItem, TallyMapElement

#ifdef HDF5
  use hdf5_interface
#endif
#ifdef MPI
  use mpi
#endif

  implicit none

  integer :: position(N_FILTER_TYPES - 3) = 0 ! Tally map positioning array
!$omp threadprivate(position)

contains

!===============================================================================
! SCORE_ANALOG_TALLY keeps track of how many events occur in a specified cell,
! energy range, etc. Note that since these are "analog" tallies, they are only
! triggered at every collision, not every event
!===============================================================================

  subroutine score_analog_tally(p)

    type(Particle), intent(in) :: p

    integer :: i
    integer :: i_tally
    integer :: j                    ! loop index for scoring bins
    integer :: k                    ! loop index for nuclide bins
    integer :: n                    ! loop index for legendre order
    integer :: num_nm               ! Number of N,M orders in harmonic
    integer :: l                    ! scoring bin loop index, allowing for changing
                                    ! position during the loop
    integer :: filter_index         ! single index for single bin
    integer :: score_bin            ! scoring bin, e.g. SCORE_FLUX
    integer :: i_nuclide            ! index in nuclides array
    integer :: score_index          ! scoring bin index
    real(8) :: score                ! analog tally score
    real(8) :: last_wgt             ! pre-collision particle weight
    real(8) :: wgt                  ! post-collision particle weight
    real(8) :: mu                   ! cosine of angle of collision
    real(8) :: macro_total          ! material macro total xs
    real(8) :: macro_scatt          ! material macro scatt xs
    logical :: found_bin            ! scoring bin found?
    type(TallyObject), pointer, save :: t => null()
!$omp threadprivate(t)

    ! Copy particle's pre- and post-collision weight and angle
    last_wgt = p % last_wgt
    wgt = p % wgt
    mu = p % mu

    ! A loop over all tallies is necessary because we need to simultaneously
    ! determine different filter bins for the same tally in order to score to it

    TALLY_LOOP: do i = 1, active_analog_tallies % size()
      ! Get index of tally and pointer to tally
      i_tally = active_analog_tallies % get_item(i)
      t => tallies(i_tally)

      ! =======================================================================
      ! DETERMINE SCORING BIN COMBINATION

      call get_scoring_bins(p, i_tally, found_bin)
      if (.not. found_bin) cycle

      ! =======================================================================
      ! CALCULATE RESULTS AND ACCUMULATE TALLY

      ! If we have made it here, we have a scoring combination of bins for this
      ! tally -- now we need to determine where in the results array we should
      ! be accumulating the tally values

      ! Determine scoring index for this filter combination
      filter_index = t % get_filter_index(matching_bins)

      ! Check for nuclide bins
      k = 0
      NUCLIDE_LOOP: do while (k < t % n_nuclide_bins)

        ! Increment the index in the list of nuclide bins
        k = k + 1

        if (t % all_nuclides) then
          ! In the case that the user has requested to tally all nuclides, we
          ! can take advantage of the fact that we know exactly how nuclide
          ! bins correspond to nuclide indices.
          if (k == 1) then
            ! If we just entered, set the nuclide bin index to the index in
            ! the nuclides array since this will match the index in the
            ! nuclide bin array.
            k = p % event_nuclide
          elseif (k == p % event_nuclide + 1) then
            ! After we've tallied the individual nuclide bin, we also need
            ! to contribute to the total material bin which is the last bin
            k = n_nuclides_total + 1
          else
            ! After we've tallied in both the individual nuclide bin and the
            ! total material bin, we're done
            exit
          end if

        else
          ! If the user has explicitly specified nuclides (or specified
          ! none), we need to search through the nuclide bin list one by
          ! one. First we need to get the value of the nuclide bin
          i_nuclide = t % nuclide_bins(k)

          ! Now compare the value against that of the colliding nuclide.
          if (i_nuclide /= p % event_nuclide .and. i_nuclide /= -1) cycle
        end if

        ! Determine score for each bin
        j = 0
        SCORE_LOOP: do l = 1, t % n_user_score_bins
          j = j + 1
          ! determine what type of score bin
          score_bin = t % score_bins(j)

          ! determine scoring bin index
          score_index = (k - 1)*t % n_score_bins + j

          select case (score_bin)
          case (SCORE_FLUX)
            ! All events score to a flux bin. We actually use a collision
            ! estimator since there is no way to count 'events' exactly for
            ! the flux

            if (survival_biasing) then
              ! We need to account for the fact that some weight was already
              ! absorbed
              score = last_wgt + p % absorb_wgt
            else
              score = last_wgt
            end if

            score = score / material_xs % total
          case (SCORE_FLUX_YN)
            ! All events score to a flux bin. We actually use a collision
            ! estimator since there is no way to count 'events' exactly for
            ! the flux

            score_index = score_index - 1

            ! get the score
            if (survival_biasing) then
              ! We need to account for the fact that some weight was already
              ! absorbed
              score = last_wgt + p % absorb_wgt
            else
              score = last_wgt
            end if

            score = score / material_xs % total

            num_nm = 1
            ! Find the order for a collection of requested moments
            ! and store the moment contribution of each
            do n = 0, t % moment_order(j)
              ! determine scoring bin index
              score_index = score_index + num_nm
              ! Update number of total n,m bins for this n (m = [-n: n])
              num_nm = 2 * n + 1

              ! multiply score by the angular flux moments and store
!$omp critical
              t % results(score_index: score_index + num_nm - 1, filter_index) % value = &
                t % results(score_index: score_index + num_nm - 1, filter_index) % value + &
                score * calc_rn(n, p % last_uvw)
!$omp end critical
            end do
            j = j + (t % moment_order(j) + 1)**2 - 1
            cycle SCORE_LOOP

          case (SCORE_TOTAL)
            ! All events will score to the total reaction rate. We can just
            ! use the weight of the particle entering the collision as the
            ! score

            if (survival_biasing) then
              ! We need to account for the fact that some weight was already
              ! absorbed
              score = last_wgt + p % absorb_wgt
            else
              score = last_wgt
            end if

          case (SCORE_TOTAL_YN)
            ! All events will score to the total reaction rate. We can just
            ! use the weight of the particle entering the collision as the
            ! score

            score_index = score_index - 1

            ! get the score
            if (survival_biasing) then
              ! We need to account for the fact that some weight was already
              ! absorbed
              score = last_wgt + p % absorb_wgt
            else
              score = last_wgt
            end if

            num_nm = 1
            ! Find the order for a collection of requested moments
            ! and store the moment contribution of each
            do n = 0, t % moment_order(j)
              ! determine scoring bin index
              score_index = score_index + num_nm
              ! Update number of total n,m bins for this n (m = [-n: n])
              num_nm = 2 * n + 1

              ! multiply score by the angular flux moments and store
!$omp critical
              t % results(score_index: score_index + num_nm - 1, filter_index) % value = &
                t % results(score_index: score_index + num_nm - 1, filter_index) % value + &
                score * calc_rn(n, p % last_uvw)
!$omp end critical
            end do
            j = j + (t % moment_order(j) + 1)**2 - 1
            cycle SCORE_LOOP

          case (SCORE_SCATTER)
            ! Skip any event where the particle didn't scatter
            if (p % event /= EVENT_SCATTER) cycle SCORE_LOOP

            ! Since only scattering events make it here, again we can use
            ! the weight entering the collision as the estimator for the
            ! reaction rate

            score = last_wgt

          case (SCORE_NU_SCATTER)
            ! Skip any event where the particle didn't scatter
            if (p % event /= EVENT_SCATTER) cycle SCORE_LOOP

            ! For scattering production, we need to use the post-collision
            ! weight as the estimate for the number of neutrons exiting a
            ! reaction with neutrons in the exit channel

            score = wgt

          case (SCORE_SCATTER_N)
            ! Skip any event where the particle didn't scatter
            if (p % event /= EVENT_SCATTER) cycle SCORE_LOOP

            ! Find the scattering order for a singly requested moment, and
            ! store its moment contribution.

            if (t % moment_order(j) == 1) then
              score = last_wgt * mu ! avoid function call overhead
            else
              score = last_wgt * calc_pn(t % moment_order(j), mu)
            endif

          case (SCORE_SCATTER_PN)
            ! Skip any event where the particle didn't scatter
            if (p % event /= EVENT_SCATTER) then
              j = j + t % moment_order(j)
              cycle SCORE_LOOP
            end if
            score_index = score_index - 1
            ! Find the scattering order for a collection of requested moments
            ! and store the moment contribution of each
            do n = 0, t % moment_order(j)
              ! determine scoring bin index
              score_index = score_index + 1
              ! get the score and tally it
              score = last_wgt * calc_pn(n, mu)

!$omp atomic
              t % results(score_index, filter_index) % value = &
                t % results(score_index, filter_index) % value + score
            end do
            j = j + t % moment_order(j)
            cycle SCORE_LOOP

          case (SCORE_SCATTER_YN)
            ! Skip any event where the particle didn't scatter
            if (p % event /= EVENT_SCATTER) then
              j = j + t % moment_order(j)
              cycle SCORE_LOOP
            end if
            score_index = score_index - 1

            ! Calculate the number of moments from t % moment_order
            num_nm = 1
            ! Find the order for a collection of requested moments
            ! and store the moment contribution of each
            do n = 0, t % moment_order(j)
              ! determine scoring bin index
              score_index = score_index + num_nm
              ! Update number of total n,m bins for this n (m = [-n: n])
              num_nm = 2 * n + 1
              ! get the score of the scattering moment
              score = last_wgt * calc_pn(n, mu)

              ! multiply score by the angular flux moments and store
!$omp critical
              t % results(score_index: score_index + num_nm - 1, filter_index) % value = &
                t % results(score_index: score_index + num_nm - 1, filter_index) % value + &
                score * calc_rn(n, p % last_uvw)
!$omp end critical
            end do
            j = j + (t % moment_order(j) + 1)**2 - 1
            cycle SCORE_LOOP

          case (SCORE_NU_SCATTER_N)
            ! Skip any event where the particle didn't scatter
            if (p % event /= EVENT_SCATTER) cycle SCORE_LOOP

            ! Find the scattering order for a singly requested moment, and
            ! store its moment contribution.

            if (t % moment_order(j) == 1) then
              score = wgt * mu ! avoid function call overhead
            else
              score = wgt * calc_pn(t % moment_order(j), mu)
            endif

          case (SCORE_NU_SCATTER_PN)
            ! Skip any event where the particle didn't scatter
            if (p % event /= EVENT_SCATTER) then
              j = j + t % moment_order(j)
              cycle SCORE_LOOP
            end if
            score_index = score_index - 1
            ! Find the scattering order for a collection of requested moments
            ! and store the moment contribution of each
            do n = 0, t % moment_order(j)
              ! determine scoring bin index
              score_index = score_index + 1
              ! get the score and tally it
              score = wgt * calc_pn(n, mu)

!$omp atomic
              t % results(score_index, filter_index) % value = &
                t % results(score_index, filter_index) % value + score
            end do
            j = j + t % moment_order(j)
            cycle SCORE_LOOP

          case (SCORE_NU_SCATTER_YN)
            ! Skip any event where the particle didn't scatter
            if (p % event /= EVENT_SCATTER) then
              j = j + t % moment_order(j)
              cycle SCORE_LOOP
            end if
            score_index = score_index - 1

            ! Calculate the number of moments from t % moment_order
            num_nm = 1
            ! Find the order for a collection of requested moments
            ! and store the moment contribution of each
            do n = 0, t % moment_order(j)
              ! determine scoring bin index
              score_index = score_index + num_nm
              ! Update number of total n,m bins for this n (m = [-n: n])
              num_nm = 2 * n + 1
              ! get the score of the scattering moment
              score = wgt * calc_pn(n, mu)

              ! multiply score by the angular flux moments and store
!$omp critical
              t % results(score_index: score_index + num_nm - 1, filter_index) % value = &
                t % results(score_index: score_index + num_nm - 1, filter_index) % value + &
                score * calc_rn(n, p % last_uvw)
!$omp end critical
            end do
            j = j + (t % moment_order(j) + 1)**2 - 1
            cycle SCORE_LOOP

          case (SCORE_TRANSPORT)
            ! Skip any event where the particle didn't scatter
            if (p % event /= EVENT_SCATTER) cycle SCORE_LOOP

            ! get material macros
            macro_total = material_xs % total
            macro_scatt = material_xs % total - material_xs % absorption

            ! Score total rate - p1 scatter rate Note estimator needs to be
            ! adjusted since tallying is only occuring when a scatter has
            ! happened. Effectively this means multiplying the estimator by
            ! total/scatter macro
            score = (macro_total - mu*macro_scatt)*(ONE/macro_scatt)

          case (SCORE_N_1N)
            ! Skip any event where the particle didn't scatter
            if (p % event /= EVENT_SCATTER) cycle SCORE_LOOP

            ! Skip any events where weight of particle changed
            if (wgt /= last_wgt) cycle SCORE_LOOP

            ! All events that reach this point are (n,1n) reactions
            score = last_wgt

          case (SCORE_ABSORPTION)
            if (survival_biasing) then
              ! No absorption events actually occur if survival biasing is on --
              ! just use weight absorbed in survival biasing

              score = p % absorb_wgt

            else
              ! Skip any event where the particle wasn't absorbed
              if (p % event == EVENT_SCATTER) cycle SCORE_LOOP

              ! All fission and absorption events will contribute here, so we
              ! can just use the particle's weight entering the collision

              score = last_wgt
            end if

          case (SCORE_FISSION)
            if (survival_biasing) then
              ! No fission events occur if survival biasing is on -- need to
              ! calculate fraction of absorptions that would have resulted in
              ! fission

              if (micro_xs(p % event_nuclide) % absorption > ZERO) then
                score = p % absorb_wgt * micro_xs(p % event_nuclide) % fission / &
                  micro_xs(p % event_nuclide) % absorption
              else
                score = ZERO
              end if

            else
              ! Skip any non-absorption events
              if (p % event == EVENT_SCATTER) cycle SCORE_LOOP

              ! All fission events will contribute, so again we can use
              ! particle's weight entering the collision as the estimate for the
              ! fission reaction rate

              score = last_wgt * micro_xs(p % event_nuclide) % fission / &
                micro_xs(p % event_nuclide) % absorption
            end if

          case (SCORE_NU_FISSION)
            if (survival_biasing) then
              ! No fission events occur if survival biasing is on -- need to
              ! calculate fraction of absorptions that would have resulted in
              ! nu-fission

              if (t % find_filter(FILTER_ENERGYOUT) > 0) then
                ! Normally, we only need to make contributions to one scoring
                ! bin. However, in the case of fission, since multiple fission
                ! neutrons were emitted with different energies, multiple
                ! outgoing energy bins may have been scored to. The following
                ! logic treats this special case and results to multiple bins

                call score_fission_eout(p, t, score_index)
                cycle SCORE_LOOP

              else

                if (micro_xs(p % event_nuclide) % absorption > ZERO) then
                  score = p % absorb_wgt * micro_xs(p % event_nuclide) % &
                       nu_fission / micro_xs(p % event_nuclide) % absorption
                else
                  score = ZERO
                end if
              end if

            else
              ! Skip any non-fission events
              if (.not. p % fission) cycle SCORE_LOOP

              if (t % find_filter(FILTER_ENERGYOUT) > 0) then
                ! Normally, we only need to make contributions to one scoring
                ! bin. However, in the case of fission, since multiple fission
                ! neutrons were emitted with different energies, multiple
                ! outgoing energy bins may have been scored to. The following
                ! logic treats this special case and results to multiple bins

                call score_fission_eout(p, t, score_index)
                cycle SCORE_LOOP

              else
                ! If there is no outgoing energy filter, than we only need to
                ! score to one bin. For the score to be 'analog', we need to
                ! score the number of particles that were banked in the fission
                ! bank. Since this was weighted by 1/keff, we multiply by keff
                ! to get the proper score.

                score = keff * p % wgt_bank

              end if
            end if

          case (SCORE_KAPPA_FISSION)
            if (survival_biasing) then
              ! No fission events occur if survival biasing is on -- need to
              ! calculate fraction of absorptions that would have resulted in
              ! fission scale by kappa-fission

              if (micro_xs(p % event_nuclide) % absorption > ZERO) then
                score = p % absorb_wgt * &
                  micro_xs(p % event_nuclide) % kappa_fission / &
                  micro_xs(p % event_nuclide) % absorption
              else
                score = ZERO
              end if

            else
              ! Skip any non-absorption events
              if (p % event == EVENT_SCATTER) cycle SCORE_LOOP

              ! All fission events will contribute, so again we can use
              ! particle's weight entering the collision as the estimate for
              ! the fission energy production rate
              score = last_wgt * &
                micro_xs(p % event_nuclide) % kappa_fission / &
                micro_xs(p % event_nuclide) % absorption
            end if
          case (SCORE_EVENTS)
            ! Simply count number of scoring events
            score = ONE

          case default
            ! Any other score is assumed to be a MT number. Thus, we just need
            ! to check if it matches the MT number of the event
            if (p % event_MT /= score_bin) cycle SCORE_LOOP

            score = last_wgt

          end select

          ! Add score to tally
!$omp atomic
          t % results(score_index, filter_index) % value = &
               t % results(score_index, filter_index) % value + score

        end do SCORE_LOOP

      end do NUCLIDE_LOOP

      ! If the user has specified that we can assume all tallies are spatially
      ! separate, this implies that once a tally has been scored to, we needn't
      ! check the others. This cuts down on overhead when there are many
      ! tallies specified

      if (assume_separate) exit TALLY_LOOP

    end do TALLY_LOOP

    ! Reset tally map positioning
    position = 0

  end subroutine score_analog_tally

!===============================================================================
! SCORE_FISSION_EOUT handles a special case where we need to store neutron
! production rate with an outgoing energy filter (think of a fission matrix). In
! this case, we may need to score to multiple bins if there were multiple
! neutrons produced with different energies.
!===============================================================================

  subroutine score_fission_eout(p, t, i_score)

    type(Particle), intent(in) :: p
    type(TallyObject), pointer :: t
    integer, intent(in)        :: i_score ! index for score

    integer :: i             ! index of outgoing energy filter
    integer :: n             ! number of energies on filter
    integer :: k             ! loop index for bank sites
    integer :: bin_energyout ! original outgoing energy bin
    integer :: i_filter      ! index for matching filter bin combination
    real(8) :: score         ! actual score
    real(8) :: E_out         ! energy of fission bank site

    ! save original outgoing energy bin and score index
    i = t % find_filter(FILTER_ENERGYOUT)
    bin_energyout = matching_bins(i)

    ! Get number of energies on filter
    n = size(t % filters(i) % real_bins)

    ! Since the creation of fission sites is weighted such that it is
    ! expected to create n_particles sites, we need to multiply the
    ! score by keff to get the true nu-fission rate. Otherwise, the sum
    ! of all nu-fission rates would be ~1.0.

    ! loop over number of particles banked
    do k = 1, p % n_bank
      ! determine score based on bank site weight and keff
      score = keff * fission_bank(n_bank - p % n_bank + k) % wgt

      ! determine outgoing energy from fission bank
      E_out = fission_bank(n_bank - p % n_bank + k) % E

      ! check if outgoing energy is within specified range on filter
      if (E_out < t % filters(i) % real_bins(1) .or. &
           E_out > t % filters(i) % real_bins(n)) cycle

      ! change outgoing energy bin
      matching_bins(i) = binary_search(t % filters(i) % real_bins, n, E_out)

      ! determine scoring index
      i_filter = t % get_filter_index(matching_bins)

      ! Add score to tally
!$omp atomic
      t % results(i_score, i_filter) % value = &
           t % results(i_score, i_filter) % value + score
    end do

    ! reset outgoing energy bin and score index
    matching_bins(i) = bin_energyout

  end subroutine score_fission_eout

!===============================================================================
! SCORE_TRACKLENGTH_TALLY calculates fluxes and reaction rates based on the
! track-length estimate of the flux. This is triggered at every event (surface
! crossing, lattice crossing, or collision) and thus cannot be done for tallies
! that require post-collision information.
!===============================================================================

  subroutine score_tracklength_tally(p, distance)

    type(Particle), intent(in) :: p
    real(8),        intent(in) :: distance

    integer :: i
    integer :: i_tally
    integer :: j                    ! loop index for scoring bins
    integer :: k                    ! loop index for nuclide bins
    integer :: l                    ! loop index for nuclides in material
    integer :: m                    ! loop index for reactions
    integer :: n                    ! loop index for legendre order
    integer :: num_nm               ! Number of N,M orders in harmonic
    integer :: q                    ! loop index for scoring bins
    integer :: filter_index         ! single index for single bin
    integer :: i_nuclide            ! index in nuclides array (from bins)
    integer :: i_nuc                ! index in nuclides array (from material)
    integer :: i_energy             ! index in nuclide energy grid
    integer :: score_bin            ! scoring type, e.g. SCORE_FLUX
    integer :: score_index          ! scoring bin index
    real(8) :: f                    ! interpolation factor
    real(8) :: flux                 ! tracklength estimate of flux
    real(8) :: score                ! actual score (e.g., flux*xs)
    real(8) :: atom_density         ! atom density of single nuclide in atom/b-cm
    logical :: found_bin            ! scoring bin found?
    type(TallyObject), pointer, save :: t => null()
    type(Material),    pointer, save :: mat => null()
    type(Reaction),    pointer, save :: rxn => null()
!$omp threadprivate(t, mat, rxn)

    ! Determine track-length estimate of flux
    flux = p % wgt * distance

    ! A loop over all tallies is necessary because we need to simultaneously
    ! determine different filter bins for the same tally in order to score to it

    TALLY_LOOP: do i = 1, active_tracklength_tallies % size()
      ! Get index of tally and pointer to tally
      i_tally = active_tracklength_tallies % get_item(i)
      t => tallies(i_tally)

      ! Check if this tally has a mesh filter -- if so, we treat it separately
      ! since multiple bins can be scored to with a single track

      if (t % find_filter(FILTER_MESH) > 0) then
        call score_tl_on_mesh(p, i_tally, distance)
        cycle
      end if

      ! =======================================================================
      ! DETERMINE SCORING BIN COMBINATION

      call get_scoring_bins(p, i_tally, found_bin)
      if (.not. found_bin) cycle

      ! =======================================================================
      ! CALCULATE RESULTS AND ACCUMULATE TALLY

      ! If we have made it here, we have a scoring combination of bins for this
      ! tally -- now we need to determine where in the results array we should
      ! be accumulating the tally values

      ! Determine scoring index for this filter combination
      filter_index = t % get_filter_index(matching_bins)

      if (t % all_nuclides) then
        if (p % material /= MATERIAL_VOID) then
          call score_all_nuclides(p, i_tally, flux, filter_index)
        end if
      else

        NUCLIDE_BIN_LOOP: do k = 1, t % n_nuclide_bins
          ! Get index of nuclide in nuclides array
          i_nuclide = t % nuclide_bins(k)

          if (i_nuclide > 0) then
            if (p % material /= MATERIAL_VOID) then
              ! Get pointer to current material
              mat => materials(p % material)

              ! Determine if nuclide is actually in material
              NUCLIDE_MAT_LOOP: do j = 1, mat % n_nuclides
                ! If index of nuclide matches the j-th nuclide listed in the
                ! material, break out of the loop
                if (i_nuclide == mat % nuclide(j)) exit

                ! If we've reached the last nuclide in the material, it means
                ! the specified nuclide to be tallied is not in this material
                if (j == mat % n_nuclides) then
                  cycle NUCLIDE_BIN_LOOP
                end if
              end do NUCLIDE_MAT_LOOP
              atom_density = mat % get_density(p % mapping(mat % map), j)
            else
              atom_density = ZERO
            end if
          end if

          ! Determine score for each bin
          j = 0
          SCORE_LOOP: do q = 1, t % n_user_score_bins
            j = j + 1
            ! determine what type of score bin
            score_bin = t % score_bins(j)

            ! determine scoring bin index
            score_index = (k - 1)*t % n_score_bins + j

            if (i_nuclide > 0) then
              ! ================================================================
              ! DETERMINE NUCLIDE CROSS SECTION

              select case(score_bin)
              case (SCORE_FLUX)
                ! For flux, we need no cross section
                score = flux

              case (SCORE_FLUX_YN)
                score_index = score_index - 1

                ! For flux, we need no cross section
                score = flux

                num_nm = 1
                ! Find the order for a collection of requested moments
                ! and store the moment contribution of each
                do n = 0, t % moment_order(j)
                  ! determine scoring bin index
                  score_index = score_index + num_nm
                  ! Update number of total n,m bins for this n (m = [-n: n])
                  num_nm = 2 * n + 1

                  ! multiply score by the angular flux moments and store
!$omp critical
                  t % results(score_index: score_index + num_nm - 1, filter_index) % value = &
                    t % results(score_index: score_index + num_nm - 1, filter_index) % value + &
                    score * calc_rn(n, p % coord0 % uvw)
!$omp end critical
                end do
                j = j + (t % moment_order(j) + 1)**2 - 1
                cycle SCORE_LOOP

              case (SCORE_TOTAL)
                ! Total cross section is pre-calculated
                score = micro_xs(i_nuclide) % total * &
                     atom_density * flux

              case (SCORE_TOTAL_YN)
                score_index = score_index - 1

                num_nm = 1
                ! Find the order for a collection of requested moments
                ! and store the moment contribution of each
                do n = 0, t % moment_order(j)
                  ! determine scoring bin index
                  score_index = score_index + num_nm
                  ! Update number of total n,m bins for this n (m = [-n: n])
                  num_nm = 2 * n + 1

                  ! multiply score by the angular flux moments and store
!$omp critical
                  t % results(score_index: score_index + num_nm - 1, filter_index) % value = &
                    t % results(score_index: score_index + num_nm - 1, filter_index) % value + &
                    score * calc_rn(n, p % coord0 % uvw)
!$omp end critical
                end do
                j = j + (t % moment_order(j) + 1)**2 - 1
                cycle SCORE_LOOP

              case (SCORE_SCATTER)
                ! Scattering cross section is pre-calculated
                score = (micro_xs(i_nuclide) % total - &
                     micro_xs(i_nuclide) % absorption) * &
                     atom_density * flux

              case (SCORE_ABSORPTION)
                ! Absorption cross section is pre-calculated
                score = micro_xs(i_nuclide) % absorption * &
                     atom_density * flux

              case (SCORE_FISSION)
                ! Fission cross section is pre-calculated
                score = micro_xs(i_nuclide) % fission * &
                     atom_density * flux

              case (SCORE_NU_FISSION)
                ! Nu-fission cross section is pre-calculated
                score = micro_xs(i_nuclide) % nu_fission * &
                     atom_density * flux

              case (SCORE_KAPPA_FISSION)
                score = micro_xs(i_nuclide) % kappa_fission * &
                     atom_density * flux

              case (SCORE_EVENTS)
                ! For number of events, just score unity
                score = ONE

              case default
                ! Any other cross section has to be calculated on-the-fly. For
                ! cross sections that are used often (e.g. n2n, ngamma, etc. for
                ! depletion), it might make sense to optimize this section or
                ! pre-calculate cross sections

                if (score_bin > 1) then
                  ! Set default score
                  score = ZERO

                  ! TODO: The following search for the matching reaction could
                  ! be replaced by adding a dictionary on each Nuclide instance
                  ! of the form {MT: i_reaction, ...}

                  REACTION_LOOP: do m = 1, nuclides(i_nuclide) % n_reaction
                    ! Get pointer to reaction
                    rxn => nuclides(i_nuclide) % reactions(m)

                    ! Check if this is the desired MT
                    if (score_bin == rxn % MT) then
                      ! Retrieve index on nuclide energy grid and interpolation
                      ! factor
                      i_energy = micro_xs(i_nuclide) % index_grid
                      f = micro_xs(i_nuclide) % interp_factor

                      if (i_energy >= rxn % threshold) then
                        score = ((ONE - f) * rxn % sigma(i_energy - &
                             rxn%threshold + 1) + f * rxn % sigma(i_energy - &
                             rxn%threshold + 2)) * atom_density * flux
                      end if

                      exit REACTION_LOOP
                    end if
                  end do REACTION_LOOP

                else
                  call fatal_error("Invalid score type on tally " &
                       &// to_str(t % id) // ".")
                end if
              end select

            else
              ! ================================================================
              ! DETERMINE MATERIAL CROSS SECTION

              select case(score_bin)
              case (SCORE_FLUX)
                ! For flux, we need no cross section
                score = flux

              case (SCORE_FLUX_YN)
                score_index = score_index - 1

                ! For flux, we need no cross section
                score = flux

                num_nm = 1
                ! Find the order for a collection of requested moments
                ! and store the moment contribution of each
                do n = 0, t % moment_order(j)
                  ! determine scoring bin index
                  score_index = score_index + num_nm
                  ! Update number of total n,m bins for this n (m = [-n: n])
                  num_nm = 2 * n + 1

                  ! multiply score by the angular flux moments and store
!$omp critical
                t % results(score_index: score_index + num_nm - 1, filter_index) % value = &
                  t % results(score_index: score_index + num_nm - 1, filter_index) % value + &
                  score * calc_rn(n, p % coord0 % uvw)
!$omp end critical
                end do
                j = j + (t % moment_order(j) + 1)**2 - 1
                cycle SCORE_LOOP

              case (SCORE_TOTAL)
                ! Total cross section is pre-calculated
                score = material_xs % total * flux

              case (SCORE_TOTAL_YN)
                score_index = score_index - 1

                ! Total cross section is pre-calculated
                score = material_xs % total * flux

                num_nm = 1
                ! Find the order for a collection of requested moments
                ! and store the moment contribution of each
                do n = 0, t % moment_order(j)
                  ! determine scoring bin index
                  score_index = score_index + num_nm
                  ! Update number of total n,m bins for this n (m = [-n: n])
                  num_nm = 2 * n + 1

                  ! multiply score by the angular flux moments and store
!$omp critical
                  t % results(score_index: score_index + num_nm - 1, filter_index) % value = &
                    t % results(score_index: score_index + num_nm - 1, filter_index) % value + &
                    score * calc_rn(n, p % coord0 % uvw)
!$omp end critical
                end do
                j = j + (t % moment_order(j) + 1)**2 - 1
                cycle SCORE_LOOP

              case (SCORE_SCATTER)
                ! Scattering cross section is pre-calculated
                score = (material_xs % total - material_xs % absorption) * flux

              case (SCORE_ABSORPTION)
                ! Absorption cross section is pre-calculated
                score = material_xs % absorption * flux

              case (SCORE_FISSION)
                ! Fission cross section is pre-calculated
                score = material_xs % fission * flux

              case (SCORE_NU_FISSION)
                ! Nu-fission cross section is pre-calculated
                score = material_xs % nu_fission * flux

              case (SCORE_KAPPA_FISSION)
                score = material_xs % kappa_fission * flux

              case (SCORE_EVENTS)
                ! For number of events, just score unity
                score = ONE

              case default
                ! Any other cross section has to be calculated on-the-fly. This
                ! is somewhat costly since it requires a loop over each nuclide
                ! in a material and each reaction in the nuclide

                if (score_bin > 1) then
                  ! Set default score
                  score = ZERO

                  ! Get pointer to current material
                  mat => materials(p % material)

                  do l = 1, mat % n_nuclides
                    ! Get atom density
                    atom_density = mat % get_density(p % mapping(mat % map), l)

                    ! Get index in nuclides array
                    i_nuc = mat % nuclide(l)

                    ! TODO: The following search for the matching reaction could
                    ! be replaced by adding a dictionary on each Nuclide
                    ! instance of the form {MT: i_reaction, ...}

                    do m = 1, nuclides(i_nuc) % n_reaction
                      ! Get pointer to reaction
                      rxn => nuclides(i_nuc) % reactions(m)

                      ! Check if this is the desired MT
                      if (score_bin == rxn % MT) then
                        ! Retrieve index on nuclide energy grid and interpolation
                        ! factor
                        i_energy = micro_xs(i_nuc) % index_grid
                        f = micro_xs(i_nuc) % interp_factor

                        if (i_energy >= rxn % threshold) then
                          score = score + ((ONE - f) * rxn % sigma(i_energy - &
                               rxn%threshold + 1) + f * rxn % sigma(i_energy - &
                               rxn%threshold + 2)) * atom_density * flux
                        end if

                        exit
                      end if
                    end do

                  end do

                else
                  call fatal_error("Invalid score type on tally " &
                       &// to_str(t % id) // ".")
                end if
              end select
            end if

            ! Add score to tally
!$omp atomic
            t % results(score_index, filter_index) % value = &
                 t % results(score_index, filter_index) % value + score

          end do SCORE_LOOP

        end do NUCLIDE_BIN_LOOP
      end if

      ! If the user has specified that we can assume all tallies are spatially
      ! separate, this implies that once a tally has been scored to, we needn't
      ! check the others. This cuts down on overhead when there are many
      ! tallies specified

      if (assume_separate) exit TALLY_LOOP

    end do TALLY_LOOP

    ! Reset tally map positioning
    position = 0

  end subroutine score_tracklength_tally

!===============================================================================
! SCORE_ALL_NUCLIDES tallies individual nuclide reaction rates specifically when
! the user requests <nuclides>all</nuclides>.
!===============================================================================

  subroutine score_all_nuclides(p, i_tally, flux, filter_index)

    type(Particle), intent(in) :: p
    integer,        intent(in) :: i_tally
    real(8),        intent(in) :: flux
    integer,        intent(in) :: filter_index

    integer :: i             ! loop index for nuclides in material
    integer :: j             ! loop index for scoring bin types
    integer :: m             ! loop index for reactions in nuclide
    integer :: n             ! loop index for legendre order
    integer :: num_nm        ! Number of N,M orders in harmonic
    integer :: q             ! loop index for scoring bins
    integer :: i_nuclide     ! index in nuclides array
    integer :: score_bin     ! type of score, e.g. SCORE_FLUX
    integer :: score_index   ! scoring bin index
    integer :: i_energy      ! index in nuclide energy grid
    real(8) :: f             ! interpolation factor
    real(8) :: score         ! actual scoring tally value
    real(8) :: atom_density  ! atom density of single nuclide in atom/b-cm
    type(TallyObject), pointer, save :: t => null()
    type(Material),    pointer, save :: mat => null()
    type(Reaction),    pointer, save :: rxn => null()
!$omp threadprivate(t, mat, rxn)

    ! Get pointer to tally
    t => tallies(i_tally)

    ! Get pointer to current material. We need this in order to determine what
    ! nuclides are in the material
    mat => materials(p % material)

    ! ==========================================================================
    ! SCORE ALL INDIVIDUAL NUCLIDE REACTION RATES

    NUCLIDE_LOOP: do i = 1, mat % n_nuclides

      ! Determine index in nuclides array and atom density for i-th nuclide in
      ! current material
      i_nuclide = mat % nuclide(i)    

      atom_density = mat % get_density(p % mapping(mat % map), i)

      ! Loop over score types for each bin
      j = 0
      SCORE_LOOP: do q = 1, t % n_user_score_bins
        j = j + 1
        ! determine what type of score bin
        score_bin = t % score_bins(j)

        ! Determine scoring bin index based on what the index of the nuclide
        ! is in the nuclides array
        score_index = (i_nuclide - 1)*t % n_score_bins + j

        ! Determine macroscopic nuclide cross section
        select case(score_bin)
        case (SCORE_FLUX)
          score = flux

        case (SCORE_FLUX_YN)
          score_index = score_index - 1

          ! For flux, we need no cross section
          score = flux

          num_nm = 1
          ! Find the order for a collection of requested moments
          ! and store the moment contribution of each
          do n = 0, t % moment_order(j)
            ! determine scoring bin index
            score_index = score_index + num_nm
            ! Update number of total n,m bins for this n (m = [-n: n])
            num_nm = 2 * n + 1

            ! multiply score by the angular flux moments and store
!$omp critical
            t % results(score_index: score_index + num_nm - 1, filter_index) % value = &
              t % results(score_index: score_index + num_nm - 1, filter_index) % value + &
              score * calc_rn(n, p % coord0 % uvw)
!$omp end critical
          end do
          j = j + (t % moment_order(j) + 1)**2 - 1
          cycle SCORE_LOOP

        case (SCORE_TOTAL)
          score = micro_xs(i_nuclide) % total * atom_density * flux

        case (SCORE_TOTAL_YN)
          score_index = score_index - 1

          score = micro_xs(i_nuclide) % total * atom_density * flux

          num_nm = 1
          ! Find the order for a collection of requested moments
          ! and store the moment contribution of each
          do n = 0, t % moment_order(j)
            ! determine scoring bin index
            score_index = score_index + num_nm
            ! Update number of total n,m bins for this n (m = [-n: n])
            num_nm = 2 * n + 1

            ! multiply score by the angular flux moments and store
!$omp critical
            t % results(score_index: score_index + num_nm - 1, filter_index) % value = &
              t % results(score_index: score_index + num_nm - 1, filter_index) % value + &
              score * calc_rn(n, p % coord0 % uvw)
!$omp end critical
          end do
          j = j + (t % moment_order(j) + 1)**2 - 1
          cycle SCORE_LOOP

        case (SCORE_SCATTER)
          score = (micro_xs(i_nuclide) % total - &
               micro_xs(i_nuclide) % absorption) * atom_density * flux

        case (SCORE_ABSORPTION)
          score = micro_xs(i_nuclide) % absorption * atom_density * flux

        case (SCORE_FISSION)
          score = micro_xs(i_nuclide) % fission * atom_density * flux

        case (SCORE_NU_FISSION)
          score = micro_xs(i_nuclide) % nu_fission * atom_density * flux

        case (SCORE_KAPPA_FISSION)
          score = micro_xs(i_nuclide) % kappa_fission * atom_density * flux

        case (SCORE_EVENTS)
          score = ONE

        case default
          ! Any other cross section has to be calculated on-the-fly. For cross
          ! sections that are used often (e.g. n2n, ngamma, etc. for depletion),
          ! it might make sense to optimize this section or pre-calculate cross
          ! sections

          if (score_bin > 1) then
            ! Set default score
            score = ZERO

            ! TODO: The following search for the matching reaction could be
            ! replaced by adding a dictionary on each Nuclide instance of the
            ! form {MT: i_reaction, ...}

            REACTION_LOOP: do m = 1, nuclides(i_nuclide) % n_reaction
              ! Get pointer to reaction
              rxn => nuclides(i_nuclide) % reactions(m)

              ! Check if this is the desired MT
              if (score_bin == rxn % MT) then
                ! Retrieve index on nuclide energy grid and interpolation factor
                i_energy = micro_xs(i_nuclide) % index_grid
                f = micro_xs(i_nuclide) % interp_factor

                if (i_energy >= rxn % threshold) then
                  score = ((ONE - f) * rxn % sigma(i_energy - &
                       rxn%threshold + 1) + f * rxn % sigma(i_energy - &
                       rxn%threshold + 2)) * atom_density * flux
                end if

                exit REACTION_LOOP
              end if
            end do REACTION_LOOP

          else
            call fatal_error("Invalid score type on tally " &
                 &// to_str(t % id) // ".")
          end if
        end select

        ! Add score to tally
!$omp atomic
        t % results(score_index, filter_index) % value = &
             t % results(score_index, filter_index) % value + score

      end do SCORE_LOOP

    end do NUCLIDE_LOOP

    ! ==========================================================================
    ! SCORE TOTAL MATERIAL REACTION RATES

    ! Loop over score types for each bin
    j = 0
    MATERIAL_SCORE_LOOP: do q = 1, t % n_user_score_bins
      j = j + 1
      ! determine what type of score bin
      score_bin = t % score_bins(j)

      ! Determine scoring bin index based on what the index of the nuclide
      ! is in the nuclides array
      score_index = n_nuclides_total*t % n_score_bins + j

      ! Determine macroscopic material cross section
      select case(score_bin)
      case (SCORE_FLUX)
        score = flux

      case (SCORE_FLUX_YN)
        score_index = score_index - 1

        ! For flux, we need no cross section
        score = flux

        num_nm = 1
        ! Find the order for a collection of requested moments
        ! and store the moment contribution of each
        do n = 0, t % moment_order(j)
          ! determine scoring bin index
          score_index = score_index + num_nm
          ! Update number of total n,m bins for this n (m = [-n: n])
          num_nm = 2 * n + 1

          ! multiply score by the angular flux moments and store
!$omp critical
          t % results(score_index: score_index + num_nm - 1, filter_index) % value = &
            t % results(score_index: score_index + num_nm - 1, filter_index) % value + &
            score * calc_rn(n, p % coord0 % uvw)
!$omp end critical
        end do
        j = j + (t % moment_order(j) + 1)**2 - 1
        cycle MATERIAL_SCORE_LOOP

      case (SCORE_TOTAL)
        score = material_xs % total * flux

      case (SCORE_TOTAL_YN)
        score_index = score_index - 1

        ! Total cross section is pre-calculated
        score = material_xs % total * flux

        num_nm = 1
        ! Find the order for a collection of requested moments
        ! and store the moment contribution of each
        do n = 0, t % moment_order(j)
          ! determine scoring bin index
          score_index = score_index + num_nm
          ! Update number of total n,m bins for this n (m = [-n: n])
          num_nm = 2 * n + 1

          ! multiply score by the angular flux moments and store
!$omp critical
          t % results(score_index: score_index + num_nm - 1, filter_index) % value = &
            t % results(score_index: score_index + num_nm - 1, filter_index) % value + &
            score * calc_rn(n, p % coord0 % uvw)
!$omp end critical
        end do
        j = j + (t % moment_order(j) + 1)**2 - 1
        cycle MATERIAL_SCORE_LOOP

      case (SCORE_SCATTER)
        score = (material_xs % total - material_xs % absorption) * flux

      case (SCORE_ABSORPTION)
        score = material_xs % absorption * flux

      case (SCORE_FISSION)
        score = material_xs % fission * flux

      case (SCORE_NU_FISSION)
        score = material_xs % nu_fission * flux

      case (SCORE_KAPPA_FISSION)
        score = material_xs % kappa_fission * flux

      case (SCORE_EVENTS)
        score = ONE

      case default
        ! Any other cross section has to be calculated on-the-fly. This is
        ! somewhat costly since it requires a loop over each nuclide in a
        ! material and each reaction in the nuclide

        if (score_bin > 1) then
          ! Set default score
          score = ZERO

          ! Get pointer to current material
          mat => materials(p % material)

          do i = 1, mat % n_nuclides
            ! Get atom density           

            atom_density = mat % get_density(p % mapping(mat % map), i)

            ! Get index in nuclides array
            i_nuclide = mat % nuclide(i)

            ! TODO: The following search for the matching reaction could
            ! be replaced by adding a dictionary on each Nuclide
            ! instance of the form {MT: i_reaction, ...}

            do m = 1, nuclides(i_nuclide) % n_reaction
              ! Get pointer to reaction
              rxn => nuclides(i_nuclide) % reactions(m)

              ! Check if this is the desired MT
              if (score_bin == rxn % MT) then
                ! Retrieve index on nuclide energy grid and interpolation
                ! factor
                i_energy = micro_xs(i_nuclide) % index_grid
                f = micro_xs(i_nuclide) % interp_factor

                if (i_energy >= rxn % threshold) then
                  score = score + ((ONE - f) * rxn % sigma(i_energy - &
                       rxn%threshold + 1) + f * rxn % sigma(i_energy - &
                       rxn%threshold + 2)) * atom_density * flux
                end if

                exit
              end if
            end do

          end do

        else
          call fatal_error("Invalid score type on tally " &
               &// to_str(t % id) // ".")
        end if
      end select

      ! Add score to tally
!$omp atomic
      t % results(score_index, filter_index) % value = &
           t % results(score_index, filter_index) % value + score

    end do MATERIAL_SCORE_LOOP

  end subroutine score_all_nuclides

!===============================================================================
! SCORE_TL_ON_MESH calculate fluxes and reaction rates based on the track-length
! estimate of the flux specifically for tallies that have mesh filters. For
! these tallies, it is possible to score to multiple mesh cells for each track.
!===============================================================================

  subroutine score_tl_on_mesh(p, i_tally, d_track)

    type(Particle), intent(in) :: p
    integer,        intent(in) :: i_tally
    real(8),        intent(in) :: d_track

    integer :: i                    ! loop index for filter/score bins
    integer :: j                    ! loop index for direction
    integer :: k                    ! loop index for mesh cell crossings
    integer :: b                    ! loop index for nuclide bins
    integer :: n                    ! loop index for legendre order
    integer :: num_nm               ! Number of N,M orders in harmonic
    integer :: q                    ! loop index for scoring bins
    integer :: ijk0(3)              ! indices of starting coordinates
    integer :: ijk1(3)              ! indices of ending coordinates
    integer :: ijk_cross(3)         ! indices of mesh cell crossed
    integer :: n_cross              ! number of surface crossings
    integer :: filter_index         ! single index for single bin
    integer :: score_bin            ! scoring bin, e.g. SCORE_FLUX
    integer :: i_nuclide            ! index in nuclides array
    integer :: score_index          ! scoring bin index
    integer :: i_filter_mesh        ! index of mesh filter in filters array
    real(8) :: atom_density         ! density of individual nuclide in atom/b-cm
    real(8) :: flux                 ! tracklength estimate of flux
    real(8) :: score                ! actual score (e.g., flux*xs)
    real(8) :: uvw(3)               ! cosine of angle of particle
    real(8) :: xyz0(3)              ! starting/intermediate coordinates
    real(8) :: xyz1(3)              ! ending coordinates of particle
    real(8) :: xyz_cross(3)         ! coordinates of next boundary
    real(8) :: d(3)                 ! distance to each bounding surface
    real(8) :: distance             ! distance traveled in mesh cell
    logical :: found_bin            ! was a scoring bin found?
    logical :: start_in_mesh        ! starting coordinates inside mesh?
    logical :: end_in_mesh          ! ending coordinates inside mesh?
    type(TallyObject),    pointer, save :: t => null()
    type(StructuredMesh), pointer, save :: m => null()
    type(Material),       pointer, save :: mat => null()
    type(LocalCoord),     pointer, save :: coord => null()
!$omp threadprivate(t, m, mat, coord)

    t => tallies(i_tally)
    matching_bins(1:t%n_filters) = 1

    ! ==========================================================================
    ! CHECK IF THIS TRACK INTERSECTS THE MESH

    ! Copy starting and ending location of particle
    xyz0 = p % coord0 % xyz - (d_track - TINY_BIT) * p % coord0 % uvw
    xyz1 = p % coord0 % xyz  - TINY_BIT * p % coord0 % uvw

    ! Get index for mesh filter
    i_filter_mesh = t % find_filter(FILTER_MESH)

    ! Determine indices for starting and ending location
    m => meshes(t % filters(i_filter_mesh) % int_bins(1))
    call get_mesh_indices(m, xyz0, ijk0(:m % n_dimension), start_in_mesh)
    call get_mesh_indices(m, xyz1, ijk1(:m % n_dimension), end_in_mesh)

    ! Check if start or end is in mesh -- if not, check if track still
    ! intersects with mesh
    if ((.not. start_in_mesh) .and. (.not. end_in_mesh)) then
      if (m % n_dimension == 2) then
        if (.not. mesh_intersects_2d(m, xyz0, xyz1)) return
      else
        if (.not. mesh_intersects_3d(m, xyz0, xyz1)) return
      end if
    end if

    ! Reset starting and ending location
    xyz0 = p % coord0 % xyz - d_track * p % coord0 % uvw
    xyz1 = p % coord0 % xyz

    ! =========================================================================
    ! CHECK FOR SCORING COMBINATION FOR FILTERS OTHER THAN MESH

    FILTER_LOOP: do i = 1, t % n_filters

      select case (t % filters(i) % type)
      case (FILTER_UNIVERSE)
        ! determine next universe bin
        ! TODO: Account for multiple universes when performing this filter
        matching_bins(i) = get_next_bin(FILTER_UNIVERSE, &
             p % coord % universe, i_tally)

      case (FILTER_MATERIAL)
        matching_bins(i) = get_next_bin(FILTER_MATERIAL, &
             p % material, i_tally)

      case (FILTER_CELL)
        ! determine next cell bin
        coord => p % coord0
        do while(associated(coord))
          position(FILTER_CELL) = 0
          matching_bins(i) = get_next_bin(FILTER_CELL, &
               coord % cell, i_tally)
          if (matching_bins(i) /= NO_BIN_FOUND) exit
          coord => coord % next
        end do
        nullify(coord)

      case (FILTER_CELLBORN)
        ! determine next cellborn bin
        matching_bins(i) = get_next_bin(FILTER_CELLBORN, &
             p % cell_born, i_tally)

      case (FILTER_SURFACE)
        ! determine next surface bin
        matching_bins(i) = get_next_bin(FILTER_SURFACE, &
             p % surface, i_tally)

      case (FILTER_ENERGYIN)
        ! determine incoming energy bin
        k = t % filters(i) % n_bins

        ! check if energy of the particle is within energy bins
        if (p % E < t % filters(i) % real_bins(1) .or. &
             p % E > t % filters(i) % real_bins(k + 1)) then
          matching_bins(i) = NO_BIN_FOUND
        else
          ! search to find incoming energy bin
          matching_bins(i) = binary_search(t % filters(i) % real_bins, &
               k + 1, p % E)
        end if

      end select

      ! Check if no matching bin was found
      if (matching_bins(i) == NO_BIN_FOUND) return

    end do FILTER_LOOP

    ! ==========================================================================
    ! DETERMINE WHICH MESH CELLS TO SCORE TO

    ! Calculate number of surface crossings
    n_cross = sum(abs(ijk1(:m % n_dimension) - ijk0(:m % n_dimension))) + 1

    ! Copy particle's direction
    uvw = p % coord0 % uvw

    ! Bounding coordinates
    do j = 1, m % n_dimension
      if (uvw(j) > 0) then
        xyz_cross(j) = m % lower_left(j) + ijk0(j) * m % width(j)
      else
        xyz_cross(j) = m % lower_left(j) + (ijk0(j) - 1) * m % width(j)
      end if
    end do

    MESH_LOOP: do k = 1, n_cross
      found_bin = .false.

      ! Calculate distance to each bounding surface. We need to treat special
      ! case where the cosine of the angle is zero since this would result in a
      ! divide-by-zero.

      if (k == n_cross) xyz_cross = xyz1

      do j = 1, m % n_dimension
        if (uvw(j) == 0) then
          d(j) = INFINITY
        else
          d(j) = (xyz_cross(j) - xyz0(j))/uvw(j)
        end if
      end do

      ! Determine the closest bounding surface of the mesh cell by calculating
      ! the minimum distance

      j = minloc(d(:m % n_dimension), 1)
      distance = d(j)

      ! Now use the minimum distance and diretion of the particle to determine
      ! which surface was crossed

      if (all(ijk0(:m % n_dimension) >= 1) .and. all(ijk0(:m % n_dimension) <= m % dimension)) then
        ijk_cross = ijk0
        found_bin = .true.
      end if

      ! Increment indices and determine new crossing point
      if (uvw(j) > 0) then
        ijk0(j) = ijk0(j) + 1
        xyz_cross(j) = xyz_cross(j) + m % width(j)
      else
        ijk0(j) = ijk0(j) - 1
        xyz_cross(j) = xyz_cross(j) - m % width(j)
      end if

      ! =======================================================================
      ! SCORE TO THIS MESH CELL

      if (found_bin) then
        ! Calculate track-length estimate of flux
        flux = p % wgt * distance

        ! Determine mesh bin
        matching_bins(i_filter_mesh) = mesh_indices_to_bin(m, ijk_cross)

        ! Determining scoring index
        filter_index = t % get_filter_index(matching_bins)

        if (t % all_nuclides) then
          if (p % material /= MATERIAL_VOID) then
            ! Score reaction rates for each nuclide in material
            call score_all_nuclides(p, i_tally, flux, filter_index)
          end if
        else
          NUCLIDE_BIN_LOOP: do b = 1, t % n_nuclide_bins
            ! Get index of nuclide in nuclides array
            i_nuclide = t % nuclide_bins(b)

            if (i_nuclide > 0) then
              if (p % material /= MATERIAL_VOID) then
                ! Get pointer to current material
                mat => materials(p % material)

                ! Determine if nuclide is actually in material
                NUCLIDE_MAT_LOOP: do j = 1, mat % n_nuclides
                  ! If index of nuclide matches the j-th nuclide listed in
                  ! the material, break out of the loop
                  if (i_nuclide == mat % nuclide(j)) exit

                  ! If we've reached the last nuclide in the material, it
                  ! means the specified nuclide to be tallied is not in this
                  ! material
                  if (j == mat % n_nuclides) then
                    cycle NUCLIDE_BIN_LOOP
                  end if
                end do NUCLIDE_MAT_LOOP
                atom_density = mat % get_density(p % mapping(mat % map), j)
              else
                atom_density = ZERO
              end if
            end if

            ! Determine score for each bin
            j = 0
            SCORE_LOOP: do q = 1, t % n_user_score_bins
              j = j + 1
              ! determine what type of score bin
              score_bin = t % score_bins(j)

              ! Determine scoring bin index
              score_index = (b - 1)*t % n_score_bins + j

              if (i_nuclide > 0) then
                ! Determine macroscopic nuclide cross section
                select case(score_bin)
                case (SCORE_FLUX)
                  score = flux

                case (SCORE_FLUX_YN)
                  score_index = score_index - 1

                  score = flux

                  num_nm = 1
                  ! Find the order for a collection of requested moments
                  ! and store the moment contribution of each
                  do n = 0, t % moment_order(j)
                    ! determine scoring bin index
                    score_index = score_index + num_nm
                    ! Update number of total n,m bins for this n (m = [-n: n])
                    num_nm = 2 * n + 1

                    ! multiply score by the angular flux moments and store
!$omp critical
                    t % results(score_index: score_index + num_nm - 1, filter_index) % value = &
                      t % results(score_index: score_index + num_nm - 1, filter_index) % value + &
                      score * calc_rn(n, p % coord0 % uvw)
!$omp end critical
                  end do
                  j = j + (t % moment_order(j) + 1)**2 - 1
                  cycle SCORE_LOOP

                case (SCORE_TOTAL)
                  score = micro_xs(i_nuclide) % total * &
                       atom_density * flux

                case (SCORE_TOTAL_YN)
                  score_index = score_index - 1

                  ! Total cross section is pre-calculated
                  score = micro_xs(i_nuclide) % total * &
                    atom_density * flux

                  num_nm = 1
                  ! Find the order for a collection of requested moments
                  ! and store the moment contribution of each
                  do n = 0, t % moment_order(j)
                    ! determine scoring bin index
                    score_index = score_index + num_nm
                    ! Update number of total n,m bins for this n (m = [-n: n])
                    num_nm = 2 * n + 1

                    ! multiply score by the angular flux moments and store
!$omp critical
                    t % results(score_index: score_index + num_nm - 1, filter_index) % value = &
                      t % results(score_index: score_index + num_nm - 1, filter_index) % value + &
                      score * calc_rn(n, p % coord0 % uvw)
!$omp end critical
                  end do
                  j = j + (t % moment_order(j) + 1)**2 - 1
                  cycle SCORE_LOOP

                case (SCORE_SCATTER)
                  score = (micro_xs(i_nuclide) % total - &
                       micro_xs(i_nuclide) % absorption) * &
                       atom_density * flux
                case (SCORE_ABSORPTION)
                  score = micro_xs(i_nuclide) % absorption * &
                       atom_density * flux
                case (SCORE_FISSION)
                  score = micro_xs(i_nuclide) % fission * &
                       atom_density * flux
                case (SCORE_NU_FISSION)
                  score = micro_xs(i_nuclide) % nu_fission * &
                       atom_density * flux
                case (SCORE_KAPPA_FISSION)
                  score = micro_xs(i_nuclide) % kappa_fission * atom_density * flux
                case (SCORE_EVENTS)
                  score = ONE
                case default
                  call fatal_error("Invalid score type on tally " &
                       &// to_str(t % id) // ".")
                end select

              else
                ! Determine macroscopic material cross section
                select case(score_bin)
                case (SCORE_FLUX)
                  score = flux

                case (SCORE_FLUX_YN)
                  score_index = score_index - 1

                  score = flux

                  num_nm = 1
                  ! Find the order for a collection of requested moments
                  ! and store the moment contribution of each
                  do n = 0, t % moment_order(j)
                    ! determine scoring bin index
                    score_index = score_index + num_nm
                    ! Update number of total n,m bins for this n (m = [-n: n])
                    num_nm = 2 * n + 1

                    ! multiply score by the angular flux moments and store
!$omp critical
                    t % results(score_index: score_index + num_nm - 1, filter_index) % value = &
                      t % results(score_index: score_index + num_nm - 1, filter_index) % value + &
                      score * calc_rn(n, p % coord0 % uvw)
!$omp end critical
                  end do
                  j = j + (t % moment_order(j) + 1)**2 - 1
                  cycle SCORE_LOOP

                case (SCORE_TOTAL)
                  score = material_xs % total * flux

                case (SCORE_TOTAL_YN)
                  score_index = score_index - 1

                  ! Total cross section is pre-calculated
                  score = material_xs % total * flux

                  num_nm = 1
                  ! Find the order for a collection of requested moments
                  ! and store the moment contribution of each
                  do n = 0, t % moment_order(j)
                    ! determine scoring bin index
                    score_index = score_index + num_nm
                    ! Update number of total n,m bins for this n (m = [-n: n])
                    num_nm = 2 * n + 1

                    ! multiply score by the angular flux moments and store
!$omp critical
                    t % results(score_index: score_index + num_nm - 1, filter_index) % value = &
                      t % results(score_index: score_index + num_nm - 1, filter_index) % value + &
                      score * calc_rn(n, p % coord0 % uvw)
!$omp end critical
                  end do
                  j = j + (t % moment_order(j) + 1)**2 - 1
                  cycle SCORE_LOOP

                case (SCORE_SCATTER)
                  score = (material_xs % total - material_xs % absorption) * flux
                case (SCORE_ABSORPTION)
                  score = material_xs % absorption * flux
                case (SCORE_FISSION)
                  score = material_xs % fission * flux
                case (SCORE_NU_FISSION)
                  score = material_xs % nu_fission * flux
                case (SCORE_KAPPA_FISSION)
                  score = material_xs % kappa_fission * flux
                case (SCORE_EVENTS)
                  score = ONE
                case default
                  call fatal_error("Invalid score type on tally " &
                       &// to_str(t % id) // ".")
                end select
              end if

              ! Add score to tally
!$omp atomic
              t % results(score_index, filter_index) % value = &
                   t % results(score_index, filter_index) % value + score

            end do SCORE_LOOP

          end do NUCLIDE_BIN_LOOP
        end if
      end if

      ! Calculate new coordinates
      xyz0 = xyz0 + distance * uvw

    end do MESH_LOOP

  end subroutine score_tl_on_mesh

!===============================================================================
! GET_SCORING_BINS determines a combination of filter bins that should be scored
! for a tally based on the particle's current attributes.
!===============================================================================

  subroutine get_scoring_bins(p, i_tally, found_bin)

    type(Particle), intent(in)  :: p
    integer,        intent(in)  :: i_tally
    logical,        intent(out) :: found_bin

    integer :: i ! loop index for filters
    integer :: n ! number of bins for single filter
    integer :: offset ! offset for distribcell
    real(8) :: E ! particle energy
    type(TallyObject),    pointer, save :: t => null()
    type(StructuredMesh), pointer, save :: m => null()
    type(LocalCoord),     pointer, save :: coord => null()
!$omp threadprivate(t, m, coord)

    found_bin = .true.
    t => tallies(i_tally)
    matching_bins(1:t%n_filters) = 1

    FILTER_LOOP: do i = 1, t % n_filters

      select case (t % filters(i) % type)
      case (FILTER_MESH)
        ! determine mesh bin
        m => meshes(t % filters(i) % int_bins(1))

        ! Determine if we're in the mesh first
        call get_mesh_bin(m, p % coord0 % xyz, matching_bins(i))

      case (FILTER_UNIVERSE)
        ! determine next universe bin
        ! TODO: Account for multiple universes when performing this filter
        matching_bins(i) = get_next_bin(FILTER_UNIVERSE, &
             p % coord % universe, i_tally)

      case (FILTER_MATERIAL)
        matching_bins(i) = get_next_bin(FILTER_MATERIAL, &
             p % material, i_tally)

      case (FILTER_CELL)
        ! determine next cell bin
        coord => p % coord0
        do while(associated(coord))
          position(FILTER_CELL) = 0
          matching_bins(i) = get_next_bin(FILTER_CELL, &
               coord % cell, i_tally)
          if (matching_bins(i) /= NO_BIN_FOUND) exit
          coord => coord % next
        end do
        nullify(coord)

      case (FILTER_DISTRIBCELL)
        ! determine next distribcell bin
        matching_bins(i) = NO_BIN_FOUND
        coord => p % coord0
        offset = 0
        do while(associated(coord))
          if (allocated(coord % mapping)) then
            offset = offset + coord % mapping(t % filters(i) % offset)
          end if
          if (t % filters(i) % int_bins(1) == coord % cell) then
            matching_bins(i) = offset + 1
            exit
          end if
          coord => coord % next
        end do
        nullify(coord)
        
      case (FILTER_CELLBORN)
        ! determine next cellborn bin
        matching_bins(i) = get_next_bin(FILTER_CELLBORN, &
             p % cell_born, i_tally)

      case (FILTER_SURFACE)
        ! determine next surface bin
        matching_bins(i) = get_next_bin(FILTER_SURFACE, &
             p % surface, i_tally)

      case (FILTER_ENERGYIN)
        ! determine incoming energy bin
        n = t % filters(i) % n_bins

        ! make sure the correct energy is used
        if (t % estimator == ESTIMATOR_TRACKLENGTH) then
          E = p % E
        else
          E = p % last_E
        end if

        ! check if energy of the particle is within energy bins
        if (E < t % filters(i) % real_bins(1) .or. &
             E > t % filters(i) % real_bins(n + 1)) then
          matching_bins(i) = NO_BIN_FOUND
        else
          ! search to find incoming energy bin
          matching_bins(i) = binary_search(t % filters(i) % real_bins, &
               n + 1, E)
        end if

      case (FILTER_ENERGYOUT)
        ! determine outgoing energy bin
        n = t % filters(i) % n_bins

        ! check if energy of the particle is within energy bins
        if (p % E < t % filters(i) % real_bins(1) .or. &
             p % E > t % filters(i) % real_bins(n + 1)) then
          matching_bins(i) = NO_BIN_FOUND
        else
          ! search to find incoming energy bin
          matching_bins(i) = binary_search(t % filters(i) % real_bins, &
               n + 1, p % E)
        end if

      end select

      ! If the current filter didn't match, exit this subroutine
      if (matching_bins(i) == NO_BIN_FOUND) then
        found_bin = .false.
        return
      end if

    end do FILTER_LOOP

  end subroutine get_scoring_bins

!===============================================================================
! SCORE_SURFACE_CURRENT tallies surface crossings in a mesh tally by manually
! determining which mesh surfaces were crossed
!===============================================================================

  subroutine score_surface_current(p)

    type(Particle), intent(in) :: p

    integer :: i
    integer :: i_tally
    integer :: j                    ! loop indices
    integer :: k                    ! loop indices
    integer :: ijk0(3)              ! indices of starting coordinates
    integer :: ijk1(3)              ! indices of ending coordinates
    integer :: n_cross              ! number of surface crossings
    integer :: n                    ! number of incoming energy bins
    integer :: filter_index         ! index of scoring bin
    integer :: i_filter_mesh        ! index of mesh filter in filters array
    integer :: i_filter_surf        ! index of surface filter in filters
    real(8) :: uvw(3)               ! cosine of angle of particle
    real(8) :: xyz0(3)              ! starting/intermediate coordinates
    real(8) :: xyz1(3)              ! ending coordinates of particle
    real(8) :: xyz_cross(3)         ! coordinates of bounding surfaces
    real(8) :: d(3)                 ! distance to each bounding surface
    real(8) :: distance             ! actual distance traveled
    logical :: start_in_mesh        ! particle's starting xyz in mesh?
    logical :: end_in_mesh          ! particle's ending xyz in mesh?
    logical :: x_same               ! same starting/ending x index (i)
    logical :: y_same               ! same starting/ending y index (j)
    logical :: z_same               ! same starting/ending z index (k)
    type(TallyObject),    pointer, save :: t => null()
    type(StructuredMesh), pointer, save :: m => null()
!$omp threadprivate(t, m)

    TALLY_LOOP: do i = 1, active_current_tallies % size()
      ! Copy starting and ending location of particle
      xyz0 = p % last_xyz
      xyz1 = p % coord0 % xyz

      ! Get pointer to tally
      i_tally = active_current_tallies % get_item(i)
      t => tallies(i_tally)

      ! Get index for mesh and surface filters
      i_filter_mesh = t % find_filter(FILTER_MESH)
      i_filter_surf = t % find_filter(FILTER_SURFACE)

      ! Determine indices for starting and ending location
      m => meshes(t % filters(i_filter_mesh) % int_bins(1))
      call get_mesh_indices(m, xyz0, ijk0(:m % n_dimension), start_in_mesh)
      call get_mesh_indices(m, xyz1, ijk1(:m % n_dimension), end_in_mesh)

      ! Check to if start or end is in mesh -- if not, check if track still
      ! intersects with mesh
      if ((.not. start_in_mesh) .and. (.not. end_in_mesh)) then
        if (m % n_dimension == 2) then
          if (.not. mesh_intersects_2d(m, xyz0, xyz1)) cycle
        else
          if (.not. mesh_intersects_3d(m, xyz0, xyz1)) cycle
        end if
      end if

      ! Calculate number of surface crossings
      n_cross = sum(abs(ijk1 - ijk0))
      if (n_cross == 0) then
        cycle
      end if

      ! Copy particle's direction
      uvw = p % coord0 % uvw

      ! determine incoming energy bin
      j = t % find_filter(FILTER_ENERGYIN)
      if (j > 0) then
        n = t % filters(j) % n_bins
        ! check if energy of the particle is within energy bins
        if (p % E < t % filters(j) % real_bins(1) .or. &
             p % E > t % filters(j) % real_bins(n + 1)) then
          cycle
        end if

        ! search to find incoming energy bin
        matching_bins(j) = binary_search(t % filters(j) % real_bins, &
             n + 1, p % E)
      end if

      ! =======================================================================
      ! SPECIAL CASES WHERE TWO INDICES ARE THE SAME

      x_same = (ijk0(1) == ijk1(1))
      y_same = (ijk0(2) == ijk1(2))
      z_same = (ijk0(3) == ijk1(3))

      if (x_same .and. y_same) then
        ! Only z crossings
        if (uvw(3) > 0) then
          do j = ijk0(3), ijk1(3) - 1
            ijk0(3) = j
            if (all(ijk0 >= 0) .and. all(ijk0 <= m % dimension)) then
              matching_bins(i_filter_surf) = OUT_TOP
              matching_bins(i_filter_mesh) = &
                   mesh_indices_to_bin(m, ijk0 + 1, .true.)
<<<<<<< HEAD
              filter_index = t % get_filter_index(matching_bins)
!$omp critical
=======
              filter_index = sum((matching_bins(1:t%n_filters) - 1) * t % stride) + 1
!$omp atomic
>>>>>>> 0f1270e0
              t % results(1, filter_index) % value = &
                   t % results(1, filter_index) % value + p % wgt
            end if
          end do
        else
          do j = ijk0(3) - 1, ijk1(3), -1
            ijk0(3) = j
            if (all(ijk0 >= 0) .and. all(ijk0 <= m % dimension)) then
              matching_bins(i_filter_surf) = IN_TOP
              matching_bins(i_filter_mesh) = &
                   mesh_indices_to_bin(m, ijk0 + 1, .true.)
<<<<<<< HEAD
              filter_index = t % get_filter_index(matching_bins)
!$omp critical
=======
              filter_index = sum((matching_bins(1:t%n_filters) - 1) * t % stride) + 1
!$omp atomic
>>>>>>> 0f1270e0
              t % results(1, filter_index) % value = &
                   t % results(1, filter_index) % value + p % wgt
            end if
          end do
        end if
        cycle
      elseif (x_same .and. z_same) then
        ! Only y crossings
        if (uvw(2) > 0) then
          do j = ijk0(2), ijk1(2) - 1
            ijk0(2) = j
            if (all(ijk0 >= 0) .and. all(ijk0 <= m % dimension)) then
              matching_bins(i_filter_surf) = OUT_FRONT
              matching_bins(i_filter_mesh) = &
                   mesh_indices_to_bin(m, ijk0 + 1, .true.)
<<<<<<< HEAD
              filter_index = t % get_filter_index(matching_bins)
!$omp critical
=======
              filter_index = sum((matching_bins(1:t%n_filters) - 1) * t % stride) + 1
!$omp atomic
>>>>>>> 0f1270e0
              t % results(1, filter_index) % value = &
                   t % results(1, filter_index) % value + p % wgt
            end if
          end do
        else
          do j = ijk0(2) - 1, ijk1(2), -1
            ijk0(2) = j
            if (all(ijk0 >= 0) .and. all(ijk0 <= m % dimension)) then
              matching_bins(i_filter_surf) = IN_FRONT
              matching_bins(i_filter_mesh) = &
                   mesh_indices_to_bin(m, ijk0 + 1, .true.)
<<<<<<< HEAD
              filter_index = t % get_filter_index(matching_bins)
!$omp critical
=======
              filter_index = sum((matching_bins(1:t%n_filters) - 1) * t % stride) + 1
!$omp atomic
>>>>>>> 0f1270e0
              t % results(1, filter_index) % value = &
                   t % results(1, filter_index) % value + p % wgt
            end if
          end do
        end if
        cycle
      elseif (y_same .and. z_same) then
        ! Only x crossings
        if (uvw(1) > 0) then
          do j = ijk0(1), ijk1(1) - 1
            ijk0(1) = j
            if (all(ijk0 >= 0) .and. all(ijk0 <= m % dimension)) then
              matching_bins(i_filter_surf) = OUT_RIGHT
              matching_bins(i_filter_mesh) = &
                   mesh_indices_to_bin(m, ijk0 + 1, .true.)
<<<<<<< HEAD
              filter_index = t % get_filter_index(matching_bins)
!$omp critical
=======
              filter_index = sum((matching_bins(1:t%n_filters) - 1) * t % stride) + 1
!$omp atomic
>>>>>>> 0f1270e0
              t % results(1, filter_index) % value = &
                   t % results(1, filter_index) % value + p % wgt
            end if
          end do
        else
          do j = ijk0(1) - 1, ijk1(1), -1
            ijk0(1) = j
            if (all(ijk0 >= 0) .and. all(ijk0 <= m % dimension)) then
              matching_bins(i_filter_surf) = IN_RIGHT
              matching_bins(i_filter_mesh) = &
                   mesh_indices_to_bin(m, ijk0 + 1, .true.)
<<<<<<< HEAD
              filter_index = t % get_filter_index(matching_bins)
!$omp critical
=======
              filter_index = sum((matching_bins(1:t%n_filters) - 1) * t % stride) + 1
!$omp atomic
>>>>>>> 0f1270e0
              t % results(1, filter_index) % value = &
                   t % results(1, filter_index) % value + p % wgt
            end if
          end do
        end if
        cycle
      end if

      ! =======================================================================
      ! GENERIC CASE

      ! Bounding coordinates
      do j = 1, 3
        if (uvw(j) > 0) then
          xyz_cross(j) = m % lower_left(j) + ijk0(j) * m % width(j)
        else
          xyz_cross(j) = m % lower_left(j) + (ijk0(j) - 1) * m % width(j)
        end if
      end do

      do k = 1, n_cross
        ! Reset scoring bin index
        matching_bins(i_filter_surf) = 0

        ! Calculate distance to each bounding surface. We need to treat
        ! special case where the cosine of the angle is zero since this would
        ! result in a divide-by-zero.

        do j = 1, 3
          if (uvw(j) == 0) then
            d(j) = INFINITY
          else
            d(j) = (xyz_cross(j) - xyz0(j))/uvw(j)
          end if
        end do

        ! Determine the closest bounding surface of the mesh cell by
        ! calculating the minimum distance

        distance = minval(d)

        ! Now use the minimum distance and diretion of the particle to
        ! determine which surface was crossed

        if (distance == d(1)) then
          if (uvw(1) > 0) then
            ! Crossing into right mesh cell -- this is treated as outgoing
            ! current from (i,j,k)
            if (all(ijk0 >= 0) .and. all(ijk0 <= m % dimension)) then
              matching_bins(i_filter_surf) = OUT_RIGHT
              matching_bins(i_filter_mesh) = &
                   mesh_indices_to_bin(m, ijk0 + 1, .true.)
            end if
            ijk0(1) = ijk0(1) + 1
            xyz_cross(1) = xyz_cross(1) + m % width(1)
          else
            ! Crossing into left mesh cell -- this is treated as incoming
            ! current in (i-1,j,k)
            ijk0(1) = ijk0(1) - 1
            xyz_cross(1) = xyz_cross(1) - m % width(1)
            if (all(ijk0 >= 0) .and. all(ijk0 <= m % dimension)) then
              matching_bins(i_filter_surf) = IN_RIGHT
              matching_bins(i_filter_mesh) = &
                   mesh_indices_to_bin(m, ijk0 + 1, .true.)
            end if
          end if
        elseif (distance == d(2)) then
          if (uvw(2) > 0) then
            ! Crossing into front mesh cell -- this is treated as outgoing
            ! current in (i,j,k)
            if (all(ijk0 >= 0) .and. all(ijk0 <= m % dimension)) then
              matching_bins(i_filter_surf) = OUT_FRONT
              matching_bins(i_filter_mesh) = &
                   mesh_indices_to_bin(m, ijk0 + 1, .true.)
            end if
            ijk0(2) = ijk0(2) + 1
            xyz_cross(2) = xyz_cross(2) + m % width(2)
          else
            ! Crossing into back mesh cell -- this is treated as incoming
            ! current in (i,j-1,k)
            ijk0(2) = ijk0(2) - 1
            xyz_cross(2) = xyz_cross(2) - m % width(2)
            if (all(ijk0 >= 0) .and. all(ijk0 <= m % dimension)) then
              matching_bins(i_filter_surf) = IN_FRONT
              matching_bins(i_filter_mesh) = &
                   mesh_indices_to_bin(m, ijk0 + 1, .true.)
            end if
          end if
        else if (distance == d(3)) then
          if (uvw(3) > 0) then
            ! Crossing into top mesh cell -- this is treated as outgoing
            ! current in (i,j,k)
            if (all(ijk0 >= 0) .and. all(ijk0 <= m % dimension)) then
              matching_bins(i_filter_surf) = OUT_TOP
              matching_bins(i_filter_mesh) = &
                   mesh_indices_to_bin(m, ijk0 + 1, .true.)
            end if
            ijk0(3) = ijk0(3) + 1
            xyz_cross(3) = xyz_cross(3) + m % width(3)
          else
            ! Crossing into bottom mesh cell -- this is treated as incoming
            ! current in (i,j,k-1)
            ijk0(3) = ijk0(3) - 1
            xyz_cross(3) = xyz_cross(3) - m % width(3)
            if (all(ijk0 >= 0) .and. all(ijk0 <= m % dimension)) then
              matching_bins(i_filter_surf) = IN_TOP
              matching_bins(i_filter_mesh) = &
                   mesh_indices_to_bin(m, ijk0 + 1, .true.)
            end if
          end if
        end if

        ! Determine scoring index
        if (matching_bins(i_filter_surf) > 0) then
          filter_index = t % get_filter_index(matching_bins)

          ! Check for errors
          if (filter_index <= 0 .or. filter_index > &
               t % total_filter_bins) then
            call fatal_error("Score index outside range.")
          end if

          ! Add to surface current tally
!$omp atomic
          t % results(1, filter_index) % value = &
               t % results(1, filter_index) % value + p % wgt
        end if

        ! Calculate new coordinates
        xyz0 = xyz0 + distance * uvw
      end do

    end do TALLY_LOOP

  end subroutine score_surface_current

!===============================================================================
! GET_NEXT_BIN determines the next scoring bin for a particular filter variable
!===============================================================================

  function get_next_bin(filter_type, filter_value, i_tally) result(bin)

    integer, intent(in) :: filter_type  ! e.g. FILTER_MATERIAL
    integer, intent(in) :: filter_value ! value of filter, e.g. material 3
    integer, intent(in) :: i_tally      ! index of tally
    integer             :: bin          ! index of filter

    integer :: i_tally_check
    integer :: n

    ! If there are no scoring bins for this item, then return immediately
    if (.not. allocated(tally_maps(filter_type) % items(filter_value) % elements)) then
      bin = NO_BIN_FOUND
      return
    end if

    ! Check how many elements there are for this item
    n = size(tally_maps(filter_type) % items(filter_value) % elements)

    do
      ! Increment position in elements
      position(filter_type) = position(filter_type) + 1

      ! If we've reached the end of the array, there is no more bin to score to
      if (position(filter_type) > n) then
        position(filter_type) = 0
        bin = NO_BIN_FOUND
        return
      end if

      i_tally_check = tally_maps(filter_type) % items(filter_value) % &
           elements(position(filter_type)) % index_tally

      if (i_tally_check > i_tally) then
        ! Since the index being checked against is greater than the index we
        ! need (and the tally indices were added to elements sequentially), we
        ! know that no more bins will be scoring bins for this tally
        position(filter_type) = 0
        bin = NO_BIN_FOUND
        return
      elseif (i_tally_check == i_tally) then
        ! Found a match
        bin = tally_maps(filter_type) % items(filter_value) % &
             elements(position(filter_type)) % index_bin
        return
      end if

    end do

  end function get_next_bin

!===============================================================================
! SYNCHRONIZE_TALLIES accumulates the sum of the contributions from each history
! within the batch to a new random variable
!===============================================================================

  subroutine synchronize_tallies()

    integer :: i
    real(8) :: k_col ! Copy of batch collision estimate of keff
    real(8) :: k_abs ! Copy of batch absorption estimate of keff
    real(8) :: k_tra ! Copy of batch tracklength estimate of keff

#ifdef MPI
    ! Combine tally results onto master process
    if (reduce_tallies) call reduce_tally_results()
#endif

    ! Increase number of realizations (only used for global tallies)
    if (reduce_tallies) then
      n_realizations = n_realizations + 1
    else
      n_realizations = n_realizations + n_procs
    end if

    ! Accumulate on master only, unless run is not reduced then do it on all
    ! If the run is domain decomposed, we do this only for the master of that
    ! domain. (If a tally filter bin lies on more than one domain, it will be
    ! accumulated on the domain master of each domain - those results should be
    ! identical
    if ((.not. dd_run .and. master) .or. &
        (dd_run .and. domain_decomp % local_master) .or. &
        (.not. reduce_tallies)) then
      ! Accumulate results for each tally
      do i = 1, active_tallies % size()
        call accumulate_tally(tallies(active_tallies % get_item(i)))
      end do

      if (run_mode == MODE_EIGENVALUE) then
        if (active_batches) then
          ! Accumulate products of different estimators of k
          k_col = global_tallies(K_COLLISION) % value / total_weight
          k_abs = global_tallies(K_ABSORPTION) % value / total_weight
          k_tra = global_tallies(K_TRACKLENGTH) % value / total_weight
          k_col_abs = k_col_abs + k_col * k_abs
          k_col_tra = k_col_tra + k_col * k_tra
          k_abs_tra = k_abs_tra + k_abs * k_tra
        end if
      end if

      ! Accumulate results for global tallies
      call accumulate_result(global_tallies)
    end if

  end subroutine synchronize_tallies

!===============================================================================
! REDUCE_TALLY_RESULTS collects all the results from tallies onto one processor
!===============================================================================

#ifdef MPI
  subroutine reduce_tally_results()

    integer :: i
    integer :: n      ! number of filter bins
    integer :: m      ! number of score bins
    integer :: n_bins ! total number of bins
    real(8), allocatable :: tally_temp(:,:) ! contiguous array of results
    real(8) :: global_temp(N_GLOBAL_TALLIES)
    real(8) :: dummy  ! temporary receive buffer for non-root reduces
    type(TallyObject), pointer :: t => null()

    do i = 1, active_tallies % size()
      t => tallies(active_tallies % get_item(i))

      if (.not. dd_run) then
        
        if (t % on_the_fly_allocation) then
          call fatal_error("On-the-fly tally reduction only implemented " // &
                    "for domain-decomposed runs")
        end if

        ! For non-DD runs, the results array is always the same size and in the
        ! same order

        m = t % total_score_bins
        n = t % total_filter_bins
        n_bins = m*n

        allocate(tally_temp(m,n))

        tally_temp = t % results(:,:) % value
        if (master) then
          ! The MPI_IN_PLACE specifier allows the master to copy values into
          ! a receive buffer without having a temporary variable
          call MPI_REDUCE(MPI_IN_PLACE, tally_temp, n_bins, MPI_REAL8, &
               MPI_SUM, 0, MPI_COMM_WORLD, mpi_err)

          ! Transfer values to value on master
          t % results(:,:) % value = tally_temp
        else
          ! Receive buffer not significant at other processors
          call MPI_REDUCE(tally_temp, dummy, n_bins, MPI_REAL8, &
               MPI_SUM, 0, MPI_COMM_WORLD, mpi_err)

          ! Reset value on other processors
          t % results(:,:) % value = 0
        end if

      else

        ! Reduce tallies to local masters within each domain
        call reduce_otf_tally_results(t, domain_decomp % comm)

      end if

    end do

    ! Copy global tallies into array to be reduced
    global_temp = global_tallies(:) % value

    if (master) then
      call MPI_REDUCE(MPI_IN_PLACE, global_temp, N_GLOBAL_TALLIES, &
           MPI_REAL8, MPI_SUM, 0, MPI_COMM_WORLD, mpi_err)

      ! Transfer values back to global_tallies on master
      global_tallies(:) % value = global_temp
    else
      ! Receive buffer not significant at other processors
      call MPI_REDUCE(global_temp, dummy, N_GLOBAL_TALLIES, &
           MPI_REAL8, MPI_SUM, 0, MPI_COMM_WORLD, mpi_err)

      ! Reset value on other processors
      global_tallies(:) % value = ZERO
    end if

    ! We also need to determine the total starting weight of particles from the
    ! last realization
    if (master) then
      call MPI_REDUCE(MPI_IN_PLACE, total_weight, 1, MPI_REAL8, MPI_SUM, &
           0, MPI_COMM_WORLD, mpi_err)
    else
      ! Receive buffer not significant at other processors
      call MPI_REDUCE(total_weight, dummy, 1, MPI_REAL8, MPI_SUM, &
           0, MPI_COMM_WORLD, mpi_err)
    end if

    ! If this is a domain decomposed run, domain masters need the total_weight
    ! for tallies
    if (dd_run) then
      call MPI_BCAST(total_weight, 1, MPI_REAL8, 0, MPI_COMM_WORLD, mpi_err)
    end if

  end subroutine reduce_tally_results

!===============================================================================
! REDUCE_OTF_TALLY_RESULTS collects all the results from one OTF tally onto the
! master process of a communicator
!===============================================================================

  subroutine reduce_otf_tally_results(t, reduce_comm)

    type(TallyObject), pointer, intent(inout) :: t
    integer,                    intent(in) :: reduce_comm

    integer :: j
    integer :: idx    ! filter index in results array
    integer :: p      ! process rank in domain MPI communicator
    integer :: n_bins ! total number of bins
    integer :: n_filters
    integer :: real_bin
    integer :: reduce_n_procs
    integer :: reduce_rank
    logical :: reduce_master
    integer :: max_filters ! max number of filter bins in use on any proc
    integer, allocatable :: proc_n_filters(:) ! number of filter bins on proc
    integer, allocatable :: proc_filter_map(:,:) ! index -> real bin on proc
    integer              :: n_request
    integer              :: request(10000) ! TODO: make this something real!
    real(8), allocatable :: tally_temp(:,:) ! contiguous array of results
    real(8) :: dummy  ! temporary receive buffer for non-root reduces

    ! For DD runs, different processes probably allocated the results array
    ! in a different order, and the results arrays might not be the same
    ! size.  Therefore local masters need to broadcast their filter maps
    ! so processes can send tallies to the correct index in the results
    ! array of the local master

    ! During the OTF allocation phase, we'll be reallocating memory and
    ! moving things around alot, which can be slow.  After that phase
    ! though, all the tally bins on each other process are in the same order
    ! and thus simple MPI_REDUCE can be done
    ! TODO: add in the phase logical and implement MPI_REDUCE as if ordered

    !=======================================================================
    ! SEND MAPS TO LOCAL MASTER

    reduce_master = .false.
    call MPI_COMM_SIZE(reduce_comm, reduce_n_procs, mpi_err)
    call MPI_COMM_RANK(reduce_comm, reduce_rank, mpi_err)
    if (reduce_rank == 0) reduce_master = .true.
    
    ! Master needs to know the max number of filter bins
    call MPI_REDUCE(t % next_filter_idx, max_filters, 1, MPI_INTEGER, &
         MPI_MAX, 0, reduce_comm, mpi_err) 

    n_request = 0
    if (reduce_master) then

      allocate(proc_n_filters(reduce_n_procs - 1))
      allocate(proc_filter_map(max_filters, reduce_n_procs - 1))

      ! Receive filter information from all other procs in domain
      do p = 1, reduce_n_procs - 1

        ! Receive number of filters
        n_request = n_request + 1
        call MPI_IRECV(proc_n_filters(p), 1, MPI_INTEGER, p, p, &
            reduce_comm, request(n_request), mpi_err)

        ! Receive filter maps
        n_request = n_request + 1
        call MPI_IRECV(proc_filter_map(:,p), max_filters, MPI_INTEGER, p, &
            p, reduce_comm, request(n_request), mpi_err)

      end do

    else

      ! Build filter map
      n_filters = t % next_filter_idx - 1
      allocate(proc_filter_map(n_filters, 1))
      do j = 1, n_filters
        real_bin = t % reverse_filter_index_map % get_key(j)
        proc_filter_map(j, 1) = real_bin
      end do

      ! Send number of filters
      n_request = n_request + 1
      call MPI_ISEND(n_filters, 1, MPI_INTEGER, &
          0, reduce_rank, &
          reduce_comm, request(n_request), mpi_err)

      ! Send filter maps
      n_request = n_request + 1
      call MPI_ISEND(proc_filter_map(:,1), n_filters, MPI_INTEGER, &
          0, reduce_rank, &
          reduce_comm, request(n_request), mpi_err)

    end if

    ! Wait for filter information to synchronize
    call MPI_WAITALL(n_request, request, MPI_STATUSES_IGNORE, mpi_err)
    
    !=======================================================================
    ! SYNCHRONIZE MAPS

    if (reduce_master) then

      ! go through all received filter maps and add space
      do p = 1, reduce_n_procs - 1
        do j = 1, proc_n_filters(p)
          real_bin = proc_filter_map(j, p)
          idx = t % otf_filter_index(real_bin)
        end do
      end do

      ! Build filter map
      deallocate(proc_filter_map)
      n_filters = t % next_filter_idx - 1
      allocate(proc_filter_map(n_filters, 1))
      do j = 1, n_filters
        real_bin = t % reverse_filter_index_map % get_key(j)
        proc_filter_map(j, 1) = real_bin
      end do

      ! broadcast the updated master n_filter
      call MPI_BCAST(n_filters, 1, MPI_INTEGER, 0, reduce_comm, mpi_err)

      ! broadcast the updated master filter map
      call MPI_BCAST(proc_filter_map(:, 1), n_filters, MPI_INTEGER, 0, &
          reduce_comm, mpi_err)

    else

      ! receive master n_filters
      call MPI_BCAST(n_filters, 1, MPI_INTEGER, 0, reduce_comm, mpi_err)

      deallocate(proc_filter_map)
      allocate(proc_filter_map(n_filters, 1))

      ! recieve master filter map
      call MPI_BCAST(proc_filter_map(:, 1), n_filters, MPI_INTEGER, 0, &
          reduce_comm, mpi_err)

      ! reorder results according to master map
      allocate(tally_temp(t % total_score_bins, n_filters))
      do j = 1, n_filters
        real_bin = proc_filter_map(j, 1)
        idx = t % otf_filter_index(real_bin)
        tally_temp(:, j) = t % results(:, idx) % value
      end do

      ! reset the tally filter map to match the master
      call t % filter_index_map % clear()
      t % next_filter_idx = 1
      do j = 1, n_filters
        real_bin = proc_filter_map(j, 1)
        idx = t % otf_filter_index(real_bin)
      end do

    end if

    !=======================================================================
    ! REDUCE TALLY RESULTS

    n_bins = t % total_score_bins * n_filters

    if (reduce_master) then
      
      ! TODO: add otf phasing, which would move this outside of here
      allocate(tally_temp(t % total_score_bins, n_filters))
      tally_temp = t % results(:,:) % value
      
      ! Receive results arrays from other procs
      call MPI_REDUCE(MPI_IN_PLACE, tally_temp, n_bins, MPI_REAL8, &
           MPI_SUM, 0, reduce_comm, mpi_err)

      ! Transfer values to value on master
      t % results(:,:) % value = tally_temp

    else

      ! Send results to local master
      call MPI_REDUCE(tally_temp, dummy, n_bins, MPI_REAL8, &
           MPI_SUM, 0, reduce_comm, mpi_err)

      ! Reset value on other processors
      t % results(:,:) % value = 0

    end if

    if (allocated(proc_n_filters)) deallocate(proc_n_filters)
    if (allocated(proc_filter_map)) deallocate(proc_filter_map)
    if (allocated(tally_temp)) deallocate(tally_temp)

  end subroutine reduce_otf_tally_results

#endif

!===============================================================================
! ACCUMULATE_TALLY
!===============================================================================

  subroutine accumulate_tally(t)

    type(TallyObject), intent(inout) :: t

    ! Increment number of realizations
    if (reduce_tallies) then
      t % n_realizations = t % n_realizations + 1
    else
      t % n_realizations = t % n_realizations + n_procs
    end if

    ! Accumulate each TallyResult
    call accumulate_result(t % results)

  end subroutine accumulate_tally

!===============================================================================
! TALLY_STATISTICS computes the mean and standard deviation of the mean of each
! tally and stores them in the val and val_sq attributes of the TallyResults
! respectively
!===============================================================================

  subroutine tally_statistics()

    integer :: i    ! index in tallies array
    type(TallyObject), pointer :: t => null()

    ! Calculate statistics for user-defined tallies
    do i = 1, n_tallies
      t => tallies(i)

      call statistics_result(t % results, t % n_realizations)
    end do

    ! Calculate statistics for global tallies
    call statistics_result(global_tallies, n_realizations)

  end subroutine tally_statistics

!===============================================================================
! ACCUMULATE_RESULT accumulates results from many histories (or many generations)
! into a single realization of a random variable.
!===============================================================================

  elemental subroutine accumulate_result(this)

    type(TallyResult), intent(inout) :: this

    real(8) :: val

    ! Add the sum and square of the sum of contributions from a tally result to
    ! the variables sum and sum_sq. This will later allow us to calculate a
    ! variance on the tallies.

    val = this % value/total_weight
    this % sum    = this % sum    + val
    this % sum_sq = this % sum_sq + val*val

    ! Reset the single batch estimate
    this % value = ZERO

  end subroutine accumulate_result

!===============================================================================
! STATISTICS_RESULT determines the sample mean and the standard deviation of the
! mean for a TallyResult.
!===============================================================================

  elemental subroutine statistics_result(this, n)

    type(TallyResult), intent(inout) :: this
    integer,           intent(in)    :: n

    ! Calculate sample mean and standard deviation of the mean -- note that we
    ! have used Bessel's correction so that the estimator of the variance of the
    ! sample mean is unbiased.

    this % sum    = this % sum/n
    this % sum_sq = sqrt((this % sum_sq/n - this % sum * &
         this % sum) / (n - 1))

  end subroutine statistics_result

!===============================================================================
! RESET_RESULT zeroes out the value and accumulated sum and sum-squared for a
! single TallyResult.
!===============================================================================

  elemental subroutine reset_result(this)

    type(TallyResult), intent(inout) :: this

    this % value    = ZERO
    this % sum      = ZERO
    this % sum_sq   = ZERO

  end subroutine reset_result

!===============================================================================
! SETUP_ACTIVE_USERTALLIES
!===============================================================================

  subroutine setup_active_usertallies()

    integer :: i ! loop counter

    do i = 1, n_user_tallies
      ! Add tally to active tallies
      call active_tallies % add(i_user_tallies + i)

      ! Check what type of tally this is and add it to the appropriate list
      if (user_tallies(i) % type == TALLY_VOLUME) then
        if (user_tallies(i) % estimator == ESTIMATOR_ANALOG) then
          call active_analog_tallies % add(i_user_tallies + i)
        elseif (user_tallies(i) % estimator == ESTIMATOR_TRACKLENGTH) then
          call active_tracklength_tallies % add(i_user_tallies + i)
        end if
      elseif (user_tallies(i) % type == TALLY_SURFACE_CURRENT) then
        call active_current_tallies % add(i_user_tallies + i)
      end if
    end do

  end subroutine setup_active_usertallies

!===============================================================================
! SETUP_ACTIVE_CMFDTALLIES
!===============================================================================

  subroutine setup_active_cmfdtallies()

    integer :: i ! loop counter

    ! check to see if any of the active tally lists has been allocated
    if (active_tallies % size() > 0) then
      call fatal_error("Active tallies should not exist before CMFD tallies!")
    else if (active_analog_tallies % size() > 0) then
      call fatal_error('Active analog tallies should not exist before CMFD &
           &tallies!')
    else if (active_tracklength_tallies % size() > 0) then
      call fatal_error("Active tracklength tallies should not exist before &
           &CMFD tallies!")
    else if (active_current_tallies % size() > 0) then
      call fatal_error("Active current tallies should not exist before CMFD &
           &tallies!")
    end if

    do i = 1, n_cmfd_tallies
      ! Add CMFD tally to active tallies
      call active_tallies % add(i_cmfd_tallies + i)

      ! Check what type of tally this is and add it to the appropriate list
      if (cmfd_tallies(i) % type == TALLY_VOLUME) then
        if (cmfd_tallies(i) % estimator == ESTIMATOR_ANALOG) then
          call active_analog_tallies % add(i_cmfd_tallies + i)
        elseif (cmfd_tallies(i) % estimator == ESTIMATOR_TRACKLENGTH) then
          call active_tracklength_tallies % add(i_cmfd_tallies + i)
        end if
      elseif (cmfd_tallies(i) % type == TALLY_SURFACE_CURRENT) then
        call active_current_tallies % add(i_cmfd_tallies + i)
      end if
    end do

  end subroutine setup_active_cmfdtallies

!===============================================================================
! WRITE_TALLY_RESULT writes an OpenMC TallyResult type
!===============================================================================

  subroutine write_tally_result(sp, buffer, name, group, n1, n2)

    type(BinaryOutput), intent(inout) :: sp
    character(*),       intent(in), optional :: group   ! HDF5 group name
    character(*),       intent(in)           :: name    ! name of data
    integer,            intent(in)           :: n1, n2  ! TallyResult dims
    type(TallyResult),  intent(in), target   :: buffer(n1, n2) ! data to write

    character(len=MAX_WORD_LEN) :: name_  ! HDF5 dataset name
    character(len=MAX_WORD_LEN) :: group_ ! HDF5 group name

#ifndef HDF5
    integer :: j,k ! iteration counters
#endif

    ! Set name
    name_ = trim(name)

    ! Set group
    if (present(group)) then
      group_ = trim(group)
    end if

#ifdef HDF5

    ! Open up sub-group if present
    if (present(group)) then
      call hdf5_open_group(sp % hdf5_fh, group_, sp % hdf5_grp)
    else
      sp % hdf5_grp = sp % hdf5_fh
    end if

    ! Set overall size of vector to write
    dims1(1) = n1*n2 

    ! Create up a dataspace for size
    call h5screate_simple_f(1, dims1, dspace, hdf5_err)

    ! Create the dataset
    call h5dcreate_f(sp % hdf5_grp, name_, hdf5_tallyresult_t, dspace, dset, &
         hdf5_err)

    ! Set pointer to first value and write
    f_ptr = c_loc(buffer(1,1))
    call h5dwrite_f(dset, hdf5_tallyresult_t, f_ptr, hdf5_err)

    ! Close ids
    call h5dclose_f(dset, hdf5_err)
    call h5sclose_f(dspace, hdf5_err)
    if (present(group)) then
      call hdf5_close_group(sp % hdf5_grp)
    end if

#else

    ! Write out tally buffer
    do k = 1, n2
      do j = 1, n1
        write(sp % unit_fh) buffer(j,k) % sum
        write(sp % unit_fh) buffer(j,k) % sum_sq
      end do
    end do

#endif 
   
  end subroutine write_tally_result

!===============================================================================
! READ_TALLY_RESULT reads OpenMC TallyResult data
!===============================================================================

  subroutine read_tally_result(sp, buffer, name, group, n1, n2)

    type(BinaryOutput), intent(inout):: sp
    character(*),       intent(in), optional  :: group  ! HDF5 group name
    character(*),       intent(in)            :: name   ! name of data
    integer,            intent(in)            :: n1, n2 ! TallyResult dims
    type(TallyResult),  intent(inout), target :: buffer(n1, n2) ! read data here

    character(len=MAX_WORD_LEN) :: name_  ! HDF5 dataset name
    character(len=MAX_WORD_LEN) :: group_ ! HDF5 group name

#ifndef HDF5
# ifndef MPI
    integer :: j,k ! iteration counters
#else
    integer :: mpiio_err
# endif
#endif

    ! Set name
    name_ = trim(name)

    ! Set group
    if (present(group)) then
      group_ = trim(group)
    end if

#ifdef HDF5

    ! Open up sub-group if present
    if (present(group)) then
      call hdf5_open_group(sp % hdf5_fh, group_, sp % hdf5_grp)
    else
      sp % hdf5_grp = sp % hdf5_fh
    end if

    ! Open the dataset
    call h5dopen_f(sp % hdf5_grp, name, dset, hdf5_err)

    ! Set pointer to first value and write
    f_ptr = c_loc(buffer(1,1))
    call h5dread_f(dset, hdf5_tallyresult_t, f_ptr, hdf5_err)

    ! Close ids
    call h5dclose_f(dset, hdf5_err)
    if (present(group)) call hdf5_close_group(sp % hdf5_grp)

# elif MPI

    ! Write out tally buffer
    call MPI_FILE_READ(sp % unit_fh, buffer, n1*n2, MPI_TALLYRESULT, &
         MPI_STATUS_IGNORE, mpiio_err)

#else

    ! Read tally result
    do k = 1, n2
      do j = 1, n1
        read(sp % unit_fh) buffer(j,k) % sum
        read(sp % unit_fh) buffer(j,k) % sum_sq
      end do
    end do

#endif 
   
  end subroutine read_tally_result

end module tally<|MERGE_RESOLUTION|>--- conflicted
+++ resolved
@@ -2035,13 +2035,8 @@
               matching_bins(i_filter_surf) = OUT_TOP
               matching_bins(i_filter_mesh) = &
                    mesh_indices_to_bin(m, ijk0 + 1, .true.)
-<<<<<<< HEAD
               filter_index = t % get_filter_index(matching_bins)
-!$omp critical
-=======
-              filter_index = sum((matching_bins(1:t%n_filters) - 1) * t % stride) + 1
 !$omp atomic
->>>>>>> 0f1270e0
               t % results(1, filter_index) % value = &
                    t % results(1, filter_index) % value + p % wgt
             end if
@@ -2053,13 +2048,8 @@
               matching_bins(i_filter_surf) = IN_TOP
               matching_bins(i_filter_mesh) = &
                    mesh_indices_to_bin(m, ijk0 + 1, .true.)
-<<<<<<< HEAD
               filter_index = t % get_filter_index(matching_bins)
-!$omp critical
-=======
-              filter_index = sum((matching_bins(1:t%n_filters) - 1) * t % stride) + 1
 !$omp atomic
->>>>>>> 0f1270e0
               t % results(1, filter_index) % value = &
                    t % results(1, filter_index) % value + p % wgt
             end if
@@ -2075,13 +2065,8 @@
               matching_bins(i_filter_surf) = OUT_FRONT
               matching_bins(i_filter_mesh) = &
                    mesh_indices_to_bin(m, ijk0 + 1, .true.)
-<<<<<<< HEAD
               filter_index = t % get_filter_index(matching_bins)
-!$omp critical
-=======
-              filter_index = sum((matching_bins(1:t%n_filters) - 1) * t % stride) + 1
 !$omp atomic
->>>>>>> 0f1270e0
               t % results(1, filter_index) % value = &
                    t % results(1, filter_index) % value + p % wgt
             end if
@@ -2093,13 +2078,8 @@
               matching_bins(i_filter_surf) = IN_FRONT
               matching_bins(i_filter_mesh) = &
                    mesh_indices_to_bin(m, ijk0 + 1, .true.)
-<<<<<<< HEAD
               filter_index = t % get_filter_index(matching_bins)
-!$omp critical
-=======
-              filter_index = sum((matching_bins(1:t%n_filters) - 1) * t % stride) + 1
 !$omp atomic
->>>>>>> 0f1270e0
               t % results(1, filter_index) % value = &
                    t % results(1, filter_index) % value + p % wgt
             end if
@@ -2115,13 +2095,8 @@
               matching_bins(i_filter_surf) = OUT_RIGHT
               matching_bins(i_filter_mesh) = &
                    mesh_indices_to_bin(m, ijk0 + 1, .true.)
-<<<<<<< HEAD
               filter_index = t % get_filter_index(matching_bins)
-!$omp critical
-=======
-              filter_index = sum((matching_bins(1:t%n_filters) - 1) * t % stride) + 1
 !$omp atomic
->>>>>>> 0f1270e0
               t % results(1, filter_index) % value = &
                    t % results(1, filter_index) % value + p % wgt
             end if
@@ -2133,13 +2108,8 @@
               matching_bins(i_filter_surf) = IN_RIGHT
               matching_bins(i_filter_mesh) = &
                    mesh_indices_to_bin(m, ijk0 + 1, .true.)
-<<<<<<< HEAD
               filter_index = t % get_filter_index(matching_bins)
-!$omp critical
-=======
-              filter_index = sum((matching_bins(1:t%n_filters) - 1) * t % stride) + 1
 !$omp atomic
->>>>>>> 0f1270e0
               t % results(1, filter_index) % value = &
                    t % results(1, filter_index) % value + p % wgt
             end if
