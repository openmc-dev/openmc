--- conflicted
+++ resolved
@@ -530,12 +530,7 @@
     real(8) :: wgt                  ! post-collision particle weight
     real(8) :: mu                   ! cosine of angle of collision
     logical :: found_bin            ! scoring bin found?
-<<<<<<< HEAD
-    class(TallyObject), pointer, save :: t => null()
-!$omp threadprivate(t)
-=======
-    type(TallyObject), pointer :: t
->>>>>>> a2a33683
+    class(TallyObject), pointer :: t
 
     ! Copy particle's pre- and post-collision weight and angle
     last_wgt = p % last_wgt
@@ -705,14 +700,8 @@
     real(8) :: flux                 ! tracklength estimate of flux
     real(8) :: atom_density         ! atom density of single nuclide in atom/b-cm
     logical :: found_bin            ! scoring bin found?
-<<<<<<< HEAD
-    class(TallyObject), pointer, save :: t => null()
-    type(Material),     pointer, save :: mat => null()
-!$omp threadprivate(t, mat)
-=======
-    type(TallyObject), pointer :: t
-    type(Material),    pointer :: mat
->>>>>>> a2a33683
+    class(TallyObject), pointer :: t
+    type(Material),     pointer :: mat
 
     ! Determine track-length estimate of flux
     flux = p % wgt * distance
@@ -819,14 +808,8 @@
     integer :: i             ! loop index for nuclides in material
     integer :: i_nuclide     ! index in nuclides array
     real(8) :: atom_density  ! atom density of single nuclide in atom/b-cm
-<<<<<<< HEAD
-    class(TallyObject), pointer, save :: t => null()
-    type(Material),     pointer, save :: mat => null()
-!$omp threadprivate(t, mat)
-=======
-    type(TallyObject), pointer :: t
-    type(Material),    pointer :: mat
->>>>>>> a2a33683
+    class(TallyObject), pointer :: t
+    type(Material),     pointer :: mat
 
     ! Get pointer to tally
     t => tallies(i_tally) % obj
@@ -897,18 +880,10 @@
     logical :: found_bin            ! was a scoring bin found?
     logical :: start_in_mesh        ! starting coordinates inside mesh?
     logical :: end_in_mesh          ! ending coordinates inside mesh?
-<<<<<<< HEAD
-    class(TallyObject),   pointer, save :: t => null()
-    type(StructuredMesh), pointer, save :: m => null()
-    type(Material),       pointer, save :: mat => null()
-    type(LocalCoord),     pointer, save :: coord => null()
-!$omp threadprivate(t, m, mat, coord)
-=======
-    type(TallyObject),    pointer :: t
+    class(TallyObject),   pointer :: t
     type(StructuredMesh), pointer :: m
     type(Material),       pointer :: mat
     type(LocalCoord),     pointer :: coord
->>>>>>> a2a33683
 
     t => tallies(i_tally) % obj
     matching_bins(1:t%n_filters) = 1
@@ -1136,16 +1111,9 @@
     integer :: i ! loop index for filters
     integer :: n ! number of bins for single filter
     real(8) :: E ! particle energy
-<<<<<<< HEAD
-    class(TallyObject),   pointer, save :: t => null()
-    type(StructuredMesh), pointer, save :: m => null()
-    type(LocalCoord),     pointer, save :: coord => null()
-!$omp threadprivate(t, m, coord)
-=======
-    type(TallyObject),    pointer :: t
+    class(TallyObject),   pointer :: t
     type(StructuredMesh), pointer :: m
     type(LocalCoord),     pointer :: coord
->>>>>>> a2a33683
 
     found_bin = .true.
     t => tallies(i_tally) % obj
@@ -1273,14 +1241,8 @@
     logical :: x_same               ! same starting/ending x index (i)
     logical :: y_same               ! same starting/ending y index (j)
     logical :: z_same               ! same starting/ending z index (k)
-<<<<<<< HEAD
-    class(TallyObject),   pointer, save :: t => null()
-    type(StructuredMesh), pointer, save :: m => null()
-!$omp threadprivate(t, m)
-=======
-    type(TallyObject),    pointer :: t
+    class(TallyObject),   pointer :: t
     type(StructuredMesh), pointer :: m
->>>>>>> a2a33683
 
     TALLY_LOOP: do i = 1, active_current_tallies % size()
       ! Copy starting and ending location of particle
@@ -1679,11 +1641,7 @@
     real(8), allocatable :: tally_temp(:,:) ! contiguous array of results
     real(8) :: global_temp(N_GLOBAL_TALLIES)
     real(8) :: dummy  ! temporary receive buffer for non-root reduces
-<<<<<<< HEAD
-    class(TallyObject), pointer :: t => null()
-=======
-    type(TallyObject), pointer :: t
->>>>>>> a2a33683
+    class(TallyObject), pointer :: t
 
     do i = 1, active_tallies % size()
       t => tallies(active_tallies % get_item(i)) % obj
@@ -1777,11 +1735,7 @@
   subroutine tally_statistics()
 
     integer :: i    ! index in tallies array
-<<<<<<< HEAD
-    class(TallyObject), pointer :: t => null()
-=======
-    type(TallyObject), pointer :: t
->>>>>>> a2a33683
+    class(TallyObject), pointer :: t
 
     ! Calculate statistics for user-defined tallies
     do i = 1, n_tallies
