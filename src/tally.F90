--- conflicted
+++ resolved
@@ -186,35 +186,6 @@
             j = j + (t % moment_order(j) + 1)**2 - 1
             cycle SCORE_LOOP
 
-          case (SCORE_FLUX_YN)
-            ! All events score to a flux bin. We actually use a collision
-            ! estimator since there is no way to count 'events' exactly for
-            ! the flux
-
-            score_index = score_index - 1
-
-            ! get the score
-            score = last_wgt / material_xs % total
-
-            num_nm = 1
-            ! Find the order for a collection of requested moments
-            ! and store the moment contribution of each
-            do n = 0, t % moment_order(j)
-              ! determine scoring bin index
-              score_index = score_index + num_nm
-              ! Update number of total n,m bins for this n (m = [-n: n])
-              num_nm = 2 * n + 1
-
-              ! multiply score by the angular flux moments and store
-!$omp critical
-              t % results(score_index: score_index + num_nm - 1, filter_index) % value = &
-                t % results(score_index: score_index + num_nm - 1, filter_index) % value + &
-                score * calc_rn(n, p % last_uvw)
-!$omp end critical
-            end do
-            j = j + (t % moment_order(j) + 1)**2 - 1
-            cycle SCORE_LOOP
-
           case (SCORE_TOTAL)
             ! All events will score to the total reaction rate. We can just
             ! use the weight of the particle entering the collision as the
@@ -413,7 +384,6 @@
 !$omp end critical
             end do
             j = j + (t % moment_order(j) + 1)**2 - 1
-<<<<<<< HEAD
             cycle SCORE_LOOP
 
           case (SCORE_NDPP_SCATT_N)
@@ -500,8 +470,6 @@
               matching_bins(t % find_filter(FILTER_ENERGYOUT)) + 1, score, &
               .true., p % last_E, score_bin, t % results)
 
-=======
->>>>>>> 29b34a56
             cycle SCORE_LOOP
 
           case (SCORE_TRANSPORT)
@@ -636,13 +604,6 @@
                 score = ZERO
               end if
 
-<<<<<<< HEAD
-              score = p % absorb_wgt * &
-                      micro_xs(p % event_nuclide) % kappa_fission / &
-                      micro_xs(p % event_nuclide) % absorption
-
-=======
->>>>>>> 29b34a56
             else
               ! Skip any non-absorption events
               if (p % event == EVENT_SCATTER) cycle SCORE_LOOP
@@ -650,11 +611,6 @@
               ! All fission events will contribute, so again we can use
               ! particle's weight entering the collision as the estimate for
               ! the fission energy production rate
-<<<<<<< HEAD
-
-              n = nuclides(p % event_nuclide) % index_fission(1)
-=======
->>>>>>> 29b34a56
               score = last_wgt * &
                 micro_xs(p % event_nuclide) % kappa_fission / &
                 micro_xs(p % event_nuclide) % absorption
@@ -872,11 +828,7 @@
             ! determine what type of score bin
             score_bin = t % score_bins(j)
 
-<<<<<<< HEAD
             ! Determine scoring bin index
-=======
-            ! determine scoring bin index
->>>>>>> 29b34a56
             score_index = (k - 1)*t % n_score_bins + j
 
             if (i_nuclide > 0) then
@@ -1574,10 +1526,7 @@
         j = j + (t % moment_order(j) + 1)**2 - 1
         cycle MATERIAL_SCORE_LOOP
 
-<<<<<<< HEAD
-
-=======
->>>>>>> 29b34a56
+
       case (SCORE_SCATTER)
         score = (material_xs % total - material_xs % absorption) * flux
 
