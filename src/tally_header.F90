--- conflicted
+++ resolved
@@ -144,17 +144,15 @@
     integer                           :: n_triggers = 0  ! # of triggers
     type(TriggerObject),  allocatable :: triggers(:)     ! Array of triggers
 
-<<<<<<< HEAD
+    ! Multi-Group Specific Information To Enable Rapid Tallying
+    logical :: energy_matches_groups    = .false.
+    logical :: energyout_matches_groups = .false.
+
     ! Type-Bound procedures
     contains
       procedure :: get_filter_index => filter_index
       procedure :: otf_filter_index
       procedure :: grow_results_array
-=======
-    ! Multi-Group Specific Information To Enable Rapid Tallying
-    logical :: energy_matches_groups    = .false.
-    logical :: energyout_matches_groups = .false.
->>>>>>> ff6dcac3
   end type TallyObject
 
   contains
