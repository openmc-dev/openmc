module tracking

  use cross_section,   only: calculate_xs
  use dd_header,       only: dd_type
  use dd_tracking,     only: cross_domain_boundary
  use error,           only: fatal_error, warning
  use geometry,        only: find_cell, distance_to_boundary, cross_surface, &
                             cross_lattice, check_cell_overlap, &
                             distance_to_mesh_surface
  use geometry_header, only: Universe, BASE_UNIVERSE
  use global
  use material_header
  use mesh,            only: get_mesh_bin
  use output,          only: write_message
  use particle_header, only: LocalCoord, Particle
  use physics,         only: collision
  use random_lcg,      only: prn, prn_seed
  use string,          only: to_str
  use tally,           only: score_analog_tally, score_tracklength_tally, &
                             score_surface_current
  use track_output,    only: initialize_particle_track, write_particle_track, &
                             finalize_particle_track
  implicit none

contains

!===============================================================================
! TRANSPORT encompasses the main logic for moving a particle through geometry.
!===============================================================================

  subroutine transport(p)

    type(Particle), intent(inout) :: p

<<<<<<< HEAD
    integer :: surface_crossed ! surface which particle is on
    integer :: lattice_crossed ! lattice boundary which particle crossed
    integer :: last_cell       ! most recent cell particle was in
    integer :: n_event         ! number of collisions/crossings
    integer :: meshbin         ! Current DD meshbin
    real(8) :: d_boundary      ! distance to nearest boundary
    real(8) :: d_collision     ! sampled distance to collision
    real(8) :: d_dd_mesh       ! sampled distance to boundary on the DD mesh
    real(8) :: distance        ! distance particle travels
    real(8) :: stored_distance ! distance to store when crossing a DD boundary
    real(8) :: xyz(3)
    logical :: found_cell      ! found cell which particle is in?
    type(LocalCoord), pointer, save :: coord => null()
!$omp threadprivate(coord)
=======
    integer :: surface_crossed        ! surface which particle is on
    integer :: lattice_translation(3) ! in-lattice translation vector
    integer :: last_cell              ! most recent cell particle was in
    integer :: n_event                ! number of collisions/crossings
    real(8) :: d_boundary             ! distance to nearest boundary
    real(8) :: d_collision            ! sampled distance to collision
    real(8) :: distance               ! distance particle travels
    logical :: found_cell             ! found cell which particle is in?
    type(LocalCoord), pointer :: coord
>>>>>>> 058fc2ea

    integer(8) :: starting_seed
    integer(8) :: debug1 = 0_8
    integer(8) :: debug2 = 0_8
    integer(8) :: debug3 = 0_8
    integer(8) :: debug4 = 0_8

!    starting_seed = prn_seed(1)
!    if (starting_seed == debug1 .or. starting_seed == debug2 .or. starting_seed == debug3 .or. starting_seed == debug4) &
!        print *,'starting particle', starting_seed, p % id, p % new_particle
    ! Display message if high verbosity or trace is on
    if (verbosity >= 9 .or. trace) then
      call write_message("Simulating Particle " // trim(to_str(p % id)))
    end if

    ! If the cell hasn't been determined based on the particle's location,
    ! initiate a search for the current cell
    if (p % coord % cell == NONE) then
      call find_cell(p, found_cell)

      ! Particle couldn't be located
      if (.not. found_cell) then
        call fatal_error("Could not locate particle " // trim(to_str(p % id)))
      end if

      ! set birth cell attribute
      p % cell_born = p % coord % cell
    end if

    ! Initialize number of events to zero
    n_event = 0

    ! Add paricle's starting weight to count for normalizing tallies later
    if (p % new_particle) then
!$omp atomic
      total_weight = total_weight + p % wgt
    end if

    ! Force calculation of cross-sections by setting last energy to zero
    micro_xs % last_E = ZERO
    micro_xs % last_index_sab = NONE

    ! Prepare to write out particle track.
    if (p % write_track) then
      call initialize_particle_track()
    endif

    if (dd_run) then
      ! For DD runs, if we normally wouldn't have to recalculate the cross
      ! section after a scatter then we need to make sure that we recalculate it
      ! here with the same random number seed so we get the same thing as before
      ! (because URR ptables)
      if (p % material == p % last_material .and. p % material /= NONE) then
        call calculate_xs(p)
      end if
    end if

    do while (p % alive)
!      if (starting_seed == debug1 .or. starting_seed == debug2 .or. starting_seed == debug3 .or. starting_seed == debug4) &
!          print *, prn_seed(1), p % coord0 % xyz
!      if (starting_seed == debug1 .or. starting_seed == debug2 .or. starting_seed == debug3 .or. starting_seed == debug4) &
!        then
!          call get_mesh_bin(domain_decomp % mesh, p % coord0 % xyz, meshbin)
!          print *, 'meshbin',meshbin
!        end if

      ! Write particle track.
      if (p % write_track) call write_particle_track(p)

      if (check_overlaps) call check_cell_overlap(p)

      ! Calculate microscopic and macroscopic cross sections -- note: if the
      ! material is the same as the last material and the energy of the
      ! particle hasn't changed, we don't need to lookup cross sections again.

!      if (starting_seed == debug1 .or. starting_seed == debug2 .or. starting_seed == debug3 .or. starting_seed == debug4) &
!          print *, prn_seed(1), p % material /= p % last_material, p % inst /= p % last_inst, p % coord0 % xyz(2)
      if (dd_run) then
        ! TODO: the optimization for not re-calculating XS on a per-nuclide
        ! basis means that for reproducibility we'd need to send a prn seed
        ! for each nuclide along with particles as they cross domain
        ! boundaries.  This would just about double the amount of info that
        ! goes with particles across boundaries, so I'll disable it for now.
        micro_xs % last_E = ZERO
        micro_xs % last_index_sab = NONE
      end if
      if (p % material /= p % last_material &
            & .or. p % inst /= p % last_inst) call calculate_xs(p)

      ! Find the distance to the nearest boundary
<<<<<<< HEAD
!      if (starting_seed == debug1 .or. starting_seed == debug2 .or. starting_seed == debug3 .or. starting_seed == debug4) &
!          print *, prn_seed(1), 'd2b',p % coord0 % xyz
      call distance_to_boundary(p, d_boundary, surface_crossed, lattice_crossed)
=======
      call distance_to_boundary(p, d_boundary, surface_crossed, &
           &lattice_translation)
>>>>>>> 058fc2ea

      ! Sample a distance to collision
      if (material_xs % total == ZERO) then
        d_collision = INFINITY
      else
        if (p % stored_distance > ZERO) then
          d_collision = p % stored_distance
          p % stored_distance = ZERO
        else
          d_collision = -log(prn()) / material_xs % total
        end if
      end if

      ! Select smaller of the two distances
      distance = min(d_boundary, d_collision)

      ! Check domain mesh boundary
      if (dd_run) then
        call distance_to_mesh_surface(p, domain_decomp % mesh, &
            distance, d_dd_mesh, meshbin=domain_decomp % meshbin)
        distance = min(distance, d_dd_mesh)
      end if

!      if (starting_seed == debug1 .or. starting_seed == debug2 .or. starting_seed == debug3 .or. starting_seed == debug4) &
!          print *, prn_seed(1), 'distances', d_boundary, d_dd_mesh, d_collision
!      if (starting_seed == debug1 .or. starting_seed == debug2 .or. starting_seed == debug3 .or. starting_seed == debug4) &
!          print *, prn_seed(1), 'direction', p % coord0 % uvw
      ! Advance particle
      coord => p % coord0
      do while (associated(coord))
        coord % xyz = coord % xyz + distance * coord % uvw
        coord => coord % next
      end do
!      if (starting_seed == debug1 .or. starting_seed == debug2 .or. starting_seed == debug3 .or. starting_seed == debug4) &
!          print *, prn_seed(1), 'advanced', p % coord0 % xyz

      ! Score track-length tallies
      if (active_tracklength_tallies % size() > 0) &
           call score_tracklength_tally(p, distance)

      ! Score track-length estimate of k-eff
!$omp atomic
      global_tallies(K_TRACKLENGTH) % value = &
           global_tallies(K_TRACKLENGTH) % value + p % wgt * distance * &
           material_xs % nu_fission

      ! Check if we cross a domain boundary, which could be coincident with
      ! cell or lattice boundaries
      if (dd_run .and. &
           d_dd_mesh < d_collision .and. &
           (d_dd_mesh <= d_boundary .or. &
            abs(d_dd_mesh - d_boundary) < FP_COINCIDENT)) then
        ! ======================================================================
        ! PARTICLE CROSSES DOMAIN BOUNDARY

!        print *, rank,p %id,'checking',d_dd_mesh, d_boundary, d_collision, distance, surface_crossed, &
!lattice_crossed, surfaces(abs(surface_crossed)) % bc

        ! Check for coincidence with a boundary condition - in this case we
        ! don't need to communicate the particle.  Here we rely on lattice
        ! boundaries NOT being selected by distance_to_boundary when they are
        ! coincident with boundary condition surfaces.
        if (lattice_crossed /= NONE .or. &
            .not. (d_collision > d_boundary .and. &
                abs(d_dd_mesh - distance) < FP_COINCIDENT .and. &
                .not. surfaces(abs(surface_crossed)) % bc == BC_TRANSMIT)) then

          ! If the next interaction would have been a collision, we need to use
          ! the same distance to that collision when the particle is continued
          ! in the adjacent domain
          stored_distance = ZERO
          if (.not. d_collision > d_boundary) then
            stored_distance = d_collision - distance
          end if

          
          !if (current_batch == 2) print *, 'crossing boundary', prn_seed(1), starting_seed, p % coord0 % xyz

          !if (rank == 124) print *,'starting is crossing', prn_seed(1), starting_seed, p % id, p % coord0 % xyz(1)

!          if (starting_seed == debug1 .or. starting_seed == debug2 .or. starting_seed == debug3 .or. starting_seed == debug4) &
!              print *,rank,'sending', prn_seed(1), 'dist', stored_distance, p % coord0 % xyz
          ! Prepare particle for communication
          call cross_domain_boundary(p, domain_decomp, stored_distance)

          ! Exit the particle tracking loop without killing the particle
          exit

        end if

      end if

!      if (dd_run) then
!        ! Check for a bug where this domain continues tracking a particle it shouldn't
!        xyz = p % coord0 % xyz + TINY_BIT * p % coord0 % uvw
!        call get_mesh_bin(domain_decomp % mesh, xyz, meshbin)
!        if (meshbin /= domain_decomp % meshbin) then
!          call fatal_error("Tracking particle " // trim(to_str(p % id)) // &
!                      " on rank " // trim(to_str(rank)) // " in DD meshbin "// &
!                      trim(to_str(meshbin)) // " at (" // &
!                      trim(to_str(p % coord0 % xyz(1))) // ", " // &
!                      trim(to_str(p % coord0 % xyz(2))) // ", " // &
!                      trim(to_str(p % coord0 % xyz(3))) // "), but this " // &
!                      "rank is set to track DD meshbin " // &
!                      trim(to_str(domain_decomp % meshbin)) // &
!                      ".  prn_seed: " // trim(to_str(prn_seed(1))))
!        end if
!      end if

      if (d_collision > d_boundary) then
        ! ====================================================================
        ! PARTICLE CROSSES SURFACE

        last_cell = p % coord % cell
        p % coord % cell = NONE
        if (any(lattice_translation /= 0)) then
          ! Particle crosses lattice boundary
          p % surface = NONE
          call cross_lattice(p, lattice_translation)
          p % event = EVENT_LATTICE
        else
          ! Particle crosses surface
          p % surface = surface_crossed
          call cross_surface(p, last_cell)
          p % event = EVENT_SURFACE
        end if
      else
        ! ====================================================================
        ! PARTICLE HAS COLLISION

        ! Score collision estimate of keff
!$omp atomic
        global_tallies(K_COLLISION) % value = &
             global_tallies(K_COLLISION) % value + p % wgt * &
             material_xs % nu_fission / material_xs % total

        ! score surface current tallies -- this has to be done before the collision
        ! since the direction of the particle will change and we need to use the
        ! pre-collision direction to figure out what mesh surfaces were crossed

        if (active_current_tallies % size() > 0) call score_surface_current(p)

        ! Clear surface component
        p % surface = NONE

        call collision(p)

        ! Score collision estimator tallies -- this is done after a collision
        ! has occurred rather than before because we need information on the
        ! outgoing energy for any tallies with an outgoing energy filter

        if (active_analog_tallies % size() > 0) call score_analog_tally(p)

        ! Reset banked weight during collision
        p % n_bank   = 0
        p % wgt_bank = ZERO

        ! Reset fission logical
        p % fission = .false.

        ! Save coordinates for tallying purposes
        p % last_xyz = p % coord0 % xyz

        ! Set last material to none since cross sections will need to be
        ! re-evaluated
        p % last_material = NONE

        ! Set all uvws to base level -- right now, after a collision, only the
        ! base level uvws are changed
        coord => p % coord0
        do while(associated(coord % next))
          if (coord % next % rotated) then
            ! If next level is rotated, apply rotation matrix
            coord % next % uvw = matmul(cells(coord % cell) % &
                 rotation_matrix, coord % uvw)
          else
            ! Otherwise, copy this level's direction
            coord % next % uvw = coord % uvw
          end if

          ! Advance coordinate level
          coord => coord % next
        end do
      end if


      ! If particle has too many events, display warning and kill it
      n_event = n_event + 1
      if (n_event == MAX_EVENTS) then
        if (master) call warning("Particle " // trim(to_str(p%id)) &
             &// " underwent maximum number of events.")
        p % alive = .false.
      end if

    end do

    ! Add number of events to DD object
    if (dd_run .and. domain_decomp % count_interactions) then
      domain_decomp % interaction_count = domain_decomp % interaction_count + n_event
    end if

!    if (current_batch == 1) then
!      if (.not. p % alive) print *, prn_seed(1), starting_seed, p % coord0 % xyz(1), rank, p % id
!    end if

    ! Finish particle track output.
    if (p % write_track) then
      call write_particle_track(p)
      call finalize_particle_track(p)
    endif

  end subroutine transport

end module tracking<|MERGE_RESOLUTION|>--- conflicted
+++ resolved
@@ -32,32 +32,18 @@
 
     type(Particle), intent(inout) :: p
 
-<<<<<<< HEAD
-    integer :: surface_crossed ! surface which particle is on
-    integer :: lattice_crossed ! lattice boundary which particle crossed
-    integer :: last_cell       ! most recent cell particle was in
-    integer :: n_event         ! number of collisions/crossings
-    integer :: meshbin         ! Current DD meshbin
-    real(8) :: d_boundary      ! distance to nearest boundary
-    real(8) :: d_collision     ! sampled distance to collision
-    real(8) :: d_dd_mesh       ! sampled distance to boundary on the DD mesh
-    real(8) :: distance        ! distance particle travels
-    real(8) :: stored_distance ! distance to store when crossing a DD boundary
-    real(8) :: xyz(3)
-    logical :: found_cell      ! found cell which particle is in?
-    type(LocalCoord), pointer, save :: coord => null()
-!$omp threadprivate(coord)
-=======
     integer :: surface_crossed        ! surface which particle is on
     integer :: lattice_translation(3) ! in-lattice translation vector
     integer :: last_cell              ! most recent cell particle was in
     integer :: n_event                ! number of collisions/crossings
+    integer :: meshbin                ! Current DD meshbin
     real(8) :: d_boundary             ! distance to nearest boundary
     real(8) :: d_collision            ! sampled distance to collision
+    real(8) :: d_dd_mesh              ! distance to boundary on the DD mesh
     real(8) :: distance               ! distance particle travels
+    real(8) :: stored_distance        ! remaining dist after DD boundary
     logical :: found_cell             ! found cell which particle is in?
     type(LocalCoord), pointer :: coord
->>>>>>> 058fc2ea
 
     integer(8) :: starting_seed
     integer(8) :: debug1 = 0_8
@@ -148,14 +134,10 @@
             & .or. p % inst /= p % last_inst) call calculate_xs(p)
 
       ! Find the distance to the nearest boundary
-<<<<<<< HEAD
 !      if (starting_seed == debug1 .or. starting_seed == debug2 .or. starting_seed == debug3 .or. starting_seed == debug4) &
 !          print *, prn_seed(1), 'd2b',p % coord0 % xyz
-      call distance_to_boundary(p, d_boundary, surface_crossed, lattice_crossed)
-=======
       call distance_to_boundary(p, d_boundary, surface_crossed, &
            &lattice_translation)
->>>>>>> 058fc2ea
 
       ! Sample a distance to collision
       if (material_xs % total == ZERO) then
@@ -218,14 +200,14 @@
         ! don't need to communicate the particle.  Here we rely on lattice
         ! boundaries NOT being selected by distance_to_boundary when they are
         ! coincident with boundary condition surfaces.
-        if (lattice_crossed /= NONE .or. &
+        if (any(lattice_translation /= 0) .or. &
             .not. (d_collision > d_boundary .and. &
                 abs(d_dd_mesh - distance) < FP_COINCIDENT .and. &
                 .not. surfaces(abs(surface_crossed)) % bc == BC_TRANSMIT)) then
 
           ! If the next interaction would have been a collision, we need to use
           ! the same distance to that collision when the particle is continued
-          ! in the adjacent domain
+          ! in the adjacent domain, for reproducibility
           stored_distance = ZERO
           if (.not. d_collision > d_boundary) then
             stored_distance = d_collision - distance
