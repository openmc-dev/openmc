--- conflicted
+++ resolved
@@ -49,24 +49,6 @@
       call write_message()
     end if
 
-<<<<<<< HEAD
-    ! If the cell hasn't been determined based on the particle's location,
-    ! initiate a search for the current cell
-    if (p % coord % cell == NONE) then
-      call find_cell(p, found_cell)
-
-      ! Particle couldn't be located
-      if (.not. found_cell) then
-        message = "Could not locate particle " // trim(to_str(p % id))
-        call fatal_error()
-      end if
-
-      ! set birth cell attribute
-      p % cell_born = p % coord % cell
-    end if
-
-=======
->>>>>>> 24cd12cf
     ! Initialize number of events to zero
     n_event = 0
 
