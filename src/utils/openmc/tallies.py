--- conflicted
+++ resolved
@@ -703,7 +703,6 @@
                   'string'.format(score, self._id)
             raise ValueError(msg)
 
-<<<<<<< HEAD
         elif 'scatter-' in score:
 
             moment = score.split('-')[-1]
@@ -729,8 +728,6 @@
                       'supported score in OpenMC'.format(score, self._id)
                 raise ValueError(msg)
 
-=======
->>>>>>> a58953ca
         # If the score is already in the Tally, don't add it again
         if score in self._scores:
             return
