--- conflicted
+++ resolved
@@ -497,7 +497,6 @@
 
             # Read id and number of realizations
             t.id = self._get_int(path=base+'id')[0]
-#            print 'tally:',t.id
             t.n_realizations = self._get_int(path=base+'n_realizations')[0]
 
             # Read sizes of tallies
@@ -506,7 +505,6 @@
 
             # Read number of filters
             n_filters = self._get_int(path=base+'n_filters')[0]
-#            print n_filters
             for j in range(n_filters):
                 # Create Filter object
                 f = Filter()
@@ -515,32 +513,22 @@
 
                 # Get type of filter
                 f.type = filter_types[self._get_int(path=base+'type')[0]]
-#                print 'ftype:',f.type
                 # Get offset of filter
                 f.offset = self._get_int(path=base+'offset')[0]
-#                print 'f.offset:',t.id
 
                 # Add to filter dictionary
                 t.filters[f.type] = f
 
                 # Determine how many bins are in this filter
                 f.length = self._get_int(path=base+'n_bins')[0]
-#                print 'int_bins:',f.length
                 assert f.length > 0
                 if f.type == 'energyin' or f.type == 'energyout':
                     f.bins = self._get_double(f.length + 1, path=base+'bins')
                 elif f.type == 'mesh':
                     f.bins = self._get_int(path=base+'bins')
                 else:
-<<<<<<< HEAD
-                    #f.bins = self._get_int(f.length, path=base+'bins')
-######################################################################################
-                    f.bins = self._get_int(1, path=base+'bins')[0]
-                #print 'f.bins',f.bins
-=======
                     f.bins = self._get_int(f.length, path=base+'bins')
 
->>>>>>> 525d56ee
             base = 'tallies/tally' + str(i+1) + '/'
 
             # Read nuclide bins
