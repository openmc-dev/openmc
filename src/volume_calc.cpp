#include "openmc/volume_calc.h"

#include "openmc/capi.h"
#include "openmc/cell.h"
#include "openmc/constants.h"
#include "openmc/error.h"
#include "openmc/geometry.h"
#include "openmc/hdf5_interface.h"
#include "openmc/material.h"
#include "openmc/message_passing.h"
#include "openmc/mgxs_interface.h"
#include "openmc/nuclide.h"
#include "openmc/openmp_interface.h"
#include "openmc/output.h"
#include "openmc/random_lcg.h"
#include "openmc/settings.h"
#include "openmc/timer.h"
#include "openmc/xml_interface.h"

#include "xtensor/xadapt.hpp"
#include "xtensor/xview.hpp"
#include <fmt/core.h>

#include <algorithm> // for copy
#include <cmath>     // for pow, sqrt
#include <unordered_set>

namespace openmc {

//==============================================================================
// Global variables
//==============================================================================

namespace model {
vector<VolumeCalculation> volume_calcs;
}

//==============================================================================
// VolumeCalculation implementation
//==============================================================================

VolumeCalculation::VolumeCalculation(pugi::xml_node node)
{
  // Read domain type (cell, material or universe)
  std::string domain_type = get_node_value(node, "domain_type");
  if (domain_type == "cell") {
    domain_type_ = TallyDomain::CELL;
  } else if (domain_type == "material") {
    domain_type_ = TallyDomain::MATERIAL;
  } else if (domain_type == "universe") {
    domain_type_ = TallyDomain::UNIVERSE;
  } else {
    fatal_error(std::string("Unrecognized domain type for stochastic "
                            "volume calculation: " +
                            domain_type));
  }

  // Read domain IDs, bounding corodinates and number of samples
  domain_ids_ = get_node_array<int>(node, "domain_ids");
  lower_left_ = get_node_array<double>(node, "lower_left");
  upper_right_ = get_node_array<double>(node, "upper_right");
  n_samples_ = std::stoull(get_node_value(node, "samples"));

  if (check_for_node(node, "threshold")) {
    pugi::xml_node threshold_node = node.child("threshold");

    threshold_ = std::stod(get_node_value(threshold_node, "threshold"));
    if (threshold_ <= 0.0) {
      fatal_error(fmt::format("Invalid error threshold {} provided for a "
                              "volume calculation.",
        threshold_));
    }

    std::string tmp = get_node_value(threshold_node, "type");
    if (tmp == "variance") {
      trigger_type_ = TriggerMetric::variance;
    } else if (tmp == "std_dev") {
      trigger_type_ = TriggerMetric::standard_deviation;
    } else if (tmp == "rel_err") {
      trigger_type_ = TriggerMetric::relative_error;
    } else {
      fatal_error(fmt::format(
        "Invalid volume calculation trigger type '{}' provided.", tmp));
    }
  }

  // Ensure there are no duplicates by copying elements to a set and then
  // comparing the length with the original vector
  std::unordered_set<int> unique_ids(domain_ids_.cbegin(), domain_ids_.cend());
  if (unique_ids.size() != domain_ids_.size()) {
    throw std::runtime_error {"Domain IDs for a volume calculation "
                              "must be unique."};
  }
}

vector<VolumeCalculation::Result> VolumeCalculation::execute() const
{
  // Check to make sure domain IDs are valid
  for (auto uid : domain_ids_) {
    switch (domain_type_) {
    case TallyDomain::CELL:
      if (model::cell_map.find(uid) == model::cell_map.end()) {
        throw std::runtime_error {fmt::format(
          "Cell {} in volume calculation does not exist in geometry.", uid)};
      }
      break;
    case TallyDomain::MATERIAL:
      if (model::material_map.find(uid) == model::material_map.end()) {
        throw std::runtime_error {fmt::format(
          "Material {} in volume calculation does not exist in geometry.",
          uid)};
      }
      break;
    case TallyDomain::UNIVERSE:
      if (model::universe_map.find(uid) == model::universe_map.end()) {
        throw std::runtime_error {fmt::format(
          "Universe {} in volume calculation does not exist in geometry.",
          uid)};
      }
    }
  }

  // Shared data that is collected from all threads
  int n = domain_ids_.size();
  vector<vector<uint64_t>> master_indices(
    n); // List of material indices for each domain
  vector<vector<uint64_t>> master_hits(
    n); // Number of hits for each material in each domain
  int iterations = 0;

  // Divide work over MPI processes
  uint64_t min_samples = n_samples_ / mpi::n_procs;
  uint64_t remainder = n_samples_ % mpi::n_procs;
  uint64_t i_start, i_end;
  if (mpi::rank < remainder) {
    i_start = (min_samples + 1) * mpi::rank;
    i_end = i_start + min_samples + 1;
  } else {
    i_start =
      (min_samples + 1) * remainder + (mpi::rank - remainder) * min_samples;
    i_end = i_start + min_samples;
  }

  while (true) {

#pragma omp parallel
    {
      // Variables that are private to each thread
      vector<vector<uint64_t>> indices(n);
      vector<vector<uint64_t>> hits(n);
      Particle p;

// Sample locations and count hits
#pragma omp for
      for (size_t i = i_start; i < i_end; i++) {
        uint64_t id = iterations * n_samples_ + i;
        uint64_t seed = init_seed(id, STREAM_VOLUME);

        p.n_coord() = 1;
        Position xi {prn(&seed), prn(&seed), prn(&seed)};
        p.r() = lower_left_ + xi * (upper_right_ - lower_left_);
        p.u() = {0.5, 0.5, 0.5};

        // If this location is not in the geometry at all, move on to next block
        if (!exhaustive_find_cell(p))
          continue;

        if (domain_type_ == TallyDomain::MATERIAL) {
          if (p.material() != MATERIAL_VOID) {
            for (int i_domain = 0; i_domain < n; i_domain++) {
              if (model::materials[p.material()]->id_ ==
                  domain_ids_[i_domain]) {
                this->check_hit(
                  p.material(), indices[i_domain], hits[i_domain]);
                break;
              }
            }
          }
        } else if (domain_type_ == TallyDomain::CELL) {
          for (int level = 0; level < p.n_coord(); ++level) {
            for (int i_domain = 0; i_domain < n; i_domain++) {
              if (model::cells[p.coord(level).cell]->id_ ==
                  domain_ids_[i_domain]) {
                this->check_hit(
                  p.material(), indices[i_domain], hits[i_domain]);
                break;
              }
            }
          }
        } else if (domain_type_ == TallyDomain::UNIVERSE) {
          for (int level = 0; level < p.n_coord(); ++level) {
            for (int i_domain = 0; i_domain < n; ++i_domain) {
              if (model::universes[p.coord(level).universe]->id_ ==
                  domain_ids_[i_domain]) {
                check_hit(p.material(), indices[i_domain], hits[i_domain]);
                break;
              }
            }
          }
        }
      }

      // At this point, each thread has its own pair of index/hits lists and we
      // now need to reduce them. OpenMP is not nearly smart enough to do this
      // on its own, so we have to manually reduce them
<<<<<<< HEAD
      for (int i_domain = 0; i_domain < n; ++i_domain) {
        reduce_indices_hits(indices[i_domain], hits[i_domain],
          master_indices[i_domain], master_hits[i_domain]);
=======
      const int n_threads = num_threads();

#pragma omp for ordered schedule(static)
      for (int i = 0; i < n_threads; ++i) {
#pragma omp ordered
        for (int i_domain = 0; i_domain < n; ++i_domain) {
          for (int j = 0; j < indices[i_domain].size(); ++j) {
            // Check if this material has been added to the master list and if
            // so, accumulate the number of hits
            bool already_added = false;
            for (int k = 0; k < master_indices[i_domain].size(); k++) {
              if (indices[i_domain][j] == master_indices[i_domain][k]) {
                master_hits[i_domain][k] += hits[i_domain][j];
                already_added = true;
                break;
              }
            }
            if (!already_added) {
              // If we made it here, the material hasn't yet been added to the
              // master list, so add entries to the master indices and master
              // hits lists
              master_indices[i_domain].push_back(indices[i_domain][j]);
              master_hits[i_domain].push_back(hits[i_domain][j]);
            }
          }
        }
>>>>>>> 53363da3
      }
    } // omp parallel

    // Reduce hits onto master process

    // Determine volume of bounding box
    Position d {upper_right_ - lower_left_};
    double volume_sample = d.x * d.y * d.z;

    // bump iteration counter and get total number
    // of samples at this point
    iterations++;
    uint64_t total_samples = iterations * n_samples_;

    // warn user if total sample size is greater than what the uin64_t type can
    // represent
    if (total_samples == std::numeric_limits<uint64_t>::max()) {
      warning("The number of samples has exceeded the type used to track hits. "
              "Volume results may be inaccurate.");
    }

    // reset
    double trigger_val = -INFTY;

    // Set size for members of the Result struct
    vector<Result> results(n);

    for (int i_domain = 0; i_domain < n; ++i_domain) {
      // Get reference to result for this domain
      auto& result {results[i_domain]};

      // Create 2D array to store atoms/uncertainty for each nuclide. Later this
      // is compressed into vectors storing only those nuclides that are
      // non-zero
      auto n_nuc =
        settings::run_CE ? data::nuclides.size() : data::mg.nuclides_.size();
      xt::xtensor<double, 2> atoms({n_nuc, 2}, 0.0);

#ifdef OPENMC_MPI
      if (mpi::master) {
        for (int j = 1; j < mpi::n_procs; j++) {
          int q;
          // retrieve results
          MPI_Recv(
            &q, 1, MPI_UINT64_T, j, 2 * j, mpi::intracomm, MPI_STATUS_IGNORE);
          vector<uint64_t> buffer(2 * q);
          MPI_Recv(buffer.data(), 2 * q, MPI_UINT64_T, j, 2 * j + 1,
            mpi::intracomm, MPI_STATUS_IGNORE);
          for (int k = 0; k < q; ++k) {
            bool already_added = false;
            for (int m = 0; m < master_indices[i_domain].size(); ++m) {
              if (buffer[2 * k] == master_indices[i_domain][m]) {
                master_hits[i_domain][m] += buffer[2 * k + 1];
                already_added = true;
                break;
              }
            }
            if (!already_added) {
              master_indices[i_domain].push_back(buffer[2 * k]);
              master_hits[i_domain].push_back(buffer[2 * k + 1]);
            }
          }
        }
      } else {
        int q = master_indices[i_domain].size();
        vector<uint64_t> buffer(2 * q);
        for (int k = 0; k < q; ++k) {
          buffer[2 * k] = master_indices[i_domain][k];
          buffer[2 * k + 1] = master_hits[i_domain][k];
        }

        MPI_Send(&q, 1, MPI_UINT64_T, 0, 2 * mpi::rank, mpi::intracomm);
        MPI_Send(buffer.data(), 2 * q, MPI_UINT64_T, 0, 2 * mpi::rank + 1,
          mpi::intracomm);
      }
#endif

      if (mpi::master) {
        size_t total_hits = 0;
        for (int j = 0; j < master_indices[i_domain].size(); ++j) {
          total_hits += master_hits[i_domain][j];
          double f =
            static_cast<double>(master_hits[i_domain][j]) / total_samples;
          double var_f = f * (1.0 - f) / total_samples;

          int i_material = master_indices[i_domain][j];
          if (i_material == MATERIAL_VOID)
            continue;

          const auto& mat = model::materials[i_material];
          for (int k = 0; k < mat->nuclide_.size(); ++k) {
            // Accumulate nuclide density
            int i_nuclide = mat->nuclide_[k];
            atoms(i_nuclide, 0) += mat->atom_density_[k] * f;
            atoms(i_nuclide, 1) += std::pow(mat->atom_density_[k], 2) * var_f;
          }
        }

        // Determine volume
        result.volume[0] =
          static_cast<double>(total_hits) / total_samples * volume_sample;
        result.volume[1] =
          std::sqrt(result.volume[0] * (volume_sample - result.volume[0]) /
                    total_samples);
        result.iterations = iterations;

        // update threshold value if needed
        if (trigger_type_ != TriggerMetric::not_active) {
          double val = 0.0;
          switch (trigger_type_) {
          case TriggerMetric::standard_deviation:
            val = result.volume[1];
            break;
          case TriggerMetric::relative_error:
            val = result.volume[0] == 0.0 ? INFTY
                                          : result.volume[1] / result.volume[0];
            break;
          case TriggerMetric::variance:
            val = result.volume[1] * result.volume[1];
            break;
          default:
            break;
          }
          // update max if entry is valid
          if (val > 0.0) {
            trigger_val = std::max(trigger_val, val);
          }
        }

        for (int j = 0; j < n_nuc; ++j) {
          // Determine total number of atoms. At this point, we have values in
          // atoms/b-cm. To get to atoms we multiply by 10^24 V.
          double mean = 1.0e24 * volume_sample * atoms(j, 0);
          double stdev = 1.0e24 * volume_sample * std::sqrt(atoms(j, 1));

          // Convert full arrays to vectors
          if (mean > 0.0) {
            result.nuclides.push_back(j);
            result.atoms.push_back(mean);
            result.uncertainty.push_back(stdev);
          }
        }
      }
    } // end domain loop

    // if no trigger is applied, we're done
    if (trigger_type_ == TriggerMetric::not_active) {
      return results;
    }

#ifdef OPENMC_MPI
    // update maximum error value on all processes
    MPI_Bcast(&trigger_val, 1, MPI_DOUBLE, 0, mpi::intracomm);
#endif

    // return results of the calculation
    if (trigger_val < threshold_) {
      return results;
    }

#ifdef OPENMC_MPI
    // if iterating in an MPI run, need to zero indices and hits so they aren't
    // counted twice
    if (!mpi::master) {
      for (auto& v : master_indices) {
        std::fill(v.begin(), v.end(), 0);
      }
      for (auto& v : master_hits) {
        std::fill(v.begin(), v.end(), 0);
      }
    }
#endif

  } // end while
}

void VolumeCalculation::to_hdf5(
  const std::string& filename, const vector<Result>& results) const
{
  // Create HDF5 file
  hid_t file_id = file_open(filename, 'w');

  // Write header info
  write_attribute(file_id, "filetype", "volume");
  write_attribute(file_id, "version", VERSION_VOLUME);
  write_attribute(file_id, "openmc_version", VERSION);
#ifdef GIT_SHA1
  write_attribute(file_id, "git_sha1", GIT_SHA1);
#endif

  // Write current date and time
  write_attribute(file_id, "date_and_time", time_stamp());

  // Write basic metadata
  write_attribute(file_id, "samples", n_samples_);
  write_attribute(file_id, "lower_left", lower_left_);
  write_attribute(file_id, "upper_right", upper_right_);
  // Write trigger info
  if (trigger_type_ != TriggerMetric::not_active) {
    write_attribute(file_id, "iterations", results[0].iterations);
    write_attribute(file_id, "threshold", threshold_);
    std::string trigger_str;
    switch (trigger_type_) {
    case TriggerMetric::variance:
      trigger_str = "variance";
      break;
    case TriggerMetric::standard_deviation:
      trigger_str = "std_dev";
      break;
    case TriggerMetric::relative_error:
      trigger_str = "rel_err";
      break;
    default:
      break;
    }
    write_attribute(file_id, "trigger_type", trigger_str);
  } else {
    write_attribute(file_id, "iterations", 1);
  }

  if (domain_type_ == TallyDomain::CELL) {
    write_attribute(file_id, "domain_type", "cell");
  } else if (domain_type_ == TallyDomain::MATERIAL) {
    write_attribute(file_id, "domain_type", "material");
  } else if (domain_type_ == TallyDomain::UNIVERSE) {
    write_attribute(file_id, "domain_type", "universe");
  }

  for (int i = 0; i < domain_ids_.size(); ++i) {
    hid_t group_id =
      create_group(file_id, fmt::format("domain_{}", domain_ids_[i]));

    // Write volume for domain
    const auto& result {results[i]};
    write_dataset(group_id, "volume", result.volume);

    // Create array of nuclide names from the vector
    auto n_nuc = result.nuclides.size();

    vector<std::string> nucnames;
    for (int i_nuc : result.nuclides) {
      nucnames.push_back(settings::run_CE ? data::nuclides[i_nuc]->name_
                                          : data::mg.nuclides_[i_nuc].name);
    }

    // Create array of total # of atoms with uncertainty for each nuclide
    xt::xtensor<double, 2> atom_data({n_nuc, 2});
    xt::view(atom_data, xt::all(), 0) = xt::adapt(result.atoms);
    xt::view(atom_data, xt::all(), 1) = xt::adapt(result.uncertainty);

    // Write results
    write_dataset(group_id, "nuclides", nucnames);
    write_dataset(group_id, "atoms", atom_data);

    close_group(group_id);
  }

  file_close(file_id);
}

void VolumeCalculation::check_hit(
  int i_material, vector<uint64_t>& indices, vector<uint64_t>& hits) const
{

  // Check if this material was previously hit and if so, increment count
  bool already_hit = false;
  for (int j = 0; j < indices.size(); j++) {
    if (indices[j] == i_material) {
      hits[j]++;
      already_hit = true;
    }
  }

  // If the material was not previously hit, append an entry to the material
  // indices and hits lists
  if (!already_hit) {
    indices.push_back(i_material);
    hits.push_back(1);
  }
}

void free_memory_volume()
{
  openmc::model::volume_calcs.clear();
}

} // namespace openmc

//==============================================================================
// OPENMC_CALCULATE_VOLUMES runs each of the stochastic volume calculations
// that the user has specified and writes results to HDF5 files
//==============================================================================

int openmc_calculate_volumes()
{
  using namespace openmc;

  if (mpi::master) {
    header("STOCHASTIC VOLUME CALCULATION", 3);
  }
  Timer time_volume;
  time_volume.start();

  for (int i = 0; i < model::volume_calcs.size(); ++i) {
    write_message(4, "Running volume calculation {}", i + 1);

    // Run volume calculation
    const auto& vol_calc {model::volume_calcs[i]};
    std::vector<VolumeCalculation::Result> results;
    try {
      results = vol_calc.execute();
    } catch (const std::exception& e) {
      set_errmsg(e.what());
      return OPENMC_E_UNASSIGNED;
    }

    if (mpi::master) {
      std::string domain_type;
      if (vol_calc.domain_type_ == VolumeCalculation::TallyDomain::CELL) {
        domain_type = "  Cell ";
      } else if (vol_calc.domain_type_ ==
                 VolumeCalculation::TallyDomain::MATERIAL) {
        domain_type = "  Material ";
      } else {
        domain_type = "  Universe ";
      }

      // Display domain volumes
      for (int j = 0; j < vol_calc.domain_ids_.size(); j++) {
        std::string region_name {""};
        if (vol_calc.domain_type_ == VolumeCalculation::TallyDomain::CELL) {
          int cell_idx = model::cell_map[vol_calc.domain_ids_[j]];
          region_name = model::cells[cell_idx]->name();
        } else if (vol_calc.domain_type_ ==
                   VolumeCalculation::TallyDomain::MATERIAL) {
          int mat_idx = model::material_map[vol_calc.domain_ids_[j]];
          region_name = model::materials[mat_idx]->name();
        }
        if (region_name.size())
          region_name.insert(0, " "); // prepend space for formatting

        write_message(4, "{}{}{}: {} +/- {} cm^3", domain_type,
          vol_calc.domain_ids_[j], region_name, results[j].volume[0],
          results[j].volume[1]);
      }

      // Write volumes to HDF5 file
      std::string filename =
        fmt::format("{}volume_{}.h5", settings::path_output, i + 1);
      vol_calc.to_hdf5(filename, results);
    }
  }

  // Show elapsed time
  time_volume.stop();
  write_message(6, "Elapsed time: {} s", time_volume.elapsed());

  return 0;
}<|MERGE_RESOLUTION|>--- conflicted
+++ resolved
@@ -203,38 +203,9 @@
       // At this point, each thread has its own pair of index/hits lists and we
       // now need to reduce them. OpenMP is not nearly smart enough to do this
       // on its own, so we have to manually reduce them
-<<<<<<< HEAD
       for (int i_domain = 0; i_domain < n; ++i_domain) {
         reduce_indices_hits(indices[i_domain], hits[i_domain],
           master_indices[i_domain], master_hits[i_domain]);
-=======
-      const int n_threads = num_threads();
-
-#pragma omp for ordered schedule(static)
-      for (int i = 0; i < n_threads; ++i) {
-#pragma omp ordered
-        for (int i_domain = 0; i_domain < n; ++i_domain) {
-          for (int j = 0; j < indices[i_domain].size(); ++j) {
-            // Check if this material has been added to the master list and if
-            // so, accumulate the number of hits
-            bool already_added = false;
-            for (int k = 0; k < master_indices[i_domain].size(); k++) {
-              if (indices[i_domain][j] == master_indices[i_domain][k]) {
-                master_hits[i_domain][k] += hits[i_domain][j];
-                already_added = true;
-                break;
-              }
-            }
-            if (!already_added) {
-              // If we made it here, the material hasn't yet been added to the
-              // master list, so add entries to the master indices and master
-              // hits lists
-              master_indices[i_domain].push_back(indices[i_domain][j]);
-              master_hits[i_domain].push_back(hits[i_domain][j]);
-            }
-          }
-        }
->>>>>>> 53363da3
       }
     } // omp parallel
 
