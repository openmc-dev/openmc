--- conflicted
+++ resolved
@@ -59,7 +59,6 @@
     assert returncode == 0
     shutil.move('openmc', 'openmc-mpi')
 
-<<<<<<< HEAD
 def test_mpi_debug():
     returncode = run(['make','distclean'])
     returncode = run(['make', compiler, 'MPI=yes', 'DEBUG=yes'])
@@ -71,7 +70,6 @@
     returncode = run(['make', compiler, 'MPI=yes', 'OPTIMIZE=yes'])
     assert returncode == 0
     shutil.move('openmc', 'openmc-mpi-optimize')
-=======
 
 def test_omp():
     returncode = run(['make', 'distclean'])
@@ -79,7 +77,6 @@
     assert returncode == 0
     shutil.move('openmc', 'openmc-omp')
 
->>>>>>> f2728a6a
 
 def test_hdf5():
     returncode = run(['make', 'distclean'])
@@ -87,7 +84,6 @@
     assert returncode == 0
     shutil.move('openmc', 'openmc-hdf5')
 
-<<<<<<< HEAD
 def test_hdf5_debug():
     returncode = run(['make','distclean'])
     returncode = run(['make', compiler, 'HDF5=yes', 'DEBUG=yes'])
@@ -99,8 +95,6 @@
     returncode = run(['make', compiler, 'HDF5=yes', 'OPTIMIZE=yes'])
     assert returncode == 0
     shutil.move('openmc', 'openmc-hdf5-optimize')
-=======
->>>>>>> f2728a6a
 
 def test_petsc():
     returncode = run(['make', 'distclean'])
@@ -108,7 +102,6 @@
     assert returncode == 0
     shutil.move('openmc', 'openmc-petsc')
 
-<<<<<<< HEAD
 def test_petsc_debug():
     returncode = run(['make','distclean'])
     returncode = run(['make', compiler, 'MPI=yes', 'PETSC=yes', 'DEBUG=yes'])
@@ -120,7 +113,6 @@
     returncode = run(['make', compiler, 'MPI=yes', 'PETSC=yes', 'OPTIMIZE=yes'])
     assert returncode == 0
     shutil.move('openmc', 'openmc-petsc-optimize')
-=======
 
 def test_mpi_omp():
     returncode = run(['make', 'distclean'])
@@ -135,15 +127,12 @@
     assert returncode == 0
     shutil.move('openmc', 'openmc-omp-hdf5')
 
->>>>>>> f2728a6a
-
 def test_mpi_hdf5():
     returncode = run(['make', 'distclean'])
     returncode = run(['make', compiler, 'MPI=yes', 'HDF5=yes'])
     assert returncode == 0
     shutil.move('openmc', 'openmc-phdf5')
 
-<<<<<<< HEAD
 def test_mpi_hdf5_debug():
     returncode = run(['make','distclean'])
     returncode = run(['make', compiler, 'MPI=yes', 'HDF5=yes', 'DEBUG=yes'])
@@ -155,8 +144,6 @@
     returncode = run(['make', compiler, 'MPI=yes', 'HDF5=yes', 'OPTIMIZE=yes'])
     assert returncode == 0
     shutil.move('openmc', 'openmc-phdf5-optimize')
-=======
->>>>>>> f2728a6a
 
 def test_mpi_hdf5_petsc():
     returncode = run(['make', 'distclean'])
@@ -164,14 +151,11 @@
     assert returncode == 0
     shutil.move('openmc', 'openmc-phdf5-petsc')
 
-<<<<<<< HEAD
 def test_mpi_hdf5_petsc_debug():
     returncode = run(['make','distclean'])
     returncode = run(['make', compiler, 'MPI=yes', 'HDF5=yes', 'PETSC=yes', 'DEBUG=yes'])
     assert returncode == 0
     shutil.move('openmc', 'openmc-phdf5-petsc-debug')
-=======
->>>>>>> f2728a6a
 
 def test_mpi_hdf5_petsc_optimize():
     returncode = run(['make', 'distclean'])
