--- conflicted
+++ resolved
@@ -1,54 +1,4 @@
    material  group in nuclide      mean  std. dev.
-<<<<<<< HEAD
-0         1         1   total  0.412084    0.02359   material  group in nuclide      mean  std. dev.
-0         1         1   total  0.076425   0.003691   material  group in  group out nuclide      mean  std. dev.
-0         1         1          1   total  0.345643   0.021487   material  group out nuclide  mean  std. dev.
-0         1          1   total   1.0   0.055333   material  group in nuclide      mean  std. dev.
-0         2         1   total  0.241262    0.00841   material  group in nuclide  mean  std. dev.
-0         2         1   total   0.0        0.0   material  group in  group out nuclide      mean  std. dev.
-0         2         1          1   total  0.241262    0.00841   material  group out nuclide  mean  std. dev.
-0         2          1   total   0.0        0.0   material  group in nuclide      mean  std. dev.
-0         3         1   total  0.400028   0.034667   material  group in nuclide  mean  std. dev.
-0         3         1   total   0.0        0.0   material  group in  group out nuclide      mean  std. dev.
-0         3         1          1   total  0.393462   0.033646   material  group out nuclide  mean  std. dev.
-0         3          1   total   0.0        0.0   material  group in nuclide      mean  std. dev.
-0         4         1   total  0.377402   0.072937   material  group in nuclide  mean  std. dev.
-0         4         1   total   0.0        0.0   material  group in  group out nuclide      mean  std. dev.
-0         4         1          1   total  0.371473   0.071226   material  group out nuclide  mean  std. dev.
-0         4          1   total   0.0        0.0   material  group in nuclide  mean  std. dev.
-0         5         1   total   0.0        0.0   material  group in nuclide  mean  std. dev.
-0         5         1   total   0.0        0.0   material  group in  group out nuclide  mean  std. dev.
-0         5         1          1   total   0.0        0.0   material  group out nuclide  mean  std. dev.
-0         5          1   total   0.0        0.0   material  group in nuclide  mean  std. dev.
-0         6         1   total   0.0        0.0   material  group in nuclide  mean  std. dev.
-0         6         1   total   0.0        0.0   material  group in  group out nuclide  mean  std. dev.
-0         6         1          1   total   0.0        0.0   material  group out nuclide  mean  std. dev.
-0         6          1   total   0.0        0.0   material  group in nuclide  mean  std. dev.
-0         7         1   total   0.0        0.0   material  group in nuclide  mean  std. dev.
-0         7         1   total   0.0        0.0   material  group in  group out nuclide  mean  std. dev.
-0         7         1          1   total   0.0        0.0   material  group out nuclide  mean  std. dev.
-0         7          1   total   0.0        0.0   material  group in nuclide  mean  std. dev.
-0         8         1   total   0.0        0.0   material  group in nuclide  mean  std. dev.
-0         8         1   total   0.0        0.0   material  group in  group out nuclide  mean  std. dev.
-0         8         1          1   total   0.0        0.0   material  group out nuclide  mean  std. dev.
-0         8          1   total   0.0        0.0   material  group in nuclide      mean  std. dev.
-0         9         1   total  0.600536   0.748875   material  group in nuclide  mean  std. dev.
-0         9         1   total   0.0        0.0   material  group in  group out nuclide      mean  std. dev.
-0         9         1          1   total  0.600536   0.748875   material  group out nuclide  mean  std. dev.
-0         9          1   total   0.0        0.0   material  group in nuclide      mean  std. dev.
-0        10         1   total  0.235515   0.613974   material  group in nuclide  mean  std. dev.
-0        10         1   total   0.0        0.0   material  group in  group out nuclide      mean  std. dev.
-0        10         1          1   total  0.235515   0.613974   material  group out nuclide  mean  std. dev.
-0        10          1   total   0.0        0.0   material  group in nuclide      mean  std. dev.
-0        11         1   total  0.510145   0.741941   material  group in nuclide  mean  std. dev.
-0        11         1   total   0.0        0.0   material  group in  group out nuclide      mean  std. dev.
-0        11         1          1   total  0.491857   0.715554   material  group out nuclide  mean  std. dev.
-0        11          1   total   0.0        0.0   material  group in nuclide     mean  std. dev.
-0        12         1   total  0.73836   0.825631   material  group in nuclide  mean  std. dev.
-0        12         1   total   0.0        0.0   material  group in  group out nuclide      mean  std. dev.
-0        12         1          1   total  0.723265   0.808231   material  group out nuclide  mean  std. dev.
-0        12          1   total   0.0        0.0
-=======
 0     10000         1   total  0.453624   0.021053
    material  group in nuclide      mean  std. dev.
 0     10000         1   total  0.400852   0.022858
@@ -173,5 +123,4 @@
    material  group in nuclide          mean     std. dev.
 0     10002         1   total  5.773006e-07  5.322132e-08
    material  group in nuclide  mean  std. dev.
-0     10002         1   total   0.0        0.0
->>>>>>> ef6b6001
+0     10002         1   total   0.0        0.0