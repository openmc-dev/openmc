--- conflicted
+++ resolved
@@ -1,10 +1,4 @@
                                     avg(distribcell)  group in nuclide      mean  std. dev.
-<<<<<<< HEAD
-0  (0, 1, 2, 3, 4, 5, 6, 7, 8, 9, 10, 11, 12, 13,...         1   total  0.718919   0.520644                                    avg(distribcell)  group in nuclide  mean  std. dev.
-0  (0, 1, 2, 3, 4, 5, 6, 7, 8, 9, 10, 11, 12, 13,...         1   total   0.0        0.0                                    avg(distribcell)  group in  group out nuclide      mean  std. dev.
-0  (0, 1, 2, 3, 4, 5, 6, 7, 8, 9, 10, 11, 12, 13,...         1          1   total  0.695166   0.510606                                    avg(distribcell)  group out nuclide  mean  std. dev.
-0  (0, 1, 2, 3, 4, 5, 6, 7, 8, 9, 10, 11, 12, 13,...          1   total   0.0        0.0
-=======
 0  (0, 1, 2, 3, 4, 5, 6, 7, 8, 9, 10, 11, 12, 13,...         1   total  1.145934   0.553822
                                     avg(distribcell)  group in nuclide      mean  std. dev.
 0  (0, 1, 2, 3, 4, 5, 6, 7, 8, 9, 10, 11, 12, 13,...         1   total  0.718919   0.520644
@@ -45,5 +39,4 @@
                                     avg(distribcell)  group in nuclide      mean     std. dev.
 0  (0, 1, 2, 3, 4, 5, 6, 7, 8, 9, 10, 11, 12, 13,...         1   total  0.000001  6.946255e-07
                                     avg(distribcell)  group in nuclide  mean  std. dev.
-0  (0, 1, 2, 3, 4, 5, 6, 7, 8, 9, 10, 11, 12, 13,...         1   total   0.0        0.0
->>>>>>> ef6b6001
+0  (0, 1, 2, 3, 4, 5, 6, 7, 8, 9, 10, 11, 12, 13,...         1   total   0.0        0.0