#!/usr/bin/env python

import os
import sys
sys.path.insert(0, os.pardir)
from testing_harness import TestHarness

<<<<<<< HEAD
parser = OptionParser()
parser.add_option('--mpi_exec', dest='mpi_exec', default='')
parser.add_option('--mpi_np', dest='mpi_np', default='3')
parser.add_option('--exe', dest='exe')
(opts, args) = parser.parse_args()
cwd = os.getcwd()

def test_run():
    if opts.mpi_exec != '':
        proc = Popen([opts.mpi_exec, '-np', opts.mpi_np, opts.exe, cwd],
               stderr=STDOUT, stdout=PIPE)
    else:
        proc = Popen([opts.exe, cwd], stderr=STDOUT, stdout=PIPE)
    stdout = proc.communicate()[0]
    print(stdout)
    returncode = proc.returncode
    assert returncode == 0, 'OpenMC did not exit successfully.'
    assert stdout.find('Simulating Particle 453') != -1

def test_created_statepoint():
    statepoint = glob.glob(os.path.join(cwd, 'statepoint.10.*'))
    assert len(statepoint) == 1, 'Either multiple or no statepoint files exist.'
    assert statepoint[0].endswith('binary') or statepoint[0].endswith('h5'),\
        'Statepoint file is not a binary or hdf5 file.'

def test_results():
    statepoint = glob.glob(os.path.join(cwd, 'statepoint.10.*'))
    call(['python', 'results.py', statepoint[0]])
    compare = filecmp.cmp('results_test.dat', 'results_true.dat')
    if not compare:
      os.rename('results_test.dat', 'results_error.dat')
    assert compare, 'Results do not agree.'

def teardown():
    output = glob.glob(os.path.join(cwd, 'statepoint.10.*'))
    output.append(os.path.join(cwd, 'results_test.dat'))
    for f in output:
        if os.path.exists(f):
            os.remove(f)
=======
>>>>>>> 24cd12cf

if __name__ == '__main__':
    harness = TestHarness('statepoint.10.*')
    harness.main()<|MERGE_RESOLUTION|>--- conflicted
+++ resolved
@@ -5,49 +5,6 @@
 sys.path.insert(0, os.pardir)
 from testing_harness import TestHarness
 
-<<<<<<< HEAD
-parser = OptionParser()
-parser.add_option('--mpi_exec', dest='mpi_exec', default='')
-parser.add_option('--mpi_np', dest='mpi_np', default='3')
-parser.add_option('--exe', dest='exe')
-(opts, args) = parser.parse_args()
-cwd = os.getcwd()
-
-def test_run():
-    if opts.mpi_exec != '':
-        proc = Popen([opts.mpi_exec, '-np', opts.mpi_np, opts.exe, cwd],
-               stderr=STDOUT, stdout=PIPE)
-    else:
-        proc = Popen([opts.exe, cwd], stderr=STDOUT, stdout=PIPE)
-    stdout = proc.communicate()[0]
-    print(stdout)
-    returncode = proc.returncode
-    assert returncode == 0, 'OpenMC did not exit successfully.'
-    assert stdout.find('Simulating Particle 453') != -1
-
-def test_created_statepoint():
-    statepoint = glob.glob(os.path.join(cwd, 'statepoint.10.*'))
-    assert len(statepoint) == 1, 'Either multiple or no statepoint files exist.'
-    assert statepoint[0].endswith('binary') or statepoint[0].endswith('h5'),\
-        'Statepoint file is not a binary or hdf5 file.'
-
-def test_results():
-    statepoint = glob.glob(os.path.join(cwd, 'statepoint.10.*'))
-    call(['python', 'results.py', statepoint[0]])
-    compare = filecmp.cmp('results_test.dat', 'results_true.dat')
-    if not compare:
-      os.rename('results_test.dat', 'results_error.dat')
-    assert compare, 'Results do not agree.'
-
-def teardown():
-    output = glob.glob(os.path.join(cwd, 'statepoint.10.*'))
-    output.append(os.path.join(cwd, 'results_test.dat'))
-    for f in output:
-        if os.path.exists(f):
-            os.remove(f)
-=======
->>>>>>> 24cd12cf
-
 if __name__ == '__main__':
     harness = TestHarness('statepoint.10.*')
     harness.main()