import os
import pathlib

import numpy as np
import pytest
import openmc.data


@pytest.fixture(scope='module')
def u235():
    directory = pathlib.Path(openmc.config.get('cross_sections')).parent
    u235 = directory / 'wmp' / '092235.h5'
    return openmc.data.WindowedMultipole.from_hdf5(u235)


@pytest.fixture(scope='module')
def b10():
    directory = pathlib.Path(openmc.config.get('cross_sections')).parent
    b10 = directory / 'wmp' / '005010.h5'
    return openmc.data.WindowedMultipole.from_hdf5(b10)


def test_evaluate(u235):
    """Test the cross section evaluation of a library."""
    energies = [1e-3, 1.0, 10.0, 50.]
    scattering, absorption, fission = u235(energies, 0.0)
    assert (scattering[1], absorption[1], fission[1]) == \
           pytest.approx((13.09, 77.56, 67.36), rel=1e-3)
    scattering, absorption, fission = u235(energies, 300.0)
    assert (scattering[2], absorption[2], fission[2]) == \
           pytest.approx((11.24, 21.26, 15.50), rel=1e-3)


def test_evaluate_none_poles(b10):
    """Test a library with no poles, i.e., purely polynomials."""
    energies = [1e-3, 1.0, 10.0, 1e3, 1e5]
    scattering, absorption, fission = b10(energies, 0.0)
    assert (scattering[0], absorption[0], fission[0]) == \
           pytest.approx((2.201, 19330., 0.), rel=1e-3)
    scattering, absorption, fission = b10(energies, 300.0)
    assert (scattering[-1], absorption[-1], fission[-1]) == \
           pytest.approx((2.878, 1.982, 0.), rel=1e-3)


def test_export_to_hdf5(tmpdir, u235):
    filename = str(tmpdir.join('092235.h5'))
    u235.export_to_hdf5(filename)
    assert os.path.exists(filename)


<<<<<<< HEAD
def test_from_endf():
    endf_data = os.environ['OPENMC_ENDF_DATA']
=======
def test_from_endf(endf_data):
    pytest.importorskip('vectfit')
>>>>>>> 3dfa34d2
    endf_file = os.path.join(endf_data, 'neutrons', 'n-001_H_001.endf')
    assert openmc.data.WindowedMultipole.from_endf(
            endf_file, log=True, wmp_options={"n_win": 400, "n_cf": 3})


<<<<<<< HEAD
def test_from_endf_search():
    endf_data = os.environ['OPENMC_ENDF_DATA']
=======
def test_from_endf_search(endf_data):
    pytest.importorskip('vectfit')
>>>>>>> 3dfa34d2
    endf_file = os.path.join(endf_data, 'neutrons', 'n-095_Am_244.endf')
    assert openmc.data.WindowedMultipole.from_endf(
            endf_file, log=True, wmp_options={"search": True, 'rtol':1e-2})<|MERGE_RESOLUTION|>--- conflicted
+++ resolved
@@ -48,25 +48,15 @@
     assert os.path.exists(filename)
 
 
-<<<<<<< HEAD
-def test_from_endf():
-    endf_data = os.environ['OPENMC_ENDF_DATA']
-=======
 def test_from_endf(endf_data):
     pytest.importorskip('vectfit')
->>>>>>> 3dfa34d2
     endf_file = os.path.join(endf_data, 'neutrons', 'n-001_H_001.endf')
     assert openmc.data.WindowedMultipole.from_endf(
             endf_file, log=True, wmp_options={"n_win": 400, "n_cf": 3})
 
 
-<<<<<<< HEAD
-def test_from_endf_search():
-    endf_data = os.environ['OPENMC_ENDF_DATA']
-=======
 def test_from_endf_search(endf_data):
     pytest.importorskip('vectfit')
->>>>>>> 3dfa34d2
     endf_file = os.path.join(endf_data, 'neutrons', 'n-095_Am_244.endf')
     assert openmc.data.WindowedMultipole.from_endf(
             endf_file, log=True, wmp_options={"search": True, 'rtol':1e-2})