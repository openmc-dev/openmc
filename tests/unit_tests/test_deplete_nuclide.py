--- conflicted
+++ resolved
@@ -2,13 +2,8 @@
 
 import xml.etree.ElementTree as ET
 
-<<<<<<< HEAD
 import numpy
 import pytest
-=======
-import pytest
-
->>>>>>> a0bff119
 from openmc.deplete import nuclide
 
 
@@ -125,7 +120,6 @@
     assert element.find('neutron_fission_yields') is not None
 
 
-<<<<<<< HEAD
 def test_fission_yield_distribution():
     """Test an energy-dependent yield distribution"""
     yield_dict = {
@@ -159,7 +153,7 @@
     assert numpy.array_equal(orig_yield_obj.yields * 2, mod_yields.yields)
     mod_yields += orig_yield_obj
     assert numpy.array_equal(orig_yield_obj.yields * 3, mod_yields.yields)
-=======
+
 def test_validate():
 
     nuc = nuclide.Nuclide()
@@ -246,5 +240,4 @@
     assert len(record) == 3
     assert "decay mode" in record[0].message.args[0]
     assert "0 reaction" in record[1].message.args[0]
-    assert "1.0" in record[2].message.args[0]
->>>>>>> a0bff119
+    assert "1.0" in record[2].message.args[0]