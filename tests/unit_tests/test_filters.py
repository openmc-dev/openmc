--- conflicted
+++ resolved
@@ -296,27 +296,6 @@
     assert tab.interpolation == 'linear-linear'
 
 
-<<<<<<< HEAD
-def test_weight():
-    f = openmc.WeightFilter([0.01, 0.1, 1.0, 10.0])
-    expected_bins = [[0.01, 0.1], [0.1, 1.0], [1.0, 10.0]]
-
-    assert np.allclose(f.bins, expected_bins)
-    assert len(f.bins) == 3
-
-    # Make sure __repr__ works
-    repr(f)
-
-    # to_xml_element()
-    elem = f.to_xml_element()
-    assert elem.tag == 'filter'
-    assert elem.attrib['type'] == 'weight'
-
-    # from_xml_element()
-    new_f = openmc.Filter.from_xml_element(elem)
-    assert new_f.id == f.id
-    assert np.allclose(new_f.bins, f.bins)
-=======
 def test_energy_filter():
 
     # testing that bins descending value raises error
@@ -333,4 +312,24 @@
     msg = 'Unable to set "filter value" to "-1.2" since it is less than "0.0"'
     with raises(ValueError, match=msg):
         openmc.EnergyFilter([-1.2, 0.25, 0.5])
->>>>>>> 47ca2916
+
+
+def test_weight():
+    f = openmc.WeightFilter([0.01, 0.1, 1.0, 10.0])
+    expected_bins = [[0.01, 0.1], [0.1, 1.0], [1.0, 10.0]]
+
+    assert np.allclose(f.bins, expected_bins)
+    assert len(f.bins) == 3
+
+    # Make sure __repr__ works
+    repr(f)
+
+    # to_xml_element()
+    elem = f.to_xml_element()
+    assert elem.tag == 'filter'
+    assert elem.attrib['type'] == 'weight'
+
+    # from_xml_element()
+    new_f = openmc.Filter.from_xml_element(elem)
+    assert new_f.id == f.id
+    assert np.allclose(new_f.bins, f.bins)