from collections import defaultdict
from pathlib import Path

import pytest

import numpy as np

import openmc
from openmc.data import decay_photon_energy
import openmc.examples
import openmc.model
import openmc.stats


def test_attributes(uo2):
    assert uo2.name == 'UO2'
    assert uo2.id == 100
    assert uo2.depletable


def test_add_nuclide():
    """Test adding nuclides."""
    m = openmc.Material()
    m.add_nuclide('U235', 1.0)
    with pytest.raises(TypeError):
        m.add_nuclide('H1', '1.0')
    with pytest.raises(TypeError):
        m.add_nuclide(1.0, 'H1')
    with pytest.raises(ValueError):
        m.add_nuclide('H1', 1.0, 'oa')

def test_add_components():
    """Test adding multipe elements or nuclides at once"""
    m = openmc.Material()
    components = {'H1': 2.0,
                  'O16': 1.0,
                  'Zr': 1.0,
                  'O': 1.0,
                  'Ag110_m1': 1.0,
                  'U': {'percent': 1.0,
                        'enrichment': 4.5},
                  'Li': {'percent': 1.0,
                         'enrichment': 60.0,
                         'enrichment_target': 'Li7'},
                  'H': {'percent': 1.0,
                        'enrichment': 50.0,
                        'enrichment_target': 'H2',
                        'enrichment_type': 'wo'}}
    m.add_components(components)
    with pytest.raises(ValueError):
        m.add_components({'U': {'percent': 1.0,
                                'enrichment': 100.0}})
    with pytest.raises(ValueError):
        m.add_components({'Pu': {'percent': 1.0,
                                 'enrichment': 3.0}})
    with pytest.raises(ValueError):
        m.add_components({'U': {'percent': 1.0,
                                'enrichment': 70.0,
                                'enrichment_target':'U235'}})
    with pytest.raises(ValueError):
        m.add_components({'He': {'percent': 1.0,
                                 'enrichment': 17.0,
                                 'enrichment_target': 'He6'}})
    with pytest.raises(ValueError):
        m.add_components({'li': 1.0})  # should fail as 1st char is lowercase
    with pytest.raises(ValueError):
        m.add_components({'LI': 1.0})  # should fail as 2nd char is uppercase
    with pytest.raises(ValueError):
        m.add_components({'Xx': 1.0})  # should fail as Xx is not an element
    with pytest.raises(ValueError):
        m.add_components({'n': 1.0})  # check to avoid n for neutron being accepted
    with pytest.raises(TypeError):
        m.add_components({'H1': '1.0'})
    with pytest.raises(TypeError):
        m.add_components({1.0: 'H1'}, percent_type = 'wo')
    with pytest.raises(ValueError):
        m.add_components({'H1': 1.0}, percent_type = 'oa')

def test_nuclides_to_ignore(run_in_tmpdir):
    """Test nuclides_to_ignore when exporting a material to XML"""
    m = openmc.Material()
    m.add_nuclide('U235', 1.0)
    m.add_nuclide('H1', 1.0)
    m.add_nuclide('O16', 1.0)

    mats = openmc.Materials([m])
    mats.export_to_xml(nuclides_to_ignore=['H1'])

    test_mats = openmc.Materials.from_xml()
    assert 'H1' not in test_mats[0].get_nuclides()

def test_remove_nuclide():
    """Test removing nuclides."""
    m = openmc.Material()
    for nuc, percent in [('H1', 1.0), ('H2', 1.0), ('H1', 2.0), ('H2', 2.0)]:
        m.add_nuclide(nuc, percent)
    m.remove_nuclide('H1')
    assert len(m.nuclides) == 2
    assert all(nuc.name == 'H2' for nuc in m.nuclides)
    assert m.nuclides[0].percent == 1.0
    assert m.nuclides[1].percent == 2.0


def test_remove_elements():
    """Test removing elements."""
    m = openmc.Material()
    for elem, percent in [('Li', 1.0), ('Be', 1.0)]:
        m.add_element(elem, percent)
    m.remove_element('Li')
    assert len(m.nuclides) == 1
    assert m.nuclides[0].name == 'Be9'
    assert m.nuclides[0].percent == 1.0


def test_add_element():
    """Test adding elements."""
    m = openmc.Material()
    m.add_element('Zr', 1.0)
    m.add_element('U', 1.0, enrichment=4.5)
    m.add_element('Li', 1.0, enrichment=60.0, enrichment_target='Li7')
    m.add_element('H', 1.0, enrichment=50.0, enrichment_target='H2',
                  enrichment_type='wo')
    with pytest.raises(ValueError):
        m.add_element('U', 1.0, enrichment=100.0)
    with pytest.raises(ValueError):
        m.add_element('Pu', 1.0, enrichment=3.0)
    with pytest.raises(ValueError):
        m.add_element('U', 1.0, enrichment=70.0, enrichment_target='U235')
    with pytest.raises(ValueError):
        m.add_element('He', 1.0, enrichment=17.0, enrichment_target='He6')
    with pytest.raises(ValueError):
        m.add_element('li', 1.0)  # should fail as 1st char is lowercase
    with pytest.raises(ValueError):
        m.add_element('LI', 1.0)  # should fail as 2nd char is uppercase
    with pytest.raises(ValueError):
        m.add_element('Xx', 1.0)  # should fail as Xx is not an element
    with pytest.raises(ValueError):
        m.add_element('n', 1.0)  # check to avoid n for neutron being accepted

def test_elements_by_name():
    """Test adding elements by name"""
    m = openmc.Material()
    m.add_element('woLfrAm', 1.0)
    with pytest.raises(ValueError):
        m.add_element('uranum', 1.0)
    m.add_element('uRaNiUm', 1.0)
    m.add_element('Aluminium', 1.0)
    a = openmc.Material()
    b = openmc.Material()
    c = openmc.Material()
    a.add_element('sulfur', 1.0)
    b.add_element('SulPhUR', 1.0)
    c.add_element('S', 1.0)
    assert a._nuclides == b._nuclides
    assert b._nuclides == c._nuclides


def test_add_elements_by_formula():
    """Test adding elements from a formula"""
    # testing the correct nuclides and elements are added to a material
    m = openmc.Material()
    m.add_elements_from_formula('Li4SiO4')
    # checking the ratio of elements is 4:1:4 for Li:Si:O
    elem = defaultdict(float)
    for nuclide, adens in m.get_nuclide_atom_densities().items():
        if nuclide.startswith("Li"):
            elem["Li"] += adens
        if nuclide.startswith("Si"):
            elem["Si"] += adens
        if nuclide.startswith("O"):
            elem["O"] += adens
    total_number_of_atoms = 9
    assert elem["Li"] == pytest.approx(4./total_number_of_atoms)
    assert elem["Si"] == pytest.approx(1./total_number_of_atoms)
    assert elem["O"] == pytest.approx(4/total_number_of_atoms)
    # testing the correct nuclides are added to the Material
    ref_dens = {'Li6': 0.033728, 'Li7': 0.410715,
                'Si28': 0.102477, 'Si29': 0.0052035, 'Si30': 0.0034301,
                'O16': 0.443386, 'O17': 0.000168}
    nuc_dens = m.get_nuclide_atom_densities()
    for nuclide in ref_dens:
        assert nuc_dens[nuclide] == pytest.approx(ref_dens[nuclide], 1e-2)

    # testing the correct nuclides are added to the Material when enriched
    m = openmc.Material()
    m.add_elements_from_formula('Li4SiO4',
                                enrichment=60.,
                                enrichment_target='Li6')
    ref_dens = {'Li6': 0.2666, 'Li7': 0.1777,
                'Si28': 0.102477, 'Si29': 0.0052035, 'Si30': 0.0034301,
                'O16': 0.443386, 'O17': 0.000168}
    nuc_dens = m.get_nuclide_atom_densities()
    for nuclide in ref_dens:
        assert nuc_dens[nuclide] == pytest.approx(ref_dens[nuclide], 1e-2)

    # testing the use of brackets
    m = openmc.Material()
    m.add_elements_from_formula('Mg2(NO3)2')

    # checking the ratio of elements is 2:2:6 for Mg:N:O
    elem = defaultdict(float)
    for nuclide, adens in m.get_nuclide_atom_densities().items():
        if nuclide.startswith("Mg"):
            elem["Mg"] += adens
        if nuclide.startswith("N"):
            elem["N"] += adens
        if nuclide.startswith("O"):
            elem["O"] += adens
    total_number_of_atoms = 10
    assert elem["Mg"] == pytest.approx(2./total_number_of_atoms)
    assert elem["N"] == pytest.approx(2./total_number_of_atoms)
    assert elem["O"] == pytest.approx(6/total_number_of_atoms)

    # testing the correct nuclides are added when brackets are used
    ref_dens = {'Mg24': 0.157902, 'Mg25': 0.02004, 'Mg26': 0.022058,
                'N14': 0.199267, 'N15': 0.000732,
                'O16': 0.599772, 'O17': 0.000227}
    nuc_dens = m.get_nuclide_atom_densities()
    for nuclide in ref_dens:
        assert nuc_dens[nuclide] == pytest.approx(ref_dens[nuclide], 1e-2)

    # testing non integer multiplier results in a value error
    m = openmc.Material()
    with pytest.raises(ValueError):
        m.add_elements_from_formula('Li4.2SiO4')

    # testing lowercase elements results in a value error
    m = openmc.Material()
    with pytest.raises(ValueError):
        m.add_elements_from_formula('li4SiO4')

    # testing lowercase elements results in a value error
    m = openmc.Material()
    with pytest.raises(ValueError):
        m.add_elements_from_formula('Li4Sio4')

    # testing incorrect character in formula results in a value error
    m = openmc.Material()
    with pytest.raises(ValueError):
        m.add_elements_from_formula('Li4$SiO4')

    # testing unequal opening and closing brackets
    m = openmc.Material()
    with pytest.raises(ValueError):
        m.add_elements_from_formula('Fe(H2O)4(OH)2)')


def test_density():
    m = openmc.Material()
    for unit in ['g/cm3', 'g/cc', 'kg/m3', 'atom/b-cm', 'atom/cm3']:
        m.set_density(unit, 1.0)
    with pytest.raises(ValueError):
        m.set_density('g/litre', 1.0)


def test_salphabeta():
    m = openmc.Material()
    m.add_s_alpha_beta('c_H_in_H2O', 0.5)


def test_repr():
    m = openmc.Material()
    m.add_nuclide('Zr90', 1.0)
    m.add_nuclide('H2', 0.5)
    m.add_s_alpha_beta('c_D_in_D2O')
    m.set_density('sum')
    m.temperature = 600.0
    repr(m)


def test_macroscopic(run_in_tmpdir):
    m = openmc.Material(name='UO2')
    m.add_macroscopic('UO2')
    with pytest.raises(ValueError):
        m.add_nuclide('H1', 1.0)
    with pytest.raises(ValueError):
        m.add_element('O', 1.0)
    with pytest.raises(ValueError):
        m.add_macroscopic('Other')

    m2 = openmc.Material()
    m2.add_nuclide('He4', 1.0)
    with pytest.raises(ValueError):
        m2.add_macroscopic('UO2')

    # Make sure we can remove/add macroscopic
    m.remove_macroscopic('UO2')
    m.add_macroscopic('UO2')
    repr(m)

    # Make sure we can export a material with macroscopic data
    mats = openmc.Materials([m])
    mats.export_to_xml()


def test_paths():
    model = openmc.examples.pwr_assembly()
    model.geometry.determine_paths()
    fuel = model.materials[0]
    assert fuel.num_instances == 264
    assert len(fuel.paths) == 264


def test_isotropic():
    m1 = openmc.Material()
    m1.add_nuclide('U235', 1.0)
    m1.add_nuclide('O16', 2.0)
    m1.isotropic = ['O16']
    assert m1.isotropic == ['O16']

    m2 = openmc.Material()
    m2.add_nuclide('H1', 1.0)
    mats = openmc.Materials([m1, m2])
    mats.make_isotropic_in_lab()
    assert m1.isotropic == ['U235', 'O16']
    assert m2.isotropic == ['H1']


def test_get_nuclides():
    mat = openmc.Material()

    mat.add_nuclide('Li6', 1.0)
    assert mat.get_nuclides() == ['Li6']
    assert mat.get_nuclides(element='Li') == ['Li6']
    assert mat.get_nuclides(element='Be') == []

    mat.add_element('Li', 1.0)
    assert mat.get_nuclides() == ['Li6', 'Li7']
    assert mat.get_nuclides(element='Be') == []

    mat.add_element('Be', 1.0)
    assert mat.get_nuclides() == ['Li6', 'Li7', 'Be9']
    assert mat.get_nuclides(element='Be') == ['Be9']


def test_get_elements():
    # test that zero elements exist on creation
    m = openmc.Material()
    assert len(m.get_elements()) == 0

    # test addition of a single element
    m.add_element('Li', 0.2)
    assert m.get_elements() == ["Li"]

    # test that adding the same element
    m.add_element('Li', 0.3)
    assert m.get_elements() == ["Li"]

    # test adding another element
    m.add_element('Si', 0.3)
    assert m.get_elements() == ["Li", "Si"]

    # test adding a third element
    m.add_element('O', 0.4)
    assert m.get_elements() == ["Li", "O", "Si"]
    # test removal of nuclides
    m.remove_nuclide('O16')
    m.remove_nuclide('O17')
    assert m.get_elements() == ["Li", "Si"]


def test_get_nuclide_densities(uo2):
    nucs = uo2.get_nuclide_densities()
    for nuc, density, density_type in nucs.values():
        assert nuc in ('U235', 'O16')
        assert density > 0
        assert density_type in ('ao', 'wo')


def test_get_nuclide_atom_densities(uo2):
    for nuc, density in uo2.get_nuclide_atom_densities().items():
        assert nuc in ('U235', 'O16')
        assert density > 0


def test_get_nuclide_atom_densities_specific(uo2):
    one_nuc = uo2.get_nuclide_atom_densities(nuclide='O16')
    assert list(one_nuc.keys()) == ['O16']
    assert list(one_nuc.values())[0] > 0

    all_nuc = uo2.get_nuclide_atom_densities()
    assert all_nuc['O16'] == one_nuc['O16']


def test_get_element_atom_densities(uo2):
    for element, density in uo2.get_element_atom_densities().items():
        assert element in ('U', 'O')
        assert density > 0


def test_get_element_atom_densities_specific(uo2):
    one_nuc = uo2.get_element_atom_densities('O')
    assert list(one_nuc.keys()) == ['O']
    assert list(one_nuc.values())[0] > 0

    one_nuc = uo2.get_element_atom_densities('uranium')
    assert list(one_nuc.keys()) == ['U']
    assert list(one_nuc.values())[0] > 0

    with pytest.raises(ValueError, match='not found'):
        uo2.get_element_atom_densities('Li')

    with pytest.raises(ValueError, match='not recognized'):
        uo2.get_element_atom_densities('proximium')


def test_get_nuclide_atoms():
    mat = openmc.Material()
    mat.add_nuclide('Li6', 1.0)
    mat.set_density('atom/cm3', 3.26e20)
    mat.volume = 100.0

    atoms = mat.get_nuclide_atoms()
    assert atoms['Li6'] == pytest.approx(mat.density * mat.volume)

    atoms = mat.get_nuclide_atoms(volume=10.0)
    assert atoms['Li6'] == pytest.approx(mat.density * 10.0)


def test_mass():
    m = openmc.Material()
    m.add_nuclide('Zr90', 1.0, 'wo')
    m.add_nuclide('U235', 1.0, 'wo')
    m.set_density('g/cm3', 2.0)
    m.volume = 10.0

    assert m.get_mass_density('Zr90') == pytest.approx(1.0)
    assert m.get_mass_density('U235') == pytest.approx(1.0)
    assert m.get_mass_density() == pytest.approx(2.0)

    assert m.get_mass('Zr90') == pytest.approx(10.0)
    assert m.get_mass('U235') == pytest.approx(10.0)
    assert m.get_mass() == pytest.approx(20.0)
    assert m.fissionable_mass == pytest.approx(10.0)

    # Test with volume specified as argument
    assert m.get_mass('Zr90', volume=1.0) == pytest.approx(1.0)


def test_materials(run_in_tmpdir):
    m1 = openmc.Material()
    m1.add_nuclide('U235', 1.0, 'wo')
    m1.add_nuclide('O16', 2.0, 'wo')
    m1.set_density('g/cm3', 10.0)
    m1.depletable = True
    m1.temperature = 900.0

    m2 = openmc.Material()
    m2.add_nuclide('H1', 2.0)
    m2.add_nuclide('O16', 1.0)
    m2.add_s_alpha_beta('c_H_in_H2O')
    m2.set_density('kg/m3', 1000.0)

    mats = openmc.Materials([m1, m2])
    mats.cross_sections = '/some/fake/cross_sections.xml'
    mats.export_to_xml()


def test_borated_water():
    # Test against reference values from the BEAVRS benchmark.
    m = openmc.model.borated_water(975, 566.5, 15.51, material_id=50)
    assert m.density == pytest.approx(0.7405, 1e-3)
    assert m.temperature == pytest.approx(566.5)
    assert m._sab[0][0] == 'c_H_in_H2O'
    ref_dens = {'B10':8.0023e-06, 'B11':3.2210e-05, 'H1':4.9458e-02,
                'O16':2.4672e-02}
    nuc_dens = m.get_nuclide_atom_densities()
    for nuclide in ref_dens:
        assert nuc_dens[nuclide] == pytest.approx(ref_dens[nuclide], 1e-2)
    assert m.id == 50

    # Test the Celsius conversion.
    m = openmc.model.borated_water(975, 293.35, 15.51, 'C')
    assert m.density == pytest.approx(0.7405, 1e-3)

    # Test Fahrenheit and psi conversions.
    m = openmc.model.borated_water(975, 560.0, 2250.0, 'F', 'psi')
    assert m.density == pytest.approx(0.7405, 1e-3)

    # Test the density override
    m = openmc.model.borated_water(975, 566.5, 15.51, density=0.9)
    assert m.density == pytest.approx(0.9, 1e-3)


def test_from_xml(run_in_tmpdir):
    # Create a materials.xml file
    m1 = openmc.Material(1, 'water')
    m1.add_nuclide('H1', 1.0)
    m1.add_nuclide('O16', 2.0)
    m1.add_s_alpha_beta('c_H_in_H2O')
    m1.temperature = 300
    m1.volume = 100
    m1.set_density('g/cm3', 0.9)
    m1.isotropic = ['H1']
    m2 = openmc.Material(2, 'zirc')
    m2.add_nuclide('Zr90', 1.0, 'wo')
    m2.set_density('kg/m3', 10.0)
    m3 = openmc.Material(3)
    m3.add_nuclide('N14', 0.02)

    mats = openmc.Materials([m1, m2, m3])
    mats.cross_sections = 'fake_path.xml'
    mats.export_to_xml()

    # Regenerate materials from XML
    mats = openmc.Materials.from_xml()
    assert len(mats) == 3
    m1 = mats[0]
    assert m1.id == 1
    assert m1.name == 'water'
    assert m1.nuclides == [('H1', 1.0, 'ao'), ('O16', 2.0, 'ao')]
    assert m1.isotropic == ['H1']
    assert m1.temperature == 300
    assert m1.volume == 100
    m2 = mats[1]
    assert m2.nuclides == [('Zr90', 1.0, 'wo')]
    assert m2.density == 10.0
    assert m2.density_units == 'kg/m3'
    assert mats[2].density_units == 'sum'


def test_mix_materials():
    m1 = openmc.Material()
    m1.add_nuclide('U235', 1.)
    m1dens = 10.0
    m1amm = m1.average_molar_mass
    m1.set_density('g/cm3', m1dens)
    m2 = openmc.Material()
    m2.add_nuclide('Zr90', 1.)
    m2dens = 2.0
    m2amm = m2.average_molar_mass
    m2.set_density('g/cm3', m2dens)
    f0, f1 = 0.6, 0.4
    dens3 = (f0*m1amm + f1*m2amm) / (f0*m1amm/m1dens + f1*m2amm/m2dens)
    dens4 = 1. / (f0 / m1dens + f1 / m2dens)
    dens5 = f0*m1dens + f1*m2dens
    m3 = openmc.Material.mix_materials([m1, m2], [f0, f1], percent_type='ao')
    m4 = openmc.Material.mix_materials([m1, m2], [f0, f1], percent_type='wo', material_id=999)
    m5 = openmc.Material.mix_materials([m1, m2], [f0, f1], percent_type='vo', name='m5')
    assert m3.density == pytest.approx(dens3)
    assert m4.density == pytest.approx(dens4)
    assert m5.density == pytest.approx(dens5)
    assert m4.id == 999
    assert m5.name == 'm5'


def test_get_activity():
    """Tests the activity of stable, metastable and active materials"""

    # Creates a material with stable isotopes to check the activity is 0
    m1 = openmc.Material()
    m1.add_element("Fe", 0.7)
    m1.add_element("Li", 0.3)
    m1.set_density('g/cm3', 1.5)
    # activity in Bq/cc and Bq/g should not require volume setting
    assert m1.get_activity(units='Bq/cm3') == 0
    assert m1.get_activity(units='Bq/g') == 0
    m1.volume = 1
    assert m1.get_activity(units='Bq') == 0

    # Checks that 1g of tritium has the correct activity scaling
    m2 = openmc.Material()
    m2.add_nuclide("H3", 1)
    m2.set_density('g/cm3', 1)
    m2.volume = 1
    assert pytest.approx(m2.get_activity(units='Bq')) == 3.559778e14
    m2.set_density('g/cm3', 2)
    assert pytest.approx(m2.get_activity(units='Bq')) == 3.559778e14*2
    m2.volume = 3
    assert pytest.approx(m2.get_activity(units='Bq')) == 3.559778e14*2*3

    # Checks that 1 mol of a metastable nuclides has the correct activity
    m3 = openmc.Material()
    m3.add_nuclide("Tc99_m1", 1)
    m3.set_density('g/cm3', 1)
    m3.volume = 98.9
    assert pytest.approx(m3.get_activity(units='Bq'), rel=0.001) == 1.93e19

    # Checks that specific and volumetric activity of tritium are correct
    m4 = openmc.Material()
    m4.add_nuclide("H3", 1)
    m4.set_density('g/cm3', 1.5)
    assert pytest.approx(m4.get_activity(units='Bq/g')) == 355978108155965.94  # [Bq/g]
    assert pytest.approx(m4.get_activity(units='Bq/kg')) == 355978108155965940  # [Bq/kg]
    assert pytest.approx(m4.get_activity(units='Bq/g', by_nuclide=True)["H3"]) == 355978108155965.94  # [Bq/g]
    assert pytest.approx(m4.get_activity(units='Bq/cm3')) == 355978108155965.94*3/2 # [Bq/cc]
    assert pytest.approx(m4.get_activity(units='Bq/cm3', by_nuclide=True)["H3"]) == 355978108155965.94*3/2 # [Bq/cc]
    # volume is required to calculate total activity
    m4.volume = 10.
    assert pytest.approx(m4.get_activity(units='Bq')) == 355978108155965.94*3/2*10 # [Bq]

    # Test with volume specified as argument
    assert pytest.approx(m4.get_activity(units='Bq', volume=1.0)) == 355978108155965.94*3/2

    # Test units based on Ci
    bq = m4.get_activity(units='Bq')
    m3 = m4.volume * 1e-6
    assert (ci := m4.get_activity(units='Ci')) == pytest.approx(bq/3.7e10)
    assert m4.get_activity(units='Ci/m3') == pytest.approx(ci/m3)


def test_get_decay_heat():
    # Set chain file for testing
    openmc.config['chain_file'] = Path(__file__).parents[1] / 'chain_simple.xml'

    """Tests the decay heat of stable, metastable and active materials"""
    m1 = openmc.Material()
    m1.add_nuclide("U235", 0.2)
    m1.add_nuclide("U238", 0.8)
    m1.set_density('g/cm3', 10.5)
    # decay heat in W/cc and W/g should not require volume setting
    assert m1.get_decay_heat(units='W/cm3') == 0
    assert m1.get_decay_heat(units='W/g') == 0
    m1.volume = 1
    assert m1.get_decay_heat(units='W') == 0

    # Checks that 1g of tritium has the correct decay heat scaling
    m2 = openmc.Material()
    m2.add_nuclide("I135", 1)
    m2.set_density('g/cm3', 1)
    m2.volume = 1
    assert pytest.approx(m2.get_decay_heat(units='W')) == 40175.15720273193
    m2.set_density('g/cm3', 2)
    assert pytest.approx(m2.get_decay_heat(units='W')) == 40175.15720273193*2
    m2.volume = 3
    assert pytest.approx(m2.get_decay_heat(units='W')) == 40175.15720273193*2*3

    # Checks that 1 mol of a metastable nuclides has the correct decay heat
    m3 = openmc.Material()
    m3.add_nuclide("Xe135", 1)
    m3.set_density('g/cm3', 1)
    m3.volume = 98.9
    assert pytest.approx(m3.get_decay_heat(units='W'), rel=0.001) == 846181.2921143445

    # Checks that specific and volumetric decay heat of tritium are correct
    m4 = openmc.Material()
    m4.add_nuclide("I135", 1)
    m4.set_density('g/cm3', 1.5)
    assert pytest.approx(m4.get_decay_heat(units='W/g')) == 40175.15720273193 # [W/g]
    assert pytest.approx(m4.get_decay_heat(units='W/kg')) == 40175157.20273193 # [W/kg]
    assert pytest.approx(m4.get_decay_heat(units='W/g', by_nuclide=True)["I135"]) == 40175.15720273193 # [W/g]
    assert pytest.approx(m4.get_decay_heat(units='W/cm3')) == 40175.15720273193*3/2 # [W/cc]
    assert pytest.approx(m4.get_decay_heat(units='W/cm3', by_nuclide=True)["I135"]) == 40175.15720273193*3/2 #[W/cc]
    # volume is required to calculate total decay heat
    m4.volume = 10.
    assert pytest.approx(m4.get_decay_heat(units='W')) == 40175.15720273193*3/2*10 # [W]

    # Test with volume specified as argument
    assert pytest.approx(m4.get_decay_heat(units='W', volume=1.0)) == 40175.15720273193*3/2


def test_decay_photon_energy():
    # Set chain file for testing
    openmc.config['chain_file'] = Path(__file__).parents[1] / 'chain_simple.xml'

    # Material representing single atom of I135 and Cs135
    m = openmc.Material()
    m.add_nuclide('I135', 1.0e-24)
    m.add_nuclide('Cs135', 1.0e-24)
    m.volume = 1.0

    # Get decay photon source and make sure it's the right type
    src = m.get_decay_photon_energy()
    assert isinstance(src, openmc.stats.Discrete)

    # Make sure units/volume work as expected
    src_v2 = m.get_decay_photon_energy(volume=2.0)
    assert src.p * 2.0 == pytest.approx(src_v2.p)
    src_per_cm3 = m.get_decay_photon_energy(units='Bq/cm3', volume=100.0)
    assert (src.p == src_per_cm3.p).all()
    src_per_bqg = m.get_decay_photon_energy(units='Bq/g')
    src_per_bqkg = m.get_decay_photon_energy(units='Bq/kg')
    assert pytest.approx(src_per_bqg.integral()) == src_per_bqkg.integral() / 1000.

    # If we add Xe135 (which has a tabular distribution), the photon source
    # should be a mixture distribution
    m.add_nuclide('Xe135', 1.0e-24)
    src = m.get_decay_photon_energy()
    assert isinstance(src, openmc.stats.Mixture)

    # With a single atom of each, the intensity of the photon source should be
    # equal to the sum of the intensities for each nuclide
    def intensity(src):
        return src.integral() if src is not None else 0.0

    assert src.integral() == pytest.approx(sum(
        intensity(decay_photon_energy(nuc)) for nuc in m.get_nuclides()
    ), rel=1e-3)

    # When the clipping threshold is zero, the intensities should match exactly
    src = m.get_decay_photon_energy(0.0)
    assert src.integral() == pytest.approx(sum(
        intensity(decay_photon_energy(nuc)) for nuc in m.get_nuclides()
    ))

    # A material with no unstable nuclides should have no decay photon source
    stable = openmc.Material()
    stable.add_nuclide('Gd156', 1.0)
    stable.volume = 1.0
    assert stable.get_decay_photon_energy() is None


def test_avoid_subnormal(run_in_tmpdir):
    # Write a materials.xml with a material that has a nuclide density that is
    # represented as a subnormal floating point value
    mat = openmc.Material()
    mat.add_nuclide('H1', 1.0)
    mat.add_nuclide('H2', 1.0e-315)
    mats = openmc.Materials([mat])
    mats.export_to_xml()

    # When read back in, the density should be zero
    mats = openmc.Materials.from_xml()
    assert mats[0].get_nuclide_atom_densities()['H2'] == 0.0

<<<<<<< HEAD
def test_material_deplete():

    from openmc.deplete import Chain

    pristine_material = openmc.Material()
    pristine_material.add_nuclide("Ni58", 1.0)
    pristine_material.set_density("g/cm3", 7.87)
    pristine_material.depletable = True
    pristine_material.temperature = 293.6
    pristine_material.volume = 1.

    mg_flux = [0.5e11] * 42

    chain = Chain.from_xml(
        Path(__file__).parents[1] / "chain_ni.xml"
    )

    depleted_material = pristine_material.deplete(
        multigroup_flux=mg_flux,
        energy_group_structure="VITAMIN-J-42",
        timesteps=[10, 70.86],
        source_rates=[1e19, 0.0],
        timestep_units="d",
        chain_file=chain,
    )

    for material in depleted_material:
        assert isinstance(material, openmc.Material)
        assert len(material.get_nuclides()) > len(pristine_material.get_nuclides())

    Co58_mat_1_step_0 = depleted_material[0].get_nuclide_atom_densities("Co58")["Co58"]
    Co58_mat_1_step_1 = depleted_material[1].get_nuclide_atom_densities("Co58")["Co58"]
    Co58_mat_1_step_2 = depleted_material[2].get_nuclide_atom_densities("Co58")["Co58"]

    assert Co58_mat_1_step_0 == 0.0

    # Check that Co58 is produced in the first step
    assert Co58_mat_1_step_1 > 0.0

    # Check that Co58 is halved in the second step which is one halflife later
    assert np.allclose(Co58_mat_1_step_1 * 0.5, Co58_mat_1_step_2)
=======

def test_mean_free_path():

    mat1 = openmc.Material()
    mat1.add_nuclide('Si28', 1.0)
    mat1.set_density('g/cm3', 2.32)
    assert mat1.mean_free_path(energy=14e6) == pytest.approx(11.41, abs=1e-2)

    mat2 = openmc.Material()
    mat2.add_nuclide('Pb208', 1.0)
    mat2.set_density('g/cm3', 11.34)
    assert mat2.mean_free_path(energy=14e6) == pytest.approx(5.65, abs=1e-2)
>>>>>>> b939f900
<|MERGE_RESOLUTION|>--- conflicted
+++ resolved
@@ -713,7 +713,7 @@
     mats = openmc.Materials.from_xml()
     assert mats[0].get_nuclide_atom_densities()['H2'] == 0.0
 
-<<<<<<< HEAD
+
 def test_material_deplete():
 
     from openmc.deplete import Chain
@@ -755,7 +755,7 @@
 
     # Check that Co58 is halved in the second step which is one halflife later
     assert np.allclose(Co58_mat_1_step_1 * 0.5, Co58_mat_1_step_2)
-=======
+
 
 def test_mean_free_path():
 
@@ -767,5 +767,4 @@
     mat2 = openmc.Material()
     mat2.add_nuclide('Pb208', 1.0)
     mat2.set_density('g/cm3', 11.34)
-    assert mat2.mean_free_path(energy=14e6) == pytest.approx(5.65, abs=1e-2)
->>>>>>> b939f900
+    assert mat2.mean_free_path(energy=14e6) == pytest.approx(5.65, abs=1e-2)