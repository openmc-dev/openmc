--- conflicted
+++ resolved
@@ -593,7 +593,6 @@
     # Test with volume specified as argument
     assert pytest.approx(m4.get_activity(units='Bq', volume=1.0)) == 355978108155965.94*3/2
 
-<<<<<<< HEAD
     # Test activity when a chain file is used and nuclide has no decay
     m5 = openmc.Material()
     m5.add_nuclide("U235", 1)
@@ -653,13 +652,11 @@
         )
         == 1.3081699229530213e17
     )
-=======
     # Test units based on Ci
     bq = m4.get_activity(units='Bq')
     m3 = m4.volume * 1e-6
     assert (ci := m4.get_activity(units='Ci')) == pytest.approx(bq/3.7e10)
     assert m4.get_activity(units='Ci/m3') == pytest.approx(ci/m3)
->>>>>>> bd76fc05
 
 
 def test_get_decay_heat():
