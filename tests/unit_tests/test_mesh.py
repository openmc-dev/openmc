--- conflicted
+++ resolved
@@ -5,12 +5,8 @@
 import numpy as np
 import pytest
 import openmc
-<<<<<<< HEAD
-from pathlib import Path
-=======
 import openmc.lib
 from openmc.utility_funcs import change_directory
->>>>>>> e12c65df
 
 
 @pytest.mark.parametrize("val_left,val_right", [(0, 0), (-1., -1.), (2.0, 2)])
@@ -485,64 +481,7 @@
     np.testing.assert_almost_equal(mean, ref_data)
 
 
-def test_mesh_get_homogenized_materials():
-    """Test the get_homogenized_materials method"""
-    # Simple model with 1 cm of Fe56 next to 1 cm of H1
-    fe = openmc.Material()
-    fe.add_nuclide('Fe56', 1.0)
-    fe.set_density('g/cm3', 5.0)
-    h = openmc.Material()
-    h.add_nuclide('H1', 1.0)
-    h.set_density('g/cm3', 1.0)
-
-    x0 = openmc.XPlane(-1.0, boundary_type='vacuum')
-    x1 = openmc.XPlane(0.0)
-    x2 = openmc.XPlane(1.0)
-    x3 = openmc.XPlane(2.0, boundary_type='vacuum')
-    cell1 = openmc.Cell(fill=fe, region=+x0 & -x1)
-    cell2 = openmc.Cell(fill=h, region=+x1 & -x2)
-    cell_empty = openmc.Cell(region=+x2 & -x3)
-    model = openmc.Model(geometry=openmc.Geometry([cell1, cell2, cell_empty]))
-    model.settings.particles = 1000
-    model.settings.batches = 10
-
-    mesh = openmc.RegularMesh()
-    mesh.lower_left = (-1., -1., -1.)
-    mesh.upper_right = (1., 1., 1.)
-    mesh.dimension = (3, 1, 1)
-    m1, m2, m3 = mesh.get_homogenized_materials(model, n_samples=10_000)
-
-    # Left mesh element should be only Fe56
-    assert m1.get_mass_density('Fe56') == pytest.approx(5.0)
-
-    # Middle mesh element should be 50% Fe56 and 50% H1
-    assert m2.get_mass_density('Fe56') == pytest.approx(2.5, rel=1e-2)
-    assert m2.get_mass_density('H1') == pytest.approx(0.5, rel=1e-2)
-
-    # Right mesh element should be only H1
-    assert m3.get_mass_density('H1') == pytest.approx(1.0)
-
-    mesh_void = openmc.RegularMesh()
-    mesh_void.lower_left = (0.5, 0.5, -1.)
-    mesh_void.upper_right = (1.5, 1.5, 1.)
-    mesh_void.dimension = (1, 1, 1)
-    m4, = mesh_void.get_homogenized_materials(model, n_samples=(100, 100, 0))
-
-    # Mesh element that overlaps void should have half density
-    assert m4.get_mass_density('H1') == pytest.approx(0.5, rel=1e-2)
-
-    # If not including void, density of homogenized material should be same as
-    # original material
-    m5, = mesh_void.get_homogenized_materials(
-        model, n_samples=1000, include_void=False)
-    assert m5.get_mass_density('H1') == pytest.approx(1.0)
-
-<<<<<<< HEAD
-skip_if_no_dagmc = pytest.mark.skipif(
-    not openmc.lib._dagmc_enabled(),
-    reason="DAGMC CAD geometry is not enabled.")
-
-@skip_if_no_dagmc
+@pytest.mark.skipif(not openmc.lib._dagmc_enabled(), reason="DAGMC not enabled.")
 def test_umesh(request):
     """Performs a minimal UnstructuredMesh simulation, reads in the resulting
     statepoint file and writes the mesh data to vtk and vtkhdf files. It is
@@ -613,7 +552,60 @@
 
     assert Path("test_mesh.vtk").exists()
     assert Path("test_mesh.vtkhdf").exists()
-=======
+   
+
+def test_mesh_get_homogenized_materials():
+    """Test the get_homogenized_materials method"""
+    # Simple model with 1 cm of Fe56 next to 1 cm of H1
+    fe = openmc.Material()
+    fe.add_nuclide('Fe56', 1.0)
+    fe.set_density('g/cm3', 5.0)
+    h = openmc.Material()
+    h.add_nuclide('H1', 1.0)
+    h.set_density('g/cm3', 1.0)
+
+    x0 = openmc.XPlane(-1.0, boundary_type='vacuum')
+    x1 = openmc.XPlane(0.0)
+    x2 = openmc.XPlane(1.0)
+    x3 = openmc.XPlane(2.0, boundary_type='vacuum')
+    cell1 = openmc.Cell(fill=fe, region=+x0 & -x1)
+    cell2 = openmc.Cell(fill=h, region=+x1 & -x2)
+    cell_empty = openmc.Cell(region=+x2 & -x3)
+    model = openmc.Model(geometry=openmc.Geometry([cell1, cell2, cell_empty]))
+    model.settings.particles = 1000
+    model.settings.batches = 10
+
+    mesh = openmc.RegularMesh()
+    mesh.lower_left = (-1., -1., -1.)
+    mesh.upper_right = (1., 1., 1.)
+    mesh.dimension = (3, 1, 1)
+    m1, m2, m3 = mesh.get_homogenized_materials(model, n_samples=10_000)
+
+    # Left mesh element should be only Fe56
+    assert m1.get_mass_density('Fe56') == pytest.approx(5.0)
+
+    # Middle mesh element should be 50% Fe56 and 50% H1
+    assert m2.get_mass_density('Fe56') == pytest.approx(2.5, rel=1e-2)
+    assert m2.get_mass_density('H1') == pytest.approx(0.5, rel=1e-2)
+
+    # Right mesh element should be only H1
+    assert m3.get_mass_density('H1') == pytest.approx(1.0)
+
+    mesh_void = openmc.RegularMesh()
+    mesh_void.lower_left = (0.5, 0.5, -1.)
+    mesh_void.upper_right = (1.5, 1.5, 1.)
+    mesh_void.dimension = (1, 1, 1)
+    m4, = mesh_void.get_homogenized_materials(model, n_samples=(100, 100, 0))
+
+    # Mesh element that overlaps void should have half density
+    assert m4.get_mass_density('H1') == pytest.approx(0.5, rel=1e-2)
+
+    # If not including void, density of homogenized material should be same as
+    # original material
+    m5, = mesh_void.get_homogenized_materials(
+        model, n_samples=1000, include_void=False)
+    assert m5.get_mass_density('H1') == pytest.approx(1.0)
+
 
 @pytest.fixture
 def sphere_model():
@@ -695,5 +687,4 @@
     assert new_volumes.by_element(0) == [(1, 0.5), (None, 0.5)]
     assert new_volumes.by_element(1) == [(None, 1.0)]
     assert new_volumes.by_element(2) == [(2, 0.5), (1, 0.5)]
-    assert new_volumes.by_element(3) == [(2, 1.0)]
->>>>>>> e12c65df
+    assert new_volumes.by_element(3) == [(2, 1.0)]