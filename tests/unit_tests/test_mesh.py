from math import pi

import numpy as np
import pytest
import openmc


@pytest.mark.parametrize("val_left,val_right", [(0, 0), (-1., -1.), (2.0, 2)])
def test_raises_error_when_flat(val_left, val_right):
    """Checks that an error is raised when a mesh is flat"""
    mesh = openmc.RegularMesh()

    # Same X
    with pytest.raises(ValueError):
        mesh.lower_left = [val_left, -25, -25]
        mesh.upper_right = [val_right, 25, 25]

    with pytest.raises(ValueError):
        mesh.upper_right = [val_right, 25, 25]
        mesh.lower_left = [val_left, -25, -25]

    # Same Y
    with pytest.raises(ValueError):
        mesh.lower_left = [-25, val_left, -25]
        mesh.upper_right = [25, val_right, 25]

    with pytest.raises(ValueError):
        mesh.upper_right = [25, val_right, 25]
        mesh.lower_left = [-25, val_left, -25]

    # Same Z
    with pytest.raises(ValueError):
        mesh.lower_left = [-25, -25, val_left]
        mesh.upper_right = [25, 25, val_right]

    with pytest.raises(ValueError):
        mesh.upper_right = [25, 25, val_right]
        mesh.lower_left = [-25, -25, val_left]


def test_regular_mesh_bounding_box():
    mesh = openmc.RegularMesh()
    mesh.lower_left = [-2, -3, -5]
    mesh.upper_right = [2, 3, 5]
    bb = mesh.bounding_box
    assert isinstance(bb, openmc.BoundingBox)
    np.testing.assert_array_equal(bb.lower_left, np.array([-2, -3 ,-5]))
    np.testing.assert_array_equal(bb.upper_right, np.array([2, 3, 5]))


<<<<<<< HEAD
def test_spherical_mesh_bounding_box():
    mesh = openmc.SphericalMesh()
    mesh.r_grid = np.array([0.1, 0.2, 0.5, 1.])
    #test with mesh at origin 0, 0, 0
    mesh.origin = (0, 0, 0)
    assert mesh.upper_right == (1, 1, 1)
    assert mesh.lower_left == (-1, -1, -1)
    bb = mesh.bounding_box
    assert isinstance(bb, openmc.BoundingBox)
    np.testing.assert_array_equal(bb.lower_left, np.array([-1, -1, -1]))
    np.testing.assert_array_equal(bb.upper_right, np.array([1, 1, 1]))

    # test with mesh at origin 3, 5, 7
    mesh.origin = (3, 5, 7)
    assert mesh.upper_right == (4, 6, 8)
    assert mesh.lower_left == (2, 4, 6)
    bb = mesh.bounding_box
    assert isinstance(bb, openmc.BoundingBox)
    np.testing.assert_array_equal(bb.lower_left, np.array([2, 4, 6]))
    np.testing.assert_array_equal(bb.upper_right, np.array([4, 6, 8]))
=======
def test_SphericalMesh_initiation():

    # test defaults
    mesh = openmc.SphericalMesh(r_grid=(0, 10))
    assert (mesh.origin == np.array([0, 0, 0])).all()
    assert mesh.r_grid == (0, 10)
    assert (mesh.theta_grid == np.array([0, pi])).all()
    assert (mesh.phi_grid == np.array([0, 2*pi])).all()

    # test setting on creation
    mesh = openmc.SphericalMesh(
        origin=(1, 2, 3),
        r_grid=(0, 2),
        theta_grid=(1, 3),
        phi_grid=(2, 4)
    )
    assert (mesh.origin == np.array([1, 2, 3])).all()
    assert mesh.r_grid == (0., 2.)
    assert mesh.theta_grid == (1, 3)
    assert mesh.phi_grid == (2, 4)

    # test attribute changing
    mesh.r_grid = (0, 11)
    assert (mesh.r_grid == np.array([0., 11.])).all()


def test_CylindricalMesh_initiation():

    # test defaults
    mesh = openmc.CylindricalMesh(r_grid=(0, 10), z_grid=(0, 10))
    assert (mesh.origin == np.array([0, 0, 0])).all()
    assert mesh.r_grid == (0, 10)
    assert mesh.phi_grid == (0, 2*pi)
    assert mesh.z_grid == (0, 10)

    # test setting on creation
    mesh = openmc.CylindricalMesh(
        origin=(1, 2, 3),
        r_grid=(0, 2),
        z_grid=(1, 3),
        phi_grid=(2, 4)
    )
    assert (mesh.origin == np.array([1, 2, 3])).all()
    assert (mesh.r_grid == np.array([0., 2.])).all()
    assert mesh.z_grid == (1, 3)
    assert (mesh.phi_grid == np.array([2, 4])).all()

    # test attribute changing
    mesh.r_grid = (0., 10.)
    assert (mesh.r_grid == np.array([0, 10.])).all()
    mesh.z_grid = (0., 4.)
    assert (mesh.z_grid == np.array([0, 4.])).all()
>>>>>>> 557880ae
<|MERGE_RESOLUTION|>--- conflicted
+++ resolved
@@ -48,11 +48,10 @@
     np.testing.assert_array_equal(bb.upper_right, np.array([2, 3, 5]))
 
 
-<<<<<<< HEAD
 def test_spherical_mesh_bounding_box():
     mesh = openmc.SphericalMesh()
     mesh.r_grid = np.array([0.1, 0.2, 0.5, 1.])
-    #test with mesh at origin 0, 0, 0
+    # test with mesh at origin (0, 0, 0)
     mesh.origin = (0, 0, 0)
     assert mesh.upper_right == (1, 1, 1)
     assert mesh.lower_left == (-1, -1, -1)
@@ -61,7 +60,7 @@
     np.testing.assert_array_equal(bb.lower_left, np.array([-1, -1, -1]))
     np.testing.assert_array_equal(bb.upper_right, np.array([1, 1, 1]))
 
-    # test with mesh at origin 3, 5, 7
+    # test with mesh at origin (3, 5, 7)
     mesh.origin = (3, 5, 7)
     assert mesh.upper_right == (4, 6, 8)
     assert mesh.lower_left == (2, 4, 6)
@@ -69,7 +68,8 @@
     assert isinstance(bb, openmc.BoundingBox)
     np.testing.assert_array_equal(bb.lower_left, np.array([2, 4, 6]))
     np.testing.assert_array_equal(bb.upper_right, np.array([4, 6, 8]))
-=======
+
+
 def test_SphericalMesh_initiation():
 
     # test defaults
@@ -121,5 +121,4 @@
     mesh.r_grid = (0., 10.)
     assert (mesh.r_grid == np.array([0, 10.])).all()
     mesh.z_grid = (0., 4.)
-    assert (mesh.z_grid == np.array([0, 4.])).all()
->>>>>>> 557880ae
+    assert (mesh.z_grid == np.array([0, 4.])).all()