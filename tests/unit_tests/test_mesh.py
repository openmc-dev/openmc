--- conflicted
+++ resolved
@@ -35,7 +35,6 @@
         mesh.lower_left = [-25, -25, val_left]
 
 
-<<<<<<< HEAD
 def test_get_data_slice():
 
     mesh = openmc.RegularMesh()
@@ -85,7 +84,8 @@
             ]
         )
     )
-=======
+
+
 def test_mesh_bounding_box():
     mesh = openmc.RegularMesh()
     mesh.lower_left = [-2, -3 ,-5]
@@ -93,5 +93,4 @@
     bb = mesh.bounding_box
     assert isinstance(bb, openmc.BoundingBox)
     np.testing.assert_array_equal(bb.lower_left, np.array([-2, -3 ,-5]))
-    np.testing.assert_array_equal(bb.upper_right, np.array([2, 3, 5]))
->>>>>>> 3a939299
+    np.testing.assert_array_equal(bb.upper_right, np.array([2, 3, 5]))