from math import pi
<<<<<<< HEAD
from tempfile import TemporaryDirectory
=======
from pathlib import Path
>>>>>>> a2a5c2af

import numpy as np
import pytest
import openmc
import openmc.lib
from openmc.utility_funcs import change_directory


@pytest.mark.parametrize("val_left,val_right", [(0, 0), (-1., -1.), (2.0, 2)])
def test_raises_error_when_flat(val_left, val_right):
    """Checks that an error is raised when a mesh is flat"""
    mesh = openmc.RegularMesh()

    # Same X
    with pytest.raises(ValueError):
        mesh.lower_left = [val_left, -25, -25]
        mesh.upper_right = [val_right, 25, 25]

    with pytest.raises(ValueError):
        mesh.upper_right = [val_right, 25, 25]
        mesh.lower_left = [val_left, -25, -25]

    # Same Y
    with pytest.raises(ValueError):
        mesh.lower_left = [-25, val_left, -25]
        mesh.upper_right = [25, val_right, 25]

    with pytest.raises(ValueError):
        mesh.upper_right = [25, val_right, 25]
        mesh.lower_left = [-25, val_left, -25]

    # Same Z
    with pytest.raises(ValueError):
        mesh.lower_left = [-25, -25, val_left]
        mesh.upper_right = [25, 25, val_right]

    with pytest.raises(ValueError):
        mesh.upper_right = [25, 25, val_right]
        mesh.lower_left = [-25, -25, val_left]


def test_regular_mesh_bounding_box():
    mesh = openmc.RegularMesh()
    mesh.lower_left = [-2, -3, -5]
    mesh.upper_right = [2, 3, 5]
    bb = mesh.bounding_box
    assert isinstance(bb, openmc.BoundingBox)
    np.testing.assert_array_equal(bb.lower_left, (-2, -3 ,-5))
    np.testing.assert_array_equal(bb.upper_right, (2, 3, 5))


def test_rectilinear_mesh_bounding_box():
    mesh = openmc.RectilinearMesh()
    mesh.x_grid = [0., 1., 5., 10.]
    mesh.y_grid = [-10., -5., 0.]
    mesh.z_grid = [-100., 0., 100.]
    bb = mesh.bounding_box
    assert isinstance(bb, openmc.BoundingBox)
    np.testing.assert_array_equal(bb.lower_left, (0., -10. ,-100.))
    np.testing.assert_array_equal(bb.upper_right, (10., 0., 100.))


def test_cylindrical_mesh_bounding_box():
    # test with mesh at origin (0, 0, 0)
    mesh = openmc.CylindricalMesh(
        r_grid=[0.1, 0.2, 0.5, 1.],
        z_grid=[0.1, 0.2, 0.4, 0.6, 1.],
        origin=(0, 0, 0)
    )
    np.testing.assert_array_equal(mesh.upper_right, (1, 1, 1))
    np.testing.assert_array_equal(mesh.lower_left, (-1, -1, 0.1))
    bb = mesh.bounding_box
    assert isinstance(bb, openmc.BoundingBox)
    np.testing.assert_array_equal(bb.lower_left, (-1, -1, 0.1))
    np.testing.assert_array_equal(bb.upper_right, (1, 1, 1))

    # test with mesh at origin (3, 5, 7)
    mesh.origin = (3, 5, 7)
    np.testing.assert_array_equal(mesh.upper_right, (4, 6, 8))
    np.testing.assert_array_equal(mesh.lower_left, (2, 4, 7.1))
    bb = mesh.bounding_box
    assert isinstance(bb, openmc.BoundingBox)
    np.testing.assert_array_equal(bb.lower_left, (2, 4, 7.1))
    np.testing.assert_array_equal(bb.upper_right, (4, 6, 8))

    # changing z grid to contain negative numbers
    mesh.z_grid = [-10, 0, 10]
    np.testing.assert_array_equal(mesh.lower_left, (2, 4, -3))
    np.testing.assert_array_equal(mesh.upper_right, (4, 6, 17))


def test_spherical_mesh_bounding_box():
    # test with mesh at origin (0, 0, 0)
    mesh = openmc.SphericalMesh([0.1, 0.2, 0.5, 1.], origin=(0., 0., 0.))
    np.testing.assert_array_equal(mesh.upper_right, (1, 1, 1))
    np.testing.assert_array_equal(mesh.lower_left, (-1, -1, -1))
    bb = mesh.bounding_box
    assert isinstance(bb, openmc.BoundingBox)
    np.testing.assert_array_equal(bb.lower_left, (-1, -1, -1))
    np.testing.assert_array_equal(bb.upper_right, (1, 1, 1))

    # test with mesh at origin (3, 5, 7)
    mesh.origin = (3, 5, 7)
    np.testing.assert_array_equal(mesh.upper_right, (4, 6, 8))
    np.testing.assert_array_equal(mesh.lower_left, (2, 4, 6))
    bb = mesh.bounding_box
    assert isinstance(bb, openmc.BoundingBox)
    np.testing.assert_array_equal(bb.lower_left, (2, 4, 6))
    np.testing.assert_array_equal(bb.upper_right, (4, 6, 8))


def test_SphericalMesh_initiation():
    # test defaults
    mesh = openmc.SphericalMesh(r_grid=(0, 10))
    assert (mesh.origin == np.array([0, 0, 0])).all()
    assert (mesh.r_grid == np.array([0, 10])).all()
    assert (mesh.theta_grid == np.array([0, pi])).all()
    assert (mesh.phi_grid == np.array([0, 2*pi])).all()

    # test setting on creation
    mesh = openmc.SphericalMesh(
        origin=(1, 2, 3),
        r_grid=(0, 2),
        theta_grid=(1, 3),
        phi_grid=(2, 4)
    )
    assert (mesh.origin == np.array([1, 2, 3])).all()
    assert (mesh.r_grid == np.array([0., 2.])).all()
    assert (mesh.theta_grid == np.array([1, 3])).all()
    assert (mesh.phi_grid == np.array([2, 4])).all()

    # test attribute changing
    mesh.r_grid = (0, 11)
    assert (mesh.r_grid == np.array([0., 11.])).all()

    # test invalid r_grid values
    with pytest.raises(ValueError):
        openmc.SphericalMesh(r_grid=[1, 1])

    with pytest.raises(ValueError):
        openmc.SphericalMesh(r_grid=[0])

    # test invalid theta_grid values
    with pytest.raises(ValueError):
        openmc.SphericalMesh(r_grid=[1, 2], theta_grid=[1, 1])

    with pytest.raises(ValueError):
        openmc.SphericalMesh(r_grid=[1, 2], theta_grid=[0])

    # test invalid phi_grid values
    with pytest.raises(ValueError):
        openmc.SphericalMesh(r_grid=[1, 2], phi_grid=[1, 1])

    with pytest.raises(ValueError):
        openmc.SphericalMesh(r_grid=[1, 2], phi_grid=[0])

    # waffles and pancakes are unfortunately not valid radii
    with pytest.raises(TypeError):
        openmc.SphericalMesh(('🧇', '🥞'))


def test_CylindricalMesh_initiation():
    # test defaults
    mesh = openmc.CylindricalMesh(r_grid=(0, 10), z_grid=(0, 10))
    assert (mesh.origin == np.array([0, 0, 0])).all()
    assert (mesh.r_grid == np.array([0, 10])).all()
    assert (mesh.phi_grid == np.array([0, 2*pi])).all()
    assert (mesh.z_grid == np.array([0, 10])).all()

    # test setting on creation
    mesh = openmc.CylindricalMesh(
        origin=(1, 2, 3),
        r_grid=(0, 2),
        z_grid=(1, 3),
        phi_grid=(2, 4)
    )
    assert (mesh.origin == np.array([1, 2, 3])).all()
    assert (mesh.r_grid == np.array([0., 2.])).all()
    assert (mesh.z_grid == np.array([1, 3])).all()
    assert (mesh.phi_grid == np.array([2, 4])).all()

    # test attribute changing
    mesh.r_grid = (0., 10.)
    assert (mesh.r_grid == np.array([0, 10.])).all()
    mesh.z_grid = (0., 4.)
    assert (mesh.z_grid == np.array([0, 4.])).all()

    # waffles and pancakes are unfortunately not valid radii
    with pytest.raises(TypeError):
        openmc.SphericalMesh(('🧇', '🥞'))


def test_invalid_cylindrical_mesh_errors():
    # Test invalid r_grid values
    with pytest.raises(ValueError):
        openmc.CylindricalMesh(r_grid=[5, 1], phi_grid=[0, pi], z_grid=[0, 10])

    with pytest.raises(ValueError):
        openmc.CylindricalMesh(r_grid=[1, 2, 4, 3], phi_grid=[0, pi], z_grid=[0, 10])

    with pytest.raises(ValueError):
        openmc.CylindricalMesh(r_grid=[1], phi_grid=[0, pi], z_grid=[0, 10])

    # Test invalid phi_grid values
    with pytest.raises(ValueError):
        openmc.CylindricalMesh(r_grid=[0, 1, 2], phi_grid=[-1, 3], z_grid=[0, 10])

    with pytest.raises(ValueError):
        openmc.CylindricalMesh(
            r_grid=[0, 1, 2],
            phi_grid=[0, 2*pi + 0.1],
            z_grid=[0, 10]
        )

    with pytest.raises(ValueError):
        openmc.CylindricalMesh(r_grid=[0, 1, 2], phi_grid=[pi], z_grid=[0, 10])

    # Test invalid z_grid values
    with pytest.raises(ValueError):
        openmc.CylindricalMesh(r_grid=[0, 1, 2], phi_grid=[0, pi], z_grid=[5])

    with pytest.raises(ValueError):
        openmc.CylindricalMesh(r_grid=[0, 1, 2], phi_grid=[0, pi], z_grid=[5, 1])

    with pytest.raises(ValueError):
        openmc.CylindricalMesh(r_grid=[1, 2, 4, 3], phi_grid=[0, pi], z_grid=[0, 10, 5])


def test_centroids():
    # regular mesh
    mesh = openmc.RegularMesh()
    mesh.lower_left = (1., 2., 3.)
    mesh.upper_right = (11., 12., 13.)
    mesh.dimension = (1, 1, 1)
    np.testing.assert_array_almost_equal(mesh.centroids[0, 0, 0], [6., 7., 8.])

    # rectilinear mesh
    mesh = openmc.RectilinearMesh()
    mesh.x_grid = [1., 11.]
    mesh.y_grid = [2., 12.]
    mesh.z_grid = [3., 13.]
    np.testing.assert_array_almost_equal(mesh.centroids[0, 0, 0], [6., 7., 8.])

    # cylindrical mesh
    mesh = openmc.CylindricalMesh(r_grid=(0, 10), z_grid=(0, 10), phi_grid=(0, np.pi))
    np.testing.assert_array_almost_equal(mesh.centroids[0, 0, 0], [0.0, 5.0, 5.0])
    # ensure that setting an origin is handled correctly
    mesh.origin = (5.0, 0, -10)
    np.testing.assert_array_almost_equal(mesh.centroids[0, 0, 0], [5.0, 5.0, -5.0])

    # spherical mesh, single element xyz-positive octant
    mesh = openmc.SphericalMesh(r_grid=[0, 10], theta_grid=[0, 0.5*np.pi], phi_grid=[0, np.pi])
    x = 5.*np.cos(0.5*np.pi)*np.sin(0.25*np.pi)
    y = 5.*np.sin(0.5*np.pi)*np.sin(0.25*np.pi)
    z = 5.*np.sin(0.25*np.pi)
    np.testing.assert_array_almost_equal(mesh.centroids[0, 0, 0], [x, y, z])

    mesh.origin = (-5.0, -5.0, 5.0)
    np.testing.assert_array_almost_equal(mesh.centroids[0, 0, 0], [x-5.0, y-5.0, z+5.0])


@pytest.mark.parametrize('mesh_type', ('regular', 'rectilinear', 'cylindrical', 'spherical'))
def test_mesh_vertices(mesh_type):

    ijk = (2, 3, 2)

    # create a new mesh object
    if mesh_type == 'regular':
        mesh = openmc.RegularMesh()
        ll = np.asarray([0.]*3)
        width = np.asarray([0.5]*3)
        mesh.lower_left = ll
        mesh.width = width
        mesh.dimension = (5, 7, 9)

        # spot check that an element has the correct vertex coordinates asociated with it
        # (using zero-indexing here)
        exp_i_j_k = ll + np.asarray(ijk, dtype=float) * width
        np.testing.assert_equal(mesh.vertices[ijk], exp_i_j_k)

        # shift the mesh using the llc
        shift  = np.asarray((3.0, 6.0, 10.0))
        mesh.lower_left += shift
        np.testing.assert_equal(mesh.vertices[ijk], exp_i_j_k+shift)
    elif mesh_type == 'rectilinear':
        mesh = openmc.RectilinearMesh()
        w = np.asarray([0.5] * 3)
        ll = np.asarray([0.]*3)
        dims = (5, 7, 9)
        mesh.x_grid = np.linspace(ll[0], w[0]*dims[0], dims[0])
        mesh.y_grid = np.linspace(ll[1], w[1]*dims[1], dims[1])
        mesh.z_grid = np.linspace(ll[2], w[2]*dims[2], dims[2])
        exp_vert = np.asarray((mesh.x_grid[2], mesh.y_grid[3], mesh.z_grid[2]))
        np.testing.assert_equal(mesh.vertices[ijk], exp_vert)
    elif mesh_type == 'cylindrical':
        r_grid = np.linspace(0, 5, 10)
        z_grid = np.linspace(-10, 10, 20)
        phi_grid = np.linspace(0, 2*np.pi, 8)
        mesh = openmc.CylindricalMesh(r_grid=r_grid, z_grid=z_grid, phi_grid=phi_grid)
        exp_vert = np.asarray((mesh.r_grid[2], mesh.phi_grid[3], mesh.z_grid[2]))
        np.testing.assert_equal(mesh.vertices_cylindrical[ijk], exp_vert)
    elif mesh_type == 'spherical':
        r_grid = np.linspace(0, 13, 14)
        theta_grid = np.linspace(0, np.pi, 11)
        phi_grid = np.linspace(0, 2*np.pi, 7)
        mesh = openmc.SphericalMesh(r_grid=r_grid, theta_grid=theta_grid, phi_grid=phi_grid)
        exp_vert = np.asarray((mesh.r_grid[2], mesh.theta_grid[3], mesh.phi_grid[2]))
        np.testing.assert_equal(mesh.vertices_spherical[ijk], exp_vert)


def test_CylindricalMesh_get_indices_at_coords():
    # default origin (0, 0, 0) and default phi grid (0, 2*pi)
    mesh = openmc.CylindricalMesh(r_grid=(0, 5, 10), z_grid=(0, 5, 10))
    assert mesh.get_indices_at_coords([1, 0, 1]) == (0, 0, 0)
    assert mesh.get_indices_at_coords([6, 0, 1]) == (1, 0, 0)
    assert mesh.get_indices_at_coords([9, 0, 1]) == (1, 0, 0)
    assert mesh.get_indices_at_coords([0, 6, 0]) == (1, 0, 0)
    assert mesh.get_indices_at_coords([0, 9, 6]) == (1, 0, 1)
    assert mesh.get_indices_at_coords([-2, -2, 9]) == (0, 0, 1)

    with pytest.raises(ValueError):
        assert mesh.get_indices_at_coords([8, 8, 1])  # resulting r value to large
    with pytest.raises(ValueError):
        assert mesh.get_indices_at_coords([-8, -8, 1])  # resulting r value to large
    with pytest.raises(ValueError):
        assert mesh.get_indices_at_coords([1, 0, -1])  # z value below range
    with pytest.raises(ValueError):
        assert mesh.get_indices_at_coords([1, 0, 11])  # z value above range

    assert mesh.get_indices_at_coords([1, 1, 1]) == (0, 0, 0)

    # negative range on z grid
    mesh = openmc.CylindricalMesh(
        r_grid=(0, 5, 10),
        phi_grid=(0, 0.5 * pi, pi, 1.5 * pi, 1.9 * pi),
        z_grid=(-5, 0, 5, 10),
    )
    assert mesh.get_indices_at_coords([1, 1, 1]) == (0, 0, 1)  # first angle quadrant
    assert mesh.get_indices_at_coords([2, 2, 6]) == (0, 0, 2)  # first angle quadrant
    assert mesh.get_indices_at_coords([-2, 0.1, -1]) == (0, 1, 0)  # second angle quadrant
    assert mesh.get_indices_at_coords([-2, -0.1, -1]) == (0, 2, 0)  # third angle quadrant
    assert mesh.get_indices_at_coords([2, -0.9, -1]) == (0, 3, 0)  # forth angle quadrant

    with pytest.raises(ValueError):
        assert mesh.get_indices_at_coords([2, -0.1, 1])  # outside of phi range

    # origin of mesh not default
    mesh = openmc.CylindricalMesh(
        r_grid=(0, 5, 10),
        phi_grid=(0, 0.5 * pi, pi, 1.5 * pi, 1.9 * pi),
        z_grid=(-5, 0, 5, 10),
        origin=(100, 200, 300),
    )
    assert mesh.get_indices_at_coords([101, 201, 301]) == (0, 0, 1)  # first angle quadrant
    assert mesh.get_indices_at_coords([102, 202, 306]) == (0, 0, 2)  # first angle quadrant
    assert mesh.get_indices_at_coords([98, 200.1, 299]) == (0, 1, 0)  # second angle quadrant
    assert mesh.get_indices_at_coords([98, 199.9, 299]) == (0, 2, 0)  # third angle quadrant
    assert mesh.get_indices_at_coords([102, 199.1, 299]) == (0, 3, 0)  # forth angle quadrant


def test_mesh_name_roundtrip(run_in_tmpdir):

    mesh = openmc.RegularMesh()
    mesh.name = 'regular-mesh'
    mesh.lower_left = (-1, -1, -1)
    mesh.width = (1, 1, 1)
    mesh.dimension = (1, 1, 1)

    mesh_filter = openmc.MeshFilter(mesh)
    tally = openmc.Tally()
    tally.filters = [mesh_filter]
    tally.scores = ['flux']

    openmc.Tallies([tally]).export_to_xml()

    xml_tallies = openmc.Tallies.from_xml()

    mesh = xml_tallies[0].find_filter(openmc.MeshFilter).mesh
    assert mesh.name == 'regular-mesh'


def test_umesh_roundtrip(run_in_tmpdir, request):
    umesh = openmc.UnstructuredMesh(request.path.parent / 'test_mesh_tets.e', 'moab')
    umesh.output = True

    # create a tally using this mesh
    mf = openmc.MeshFilter(umesh)
    tally = openmc.Tally()
    tally.filters = [mf]
    tally.scores = ['flux']

    tallies = openmc.Tallies([tally])
    tallies.export_to_xml()

    xml_tallies = openmc.Tallies.from_xml()
    xml_tally = xml_tallies[0]
    xml_mesh = xml_tally.filters[0].mesh

    assert umesh.id == xml_mesh.id


@pytest.fixture(scope='module')
def simple_umesh(request):
    """Fixture returning UnstructuredMesh with all attributes"""
    surf1 = openmc.Sphere(r=20.0, boundary_type="vacuum")
    material1 = openmc.Material()
    material1.add_element("H", 1.0)
    material1.set_density('g/cm3', 1.0)

    materials = openmc.Materials([material1])
    cell1 = openmc.Cell(region=-surf1, fill=material1)
    geometry = openmc.Geometry([cell1])

    umesh = openmc.UnstructuredMesh(
       filename=request.path.parent.parent
        / "regression_tests/external_moab/test_mesh_tets.h5m",
       library="moab",
       mesh_id=1
    )
    # setting ID to make it easier to get the mesh from the statepoint later
    mesh_filter = openmc.MeshFilter(umesh)

    # Create flux mesh tally to score alpha production
    mesh_tally = openmc.Tally(name="test_tally")
    mesh_tally.filters = [mesh_filter]
    mesh_tally.scores = ["total"]

    tallies = openmc.Tallies([mesh_tally])

    settings = openmc.Settings()
    settings.run_mode = "fixed source"
    settings.batches = 2
    settings.particles = 100
    settings.source = openmc.IndependentSource(
        space=openmc.stats.Point((0.1, 0.1, 0.1))
    )

    model = openmc.Model(
        materials=materials, geometry=geometry, settings=settings, tallies=tallies
    )

    with change_directory(tmpdir=True):
        statepoint_file = model.run()
        with openmc.StatePoint(statepoint_file) as sp:
            return sp.meshes[1]


@pytest.mark.skipif(not openmc.lib._dagmc_enabled(), reason="DAGMC not enabled.")
@pytest.mark.parametrize('export_type', ('.vtk', '.vtu'))
def test_umesh(run_in_tmpdir, simple_umesh, export_type):
    """Performs a minimal UnstructuredMesh simulation, reads in the resulting
    statepoint file and writes the mesh data to vtk and vtkhdf files. It is
    necessary to read in the unstructured mesh from a statepoint file to ensure
    it has all the required attributes
    """
    # Get VTK modules
    vtkIOLegacy = pytest.importorskip("vtkmodules.vtkIOLegacy")
    vtkIOXML = pytest.importorskip("vtkmodules.vtkIOXML")

    # Sample some random data and write to VTK
    rng = np.random.default_rng()
    ref_data = rng.random(simple_umesh.dimension)
    filename = f"test_mesh{export_type}"
    simple_umesh.write_data_to_vtk(datasets={"mean": ref_data}, filename=filename)

    assert Path(filename).exists()

    if export_type == ".vtk":
        reader = vtkIOLegacy.vtkGenericDataObjectReader()
    elif export_type == ".vtu":
        reader = vtkIOXML.vtkXMLGenericDataObjectReader()
    reader.SetFileName(str(filename))
    reader.Update()

    # Get mean from file and make sure it matches original data
    arr = reader.GetOutput().GetCellData().GetArray("mean")
    mean = np.array([arr.GetTuple1(i) for i in range(ref_data.size)])
    np.testing.assert_almost_equal(mean, ref_data)


def test_mesh_get_homogenized_materials():
    """Test the get_homogenized_materials method"""
    # Simple model with 1 cm of Fe56 next to 1 cm of H1
    fe = openmc.Material()
    fe.add_nuclide('Fe56', 1.0)
    fe.set_density('g/cm3', 5.0)
    h = openmc.Material()
    h.add_nuclide('H1', 1.0)
    h.set_density('g/cm3', 1.0)

    x0 = openmc.XPlane(-1.0, boundary_type='vacuum')
    x1 = openmc.XPlane(0.0)
    x2 = openmc.XPlane(1.0)
    x3 = openmc.XPlane(2.0, boundary_type='vacuum')
    cell1 = openmc.Cell(fill=fe, region=+x0 & -x1)
    cell2 = openmc.Cell(fill=h, region=+x1 & -x2)
    cell_empty = openmc.Cell(region=+x2 & -x3)
    model = openmc.Model(geometry=openmc.Geometry([cell1, cell2, cell_empty]))
    model.settings.particles = 1000
    model.settings.batches = 10

    mesh = openmc.RegularMesh()
    mesh.lower_left = (-1., -1., -1.)
    mesh.upper_right = (1., 1., 1.)
    mesh.dimension = (3, 1, 1)
    m1, m2, m3 = mesh.get_homogenized_materials(model, n_samples=10_000)

    # Left mesh element should be only Fe56
    assert m1.get_mass_density('Fe56') == pytest.approx(5.0)

    # Middle mesh element should be 50% Fe56 and 50% H1
    assert m2.get_mass_density('Fe56') == pytest.approx(2.5, rel=1e-2)
    assert m2.get_mass_density('H1') == pytest.approx(0.5, rel=1e-2)

    # Right mesh element should be only H1
    assert m3.get_mass_density('H1') == pytest.approx(1.0)

    mesh_void = openmc.RegularMesh()
    mesh_void.lower_left = (0.5, 0.5, -1.)
    mesh_void.upper_right = (1.5, 1.5, 1.)
    mesh_void.dimension = (1, 1, 1)
    m4, = mesh_void.get_homogenized_materials(model, n_samples=(100, 100, 0))

    # Mesh element that overlaps void should have half density
    assert m4.get_mass_density('H1') == pytest.approx(0.5, rel=1e-2)

    # If not including void, density of homogenized material should be same as
    # original material
    m5, = mesh_void.get_homogenized_materials(
        model, n_samples=1000, include_void=False)
    assert m5.get_mass_density('H1') == pytest.approx(1.0)


@pytest.fixture
def sphere_model():
    # Model with three materials separated by planes x=0 and z=0
    mats = []
    for i in range(3):
        mat = openmc.Material()
        mat.add_nuclide('H1', 1.0)
        mat.set_density('g/cm3', float(i + 1))
        mats.append(mat)

    sph = openmc.Sphere(r=25.0, boundary_type='vacuum')
    x0 = openmc.XPlane(0.0)
    z0 = openmc.ZPlane(0.0)
    cell1 = openmc.Cell(fill=mats[0], region=-sph & +x0 & +z0)
    cell2 = openmc.Cell(fill=mats[1], region=-sph & -x0 & +z0)
    cell3 = openmc.Cell(fill=mats[2], region=-sph & -z0)
    model = openmc.Model()
    model.geometry = openmc.Geometry([cell1, cell2, cell3])
    model.materials = openmc.Materials(mats)
    return model


@pytest.mark.parametrize("n_rays", [1000, (10, 10, 0), (10, 0, 10), (0, 10, 10)])
def test_material_volumes_regular_mesh(sphere_model, n_rays):
    """Test the material_volumes method on a regular mesh"""
    mesh = openmc.RegularMesh()
    mesh.lower_left = (-1., -1., -1.)
    mesh.upper_right = (1., 1., 1.)
    mesh.dimension = (2, 2, 2)
    volumes = mesh.material_volumes(sphere_model, n_rays)
    mats = sphere_model.materials
    np.testing.assert_almost_equal(volumes[mats[0].id], [0., 0., 0., 0., 0., 1., 0., 1.])
    np.testing.assert_almost_equal(volumes[mats[1].id], [0., 0., 0., 0., 1., 0., 1., 0.])
    np.testing.assert_almost_equal(volumes[mats[2].id], [1., 1., 1., 1., 0., 0., 0., 0.])
    assert volumes.by_element(4) == [(mats[1].id, 1.)]
    assert volumes.by_element(0) == [(mats[2].id, 1.)]


def test_material_volumes_cylindrical_mesh(sphere_model):
    """Test the material_volumes method on a cylindrical mesh"""
    cyl_mesh = openmc.CylindricalMesh(
        [0., 1.], [-1., 0., 1.,], [0.0, pi/4, 3*pi/4, 5*pi/4, 7*pi/4, 2*pi])
    volumes = cyl_mesh.material_volumes(sphere_model, (0, 100, 100))
    mats = sphere_model.materials
    np.testing.assert_almost_equal(volumes[mats[0].id], [
        0., 0., 0., 0., 0.,
        pi/8, pi/8, 0., pi/8, pi/8
    ])
    np.testing.assert_almost_equal(volumes[mats[1].id], [
        0., 0., 0., 0., 0.,
        0., pi/8, pi/4, pi/8, 0.
    ])
    np.testing.assert_almost_equal(volumes[mats[2].id], [
        pi/8, pi/4, pi/4, pi/4, pi/8,
        0., 0., 0., 0., 0.
    ])


def test_mesh_material_volumes_serialize():
    materials = np.array([
        [1, -1, -2],
        [-1, -2, -2],
        [2, 1, -2],
        [2, -2, -2]
    ])
    volumes = np.array([
        [0.5, 0.5, 0.0],
        [1.0, 0.0, 0.0],
        [0.5, 0.5, 0.0],
        [1.0, 0.0, 0.0]
    ])
    volumes = openmc.MeshMaterialVolumes(materials, volumes)
    with TemporaryDirectory() as tmpdir:
        path = f'{tmpdir}/volumes.npz'
        volumes.save(path)
        new_volumes = openmc.MeshMaterialVolumes.from_npz(path)

    assert new_volumes.by_element(0) == [(1, 0.5), (None, 0.5)]
    assert new_volumes.by_element(1) == [(None, 1.0)]
    assert new_volumes.by_element(2) == [(2, 0.5), (1, 0.5)]
    assert new_volumes.by_element(3) == [(2, 1.0)]<|MERGE_RESOLUTION|>--- conflicted
+++ resolved
@@ -1,9 +1,6 @@
 from math import pi
-<<<<<<< HEAD
 from tempfile import TemporaryDirectory
-=======
 from pathlib import Path
->>>>>>> a2a5c2af
 
 import numpy as np
 import pytest
