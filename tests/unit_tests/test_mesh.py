--- conflicted
+++ resolved
@@ -152,44 +152,6 @@
     mesh.z_grid = (0., 4.)
     assert (mesh.z_grid == np.array([0, 4.])).all()
 
-<<<<<<< HEAD
-
-def test_CylindricalMesh_get_indices_at_coords():
-
-    # default origin (0, 0, 0) and default phi grind (0, 2*pi)
-    mesh = openmc.CylindricalMesh(r_grid=(0,5, 10), z_grid=(0,5, 10))
-    assert mesh.get_indices_at_coords(1,0,1) == (0,0,0)
-    assert mesh.get_indices_at_coords(6,0,1) == (1,0,0)
-    assert mesh.get_indices_at_coords(9,0,1) == (1,0,0)
-    assert mesh.get_indices_at_coords(0,6,0) == (1,0,0)
-    assert mesh.get_indices_at_coords(0,9,6) == (1,0,1)
-    assert mesh.get_indices_at_coords(-2,-2,9) == (0,0,1)
-
-    with pytest.raises(ValueError):
-        assert mesh.get_indices_at_coords(8,8,1)  # resulting r value to large
-    with pytest.raises(ValueError):
-        assert mesh.get_indices_at_coords(-8,-8,1)  # resulting r value to large
-    with pytest.raises(ValueError):
-        assert mesh.get_indices_at_coords(1,0,-1)  # z value below range
-    with pytest.raises(ValueError):
-        assert mesh.get_indices_at_coords(1,0,11)  # z value above range
-
-    # negative range on z grid
-    mesh = openmc.CylindricalMesh(
-        r_grid=(0,5, 10),
-        phi_grid=(0, 0.5*pi, pi, 1.5*pi, 2*pi),
-        z_grid=(-5, 0, 5, 10),
-    )
-    assert mesh.get_indices_at_coords(1,1,1) == (0,0,1)
-    assert mesh.get_indices_at_coords(2,2,6) == (0,0,2)
-    assert mesh.get_indices_at_coords(-2,0,-1) == (0,1,0)
-
-    with pytest.raises(ValueError):
-        assert mesh.get_indices_at_coords(-2,-0.1,1)
-    # assert mesh.get_indices_at_coords(-1,-1,1) == (0,1,0)
-
-# move origin on x, y and z
-=======
     # waffles and pancakes are unfortunately not valid radii
     with pytest.raises(TypeError):
         openmc.SphericalMesh(('🧇', '🥞'))
@@ -277,4 +239,38 @@
         np.testing.assert_equal(mesh.vertices_spherical[ijk], exp_vert)
 
 
->>>>>>> 24e1c951
+def test_CylindricalMesh_get_indices_at_coords():
+
+    # default origin (0, 0, 0) and default phi grind (0, 2*pi)
+    mesh = openmc.CylindricalMesh(r_grid=(0,5, 10), z_grid=(0,5, 10))
+    assert mesh.get_indices_at_coords(1,0,1) == (0,0,0)
+    assert mesh.get_indices_at_coords(6,0,1) == (1,0,0)
+    assert mesh.get_indices_at_coords(9,0,1) == (1,0,0)
+    assert mesh.get_indices_at_coords(0,6,0) == (1,0,0)
+    assert mesh.get_indices_at_coords(0,9,6) == (1,0,1)
+    assert mesh.get_indices_at_coords(-2,-2,9) == (0,0,1)
+
+    with pytest.raises(ValueError):
+        assert mesh.get_indices_at_coords(8,8,1)  # resulting r value to large
+    with pytest.raises(ValueError):
+        assert mesh.get_indices_at_coords(-8,-8,1)  # resulting r value to large
+    with pytest.raises(ValueError):
+        assert mesh.get_indices_at_coords(1,0,-1)  # z value below range
+    with pytest.raises(ValueError):
+        assert mesh.get_indices_at_coords(1,0,11)  # z value above range
+
+    # negative range on z grid
+    mesh = openmc.CylindricalMesh(
+        r_grid=(0,5, 10),
+        phi_grid=(0, 0.5*pi, pi, 1.5*pi, 2*pi),
+        z_grid=(-5, 0, 5, 10),
+    )
+    assert mesh.get_indices_at_coords(1,1,1) == (0,0,1)
+    assert mesh.get_indices_at_coords(2,2,6) == (0,0,2)
+    assert mesh.get_indices_at_coords(-2,0,-1) == (0,1,0)
+
+    with pytest.raises(ValueError):
+        assert mesh.get_indices_at_coords(-2,-0.1,1)
+    # assert mesh.get_indices_at_coords(-1,-1,1) == (0,1,0)
+
+# move origin on x, y and z