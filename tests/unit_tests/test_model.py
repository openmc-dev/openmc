from math import pi
from pathlib import Path
import os

import numpy as np
import pytest

import openmc
import openmc.lib


@pytest.fixture(scope='function')
def pin_model_attributes():
    uo2 = openmc.Material(material_id=1, name='UO2')
    uo2.set_density('g/cm3', 10.29769)
    uo2.add_element('U', 1., enrichment=2.4)
    uo2.add_element('O', 2.)
    uo2.depletable = True

    zirc = openmc.Material(material_id=2, name='Zirc')
    zirc.set_density('g/cm3', 6.55)
    zirc.add_element('Zr', 1.)
    zirc.depletable = False

    borated_water = openmc.Material(material_id=3, name='Borated water')
    borated_water.set_density('g/cm3', 0.740582)
    borated_water.add_element('B', 4.0e-5)
    borated_water.add_element('H', 5.0e-2)
    borated_water.add_element('O', 2.4e-2)
    borated_water.add_s_alpha_beta('c_H_in_H2O')
    borated_water.depletable = False

    mats = openmc.Materials([uo2, zirc, borated_water])

    pitch = 1.25984
    fuel_or = openmc.ZCylinder(r=0.39218, name='Fuel OR')
    clad_or = openmc.ZCylinder(r=0.45720, name='Clad OR')
    box = openmc.model.RectangularPrism(pitch, pitch,
                                        boundary_type='reflective')

    # Define cells
    fuel_inf_cell = openmc.Cell(cell_id=1, name='inf fuel', fill=uo2)
    fuel_inf_univ = openmc.Universe(universe_id=1, cells=[fuel_inf_cell])
    fuel = openmc.Cell(cell_id=2, name='fuel',
                       fill=fuel_inf_univ, region=-fuel_or)
    clad = openmc.Cell(cell_id=3, fill=zirc, region=+fuel_or & -clad_or)
    water = openmc.Cell(cell_id=4, fill=borated_water, region=+clad_or & -box)

    # Define overall geometry
    geom = openmc.Geometry([fuel, clad, water])
    uo2.volume = pi * fuel_or.r**2

    settings = openmc.Settings()
    settings.batches = 100
    settings.inactive = 10
    settings.particles = 1000

    # Create a uniform spatial source distribution over fissionable zones
    bounds = [-0.62992, -0.62992, -1, 0.62992, 0.62992, 1]
    uniform_dist = openmc.stats.Box(
        bounds[:3], bounds[3:], only_fissionable=True)
    settings.source = openmc.IndependentSource(space=uniform_dist)

    entropy_mesh = openmc.RegularMesh()
    entropy_mesh.lower_left = [-0.39218, -0.39218, -1.e50]
    entropy_mesh.upper_right = [0.39218, 0.39218, 1.e50]
    entropy_mesh.dimension = [10, 10, 1]
    settings.entropy_mesh = entropy_mesh

    tals = openmc.Tallies()
    tal = openmc.Tally(tally_id=1, name='test')
    tal.filters = [openmc.MaterialFilter(bins=[uo2])]
    tal.scores = ['flux', 'fission']
    tals.append(tal)

    plot1 = openmc.Plot(plot_id=1)
    plot1.origin = (0., 0., 0.)
    plot1.width = (pitch, pitch)
    plot1.pixels = (300, 300)
    plot1.color_by = 'material'
    plot1.filename = 'test'
    plot2 = openmc.Plot(plot_id=2)
    plot2.origin = (0., 0., 0.)
    plot2.width = (pitch, pitch)
    plot2.pixels = (300, 300)
    plot2.color_by = 'cell'
    plots = openmc.Plots((plot1, plot2))

    chain = './test_chain.xml'

    chain_file_xml = """<?xml version="1.0"?>
<depletion_chain>
  <nuclide name="Xe136" decay_modes="0" reactions="0" />
  <nuclide name="U235" decay_modes="0" reactions="1">
    <reaction type="fission" Q="200000000."/>
    <neutron_fission_yields>
      <energies>2.53000e-02</energies>
      <fission_yields energy="2.53000e-02">
        <products>Xe136</products>
        <data>1.0</data>
      </fission_yields>
    </neutron_fission_yields>
  </nuclide>
</depletion_chain>
"""
    operator_kwargs = {'chain_file': chain}

    return (mats, geom, settings, tals, plots, operator_kwargs, chain_file_xml)


def test_init(run_in_tmpdir, pin_model_attributes, mpi_intracomm):
    mats, geom, settings, tals, plots, _, _ = \
        pin_model_attributes

    openmc.reset_auto_ids()
    # Check blank initialization of a model
    test_model = openmc.Model()
    assert test_model.geometry.root_universe is None
    assert len(test_model.materials) == 0
    ref_settings = openmc.Settings()
    assert sorted(test_model.settings.__dict__.keys()) == \
        sorted(ref_settings.__dict__.keys())
    for ref_k, ref_v in ref_settings.__dict__.items():
        assert test_model.settings.__dict__[ref_k] == ref_v
    assert len(test_model.tallies) == 0
    assert len(test_model.plots) == 0
    assert test_model._materials_by_id == {}
    assert test_model._materials_by_name == {}
    assert test_model._cells_by_id == {}
    assert test_model._cells_by_name == {}
    assert test_model.is_initialized is False

    # Now check proper init of an actual model. Assume no interference between
    # parameters and so we can apply them all at once instead of testing one
    # parameter initialization at a time
    test_model = openmc.Model(geom, mats, settings, tals, plots)
    assert test_model.geometry is geom
    assert test_model.materials is mats
    assert test_model.settings is settings
    assert test_model.tallies is tals
    assert test_model.plots is plots
    assert test_model._materials_by_id == {1: mats[0], 2: mats[1], 3: mats[2]}
    assert test_model._materials_by_name == {
        'UO2': {mats[0]}, 'Zirc': {mats[1]}, 'Borated water': {mats[2]}}
    # The last cell is the one that contains the infinite fuel
    assert test_model._cells_by_id == \
        {2: geom.root_universe.cells[2], 3: geom.root_universe.cells[3],
         4: geom.root_universe.cells[4],
         1: geom.root_universe.cells[2].fill.cells[1]}
    # No cell name for 2 and 3, so we expect a blank name to be assigned to
    # cell 3 due to overwriting
    assert test_model._cells_by_name == {
        'fuel': {geom.root_universe.cells[2]},
        '': {geom.root_universe.cells[3], geom.root_universe.cells[4]},
        'inf fuel': {geom.root_universe.cells[2].fill.cells[1]}}
    assert test_model.is_initialized is False

    # Finally test the parameter type checking by passing bad types and
    # obtaining the right exception types
    def_params = [geom, mats, settings, tals, plots]
    for i in range(len(def_params)):
        args = def_params.copy()
        # Try an integer, as that is a bad type for all arguments
        args[i] = i
        with pytest.raises(TypeError):
            test_model = openmc.Model(*args)


def test_from_xml(run_in_tmpdir, pin_model_attributes):
    mats, geom, settings, tals, plots, _, _ = pin_model_attributes

    # This test will write the individual files to xml and then init that way
    # and run the same sort of test as in test_init
    mats.export_to_xml()
    geom.export_to_xml()
    settings.export_to_xml()
    tals.export_to_xml()
    plots.export_to_xml()

    # This from_xml method cannot load chain and fission_q
    test_model = openmc.Model.from_xml()
    assert test_model.geometry.root_universe.cells.keys() == \
        geom.root_universe.cells.keys()
    assert [c.fill.name for c in
            test_model.geometry.root_universe.cells.values()] == \
        [c.fill.name for c in geom.root_universe.cells.values()]
    assert [mat.name for mat in test_model.materials] == \
        [mat.name for mat in mats]
    # We will assume the attributes of settings that are custom objects are
    # OK if the others are so we dotn need to implement explicit comparisons
    no_test = ['_source', '_entropy_mesh']
    assert sorted(k for k in test_model.settings.__dict__.keys()
                  if k not in no_test) == \
        sorted(k for k in settings.__dict__.keys() if k not in no_test)
    keys = sorted(k for k in settings.__dict__.keys() if k not in no_test)
    for ref_k in keys:
        assert test_model.settings.__dict__[ref_k] == settings.__dict__[ref_k]
    assert len(test_model.tallies) == 1
    assert len(test_model.plots) == 2
    assert test_model._materials_by_id == \
        {1: test_model.materials[0], 2: test_model.materials[1],
         3: test_model.materials[2]}
    assert test_model._materials_by_name == {
        'UO2': {test_model.materials[0]}, 'Zirc': {test_model.materials[1]},
        'Borated water': {test_model.materials[2]}}
    assert test_model._cells_by_id == {
        2: test_model.geometry.root_universe.cells[2],
        3: test_model.geometry.root_universe.cells[3],
        4: test_model.geometry.root_universe.cells[4],
        1: test_model.geometry.root_universe.cells[2].fill.cells[1]}
    # No cell name for 2 and 3, so we expect a blank name to be assigned to
    # cell 3 due to overwriting
    assert test_model._cells_by_name == {
        'fuel': {test_model.geometry.root_universe.cells[2]},
        '': {test_model.geometry.root_universe.cells[3],
             test_model.geometry.root_universe.cells[4]},
        'inf fuel': {test_model.geometry.root_universe.cells[2].fill.cells[1]}}
    assert test_model.is_initialized is False


def test_init_finalize_lib(run_in_tmpdir, pin_model_attributes, mpi_intracomm):
    # We are going to init and then make sure data is loaded
    mats, geom, settings, tals, plots, _, _ = pin_model_attributes
    test_model = openmc.Model(geom, mats, settings, tals, plots)
    test_model.init_lib(output=False, intracomm=mpi_intracomm)

    # First check that the API is advertised as initialized
    assert openmc.lib.is_initialized is True
    assert test_model.is_initialized is True
    # Now make sure it actually is initialized by making a call to the lib
    c_mat = openmc.lib.find_material((0.6, 0., 0.))
    # This should be Borated water
    assert c_mat.name == 'Borated water'
    assert c_mat.id == 3

    # Ok, now lets test that we can clear the data and check that it is cleared
    test_model.finalize_lib()

    # First check that the API is advertised as initialized
    assert openmc.lib.is_initialized is False
    assert test_model.is_initialized is False
    # Note we cant actually test that a sys call fails because we should get a
    # seg fault


def test_import_properties(run_in_tmpdir, mpi_intracomm):
    """Test importing properties on the Model class """

    # Create PWR pin cell model and write XML files
    openmc.reset_auto_ids()
    model = openmc.examples.pwr_pin_cell()
    model.init_lib(output=False, intracomm=mpi_intracomm)

    # Change fuel temperature and density and export properties
    cell = openmc.lib.cells[1]
    cell.set_temperature(600.0)
    cell.fill.set_density(5.0, 'g/cm3')
    openmc.lib.export_properties(output=False)

    # Import properties to existing model
    model.import_properties("properties.h5")

    # Check to see that values are assigned to the C and python representations
    # First python
    cell = model.geometry.get_all_cells()[1]
    assert cell.temperature == [600.0]
    assert cell.fill.get_mass_density() == pytest.approx(5.0)
    # Now C
    assert openmc.lib.cells[1].get_temperature() == 600.
    assert openmc.lib.materials[1].get_density('g/cm3') == pytest.approx(5.0)

    # Clear the C API
    openmc.lib.finalize()

    # Verify the attributes survived by exporting to XML and re-creating
    model.export_to_xml("with_properties")

    # Load model with properties and confirm temperature/density changed
    model_with_properties = openmc.Model.from_xml(
        'with_properties/geometry.xml',
        'with_properties/materials.xml',
        'with_properties/settings.xml'
    )
    cell = model_with_properties.geometry.get_all_cells()[1]
    assert cell.temperature == [600.0]
    assert cell.fill.get_mass_density() == pytest.approx(5.0)


def test_run(run_in_tmpdir, pin_model_attributes, mpi_intracomm):
    mats, geom, settings, tals, plots, _, _ = pin_model_attributes
    test_model = openmc.Model(geom, mats, settings, tals, plots)

    # This case will run by getting the k-eff and tallies for command-line and
    # C API execution modes and ensuring they give the same result.
    sp_path = test_model.run(output=False)
    with openmc.StatePoint(sp_path) as sp:
        cli_keff = sp.keff
        cli_flux = sp.get_tally(id=1).get_values(scores=['flux'])[0, 0, 0]
        cli_fiss = sp.get_tally(id=1).get_values(scores=['fission'])[0, 0, 0]

    test_model.init_lib(output=False, intracomm=mpi_intracomm)
    sp_path = test_model.run(output=False)
    with openmc.StatePoint(sp_path) as sp:
        lib_keff = sp.keff
        lib_flux = sp.get_tally(id=1).get_values(scores=['flux'])[0, 0, 0]
        lib_fiss = sp.get_tally(id=1).get_values(scores=['fission'])[0, 0, 0]

    # and lets compare results
    assert lib_keff.n == pytest.approx(cli_keff.n, abs=1e-13)
    assert lib_flux == pytest.approx(cli_flux, abs=1e-13)
    assert lib_fiss == pytest.approx(cli_fiss, abs=1e-13)

    # Now we should make sure that the flags for items which should be handled
    # by init are properly set
    with pytest.raises(ValueError):
        test_model.run(threads=1)
    with pytest.raises(ValueError):
        test_model.run(geometry_debug=True)
    with pytest.raises(ValueError):
        test_model.run(restart_file='1.h5')
    with pytest.raises(ValueError):
        test_model.run(tracks=True)

    test_model.finalize_lib()


def test_plots(run_in_tmpdir, pin_model_attributes, mpi_intracomm):
    mats, geom, settings, tals, plots, _, _ = pin_model_attributes
    test_model = openmc.Model(geom, mats, settings, tals, plots)

    # This test cannot check the correctness of the plot, but it can
    # check that a plot was made and that the expected png files are there

    # We will run the test twice, the first time without C API, the second with
    for i in range(2):
        if i == 1:
            test_model.init_lib(output=False, intracomm=mpi_intracomm)
        test_model.plot_geometry(output=False)

        # Now look for the files
        for fname in ('test.png', 'plot_2.png'):
            test_file = Path(fname)
            assert test_file.exists()
            test_file.unlink()

    test_model.finalize_lib()


def test_py_lib_attributes(run_in_tmpdir, pin_model_attributes, mpi_intracomm):
    mats, geom, settings, tals, plots, _, _ = pin_model_attributes
    test_model = openmc.Model(geom, mats, settings, tals, plots)

    test_model.init_lib(output=False, intracomm=mpi_intracomm)

    # Now we can call rotate_cells, translate_cells, update_densities,
    # and update_cell_temperatures and make sure the changes have taken hold.
    # For each we will first try bad inputs to make sure we get the right
    # errors and then we do a good one which calls the material by name and
    # then id to make sure it worked

    # The rotate_cells and translate_cells will work on the cell named fill, as
    # it is filled with a universe and thus the operation will be valid

    # First rotate_cells
    with pytest.raises(TypeError):
        # Make sure it tells us we have a bad names_or_ids type
        test_model.rotate_cells(None, (0, 0, 90))
    with pytest.raises(TypeError):
        test_model.rotate_cells([None], (0, 0, 90))
    with pytest.raises(openmc.exceptions.InvalidIDError):
        # Make sure it tells us we had a bad id
        test_model.rotate_cells([7200], (0, 0, 90))
    with pytest.raises(openmc.exceptions.InvalidIDError):
        # Make sure it tells us we had a bad id
        test_model.rotate_cells(['bad_name'], (0, 0, 90))
    # Now a good one
    assert np.all(openmc.lib.cells[2].rotation == (0., 0., 0.))
    test_model.rotate_cells([2], (0, 0, 90))
    assert np.all(openmc.lib.cells[2].rotation == (0., 0., 90.))

    # And same thing by name
    test_model.rotate_cells(['fuel'], (0, 0, 180))

    # Now translate_cells. We dont need to re-check the TypeErrors/bad ids,
    # because the other functions use the same hidden method as rotate_cells
    assert np.all(openmc.lib.cells[2].translation == (0., 0., 0.))
    test_model.translate_cells([2], (0, 0, 10))
    assert np.all(openmc.lib.cells[2].translation == (0., 0., 10.))

    # Now lets do the density updates.
    # Check initial conditions
    assert openmc.lib.materials[1].get_density('atom/b-cm') == \
        pytest.approx(0.06891296988603757, abs=1e-13)
    mat_a_dens = np.sum(
        list(test_model.materials[0].get_nuclide_atom_densities().values()))
    assert mat_a_dens == pytest.approx(0.06891296988603757, abs=1e-8)
    # Change the density
    test_model.update_densities(['UO2'], 2.)
    assert openmc.lib.materials[1].get_density('atom/b-cm') == \
        pytest.approx(2., abs=1e-13)
    mat_a_dens = np.sum(
        list(test_model.materials[0].get_nuclide_atom_densities().values()))
    assert mat_a_dens == pytest.approx(2., abs=1e-8)

    # Now lets do the cell temperature updates.
    # Check initial conditions
    assert test_model._cells_by_id == \
        {2: geom.root_universe.cells[2], 3: geom.root_universe.cells[3],
         4: geom.root_universe.cells[4],
         1: geom.root_universe.cells[2].fill.cells[1]}
    assert openmc.lib.cells[3].get_temperature() == \
        pytest.approx(293.6, abs=1e-13)
    assert test_model.geometry.root_universe.cells[3].temperature is None
    # Change the temperature
    test_model.update_cell_temperatures([3], 600.)
    assert openmc.lib.cells[3].get_temperature() == \
        pytest.approx(600., abs=1e-13)
    assert test_model.geometry.root_universe.cells[3].temperature == \
        pytest.approx(600., abs=1e-13)

    # And finally material volume
    assert openmc.lib.materials[1].volume == \
        pytest.approx(0.4831931368640985, abs=1e-13)
    # The temperature on the material will be None because its just the default
    assert test_model.materials[0].volume == \
        pytest.approx(0.4831931368640985, abs=1e-13)
    # Change the temperature
    test_model.update_material_volumes(['UO2'], 2.)
    assert openmc.lib.materials[1].volume == pytest.approx(2., abs=1e-13)
    assert test_model.materials[0].volume == pytest.approx(2., abs=1e-13)

    test_model.finalize_lib()


def test_deplete(run_in_tmpdir, pin_model_attributes, mpi_intracomm):
    mats, geom, settings, tals, plots, op_kwargs, chain_file_xml = \
        pin_model_attributes
    with open('test_chain.xml', 'w') as f:
        f.write(chain_file_xml)
    test_model = openmc.Model(geom, mats, settings, tals, plots)

    initial_mat = mats[0].clone()
    initial_u = initial_mat.get_nuclide_atom_densities()['U235']

    # Note that the chain file includes only U-235 fission to a stable Xe136 w/
    # a yield of 100%. Thus all the U235 we lose becomes Xe136

    # In this test we first run without pre-initializing the shared library
    # data and then compare. Then we repeat with the C API already initialized
    # and make sure we get the same answer
    test_model.deplete([1e6], 'predictor', final_step=False,
                       operator_kwargs=op_kwargs,
                       power=1., output=False)
    # Get the new Xe136 and U235 atom densities
    after_xe = mats[0].get_nuclide_atom_densities()['Xe136']
    after_u = mats[0].get_nuclide_atom_densities()['U235']
    assert after_xe + after_u == pytest.approx(initial_u, abs=1e-15)
    assert test_model.is_initialized is False

    # check the tally output
    def check_tally_output():
        with openmc.StatePoint('openmc_simulation_n0.h5') as sp:
            flux = sp.get_tally(id=1).get_values(scores=['flux'])[0, 0, 0]
            fission = sp.get_tally(id=1).get_values(
                scores=['fission'])[0, 0, 0]

            # we're mainly just checking that the result was produced,
            # so a rough numerical comparison doesn't hurt to have.
            assert flux == pytest.approx(13.1, abs=0.2)
            assert fission == pytest.approx(0.47, abs=0.2)

    check_tally_output()

    # Reset the initial material densities
    mats[0].nuclides.clear()
    densities = initial_mat.get_nuclide_atom_densities()
    tot_density = 0.
    for nuc, density in densities.items():
        mats[0].add_nuclide(nuc, density)
        tot_density += density
    mats[0].set_density('atom/b-cm', tot_density)

    # Now we can re-run with the pre-initialized API
    test_model.init_lib(output=False, intracomm=mpi_intracomm)
    test_model.deplete([1e6], 'predictor', final_step=False,
                       operator_kwargs=op_kwargs,
                       power=1., output=False)
    # Get the new Xe136 and U235 atom densities
    after_lib_xe = mats[0].get_nuclide_atom_densities()['Xe136']
    after_lib_u = mats[0].get_nuclide_atom_densities()['U235']
    assert after_lib_xe + after_lib_u == pytest.approx(initial_u, abs=1e-15)
    assert test_model.is_initialized is True

    # And end by comparing to the previous case
    assert after_xe == pytest.approx(after_lib_xe, abs=1e-15)
    assert after_u == pytest.approx(after_lib_u, abs=1e-15)

    check_tally_output()

    test_model.finalize_lib()


def test_calc_volumes(run_in_tmpdir, pin_model_attributes, mpi_intracomm):
    mats, geom, settings, tals, plots, _, _ = pin_model_attributes

    test_model = openmc.Model(geom, mats, settings, tals, plots)

    # With no vol calcs, it should fail
    with pytest.raises(ValueError):
        test_model.calculate_volumes(output=False)

    # Add a cell and mat volume calc
    material_vol_calc = openmc.VolumeCalculation(
        [mats[2]], samples=1000, lower_left=(-.63, -.63, -100.),
        upper_right=(.63, .63, 100.))
    cell_vol_calc = openmc.VolumeCalculation(
        [geom.root_universe.cells[3]], samples=1000,
        lower_left=(-.63, -.63, -100.), upper_right=(.63, .63, 100.))
    test_model.settings.volume_calculations = \
        [material_vol_calc, cell_vol_calc]

    # Now lets compute the volumes and check to see if it was applied
    # First lets do without using the C-API
    # Make sure the volumes are unassigned first
    assert mats[2].volume is None
    assert geom.root_universe.cells[3].volume is None
    test_model.calculate_volumes(output=False, apply_volumes=True)

    # Now let's test that we have volumes assigned; we arent checking the
    # value, just that the value was changed
    assert mats[2].volume > 0.
    assert geom.root_universe.cells[3].volume > 0.

    # Now reset the values
    mats[2].volume = None
    geom.root_universe.cells[3].volume = None

    # And do again with an initialized library
    for file in ['volume_1.h5', 'volume_2.h5']:
        file = Path(file)
        file.unlink()
    test_model.init_lib(output=False, intracomm=mpi_intracomm)
    test_model.calculate_volumes(output=False, apply_volumes=True)
    assert mats[2].volume > 0.
    assert geom.root_universe.cells[3].volume > 0.
    assert openmc.lib.materials[3].volume == mats[2].volume

    test_model.finalize_lib()


def test_model_xml(run_in_tmpdir):

    # load a model from examples
    pwr_model = openmc.examples.pwr_core()

    # export to separate XMLs manually
    pwr_model.settings.export_to_xml('settings_ref.xml')
    pwr_model.materials.export_to_xml('materials_ref.xml')
    pwr_model.geometry.export_to_xml('geometry_ref.xml')

    # now write and read a model.xml file
    pwr_model.export_to_model_xml()
    new_model = openmc.Model.from_model_xml()

    # make sure we can also export this again to separate
    # XML files
    new_model.export_to_xml()


def test_single_xml_exec(run_in_tmpdir):

    pincell_model = openmc.examples.pwr_pin_cell()

    pincell_model.export_to_model_xml('pwr_pincell.xml')

    openmc.run(path_input='pwr_pincell.xml')

    with pytest.raises(RuntimeError, match='ex-em-ell.xml'):
        openmc.run(path_input='ex-em-ell.xml')

    # test that a file in a different directory can be used
    os.mkdir('inputs')
    pincell_model.export_to_model_xml('./inputs/pincell.xml')
    openmc.run(path_input='./inputs/pincell.xml')

    with pytest.raises(RuntimeError, match='input_dir'):
        openmc.run(path_input='input_dir/pincell.xml')

<<<<<<< HEAD
def test_model_plot():
    # plots the geometry with source location and checks the resulting matplotlib
    # includes the correct coordinates for the scatter plot for all basis.

    surface = openmc.Sphere(r=600, boundary_type="vacuum")
    cell = openmc.Cell(region=-surface)
    geometry = openmc.Geometry([cell])
    settings = openmc.Settings()
    settings.particles = 1
    settings.batches = 1
    source = openmc.IndependentSource()
    source.space = openmc.stats.Point((1, 2, 3))
    settings.source = source
    model = openmc.Model(geometry, None, settings)

    plot = model.plot(n_samples=1, plane_tolerance=4.0, basis="xy")
    coords = plot.axes.collections[0].get_offsets().data.flatten()
    assert (coords == np.array([1.0, 2.0])).all()

    plot = model.plot(n_samples=1, plane_tolerance=4.0, basis="xz")
    coords = plot.axes.collections[0].get_offsets().data.flatten()
    assert (coords == np.array([1.0, 3.0])).all()

    plot = model.plot(n_samples=1, plane_tolerance=4.0, basis="yz")
    coords = plot.axes.collections[0].get_offsets().data.flatten()
    assert (coords == np.array([2.0, 3.0])).all()

    plot = model.plot(n_samples=1, plane_tolerance=0.1, basis="xy")
    coords = plot.axes.collections[0].get_offsets().data.flatten()
    assert (coords == np.array([])).all()
=======
    # Make sure path can be specified with run
    pincell_model.run(path='my_model.xml')

    os.mkdir('subdir')
    pincell_model.run(path='subdir')
>>>>>>> 9fee6534
<|MERGE_RESOLUTION|>--- conflicted
+++ resolved
@@ -586,7 +586,13 @@
     with pytest.raises(RuntimeError, match='input_dir'):
         openmc.run(path_input='input_dir/pincell.xml')
 
-<<<<<<< HEAD
+    # Make sure path can be specified with run
+    pincell_model.run(path='my_model.xml')
+
+    os.mkdir('subdir')
+    pincell_model.run(path='subdir')
+
+
 def test_model_plot():
     # plots the geometry with source location and checks the resulting matplotlib
     # includes the correct coordinates for the scatter plot for all basis.
@@ -616,11 +622,4 @@
 
     plot = model.plot(n_samples=1, plane_tolerance=0.1, basis="xy")
     coords = plot.axes.collections[0].get_offsets().data.flatten()
-    assert (coords == np.array([])).all()
-=======
-    # Make sure path can be specified with run
-    pincell_model.run(path='my_model.xml')
-
-    os.mkdir('subdir')
-    pincell_model.run(path='subdir')
->>>>>>> 9fee6534
+    assert (coords == np.array([])).all()