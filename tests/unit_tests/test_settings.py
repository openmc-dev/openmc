--- conflicted
+++ resolved
@@ -67,11 +67,8 @@
         )
     }
     s.max_particle_events = 100
-<<<<<<< HEAD
     s.max_secondaries = 1_000_000
-=======
     s.source_rejection_fraction = 0.01
->>>>>>> d700d395
 
     # Make sure exporting XML works
     s.export_to_xml()
@@ -148,8 +145,5 @@
     assert s.random_ray['distance_active'] == 100.0
     assert s.random_ray['ray_source'].space.lower_left == [-1., -1., -1.]
     assert s.random_ray['ray_source'].space.upper_right == [1., 1., 1.]
-<<<<<<< HEAD
     assert s.max_secondaries == 1_000_000
-=======
-    assert s.source_rejection_fraction == 0.01
->>>>>>> d700d395
+    assert s.source_rejection_fraction == 0.01