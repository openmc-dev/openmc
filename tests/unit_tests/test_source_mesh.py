--- conflicted
+++ resolved
@@ -384,7 +384,6 @@
     model.settings.batches = 1
     model.export_to_model_xml()
 
-<<<<<<< HEAD
     with openmc.lib.run_in_memory():
         # Sample sites from the source
         sites = openmc.lib.sample_external_source(N := 1000)
@@ -398,24 +397,6 @@
         sigma = sqrt(p*(1- p)/N)
         frac = xs[(-1.0 <= xs) & (xs <= 0.0)].size / N
         assert frac == pytest.approx(p, abs=5*sigma)
-=======
-    openmc.lib.init()
-    openmc.lib.simulation_init()
-    sites = openmc.lib.sample_external_source(10)
-    openmc.lib.simulation_finalize()
-    openmc.lib.finalize()
-
-    # The mesh bounds do not contain the point of the lone source site in the
-    # file source, so it should not appear in the set of source sites produced
-    # from the mesh source. Additionally, the source should be located within
-    # the mesh
-    bbox = mesh.bounding_box
-    for site in sites:
-        assert site.r != (0, 0, 0)
-        assert site.E == source_particle.E
-        assert site.u == source_particle.u
-        assert site.time == source_particle.time
-        assert site.r in bbox
 
 
 @pytest.mark.parametrize("mesh_type", ('rectangular', 'cylindrical', 'spherical'))
@@ -460,5 +441,4 @@
     # Check that the sites are within the spherical mesh bounds
     bbox = mesh.bounding_box
     for site in sites:
-        assert site.r in bbox
->>>>>>> f796fa04
+        assert site.r in bbox