--- conflicted
+++ resolved
@@ -126,11 +126,8 @@
 
     # at this point the tally information regarding results should be the same
     assert (sp_tally.std_dev == tally.std_dev).all()
-<<<<<<< HEAD
+    assert (sp_tally.mean == tally.mean).all()
     assert (sp_tally.fom == tally.fom).all()
-=======
-    assert (sp_tally.mean == tally.mean).all()
->>>>>>> 3f3649da
     assert sp_tally.nuclides == tally.nuclides
 
     # SECOND RUN
