import os
import subprocess
import shutil


def install(omp=False, mpi=False, phdf5=False, dagmc=False, libmesh=False, ncrystal=False):
    # List to store the CMake arguments
    cmake_args = ['-DCMAKE_BUILD_TYPE=Debug', '-DOPENMC_USE_MCPL=on']

    # Turn off OpenMP if specified
    if not omp:
        cmake_args.append('-DOPENMC_USE_OPENMP=off')

    # Use MPI wrappers when building in parallel
    if mpi:
        cmake_args.append('-DOPENMC_USE_MPI=on')

    # Tell CMake to prefer parallel HDF5 if specified
    if phdf5:
        if not mpi:
            raise ValueError('Parallel HDF5 must be used in conjunction with MPI.')
        cmake_args.append('-DHDF5_PREFER_PARALLEL=ON')
    else:
        cmake_args.append('-DHDF5_PREFER_PARALLEL=OFF')

    if dagmc:
<<<<<<< HEAD
        cmake_args.append('-DOPENMC_USE_DAGMC=ON')
        cmake_args.append('-DCMAKE_PREFIX_PATH=~/DAGMC')
=======
        cmake_cmd.append('-DOPENMC_USE_DAGMC=ON')
        dagmc_path = os.environ.get('HOME') + '/DAGMC'
        cmake_cmd.append('-DCMAKE_PREFIX_PATH=' + dagmc_path)
>>>>>>> dcb25575

    if libmesh:
        cmake_args.append('-DOPENMC_USE_LIBMESH=ON')
        libmesh_path = os.environ.get('HOME') + '/LIBMESH'
        cmake_args.append('-DCMAKE_PREFIX_PATH=' + libmesh_path)

    if ncrystal:
<<<<<<< HEAD
        cmake_args.append('-DOPENMC_USE_NCRYSTAL=ON')
        ncrystal_cmake_path = os.environ.get('HOME') + '/ncrystal_inst/lib/cmake'
        cmake_args.append(f'-DCMAKE_PREFIX_PATH={ncrystal_cmake_path}')
=======
        cmake_cmd.append('-DOPENMC_USE_NCRYSTAL=ON')
        ncrystal_path = os.environ.get('HOME') + '/ncrystal_inst'
        cmake_cmd.append(f'-DCMAKE_PREFIX_PATH={ncrystal_path}')
>>>>>>> dcb25575

    # Build in coverage mode for coverage testing
    cmake_args.append('-DOPENMC_ENABLE_COVERAGE=on')

    # Set environment variable for SKBUILD
    os.environ['SKBUILD_CMAKE_ARGS'] = ';'.join(cmake_args)

    # Run pip to build and install
    pip_suffix = '--config-settings=cmake.args="' + ';'.join(cmake_args) + '"'
    subprocess.check_call(['pip', '-v', 'install', '.[test,vtk,ci]', pip_suffix])

    # Using standard CMake method
    # Create build directory and change to it
    shutil.rmtree('build', ignore_errors=True)
    os.mkdir('build')
    os.chdir('build')

    # Add CMake arguments for standard method
    cmake_cmd = ['cmake', '..'] + cmake_args
    print(' '.join(cmake_cmd))

    # Run CMake and build
    subprocess.check_call(cmake_cmd)
    subprocess.check_call(['make', '-j4'])
    subprocess.check_call(['sudo', 'make', 'install'])

def main():
    # Convert Travis matrix environment variables into arguments for install()
    omp = (os.environ.get('OMP') == 'y')
    mpi = (os.environ.get('MPI') == 'y')
    phdf5 = (os.environ.get('PHDF5') == 'y')
    dagmc = (os.environ.get('DAGMC') == 'y')
    ncrystal = (os.environ.get('NCRYSTAL') == 'y')
    libmesh = (os.environ.get('LIBMESH') == 'y')

    # Build and install
    install(omp, mpi, phdf5, dagmc, libmesh, ncrystal)

if __name__ == '__main__':
    main()<|MERGE_RESOLUTION|>--- conflicted
+++ resolved
@@ -24,14 +24,9 @@
         cmake_args.append('-DHDF5_PREFER_PARALLEL=OFF')
 
     if dagmc:
-<<<<<<< HEAD
         cmake_args.append('-DOPENMC_USE_DAGMC=ON')
-        cmake_args.append('-DCMAKE_PREFIX_PATH=~/DAGMC')
-=======
-        cmake_cmd.append('-DOPENMC_USE_DAGMC=ON')
         dagmc_path = os.environ.get('HOME') + '/DAGMC'
-        cmake_cmd.append('-DCMAKE_PREFIX_PATH=' + dagmc_path)
->>>>>>> dcb25575
+        cmake_args.append('-DCMAKE_PREFIX_PATH=' + dagmc_path)
 
     if libmesh:
         cmake_args.append('-DOPENMC_USE_LIBMESH=ON')
@@ -39,15 +34,9 @@
         cmake_args.append('-DCMAKE_PREFIX_PATH=' + libmesh_path)
 
     if ncrystal:
-<<<<<<< HEAD
         cmake_args.append('-DOPENMC_USE_NCRYSTAL=ON')
-        ncrystal_cmake_path = os.environ.get('HOME') + '/ncrystal_inst/lib/cmake'
-        cmake_args.append(f'-DCMAKE_PREFIX_PATH={ncrystal_cmake_path}')
-=======
-        cmake_cmd.append('-DOPENMC_USE_NCRYSTAL=ON')
         ncrystal_path = os.environ.get('HOME') + '/ncrystal_inst'
-        cmake_cmd.append(f'-DCMAKE_PREFIX_PATH={ncrystal_path}')
->>>>>>> dcb25575
+        cmake_args.append(f'-DCMAKE_PREFIX_PATH={ncrystal_path}')
 
     # Build in coverage mode for coverage testing
     cmake_args.append('-DOPENMC_ENABLE_COVERAGE=on')
