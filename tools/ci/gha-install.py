--- conflicted
+++ resolved
@@ -4,20 +4,6 @@
 
 
 def install(omp=False, mpi=False, phdf5=False, dagmc=False, libmesh=False, ncrystal=False):
-<<<<<<< HEAD
-
-    # Build in debug mode by default with support for MCPL
-    pip_command = ['pip', 'install', '.[test,vtk,ci]']
-    pip_suffix = ['--config-settings=cmake.args="-DCMAKE_BUILD_TYPE=DEBUG;-DOPENMC_USE_MCPL=ON']
-
-    # Turn off OpenMP if specified
-    if not omp:
-        pip_suffix.append('-DOPENMC_USE_OPENMP=off')
-
-    # Use MPI wrappers when building in parallel
-    if mpi:
-        pip_suffix.append('-DOPENMC_USE_MPI=ON')
-=======
     # List to store the CMake arguments
     cmake_args = ['-DCMAKE_BUILD_TYPE=Debug', '-DOPENMC_USE_MCPL=on']
 
@@ -28,41 +14,10 @@
     # Use MPI wrappers when building in parallel
     if mpi:
         cmake_args.append('-DOPENMC_USE_MPI=on')
->>>>>>> 1f1faca3
 
     # Tell CMake to prefer parallel HDF5 if specified
     if phdf5:
         if not mpi:
-<<<<<<< HEAD
-            raise ValueError('Parallel HDF5 must be used in '
-                             'conjunction with MPI.')
-        pip_suffix.append('-DHDF5_PREFER_PARALLEL=ON')
-    else:
-        pip_suffix.append('-DHDF5_PREFER_PARALLEL=OFF')
-
-    if dagmc:
-        pip_suffix.append('-DOPENMC_USE_DAGMC=ON')
-        pip_suffix.append('-DCMAKE_PREFIX_PATH=~/DAGMC')
-
-    if libmesh:
-        pip_suffix.append('-DOPENMC_USE_LIBMESH=ON')
-        libmesh_path = os.environ.get('HOME') + '/LIBMESH'
-        pip_suffix.append('-DCMAKE_PREFIX_PATH=' + libmesh_path)
-
-    if ncrystal:
-        pip_suffix.append('-DOPENMC_USE_NCRYSTAL=ON')
-        ncrystal_cmake_path = os.environ.get('HOME') + '/ncrystal_inst/lib/cmake'
-        pip_suffix.append(f'-DCMAKE_PREFIX_PATH={ncrystal_cmake_path}')
-
-    # Build in coverage mode for coverage testing
-    pip_suffix.append('-DOPENMC_ENABLE_COVERAGE=ON"')
-
-    pip_command.append(';'.join(pip_suffix))
-    pip_command.append('--verbose')
-    # Build and install
-    print(' '.join(pip_command))
-    subprocess.check_call(pip_command)
-=======
             raise ValueError('Parallel HDF5 must be used in conjunction with MPI.')
         cmake_args.append('-DHDF5_PREFER_PARALLEL=ON')
     else:
@@ -105,7 +60,6 @@
     subprocess.check_call(cmake_cmd)
     subprocess.check_call(['make', '-j$(nproc)'])
     subprocess.check_call(['sudo', 'make', 'install'])
->>>>>>> 1f1faca3
 
 def main():
     # Convert Travis matrix environment variables into arguments for install()
